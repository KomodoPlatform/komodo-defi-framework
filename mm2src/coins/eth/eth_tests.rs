use super::*;
use common::block_on;
use mm2_core::mm_ctx::{MmArc, MmCtxBuilder};
use mm2_test_helpers::for_tests::{ETH_MAINNET_NODE, ETH_MAINNET_SWAP_CONTRACT};
use mocktopus::mocking::*;

/// The gas price for the tests
const GAS_PRICE: u64 = 50_000_000_000;
// `GAS_PRICE` increased by 3%
const GAS_PRICE_APPROXIMATION_ON_START_SWAP: u64 = 51_500_000_000;
// `GAS_PRICE` increased by 5%
const GAS_PRICE_APPROXIMATION_ON_ORDER_ISSUE: u64 = 52_500_000_000;
// `GAS_PRICE` increased by 7%
const GAS_PRICE_APPROXIMATION_ON_TRADE_PREIMAGE: u64 = 53_500_000_000;

fn check_sum(addr: &str, expected: &str) {
    let actual = checksum_address(addr);
    assert_eq!(expected, actual);
}

fn eth_coin_for_test(
    coin_type: EthCoinType,
    urls: Vec<String>,
    fallback_swap_contract: Option<Address>,
) -> (MmArc, EthCoin) {
    let key_pair = KeyPair::from_secret_slice(
        &hex::decode("809465b17d0a4ddb3e4c69e8f23c2cabad868f51f8bed5c765ad1d6516c3306f").unwrap(),
    )
    .unwrap();

    let mut nodes = vec![];
    for url in urls.iter() {
        nodes.push(Web3TransportNode {
            uri: url.parse().unwrap(),
            gui_auth: false,
        });
    }
    drop_mutability!(nodes);

    let transport = Web3Transport::new(nodes);
    let web3 = Web3::new(transport);
    let conf = json!({
        "coins":[
           {"coin":"ETH","name":"ethereum","protocol":{"type":"ETH"},"rpcport":80,"mm2":1},
           {"coin":"JST","name":"jst","rpcport":80,"mm2":1,"protocol":{"type":"ERC20","protocol_data":{"platform":"ETH","contract_address":"0x2b294F029Fde858b2c62184e8390591755521d8E"}}}
        ]
    });
    let ctx = MmCtxBuilder::new().with_conf(conf.clone()).into_mm_arc();
    let ticker = match coin_type {
        EthCoinType::Eth => "ETH".to_string(),
        EthCoinType::Erc20 { .. } => "JST".to_string(),
    };

    let eth_coin = EthCoin(Arc::new(EthCoinImpl {
        coin_type,
        decimals: 18,
        gas_station_url: None,
        gas_station_decimals: ETH_GAS_STATION_DECIMALS,
        history_sync_state: Mutex::new(HistorySyncState::NotEnabled),
        gas_station_policy: GasStationPricePolicy::MeanAverageFast,
        my_address: key_pair.address(),
        sign_message_prefix: Some(String::from("Ethereum Signed Message:\n")),
        key_pair,
        swap_contract_address: Address::from("0x7Bc1bBDD6A0a722fC9bffC49c921B685ECB84b94"),
        fallback_swap_contract,
        ticker,
        web3_instances: vec![Web3Instance {
            web3: web3.clone(),
            is_parity: true,
        }],
        web3,
        ctx: ctx.weak(),
        required_confirmations: 1.into(),
        chain_id: None,
        logs_block_range: DEFAULT_LOGS_BLOCK_RANGE,
        nonce_lock: new_nonce_lock(),
        erc20_tokens_infos: Default::default(),
    }));
    (ctx, eth_coin)
}

#[test]
/// https://github.com/ethereum/EIPs/blob/master/EIPS/eip-55.md#test-cases
fn test_check_sum_address() {
    check_sum(
        "0xfb6916095ca1df60bb79ce92ce3ea74c37c5d359",
        "0xfB6916095ca1df60bB79Ce92cE3Ea74c37c5d359",
    );
    check_sum(
        "0x52908400098527886e0f7030069857d2e4169ee7",
        "0x52908400098527886E0F7030069857D2E4169EE7",
    );
    check_sum(
        "0x8617e340b3d01fa5f11f306f4090fd50e238070d",
        "0x8617E340B3D01FA5F11F306F4090FD50E238070D",
    );
    check_sum(
        "0xde709f2102306220921060314715629080e2fb77",
        "0xde709f2102306220921060314715629080e2fb77",
    );
    check_sum(
        "0x27b1fdb04752bbc536007a920d24acb045561c26",
        "0x27b1fdb04752bbc536007a920d24acb045561c26",
    );
    check_sum(
        "0x5aAeb6053F3E94C9b9A09f33669435E7Ef1BeAed",
        "0x5aAeb6053F3E94C9b9A09f33669435E7Ef1BeAed",
    );
    check_sum(
        "0xfB6916095ca1df60bB79Ce92cE3Ea74c37c5d359",
        "0xfB6916095ca1df60bB79Ce92cE3Ea74c37c5d359",
    );
    check_sum(
        "0xdbF03B407c01E7cD3CBea99509d93f8DDDC8C6FB",
        "0xdbF03B407c01E7cD3CBea99509d93f8DDDC8C6FB",
    );
    check_sum(
        "0xD1220A0cf47c7B9Be7A2E6BA89F429762e7b9aDb",
        "0xD1220A0cf47c7B9Be7A2E6BA89F429762e7b9aDb",
    );
}

#[test]
fn test_is_valid_checksum_addr() {
    assert!(is_valid_checksum_addr("0xfB6916095ca1df60bB79Ce92cE3Ea74c37c5d359"));
    assert!(is_valid_checksum_addr("0x52908400098527886E0F7030069857D2E4169EE7"));
    assert!(!is_valid_checksum_addr("0x8617e340B3D01FA5F11F306F4090FD50E238070D"));
    assert!(!is_valid_checksum_addr("0xd1220A0cf47c7B9Be7A2E6BA89F429762e7b9aDb"));
}

#[test]
fn display_u256_with_point() {
    let number = U256::from_dec_str("1000000000000000000").unwrap();
    let string = display_u256_with_decimal_point(number, 18);
    assert_eq!("1.", string);

    let number = U256::from_dec_str("10000000000000000000000000000000000000000000000000000000000").unwrap();
    let string = display_u256_with_decimal_point(number, 18);
    assert_eq!("10000000000000000000000000000000000000000.", string);

    let number = U256::from_dec_str("1234567890000000000").unwrap();
    let string = display_u256_with_decimal_point(number, 18);
    assert_eq!("1.23456789", string);

    let number = U256::from_dec_str("1234567890000000000").unwrap();
    let string = display_u256_with_decimal_point(number, 16);
    assert_eq!("123.456789", string);

    let number = U256::from_dec_str("1234567890000000000").unwrap();
    let string = display_u256_with_decimal_point(number, 0);
    assert_eq!("1234567890000000000.", string);

    let number = U256::from_dec_str("1000000000000000").unwrap();
    let string = display_u256_with_decimal_point(number, 18);
    assert_eq!("0.001", string);

    let number = U256::from_dec_str("0").unwrap();
    let string = display_u256_with_decimal_point(number, 18);
    assert_eq!("0.", string);

    let number = U256::from_dec_str("0").unwrap();
    let string = display_u256_with_decimal_point(number, 0);
    assert_eq!("0.", string);
}

#[test]
fn test_wei_from_big_decimal() {
    let amount = "0.000001".parse().unwrap();
    let wei = wei_from_big_decimal(&amount, 18).unwrap();
    let expected_wei: U256 = 1000000000000u64.into();
    assert_eq!(expected_wei, wei);

    let amount = "1.000001".parse().unwrap();
    let wei = wei_from_big_decimal(&amount, 18).unwrap();
    let expected_wei: U256 = 1000001000000000000u64.into();
    assert_eq!(expected_wei, wei);

    let amount = 1.into();
    let wei = wei_from_big_decimal(&amount, 18).unwrap();
    let expected_wei: U256 = 1000000000000000000u64.into();
    assert_eq!(expected_wei, wei);

    let amount = "0.000000000000000001".parse().unwrap();
    let wei = wei_from_big_decimal(&amount, 18).unwrap();
    let expected_wei: U256 = 1u64.into();
    assert_eq!(expected_wei, wei);

    let amount = 1234.into();
    let wei = wei_from_big_decimal(&amount, 9).unwrap();
    let expected_wei: U256 = 1234000000000u64.into();
    assert_eq!(expected_wei, wei);

    let amount = 1234.into();
    let wei = wei_from_big_decimal(&amount, 0).unwrap();
    let expected_wei: U256 = 1234u64.into();
    assert_eq!(expected_wei, wei);

    let amount = 1234.into();
    let wei = wei_from_big_decimal(&amount, 1).unwrap();
    let expected_wei: U256 = 12340u64.into();
    assert_eq!(expected_wei, wei);

    let amount = "1234.12345".parse().unwrap();
    let wei = wei_from_big_decimal(&amount, 1).unwrap();
    let expected_wei: U256 = 12341u64.into();
    assert_eq!(expected_wei, wei);
}

#[test]
#[ignore]
/// temporary ignore, will refactor later to use dev chain and properly check transaction statuses
fn send_and_refund_erc20_payment() {
    let key_pair = KeyPair::from_secret_slice(
        &hex::decode("809465b17d0a4ddb3e4c69e8f23c2cabad868f51f8bed5c765ad1d6516c3306f").unwrap(),
    )
    .unwrap();
    let transport = Web3Transport::single_node("http://195.201.0.6:8545", false);
    let web3 = Web3::new(transport);
    let ctx = MmCtxBuilder::new().into_mm_arc();
    let coin = EthCoin(Arc::new(EthCoinImpl {
        ticker: "ETH".into(),
        coin_type: EthCoinType::Erc20 {
            platform: "ETH".to_string(),
            token_addr: Address::from("0xc0eb7AeD740E1796992A08962c15661bDEB58003"),
        },
        my_address: key_pair.address(),
        sign_message_prefix: Some(String::from("Ethereum Signed Message:\n")),
        key_pair,
        swap_contract_address: Address::from("0x7Bc1bBDD6A0a722fC9bffC49c921B685ECB84b94"),
        fallback_swap_contract: None,
        web3_instances: vec![Web3Instance {
            web3: web3.clone(),
            is_parity: true,
        }],
        web3,
        decimals: 18,
        gas_station_url: None,
        gas_station_decimals: ETH_GAS_STATION_DECIMALS,
        gas_station_policy: GasStationPricePolicy::MeanAverageFast,
        history_sync_state: Mutex::new(HistorySyncState::NotStarted),
        ctx: ctx.weak(),
        required_confirmations: 1.into(),
        chain_id: None,
        logs_block_range: DEFAULT_LOGS_BLOCK_RANGE,
        nonce_lock: new_nonce_lock(),
        erc20_tokens_infos: Default::default(),
    }));

    let payment = coin
        .send_maker_payment(
            0,
            (now_ms() / 1000) as u32 - 200,
            &DEX_FEE_ADDR_RAW_PUBKEY,
            &[1; 20],
            "0.001".parse().unwrap(),
            &coin.swap_contract_address(),
            &[],
        )
        .wait()
        .unwrap();

    log!("{:?}", payment);

    block_on(Timer::sleep(60.));

    let refund = coin
        .send_maker_refunds_payment(
            &payment.tx_hex(),
            (now_ms() / 1000) as u32 - 200,
            &DEX_FEE_ADDR_RAW_PUBKEY,
            &[1; 20],
            &coin.swap_contract_address(),
            &[],
        )
        .wait()
        .unwrap();

    log!("{:?}", refund);
}

#[test]
#[ignore]
/// temporary ignore, will refactor later to use dev chain and properly check transaction statuses
fn send_and_refund_eth_payment() {
    let key_pair = KeyPair::from_secret_slice(
        &hex::decode("809465b17d0a4ddb3e4c69e8f23c2cabad868f51f8bed5c765ad1d6516c3306f").unwrap(),
    )
    .unwrap();
    let transport = Web3Transport::single_node("http://195.201.0.6:8545", false);
    let web3 = Web3::new(transport);
    let ctx = MmCtxBuilder::new().into_mm_arc();
    let coin = EthCoin(Arc::new(EthCoinImpl {
        ticker: "ETH".into(),
        coin_type: EthCoinType::Eth,
        my_address: key_pair.address(),
        sign_message_prefix: Some(String::from("Ethereum Signed Message:\n")),
        key_pair,
        swap_contract_address: Address::from("0x7Bc1bBDD6A0a722fC9bffC49c921B685ECB84b94"),
        fallback_swap_contract: None,
        web3_instances: vec![Web3Instance {
            web3: web3.clone(),
            is_parity: true,
        }],
        web3,
        decimals: 18,
        gas_station_url: None,
        gas_station_decimals: ETH_GAS_STATION_DECIMALS,
        gas_station_policy: GasStationPricePolicy::MeanAverageFast,
        history_sync_state: Mutex::new(HistorySyncState::NotStarted),
        ctx: ctx.weak(),
        required_confirmations: 1.into(),
        chain_id: None,
        logs_block_range: DEFAULT_LOGS_BLOCK_RANGE,
        nonce_lock: new_nonce_lock(),
        erc20_tokens_infos: Default::default(),
    }));

    let payment = coin
        .send_maker_payment(
            0,
            (now_ms() / 1000) as u32 - 200,
            &DEX_FEE_ADDR_RAW_PUBKEY,
            &[1; 20],
            "0.001".parse().unwrap(),
            &coin.swap_contract_address(),
            &[],
        )
        .wait()
        .unwrap();

    log!("{:?}", payment);

    block_on(Timer::sleep(60.));

    let refund = coin
        .send_maker_refunds_payment(
            &payment.tx_hex(),
            (now_ms() / 1000) as u32 - 200,
            &DEX_FEE_ADDR_RAW_PUBKEY,
            &[1; 20],
            &coin.swap_contract_address(),
            &[],
        )
        .wait()
        .unwrap();

    log!("{:?}", refund);
}

#[test]
#[ignore]
fn test_nonce_several_urls() {
    let key_pair = KeyPair::from_secret_slice(
        &hex::decode("809465b17d0a4ddb3e4c69e8f23c2cabad868f51f8bed5c765ad1d6516c3306f").unwrap(),
    )
    .unwrap();
    let infura_transport =
        Web3Transport::single_node("https://ropsten.infura.io/v3/c01c1b4cf66642528547624e1d6d9d6b", false);
    let linkpool_transport = Web3Transport::single_node("https://ropsten-rpc.linkpool.io", false);
    // get nonce must succeed if some nodes are down at the moment for some reason
    let failing_transport = Web3Transport::single_node("http://195.201.0.6:8989", false);

    let web3_infura = Web3::new(infura_transport);
    let web3_linkpool = Web3::new(linkpool_transport);
    let web3_failing = Web3::new(failing_transport);

    let ctx = MmCtxBuilder::new().into_mm_arc();
    let coin = EthCoin(Arc::new(EthCoinImpl {
        ticker: "ETH".into(),
        coin_type: EthCoinType::Eth,
        my_address: key_pair.address(),
        sign_message_prefix: Some(String::from("Ethereum Signed Message:\n")),
        key_pair,
        swap_contract_address: Address::from("0x7Bc1bBDD6A0a722fC9bffC49c921B685ECB84b94"),
        fallback_swap_contract: None,
        web3_instances: vec![
            Web3Instance {
                web3: web3_infura.clone(),
                is_parity: false,
            },
            Web3Instance {
                web3: web3_linkpool,
                is_parity: false,
            },
            Web3Instance {
                web3: web3_failing,
                is_parity: false,
            },
        ],
        web3: web3_infura,
        decimals: 18,
        gas_station_url: Some("https://ethgasstation.info/json/ethgasAPI.json".into()),
        gas_station_decimals: ETH_GAS_STATION_DECIMALS,
        gas_station_policy: GasStationPricePolicy::MeanAverageFast,
        history_sync_state: Mutex::new(HistorySyncState::NotStarted),
        ctx: ctx.weak(),
        required_confirmations: 1.into(),
        chain_id: None,
        logs_block_range: DEFAULT_LOGS_BLOCK_RANGE,
        nonce_lock: new_nonce_lock(),
        erc20_tokens_infos: Default::default(),
    }));

    log!("My address {:?}", coin.my_address);
    log!("before payment");
    let payment = coin.send_to_address(coin.my_address, 200000000.into()).wait().unwrap();

    log!("{:?}", payment);
    let new_nonce = get_addr_nonce(coin.my_address, coin.web3_instances.clone())
        .wait()
        .unwrap();
    log!("{:?}", new_nonce);
}

#[test]
fn test_wait_for_payment_spend_timeout() {
    EthCoinImpl::spend_events.mock_safe(|_, _, _, _| MockResult::Return(Box::new(futures01::future::ok(vec![]))));
    EthCoin::current_block.mock_safe(|_| MockResult::Return(Box::new(futures01::future::ok(900))));

    let key_pair = KeyPair::from_secret_slice(
        &hex::decode("809465b17d0a4ddb3e4c69e8f23c2cabad868f51f8bed5c765ad1d6516c3306f").unwrap(),
    )
    .unwrap();
    let transport = Web3Transport::single_node("http://195.201.0.6:8555", false);
    let web3 = Web3::new(transport);
    let ctx = MmCtxBuilder::new().into_mm_arc();

    let coin = EthCoinImpl {
        coin_type: EthCoinType::Eth,
        decimals: 18,
        gas_station_url: None,
        gas_station_decimals: ETH_GAS_STATION_DECIMALS,
        gas_station_policy: GasStationPricePolicy::MeanAverageFast,
        history_sync_state: Mutex::new(HistorySyncState::NotEnabled),
        my_address: key_pair.address(),
        sign_message_prefix: Some(String::from("Ethereum Signed Message:\n")),
        key_pair,
        swap_contract_address: Address::from("0x7Bc1bBDD6A0a722fC9bffC49c921B685ECB84b94"),
        fallback_swap_contract: None,
        ticker: "ETH".into(),
        web3_instances: vec![Web3Instance {
            web3: web3.clone(),
            is_parity: true,
        }],
        web3,
        ctx: ctx.weak(),
        required_confirmations: 1.into(),
        chain_id: None,
        logs_block_range: DEFAULT_LOGS_BLOCK_RANGE,
        nonce_lock: new_nonce_lock(),
        erc20_tokens_infos: Default::default(),
    };

    let coin = EthCoin(Arc::new(coin));
    let wait_until = (now_ms() / 1000) - 1;
    let from_block = 1;
    // raw transaction bytes of https://etherscan.io/tx/0x0869be3e5d4456a29d488a533ad6c118620fef450f36778aecf31d356ff8b41f
    let tx_bytes = [
        248, 240, 3, 133, 1, 42, 5, 242, 0, 131, 2, 73, 240, 148, 133, 0, 175, 192, 188, 82, 20, 114, 128, 130, 22, 51,
        38, 194, 255, 12, 115, 244, 168, 113, 135, 110, 205, 245, 24, 127, 34, 254, 184, 132, 21, 44, 243, 175, 73, 33,
        143, 82, 117, 16, 110, 27, 133, 82, 200, 114, 233, 42, 140, 198, 35, 21, 201, 249, 187, 180, 20, 46, 148, 40,
        9, 228, 193, 130, 71, 199, 0, 0, 0, 0, 0, 0, 0, 0, 0, 0, 0, 0, 152, 41, 132, 9, 201, 73, 19, 94, 237, 137, 35,
        61, 4, 194, 207, 239, 152, 75, 175, 245, 157, 174, 10, 214, 161, 207, 67, 70, 87, 246, 231, 212, 47, 216, 119,
        68, 237, 197, 125, 141, 0, 0, 0, 0, 0, 0, 0, 0, 0, 0, 0, 0, 0, 0, 0, 0, 0, 0, 0, 0, 0, 0, 0, 0, 0, 0, 0, 0, 0,
        0, 0, 0, 0, 0, 0, 0, 0, 0, 0, 0, 93, 72, 125, 102, 28, 159, 180, 237, 198, 97, 87, 80, 82, 200, 104, 40, 245,
        221, 7, 28, 122, 104, 91, 99, 1, 159, 140, 25, 131, 101, 74, 87, 50, 168, 146, 187, 90, 160, 51, 1, 123, 247,
        6, 108, 165, 181, 188, 40, 56, 47, 211, 229, 221, 73, 5, 15, 89, 81, 117, 225, 216, 108, 98, 226, 119, 232, 94,
        184, 42, 106,
    ];

    assert!(coin
        .wait_for_htlc_tx_spend(&tx_bytes, &[], wait_until, from_block, &coin.swap_contract_address())
        .wait()
        .is_err());
}

#[test]
fn test_search_for_swap_tx_spend_was_spent() {
    let key_pair = KeyPair::from_secret_slice(
        &hex::decode("809465b17d0a4ddb3e4c69e8f23c2cabad868f51f8bed5c765ad1d6516c3306f").unwrap(),
    )
    .unwrap();
    let transport = Web3Transport::single_node(ETH_MAINNET_NODE, false);
    let web3 = Web3::new(transport);
    let ctx = MmCtxBuilder::new().into_mm_arc();

    let swap_contract_address = Address::from(ETH_MAINNET_SWAP_CONTRACT);
    let coin = EthCoin(Arc::new(EthCoinImpl {
        coin_type: EthCoinType::Eth,
        decimals: 18,
        gas_station_url: None,
        gas_station_decimals: ETH_GAS_STATION_DECIMALS,
        gas_station_policy: GasStationPricePolicy::MeanAverageFast,
        history_sync_state: Mutex::new(HistorySyncState::NotEnabled),
        my_address: key_pair.address(),
        sign_message_prefix: Some(String::from("Ethereum Signed Message:\n")),
        key_pair,
        swap_contract_address,
        fallback_swap_contract: None,
        ticker: "ETH".into(),
        web3_instances: vec![Web3Instance {
            web3: web3.clone(),
            is_parity: false,
        }],
        web3,
        ctx: ctx.weak(),
        required_confirmations: 1.into(),
        chain_id: None,
        logs_block_range: DEFAULT_LOGS_BLOCK_RANGE,
        nonce_lock: new_nonce_lock(),
        erc20_tokens_infos: Default::default(),
    }));

    // raw transaction bytes of https://etherscan.io/tx/0x2814718945e90fe4301e2a74eaaa46b4fdbdba1536e1d94e3b0bd665b2dd091d
    let payment_tx = [
        248, 241, 1, 133, 8, 158, 68, 19, 192, 131, 2, 73, 240, 148, 36, 171, 228, 199, 31, 198, 88, 201, 19, 19, 182,
        85, 44, 212, 12, 216, 8, 179, 234, 128, 135, 29, 133, 195, 185, 99, 4, 0, 184, 132, 21, 44, 243, 175, 130, 126,
        209, 71, 198, 107, 13, 87, 207, 36, 150, 22, 77, 57, 198, 35, 248, 38, 203, 5, 242, 55, 219, 79, 252, 124, 162,
        67, 251, 160, 210, 247, 0, 0, 0, 0, 0, 0, 0, 0, 0, 0, 0, 0, 229, 230, 210, 113, 0, 71, 77, 52, 204, 15, 135,
        238, 56, 119, 86, 57, 80, 25, 1, 156, 70, 83, 37, 132, 127, 196, 109, 164, 129, 132, 149, 187, 70, 120, 38, 83,
        173, 7, 235, 127, 0, 0, 0, 0, 0, 0, 0, 0, 0, 0, 0, 0, 0, 0, 0, 0, 0, 0, 0, 0, 0, 0, 0, 0, 0, 0, 0, 0, 0, 0, 0,
        0, 0, 0, 0, 0, 0, 0, 0, 0, 99, 54, 210, 77, 38, 160, 254, 78, 202, 143, 121, 136, 202, 110, 251, 121, 110, 25,
        124, 62, 205, 40, 168, 154, 212, 180, 118, 59, 28, 135, 255, 44, 20, 62, 49, 109, 170, 215, 160, 72, 251, 237,
        69, 215, 60, 8, 59, 204, 150, 18, 163, 242, 159, 79, 115, 146, 19, 78, 61, 142, 91, 221, 195, 178, 80, 197,
        162, 242, 179, 182, 235,
    ];

    // raw transaction bytes of https://etherscan.io/tx/0xe9c2c8126e8b947eb3bbc6008ef9e3880e7c54f5bc5ccdc34ad412c4d271c76b
    let spend_tx = [
        249, 1, 10, 4, 133, 8, 154, 252, 216, 0, 131, 2, 73, 240, 148, 36, 171, 228, 199, 31, 198, 88, 201, 19, 19,
        182, 85, 44, 212, 12, 216, 8, 179, 234, 128, 128, 184, 164, 2, 237, 41, 43, 130, 126, 209, 71, 198, 107, 13,
        87, 207, 36, 150, 22, 77, 57, 198, 35, 248, 38, 203, 5, 242, 55, 219, 79, 252, 124, 162, 67, 251, 160, 210,
        247, 0, 0, 0, 0, 0, 0, 0, 0, 0, 0, 0, 0, 0, 0, 0, 0, 0, 0, 0, 0, 0, 0, 0, 0, 0, 29, 133, 195, 185, 99, 4, 0,
        50, 250, 104, 200, 70, 202, 119, 58, 239, 14, 250, 118, 21, 252, 240, 40, 50, 95, 151, 187, 141, 226, 240, 198,
        32, 99, 37, 100, 241, 251, 122, 89, 0, 0, 0, 0, 0, 0, 0, 0, 0, 0, 0, 0, 0, 0, 0, 0, 0, 0, 0, 0, 0, 0, 0, 0, 0,
        0, 0, 0, 0, 0, 0, 0, 0, 0, 0, 0, 0, 0, 0, 0, 0, 0, 0, 0, 127, 82, 6, 91, 85, 191, 21, 5, 181, 176, 40, 104, 25,
        86, 135, 213, 121, 230, 186, 218, 38, 160, 19, 239, 26, 4, 109, 84, 68, 160, 43, 178, 4, 249, 52, 209, 146, 13,
        53, 179, 63, 117, 17, 184, 115, 83, 75, 59, 89, 18, 198, 47, 37, 101, 160, 85, 163, 23, 247, 219, 101, 69, 138,
        8, 152, 81, 205, 76, 253, 225, 123, 167, 12, 147, 151, 215, 248, 198, 91, 254, 47, 99, 203, 102, 5, 212, 217,
    ];
    let spend_tx = FoundSwapTxSpend::Spent(signed_eth_tx_from_bytes(&spend_tx).unwrap().into());

<<<<<<< HEAD
    let found_tx = block_on(coin.search_for_swap_tx_spend(&payment_tx, swap_contract_address, &[], 6051857))
=======
    let found_tx = block_on(coin.search_for_swap_tx_spend(&payment_tx, swap_contract_address, 15643275))
>>>>>>> 8e92b9df
        .unwrap()
        .unwrap();
    assert_eq!(spend_tx, found_tx);
}

#[test]
fn test_gas_station() {
    make_gas_station_request.mock_safe(|_| {
        let data = GasStationData {
            average: 500.into(),
            fast: 1000.into(),
        };
        MockResult::Return(Box::pin(async move { Ok(data) }))
    });
    let res_eth = GasStationData::get_gas_price(
        "https://ethgasstation.info/api/ethgasAPI.json",
        8,
        GasStationPricePolicy::MeanAverageFast,
    )
    .wait()
    .unwrap();
    let one_gwei = U256::from(10u64.pow(9));

    let expected_eth_wei = U256::from(75) * one_gwei;
    assert_eq!(expected_eth_wei, res_eth);

    let res_polygon = GasStationData::get_gas_price(
        "https://gasstation-mainnet.matic.network/",
        9,
        GasStationPricePolicy::Average,
    )
    .wait()
    .unwrap();

    let expected_eth_polygon = U256::from(500) * one_gwei;
    assert_eq!(expected_eth_polygon, res_polygon);
}

#[test]
fn test_search_for_swap_tx_spend_was_refunded() {
    let key_pair = KeyPair::from_secret_slice(
        &hex::decode("809465b17d0a4ddb3e4c69e8f23c2cabad868f51f8bed5c765ad1d6516c3306f").unwrap(),
    )
    .unwrap();
    let transport = Web3Transport::single_node(ETH_MAINNET_NODE, false);
    let web3 = Web3::new(transport);
    let ctx = MmCtxBuilder::new().into_mm_arc();

    let swap_contract_address = Address::from(ETH_MAINNET_SWAP_CONTRACT);
    let coin = EthCoin(Arc::new(EthCoinImpl {
        coin_type: EthCoinType::Erc20 {
            platform: "ETH".to_string(),
            token_addr: Address::from("0x0D8775F648430679A709E98d2b0Cb6250d2887EF"),
        },
        decimals: 18,
        gas_station_url: None,
        gas_station_decimals: ETH_GAS_STATION_DECIMALS,
        gas_station_policy: GasStationPricePolicy::MeanAverageFast,
        history_sync_state: Mutex::new(HistorySyncState::NotEnabled),
        my_address: key_pair.address(),
        sign_message_prefix: Some(String::from("Ethereum Signed Message:\n")),
        key_pair,
        swap_contract_address,
        fallback_swap_contract: None,
        ticker: "BAT".into(),
        web3_instances: vec![Web3Instance {
            web3: web3.clone(),
            is_parity: false,
        }],
        web3,
        ctx: ctx.weak(),
        required_confirmations: 1.into(),
        chain_id: None,
        logs_block_range: DEFAULT_LOGS_BLOCK_RANGE,
        nonce_lock: new_nonce_lock(),
        erc20_tokens_infos: Default::default(),
    }));

    // raw transaction bytes of https://etherscan.io/tx/0x02c261dcb1c8615c029b9abc712712b80ef8c1ef20d2cbcdd9bde859e7913476
    let payment_tx = [
        249, 1, 42, 25, 133, 26, 13, 225, 144, 65, 131, 2, 73, 240, 148, 36, 171, 228, 199, 31, 198, 88, 201, 19, 19,
        182, 85, 44, 212, 12, 216, 8, 179, 234, 128, 128, 184, 196, 155, 65, 91, 42, 22, 125, 52, 19, 176, 17, 106,
        187, 142, 153, 244, 194, 212, 205, 57, 166, 77, 249, 188, 153, 80, 0, 108, 74, 232, 132, 82, 114, 88, 36, 125,
        193, 0, 0, 0, 0, 0, 0, 0, 0, 0, 0, 0, 0, 0, 0, 0, 0, 0, 0, 0, 0, 0, 0, 0, 0, 6, 240, 91, 89, 211, 178, 0, 0, 0,
        0, 0, 0, 0, 0, 0, 0, 0, 0, 0, 0, 13, 135, 117, 246, 72, 67, 6, 121, 167, 9, 233, 141, 43, 12, 182, 37, 13, 40,
        135, 239, 0, 0, 0, 0, 0, 0, 0, 0, 0, 0, 0, 0, 1, 18, 103, 159, 197, 230, 51, 138, 82, 9, 138, 176, 149, 190,
        225, 233, 161, 91, 198, 48, 186, 149, 40, 18, 123, 207, 245, 36, 103, 114, 54, 243, 115, 156, 239, 1, 51, 17,
        244, 32, 0, 0, 0, 0, 0, 0, 0, 0, 0, 0, 0, 0, 0, 0, 0, 0, 0, 0, 0, 0, 0, 0, 0, 0, 0, 0, 0, 0, 0, 0, 0, 0, 0, 0,
        0, 0, 0, 0, 0, 0, 97, 150, 38, 250, 37, 160, 177, 67, 137, 53, 80, 200, 208, 22, 66, 120, 249, 77, 95, 165, 27,
        167, 30, 61, 254, 250, 17, 46, 111, 83, 165, 117, 188, 180, 148, 99, 58, 7, 160, 12, 198, 11, 101, 228, 74,
        229, 5, 50, 87, 185, 28, 16, 35, 182, 55, 163, 141, 135, 255, 195, 44, 130, 37, 145, 39, 90, 98, 131, 205, 110,
        197,
    ];

    // raw transaction bytes of https://etherscan.io/tx/0x3ce6a40d7ad41bd24055cf4cdd564d42d2f36095ec8b6180717b4f0a922a97f4
    let refund_tx = [
        249, 1, 10, 26, 133, 25, 252, 245, 23, 130, 131, 2, 73, 240, 148, 36, 171, 228, 199, 31, 198, 88, 201, 19, 19,
        182, 85, 44, 212, 12, 216, 8, 179, 234, 128, 128, 184, 164, 70, 252, 2, 148, 22, 125, 52, 19, 176, 17, 106,
        187, 142, 153, 244, 194, 212, 205, 57, 166, 77, 249, 188, 153, 80, 0, 108, 74, 232, 132, 82, 114, 88, 36, 125,
        193, 0, 0, 0, 0, 0, 0, 0, 0, 0, 0, 0, 0, 0, 0, 0, 0, 0, 0, 0, 0, 0, 0, 0, 0, 6, 240, 91, 89, 211, 178, 0, 0,
        186, 149, 40, 18, 123, 207, 245, 36, 103, 114, 54, 243, 115, 156, 239, 1, 51, 17, 244, 32, 0, 0, 0, 0, 0, 0, 0,
        0, 0, 0, 0, 0, 0, 0, 0, 0, 0, 0, 0, 0, 0, 0, 0, 0, 13, 135, 117, 246, 72, 67, 6, 121, 167, 9, 233, 141, 43, 12,
        182, 37, 13, 40, 135, 239, 0, 0, 0, 0, 0, 0, 0, 0, 0, 0, 0, 0, 1, 18, 103, 159, 197, 230, 51, 138, 82, 9, 138,
        176, 149, 190, 225, 233, 161, 91, 198, 48, 37, 160, 175, 56, 178, 83, 9, 93, 241, 61, 203, 189, 163, 249, 203,
        143, 126, 176, 116, 113, 203, 21, 88, 19, 135, 218, 207, 185, 178, 234, 185, 244, 250, 183, 160, 17, 135, 205,
        189, 131, 59, 111, 198, 16, 171, 98, 33, 59, 51, 31, 161, 162, 89, 71, 50, 160, 165, 114, 149, 47, 219, 82, 29,
        183, 80, 80, 157,
    ];
    let refund_tx = FoundSwapTxSpend::Refunded(signed_eth_tx_from_bytes(&refund_tx).unwrap().into());

<<<<<<< HEAD
    let found_tx = block_on(coin.search_for_swap_tx_spend(&payment_tx, swap_contract_address, &[], 5886908))
=======
    let found_tx = block_on(coin.search_for_swap_tx_spend(&payment_tx, swap_contract_address, 13638713))
>>>>>>> 8e92b9df
        .unwrap()
        .unwrap();
    assert_eq!(refund_tx, found_tx);
}

#[test]
fn test_withdraw_impl_manual_fee() {
    let (_ctx, coin) = eth_coin_for_test(EthCoinType::Eth, vec!["http://dummy.dummy".into()], None);

    EthCoin::my_balance.mock_safe(|_| {
        let balance = wei_from_big_decimal(&1000000000.into(), 18).unwrap();
        MockResult::Return(Box::new(futures01::future::ok(balance)))
    });
    get_addr_nonce.mock_safe(|_, _| MockResult::Return(Box::new(futures01::future::ok(0.into()))));

    let withdraw_req = WithdrawRequest {
        amount: 1.into(),
        from: None,
        to: "0x7Bc1bBDD6A0a722fC9bffC49c921B685ECB84b94".to_string(),
        coin: "ETH".to_string(),
        max: false,
        fee: Some(WithdrawFee::EthGas {
            gas: 150000,
            gas_price: 1.into(),
        }),
    };
    coin.my_balance().wait().unwrap();

    let tx_details = block_on(withdraw_impl(coin.clone(), withdraw_req)).unwrap();
    let expected = Some(
        EthTxFeeDetails {
            coin: "ETH".into(),
            gas_price: "0.000000001".parse().unwrap(),
            gas: 150000,
            total_fee: "0.00015".parse().unwrap(),
        }
        .into(),
    );
    assert_eq!(expected, tx_details.fee_details);
}

#[test]
fn test_withdraw_impl_fee_details() {
    let (_ctx, coin) = eth_coin_for_test(
        EthCoinType::Erc20 {
            platform: "ETH".to_string(),
            token_addr: Address::from("0x2b294F029Fde858b2c62184e8390591755521d8E"),
        },
        vec!["http://dummy.dummy".into()],
        None,
    );

    EthCoin::my_balance.mock_safe(|_| {
        let balance = wei_from_big_decimal(&1000000000.into(), 18).unwrap();
        MockResult::Return(Box::new(futures01::future::ok(balance)))
    });
    get_addr_nonce.mock_safe(|_, _| MockResult::Return(Box::new(futures01::future::ok(0.into()))));

    let withdraw_req = WithdrawRequest {
        amount: 1.into(),
        from: None,
        to: "0x7Bc1bBDD6A0a722fC9bffC49c921B685ECB84b94".to_string(),
        coin: "JST".to_string(),
        max: false,
        fee: Some(WithdrawFee::EthGas {
            gas: 150000,
            gas_price: 1.into(),
        }),
    };
    coin.my_balance().wait().unwrap();

    let tx_details = block_on(withdraw_impl(coin.clone(), withdraw_req)).unwrap();
    let expected = Some(
        EthTxFeeDetails {
            coin: "ETH".into(),
            gas_price: "0.000000001".parse().unwrap(),
            gas: 150000,
            total_fee: "0.00015".parse().unwrap(),
        }
        .into(),
    );
    assert_eq!(expected, tx_details.fee_details);
}

#[test]
#[cfg(not(target_arch = "wasm32"))]
fn test_nonce_lock() {
    use futures::future::join_all;
    use mm2_test_helpers::for_tests::wait_for_log;

    // send several transactions concurrently to check that they are not using same nonce
    // using real ETH dev node
    let (ctx, coin) = eth_coin_for_test(EthCoinType::Eth, vec!["http://195.201.0.6:8565".into()], None);
    let mut futures = vec![];
    for _ in 0..5 {
        futures.push(sign_and_send_transaction_impl(
            ctx.clone(),
            coin.clone(),
            1000000000000u64.into(),
            Action::Call(coin.my_address),
            vec![],
            21000.into(),
        ));
    }
    let results = block_on(join_all(futures));
    for result in results {
        result.unwrap();
    }
    // Waiting for NONCE_LOCK… might not appear at all if waiting takes less than 0.5 seconds
    // but all transactions are sent successfully still
    // wait_for_log(&ctx.log, 1.1, &|line| line.contains("Waiting for NONCE_LOCK…")));
    block_on(wait_for_log(&ctx, 1.1, |line| line.contains("get_addr_nonce…"))).unwrap();
}

#[test]
fn test_add_ten_pct_one_gwei() {
    let num = wei_from_big_decimal(&"0.1".parse().unwrap(), 9).unwrap();
    let expected = wei_from_big_decimal(&"1.1".parse().unwrap(), 9).unwrap();
    let actual = increase_by_percent_one_gwei(num, GAS_PRICE_PERCENT);
    assert_eq!(expected, actual);

    let num = wei_from_big_decimal(&"9.9".parse().unwrap(), 9).unwrap();
    let expected = wei_from_big_decimal(&"10.9".parse().unwrap(), 9).unwrap();
    let actual = increase_by_percent_one_gwei(num, GAS_PRICE_PERCENT);
    assert_eq!(expected, actual);

    let num = wei_from_big_decimal(&"30.1".parse().unwrap(), 9).unwrap();
    let expected = wei_from_big_decimal(&"33.11".parse().unwrap(), 9).unwrap();
    let actual = increase_by_percent_one_gwei(num, GAS_PRICE_PERCENT);
    assert_eq!(expected, actual);
}

#[test]
fn get_sender_trade_preimage() {
    /// Trade fee for the ETH coin is `2 * 150_000 * gas_price` always.
    fn expected_fee(gas_price: u64) -> TradeFee {
        let amount = u256_to_big_decimal((2 * 150_000 * gas_price).into(), 18).expect("!u256_to_big_decimal");
        TradeFee {
            coin: "ETH".to_owned(),
            amount: amount.into(),
            paid_from_trading_vol: false,
        }
    }

    EthCoin::get_gas_price.mock_safe(|_| MockResult::Return(Box::new(futures01::future::ok(GAS_PRICE.into()))));

    let (_ctx, coin) = eth_coin_for_test(EthCoinType::Eth, vec!["http://dummy.dummy".into()], None);

    let actual = block_on(coin.get_sender_trade_fee(
        TradePreimageValue::UpperBound(150.into()),
        FeeApproxStage::WithoutApprox,
    ))
    .expect("!get_sender_trade_fee");
    let expected = expected_fee(GAS_PRICE);
    assert_eq!(actual, expected);

    let value = u256_to_big_decimal(100.into(), 18).expect("!u256_to_big_decimal");
    let actual = block_on(coin.get_sender_trade_fee(TradePreimageValue::Exact(value), FeeApproxStage::OrderIssue))
        .expect("!get_sender_trade_fee");
    let expected = expected_fee(GAS_PRICE_APPROXIMATION_ON_ORDER_ISSUE);
    assert_eq!(actual, expected);

    let value = u256_to_big_decimal(1.into(), 18).expect("!u256_to_big_decimal");
    let actual = block_on(coin.get_sender_trade_fee(TradePreimageValue::Exact(value), FeeApproxStage::StartSwap))
        .expect("!get_sender_trade_fee");
    let expected = expected_fee(GAS_PRICE_APPROXIMATION_ON_START_SWAP);
    assert_eq!(actual, expected);

    let value = u256_to_big_decimal(10000000000u64.into(), 18).expect("!u256_to_big_decimal");
    let actual = block_on(coin.get_sender_trade_fee(TradePreimageValue::Exact(value), FeeApproxStage::TradePreimage))
        .expect("!get_sender_trade_fee");
    let expected = expected_fee(GAS_PRICE_APPROXIMATION_ON_TRADE_PREIMAGE);
    assert_eq!(actual, expected);
}

#[test]
fn get_erc20_sender_trade_preimage() {
    const APPROVE_GAS_LIMIT: u64 = 60_000;
    static mut ALLOWANCE: u64 = 0;
    static mut ESTIMATE_GAS_CALLED: bool = false;

    EthCoin::allowance
        .mock_safe(|_, _| MockResult::Return(Box::new(futures01::future::ok(unsafe { ALLOWANCE.into() }))));

    EthCoin::get_gas_price.mock_safe(|_| MockResult::Return(Box::new(futures01::future::ok(GAS_PRICE.into()))));
    EthCoinImpl::estimate_gas.mock_safe(|_, _| {
        unsafe { ESTIMATE_GAS_CALLED = true };
        MockResult::Return(Box::new(futures01::future::ok(APPROVE_GAS_LIMIT.into())))
    });

    fn expected_trade_fee(gas_limit: u64, gas_price: u64) -> TradeFee {
        let amount = u256_to_big_decimal((gas_limit * gas_price).into(), 18).expect("!u256_to_big_decimal");
        TradeFee {
            coin: "ETH".to_owned(),
            amount: amount.into(),
            paid_from_trading_vol: false,
        }
    }

    let (_ctx, coin) = eth_coin_for_test(
        EthCoinType::Erc20 {
            platform: "ETH".to_string(),
            token_addr: Address::default(),
        },
        vec!["http://dummy.dummy".into()],
        None,
    );

    // value is allowed
    unsafe { ALLOWANCE = 1000 };
    let value = u256_to_big_decimal(1000.into(), 18).expect("u256_to_big_decimal");
    let actual =
        block_on(coin.get_sender_trade_fee(TradePreimageValue::UpperBound(value), FeeApproxStage::WithoutApprox))
            .expect("!get_sender_trade_fee");
    log!("{:?}", actual.amount.to_decimal());
    unsafe { assert!(!ESTIMATE_GAS_CALLED) }
    assert_eq!(actual, expected_trade_fee(300_000, GAS_PRICE));

    // value is greater than allowance
    unsafe { ALLOWANCE = 999 };
    let value = u256_to_big_decimal(1000.into(), 18).expect("u256_to_big_decimal");
    let actual = block_on(coin.get_sender_trade_fee(TradePreimageValue::UpperBound(value), FeeApproxStage::StartSwap))
        .expect("!get_sender_trade_fee");
    unsafe {
        assert!(ESTIMATE_GAS_CALLED);
        ESTIMATE_GAS_CALLED = false;
    }
    assert_eq!(
        actual,
        expected_trade_fee(360_000, GAS_PRICE_APPROXIMATION_ON_START_SWAP)
    );

    // value is allowed
    unsafe { ALLOWANCE = 1000 };
    let value = u256_to_big_decimal(999.into(), 18).expect("u256_to_big_decimal");
    let actual = block_on(coin.get_sender_trade_fee(TradePreimageValue::Exact(value), FeeApproxStage::OrderIssue))
        .expect("!get_sender_trade_fee");
    unsafe { assert!(!ESTIMATE_GAS_CALLED) }
    assert_eq!(
        actual,
        expected_trade_fee(300_000, GAS_PRICE_APPROXIMATION_ON_ORDER_ISSUE)
    );

    // value is greater than allowance
    unsafe { ALLOWANCE = 1000 };
    let value = u256_to_big_decimal(1500.into(), 18).expect("u256_to_big_decimal");
    let actual = block_on(coin.get_sender_trade_fee(TradePreimageValue::Exact(value), FeeApproxStage::TradePreimage))
        .expect("!get_sender_trade_fee");
    unsafe {
        assert!(ESTIMATE_GAS_CALLED);
        ESTIMATE_GAS_CALLED = false;
    }
    assert_eq!(
        actual,
        expected_trade_fee(360_000, GAS_PRICE_APPROXIMATION_ON_TRADE_PREIMAGE)
    );
}

#[test]
fn get_receiver_trade_preimage() {
    EthCoin::get_gas_price.mock_safe(|_| MockResult::Return(Box::new(futures01::future::ok(GAS_PRICE.into()))));

    let (_ctx, coin) = eth_coin_for_test(EthCoinType::Eth, vec!["http://dummy.dummy".into()], None);
    let amount = u256_to_big_decimal((150_000 * GAS_PRICE).into(), 18).expect("!u256_to_big_decimal");
    let expected_fee = TradeFee {
        coin: "ETH".to_owned(),
        amount: amount.into(),
        paid_from_trading_vol: false,
    };

    let actual = coin
        .get_receiver_trade_fee(FeeApproxStage::WithoutApprox)
        .wait()
        .expect("!get_sender_trade_fee");
    assert_eq!(actual, expected_fee);
}

#[test]
fn test_get_fee_to_send_taker_fee() {
    const DEX_FEE_AMOUNT: u64 = 100_000;
    const TRANSFER_GAS_LIMIT: u64 = 40_000;

    EthCoin::get_gas_price.mock_safe(|_| MockResult::Return(Box::new(futures01::future::ok(GAS_PRICE.into()))));
    EthCoinImpl::estimate_gas
        .mock_safe(|_, _| MockResult::Return(Box::new(futures01::future::ok(TRANSFER_GAS_LIMIT.into()))));

    // fee to send taker fee is `TRANSFER_GAS_LIMIT * gas_price` always.
    let amount = u256_to_big_decimal((TRANSFER_GAS_LIMIT * GAS_PRICE).into(), 18).expect("!u256_to_big_decimal");
    let expected_fee = TradeFee {
        coin: "ETH".to_owned(),
        amount: amount.into(),
        paid_from_trading_vol: false,
    };

    let dex_fee_amount = u256_to_big_decimal(DEX_FEE_AMOUNT.into(), 18).expect("!u256_to_big_decimal");

    let (_ctx, coin) = eth_coin_for_test(EthCoinType::Eth, vec!["http://dummy.dummy".into()], None);
    let actual = block_on(coin.get_fee_to_send_taker_fee(dex_fee_amount.clone(), FeeApproxStage::WithoutApprox))
        .expect("!get_fee_to_send_taker_fee");
    assert_eq!(actual, expected_fee);

    let (_ctx, coin) = eth_coin_for_test(
        EthCoinType::Erc20 {
            platform: "ETH".to_string(),
            token_addr: Address::from("0xaD22f63404f7305e4713CcBd4F296f34770513f4"),
        },
        vec!["http://dummy.dummy".into()],
        None,
    );
    let actual = block_on(coin.get_fee_to_send_taker_fee(dex_fee_amount.clone(), FeeApproxStage::WithoutApprox))
        .expect("!get_fee_to_send_taker_fee");
    assert_eq!(actual, expected_fee);
}

/// Some ERC20 tokens return the `error: -32016, message: \"The execution failed due to an exception.\"` error
/// if the balance is insufficient.
/// So [`EthCoin::get_fee_to_send_taker_fee`] must return [`TradePreimageError::NotSufficientBalance`].
///
/// Please note this test doesn't work correctly now,
/// because as of now [`EthCoin::get_fee_to_send_taker_fee`] doesn't process the `Exception` web3 error correctly.
#[test]
#[ignore]
fn test_get_fee_to_send_taker_fee_insufficient_balance() {
    const DEX_FEE_AMOUNT: u64 = 100_000_000_000;

    EthCoin::get_gas_price.mock_safe(|_| MockResult::Return(Box::new(futures01::future::ok(40.into()))));
    let (_ctx, coin) = eth_coin_for_test(
        EthCoinType::Erc20 {
            platform: "ETH".to_string(),
            token_addr: Address::from("0xaD22f63404f7305e4713CcBd4F296f34770513f4"),
        },
        vec![ETH_MAINNET_NODE.into()],
        None,
    );
    let dex_fee_amount = u256_to_big_decimal(DEX_FEE_AMOUNT.into(), 18).expect("!u256_to_big_decimal");

    let error =
        block_on(coin.get_fee_to_send_taker_fee(dex_fee_amount.clone(), FeeApproxStage::WithoutApprox)).unwrap_err();
    log!("{}", error);
    assert!(
        matches!(error.get_inner(), TradePreimageError::NotSufficientBalance { .. }),
        "Expected TradePreimageError::NotSufficientBalance"
    );
}

#[test]
fn validate_dex_fee_invalid_sender_eth() {
    let (_ctx, coin) = eth_coin_for_test(EthCoinType::Eth, vec![ETH_MAINNET_NODE.into()], None);
    // the real dex fee sent on mainnet
    // https://etherscan.io/tx/0x7e9ca16c85efd04ee5e31f2c1914b48f5606d6f9ce96ecce8c96d47d6857278f
    let tx = coin
        .web3
        .eth()
        .transaction(TransactionId::Hash(
            "0x7e9ca16c85efd04ee5e31f2c1914b48f5606d6f9ce96ecce8c96d47d6857278f".into(),
        ))
        .wait()
        .unwrap()
        .unwrap();
    let tx = signed_tx_from_web3_tx(tx).unwrap().into();
    let amount: BigDecimal = "0.000526435076465".parse().unwrap();
    let validate_err = coin
        .validate_fee(
            &tx,
            &*DEX_FEE_ADDR_RAW_PUBKEY,
            &*DEX_FEE_ADDR_RAW_PUBKEY,
            &amount,
            0,
            &[],
        )
        .wait()
        .unwrap_err();
    assert!(validate_err.contains("was sent from wrong address"));
}

#[test]
fn validate_dex_fee_invalid_sender_erc() {
    let (_ctx, coin) = eth_coin_for_test(
        EthCoinType::Erc20 {
            platform: "ETH".to_string(),
            token_addr: "0xa1d6df714f91debf4e0802a542e13067f31b8262".into(),
        },
        vec![ETH_MAINNET_NODE.into()],
        None,
    );
    // the real dex fee sent on mainnet
    // https://etherscan.io/tx/0xd6403b41c79f9c9e9c83c03d920ee1735e7854d85d94cef48d95dfeca95cd600
    let tx = coin
        .web3
        .eth()
        .transaction(TransactionId::Hash(
            "0xd6403b41c79f9c9e9c83c03d920ee1735e7854d85d94cef48d95dfeca95cd600".into(),
        ))
        .wait()
        .unwrap()
        .unwrap();
    let tx = signed_tx_from_web3_tx(tx).unwrap().into();
    let amount: BigDecimal = "5.548262548262548262".parse().unwrap();
    let validate_err = coin
        .validate_fee(
            &tx,
            &*DEX_FEE_ADDR_RAW_PUBKEY,
            &*DEX_FEE_ADDR_RAW_PUBKEY,
            &amount,
            0,
            &[],
        )
        .wait()
        .unwrap_err();
    assert!(validate_err.contains("was sent from wrong address"));
}

fn sender_compressed_pub(tx: &SignedEthTx) -> [u8; 33] {
    let tx_pubkey = tx.public.unwrap();
    let mut raw_pubkey = [0; 65];
    raw_pubkey[0] = 0x04;
    raw_pubkey[1..].copy_from_slice(&tx_pubkey);
    let secp_public = PublicKey::from_slice(&raw_pubkey).unwrap();
    secp_public.serialize()
}

#[test]
fn validate_dex_fee_eth_confirmed_before_min_block() {
    let (_ctx, coin) = eth_coin_for_test(EthCoinType::Eth, vec![ETH_MAINNET_NODE.into()], None);
    // the real dex fee sent on mainnet
    // https://etherscan.io/tx/0x7e9ca16c85efd04ee5e31f2c1914b48f5606d6f9ce96ecce8c96d47d6857278f
    let tx = coin
        .web3
        .eth()
        .transaction(TransactionId::Hash(
            "0x7e9ca16c85efd04ee5e31f2c1914b48f5606d6f9ce96ecce8c96d47d6857278f".into(),
        ))
        .wait()
        .unwrap()
        .unwrap();
    let tx = signed_tx_from_web3_tx(tx).unwrap();
    let compressed_public = sender_compressed_pub(&tx);
    let tx = tx.into();
    let amount: BigDecimal = "0.000526435076465".parse().unwrap();
    let validate_err = coin
        .validate_fee(
            &tx,
            &compressed_public,
            &*DEX_FEE_ADDR_RAW_PUBKEY,
            &amount,
            11784793,
            &[],
        )
        .wait()
        .unwrap_err();
    assert!(validate_err.contains("confirmed before min_block"));
}

#[test]
fn validate_dex_fee_erc_confirmed_before_min_block() {
    let (_ctx, coin) = eth_coin_for_test(
        EthCoinType::Erc20 {
            platform: "ETH".to_string(),
            token_addr: "0xa1d6df714f91debf4e0802a542e13067f31b8262".into(),
        },
        vec![ETH_MAINNET_NODE.into()],
        None,
    );
    // the real dex fee sent on mainnet
    // https://etherscan.io/tx/0xd6403b41c79f9c9e9c83c03d920ee1735e7854d85d94cef48d95dfeca95cd600
    let tx = coin
        .web3
        .eth()
        .transaction(TransactionId::Hash(
            "0xd6403b41c79f9c9e9c83c03d920ee1735e7854d85d94cef48d95dfeca95cd600".into(),
        ))
        .wait()
        .unwrap()
        .unwrap();

    let tx = signed_tx_from_web3_tx(tx).unwrap();
    let compressed_public = sender_compressed_pub(&tx);
    let tx = tx.into();
    let amount: BigDecimal = "5.548262548262548262".parse().unwrap();
    let validate_err = coin
        .validate_fee(
            &tx,
            &compressed_public,
            &*DEX_FEE_ADDR_RAW_PUBKEY,
            &amount,
            11823975,
            &[],
        )
        .wait()
        .unwrap_err();
    assert!(validate_err.contains("confirmed before min_block"));
}

#[test]
fn test_negotiate_swap_contract_addr_no_fallback() {
    let (_, coin) = eth_coin_for_test(EthCoinType::Eth, vec![ETH_MAINNET_NODE.into()], None);

    let input = None;
    let error = coin.negotiate_swap_contract_addr(input).unwrap_err().into_inner();
    assert_eq!(NegotiateSwapContractAddrErr::NoOtherAddrAndNoFallback, error);

    let slice: &[u8] = &[1; 1];
    let error = coin.negotiate_swap_contract_addr(Some(slice)).unwrap_err().into_inner();
    assert_eq!(
        NegotiateSwapContractAddrErr::InvalidOtherAddrLen(slice.to_vec().into()),
        error
    );

    let slice: &[u8] = &[1; 20];
    let error = coin.negotiate_swap_contract_addr(Some(slice)).unwrap_err().into_inner();
    assert_eq!(
        NegotiateSwapContractAddrErr::UnexpectedOtherAddr(slice.to_vec().into()),
        error
    );

    let slice: &[u8] = coin.swap_contract_address.as_ref();
    let result = coin.negotiate_swap_contract_addr(Some(slice)).unwrap();
    assert_eq!(Some(slice.to_vec().into()), result);
}

#[test]
fn test_negotiate_swap_contract_addr_has_fallback() {
    let fallback = "0x8500AFc0bc5214728082163326C2FF0C73f4a871".into();

    let (_, coin) = eth_coin_for_test(EthCoinType::Eth, vec![ETH_MAINNET_NODE.into()], Some(fallback));

    let input = None;
    let result = coin.negotiate_swap_contract_addr(input).unwrap();
    assert_eq!(Some(fallback.to_vec().into()), result);

    let slice: &[u8] = &[1; 1];
    let error = coin.negotiate_swap_contract_addr(Some(slice)).unwrap_err().into_inner();
    assert_eq!(
        NegotiateSwapContractAddrErr::InvalidOtherAddrLen(slice.to_vec().into()),
        error
    );

    let slice: &[u8] = &[1; 20];
    let error = coin.negotiate_swap_contract_addr(Some(slice)).unwrap_err().into_inner();
    assert_eq!(
        NegotiateSwapContractAddrErr::UnexpectedOtherAddr(slice.to_vec().into()),
        error
    );

    let slice: &[u8] = coin.swap_contract_address.as_ref();
    let result = coin.negotiate_swap_contract_addr(Some(slice)).unwrap();
    assert_eq!(Some(slice.to_vec().into()), result);

    let slice: &[u8] = fallback.as_ref();
    let result = coin.negotiate_swap_contract_addr(Some(slice)).unwrap();
    assert_eq!(Some(fallback.to_vec().into()), result);
}

#[test]
#[ignore]
fn polygon_check_if_my_payment_sent() {
    let ctx = MmCtxBuilder::new().into_mm_arc();
    let conf = json!({
      "coin": "MATIC",
      "name": "matic",
      "fname": "Polygon",
      "rpcport": 80,
      "mm2": 1,
      "chain_id": 137,
      "avg_blocktime": 0.03,
      "required_confirmations": 3,
      "protocol": {
        "type": "ETH"
      }
    });

    let request = json!({
        "method": "enable",
        "coin": "MATIC",
        "urls": ["https://polygon-mainnet.g.alchemy.com/v2/9YYl6iMLmXXLoflMPHnMTC4Dcm2L2tFH"],
        "swap_contract_address": "0x9130b257d37a52e52f21054c4da3450c72f595ce",
    });

    let priv_key = [1; 32];
    let coin = block_on(eth_coin_from_conf_and_request(
        &ctx,
        "MATIC",
        &conf,
        &request,
        &priv_key,
        CoinProtocol::ETH,
    ))
    .unwrap();

    println!("{:02x}", coin.my_address);

    let secret_hash = hex::decode("fc33114b389f0ee1212abf2867e99e89126f4860").unwrap();
    let swap_contract_address = "9130b257d37a52e52f21054c4da3450c72f595ce".into();
    let my_payment = coin
        .check_if_my_payment_sent(
            1638764369,
            &[],
            &secret_hash,
            22185109,
            &Some(swap_contract_address),
            &[],
        )
        .wait()
        .unwrap()
        .unwrap();
    let expected_hash = BytesJson::from("69a20008cea0c15ee483b5bbdff942752634aa072dfd2ff715fe87eec302de11");
    assert_eq!(expected_hash, my_payment.tx_hash());
}

#[test]
fn test_message_hash() {
    let key_pair = KeyPair::from_secret_slice(
        &hex::decode("809465b17d0a4ddb3e4c69e8f23c2cabad868f51f8bed5c765ad1d6516c3306f").unwrap(),
    )
    .unwrap();
    let transport = Web3Transport::single_node("http://195.201.0.6:8545", false);
    let web3 = Web3::new(transport);
    let ctx = MmCtxBuilder::new().into_mm_arc();
    let coin = EthCoin(Arc::new(EthCoinImpl {
        ticker: "ETH".into(),
        coin_type: EthCoinType::Eth,
        my_address: key_pair.address(),
        sign_message_prefix: Some(String::from("Ethereum Signed Message:\n")),
        key_pair,
        swap_contract_address: Address::from("0x7Bc1bBDD6A0a722fC9bffC49c921B685ECB84b94"),
        fallback_swap_contract: None,
        web3_instances: vec![Web3Instance {
            web3: web3.clone(),
            is_parity: true,
        }],
        web3,
        decimals: 18,
        gas_station_url: None,
        gas_station_decimals: ETH_GAS_STATION_DECIMALS,
        gas_station_policy: GasStationPricePolicy::MeanAverageFast,
        history_sync_state: Mutex::new(HistorySyncState::NotStarted),
        ctx: ctx.weak(),
        required_confirmations: 1.into(),
        chain_id: None,
        logs_block_range: DEFAULT_LOGS_BLOCK_RANGE,
        nonce_lock: new_nonce_lock(),
        erc20_tokens_infos: Default::default(),
    }));

    let message_hash = coin.sign_message_hash("test").unwrap();
    assert_eq!(
        hex::encode(message_hash),
        "4a5c5d454721bbbb25540c3317521e71c373ae36458f960d2ad46ef088110e95"
    );
}

#[test]
fn test_sign_verify_message() {
    let key_pair = KeyPair::from_secret_slice(
        &hex::decode("809465b17d0a4ddb3e4c69e8f23c2cabad868f51f8bed5c765ad1d6516c3306f").unwrap(),
    )
    .unwrap();
    let transport = Web3Transport::single_node("http://195.201.0.6:8545", false);

    let web3 = Web3::new(transport);
    let ctx = MmCtxBuilder::new().into_mm_arc();
    let coin = EthCoin(Arc::new(EthCoinImpl {
        ticker: "ETH".into(),
        coin_type: EthCoinType::Eth,
        my_address: key_pair.address(),
        sign_message_prefix: Some(String::from("Ethereum Signed Message:\n")),
        key_pair,
        swap_contract_address: Address::from("0x7Bc1bBDD6A0a722fC9bffC49c921B685ECB84b94"),
        fallback_swap_contract: None,
        web3_instances: vec![Web3Instance {
            web3: web3.clone(),
            is_parity: true,
        }],
        web3,
        decimals: 18,
        gas_station_url: None,
        gas_station_decimals: ETH_GAS_STATION_DECIMALS,
        gas_station_policy: GasStationPricePolicy::MeanAverageFast,
        history_sync_state: Mutex::new(HistorySyncState::NotStarted),
        ctx: ctx.weak(),
        required_confirmations: 1.into(),
        chain_id: None,
        logs_block_range: DEFAULT_LOGS_BLOCK_RANGE,
        nonce_lock: new_nonce_lock(),
        erc20_tokens_infos: Default::default(),
    }));

    let message = "test";
    let signature = coin.sign_message(message).unwrap();
    assert_eq!(signature, "0xcdf11a9c4591fb7334daa4b21494a2590d3f7de41c7d2b333a5b61ca59da9b311b492374cc0ba4fbae53933260fa4b1c18f15d95b694629a7b0620eec77a938600");

    let is_valid = coin
        .verify_message(&signature, message, "0xbAB36286672fbdc7B250804bf6D14Be0dF69fa29")
        .unwrap();
    assert!(is_valid);
}

#[test]
fn test_eth_extract_secret() {
    let key_pair = KeyPair::from_secret_slice(
        &hex::decode("809465b17d0a4ddb3e4c69e8f23c2cabad868f51f8bed5c765ad1d6516c3306f").unwrap(),
    )
    .unwrap();
    let transport = Web3Transport::single_node("https://ropsten.infura.io/v3/c01c1b4cf66642528547624e1d6d9d6b", false);
    let web3 = Web3::new(transport);
    let ctx = MmCtxBuilder::new().into_mm_arc();

    let swap_contract_address = Address::from("0x7Bc1bBDD6A0a722fC9bffC49c921B685ECB84b94");
    let coin = EthCoin(Arc::new(EthCoinImpl {
        coin_type: EthCoinType::Erc20 {
            platform: "ETH".to_string(),
            token_addr: Address::from("0xc0eb7aed740e1796992a08962c15661bdeb58003"),
        },
        decimals: 18,
        gas_station_url: None,
        gas_station_decimals: ETH_GAS_STATION_DECIMALS,
        gas_station_policy: GasStationPricePolicy::MeanAverageFast,
        history_sync_state: Mutex::new(HistorySyncState::NotEnabled),
        my_address: key_pair.address(),
        sign_message_prefix: Some(String::from("Ethereum Signed Message:\n")),
        key_pair,
        swap_contract_address,
        fallback_swap_contract: None,
        ticker: "ETH".into(),
        web3_instances: vec![Web3Instance {
            web3: web3.clone(),
            is_parity: true,
        }],
        web3,
        ctx: ctx.weak(),
        required_confirmations: 1.into(),
        chain_id: None,
        logs_block_range: DEFAULT_LOGS_BLOCK_RANGE,
        nonce_lock: new_nonce_lock(),
        erc20_tokens_infos: Default::default(),
    }));

    // raw transaction bytes of https://ropsten.etherscan.io/tx/0xcb7c14d3ff309996d582400369393b6fa42314c52245115d4a3f77f072c36da9
    let tx_hex = &[
        249, 1, 9, 37, 132, 119, 53, 148, 0, 131, 2, 73, 240, 148, 123, 193, 187, 221, 106, 10, 114, 47, 201, 191, 252,
        73, 201, 33, 182, 133, 236, 184, 75, 148, 128, 184, 164, 2, 237, 41, 43, 188, 96, 248, 252, 165, 132, 81, 30,
        243, 34, 85, 165, 46, 224, 176, 90, 137, 30, 19, 123, 224, 67, 83, 53, 74, 57, 148, 140, 95, 45, 70, 147, 0, 0,
        0, 0, 0, 0, 0, 0, 0, 0, 0, 0, 0, 0, 0, 0, 0, 0, 0, 0, 0, 0, 0, 0, 0, 71, 13, 228, 223, 130, 0, 0, 168, 151, 11,
        232, 224, 253, 63, 180, 26, 114, 23, 184, 27, 10, 161, 80, 178, 251, 73, 204, 80, 174, 97, 118, 149, 204, 186,
        187, 243, 185, 19, 128, 0, 0, 0, 0, 0, 0, 0, 0, 0, 0, 0, 0, 0, 0, 0, 0, 0, 0, 0, 0, 0, 0, 0, 0, 0, 0, 0, 0, 0,
        0, 0, 0, 0, 0, 0, 0, 0, 0, 0, 0, 0, 0, 0, 0, 157, 73, 251, 238, 138, 245, 142, 240, 85, 44, 209, 63, 194, 242,
        109, 242, 246, 6, 76, 176, 27, 160, 29, 157, 226, 23, 81, 174, 34, 82, 93, 182, 41, 248, 119, 42, 221, 214, 38,
        243, 128, 2, 235, 208, 193, 192, 74, 208, 242, 26, 221, 83, 54, 74, 160, 111, 29, 92, 8, 75, 61, 97, 103, 199,
        100, 189, 72, 74, 221, 144, 66, 170, 68, 121, 29, 105, 19, 194, 35, 245, 196, 131, 236, 29, 105, 101, 30,
    ];

    let secret = coin.extract_secret(&[0u8; 20], tx_hex.as_slice());
    assert!(secret.is_ok());
    let expect_secret = &[
        168, 151, 11, 232, 224, 253, 63, 180, 26, 114, 23, 184, 27, 10, 161, 80, 178, 251, 73, 204, 80, 174, 97, 118,
        149, 204, 186, 187, 243, 185, 19, 128,
    ];
    assert_eq!(expect_secret.as_slice(), &secret.unwrap())
}

#[test]
fn test_eth_validate_valid_and_invalid_pubkey() {
    let ctx = MmCtxBuilder::new().into_mm_arc();
    let conf = json!({
      "coin": "MATIC",
      "name": "matic",
      "fname": "Polygon",
      "rpcport": 80,
      "mm2": 1,
      "chain_id": 137,
      "avg_blocktime": 0.03,
      "required_confirmations": 3,
      "protocol": {
        "type": "ETH"
      }
    });

    let request = json!({
        "method": "enable",
        "coin": "MATIC",
        "urls": ["https://polygon-mainnet.g.alchemy.com/v2/9YYl6iMLmXXLoflMPHnMTC4Dcm2L2tFH"],
        "swap_contract_address": "0x9130b257d37a52e52f21054c4da3450c72f595ce",
    });

    let priv_key = [
        3, 98, 177, 3, 108, 39, 234, 144, 131, 178, 103, 103, 127, 80, 230, 166, 53, 68, 147, 215, 42, 216, 144, 72,
        172, 110, 180, 13, 123, 179, 10, 49,
    ];
    let coin = block_on(eth_coin_from_conf_and_request(
        &ctx,
        "MATIC",
        &conf,
        &request,
        &priv_key,
        CoinProtocol::ETH,
    ))
    .unwrap();
    // Test expected to pass at this point as we're using a valid pubkey to validate against a valid pubkey
    assert!(coin
        .validate_other_pubkey(&[
            3, 23, 183, 225, 206, 31, 159, 148, 195, 42, 67, 115, 146, 41, 248, 140, 11, 3, 51, 41, 111, 180, 110, 143,
            114, 134, 88, 73, 198, 174, 52, 184, 78
        ])
        .is_ok());
    // Test expected to fail at this point as we're using a valid pubkey to validate against an invalid pubkeys
    assert!(coin.validate_other_pubkey(&[1u8; 20]).is_err());
    assert!(coin.validate_other_pubkey(&[1u8; 8]).is_err());
}<|MERGE_RESOLUTION|>--- conflicted
+++ resolved
@@ -540,11 +540,7 @@
     ];
     let spend_tx = FoundSwapTxSpend::Spent(signed_eth_tx_from_bytes(&spend_tx).unwrap().into());
 
-<<<<<<< HEAD
     let found_tx = block_on(coin.search_for_swap_tx_spend(&payment_tx, swap_contract_address, &[], 6051857))
-=======
-    let found_tx = block_on(coin.search_for_swap_tx_spend(&payment_tx, swap_contract_address, 15643275))
->>>>>>> 8e92b9df
         .unwrap()
         .unwrap();
     assert_eq!(spend_tx, found_tx);
@@ -655,11 +651,7 @@
     ];
     let refund_tx = FoundSwapTxSpend::Refunded(signed_eth_tx_from_bytes(&refund_tx).unwrap().into());
 
-<<<<<<< HEAD
     let found_tx = block_on(coin.search_for_swap_tx_spend(&payment_tx, swap_contract_address, &[], 5886908))
-=======
-    let found_tx = block_on(coin.search_for_swap_tx_spend(&payment_tx, swap_contract_address, 13638713))
->>>>>>> 8e92b9df
         .unwrap()
         .unwrap();
     assert_eq!(refund_tx, found_tx);
