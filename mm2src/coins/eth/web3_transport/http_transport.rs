--- conflicted
+++ resolved
@@ -105,38 +105,11 @@
     let serialized_request = to_string(&request);
     let request_bytes = serialized_request.as_bytes();
 
-<<<<<<< HEAD
-    let auth_header = match generate_auth_header(&transport.proxy_auth_validation_generator, transport.node.gui_auth) {
-        Ok(signed_message) => signed_message,
-        Err(e) => {
-            return Err(request_failed_error(&request, e));
-        },
-    };
-
-    transport
-        .event_handlers
-        .on_outgoing_request(serialized_request.as_bytes());
-=======
     transport.event_handlers.on_outgoing_request(request_bytes);
->>>>>>> 7ca140a1
 
     let mut req = http::Request::new(request_bytes.to_owned());
     *req.method_mut() = http::Method::POST;
     *req.uri_mut() = transport.node.uri.clone();
-<<<<<<< HEAD
-    // Insert auth header if present
-    if let Some(auth_value) = auth_header {
-        match HeaderValue::from_str(&auth_value) {
-            Ok(header_value) => {
-                req.headers_mut().insert(X_AUTH_PAYLOAD, header_value);
-            },
-            Err(e) => {
-                return Err(request_failed_error(&request, Web3RpcError::Internal(e.to_string())));
-            },
-        }
-    }
-=======
->>>>>>> 7ca140a1
     req.headers_mut()
         .insert(CONTENT_TYPE, HeaderValue::from_static(APPLICATION_JSON));
 
@@ -147,10 +120,10 @@
             request_bytes.len(),
             common::PROXY_REQUEST_EXPIRATION_SEC,
         )
-        .map_err(|e| request_failed_error(request.clone(), Web3RpcError::Internal(e.to_string())))?;
+        .map_err(|e| request_failed_error(&request, Web3RpcError::Internal(e.to_string())))?;
 
         let proxy_sign_serialized = serde_json::to_string(&proxy_sign)
-            .map_err(|e| request_failed_error(request.clone(), Web3RpcError::Internal(e.to_string())))?;
+            .map_err(|e| request_failed_error(&request, Web3RpcError::Internal(e.to_string())))?;
 
         req.headers_mut()
             .insert(X_AUTH_PAYLOAD, proxy_sign_serialized.parse().unwrap());
@@ -213,17 +186,6 @@
 #[cfg(target_arch = "wasm32")]
 async fn send_request(request: Call, transport: HttpTransport) -> Result<Json, Error> {
     let serialized_request = to_string(&request);
-<<<<<<< HEAD
-
-    let auth_header = match generate_auth_header(&transport.proxy_auth_validation_generator, transport.node.gui_auth) {
-        Ok(signed_message) => signed_message,
-        Err(e) => {
-            return Err(request_failed_error(
-                &request,
-                Web3RpcError::Transport(format!("Server: '{}', error: {}", transport.node.uri, e)),
-            ));
-        },
-=======
     let request_bytes = serialized_request.as_bytes();
 
     let proxy_sign_header = if let Some(proxy_sign_keypair) = &transport.proxy_sign_keypair {
@@ -233,15 +195,14 @@
             request_bytes.len(),
             common::PROXY_REQUEST_EXPIRATION_SEC,
         )
-        .map_err(|e| request_failed_error(request.clone(), Web3RpcError::Internal(e.to_string())))?;
+        .map_err(|e| request_failed_error(&request, Web3RpcError::Internal(e.to_string())))?;
 
         let proxy_sign_serialized = serde_json::to_string(&proxy_sign)
-            .map_err(|e| request_failed_error(request.clone(), Web3RpcError::Internal(e.to_string())))?;
+            .map_err(|e| request_failed_error(&request, Web3RpcError::Internal(e.to_string())))?;
 
         Some(proxy_sign_serialized)
     } else {
         None
->>>>>>> 7ca140a1
     };
 
     match send_request_once(
