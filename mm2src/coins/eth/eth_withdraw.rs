--- conflicted
+++ resolved
@@ -92,22 +92,17 @@
     #[allow(clippy::result_large_err)]
     fn get_from_derivation_path(&self, from: &HDAddressSelector) -> Result<DerivationPath, MmError<WithdrawError>> {
         let coin = self.coin();
-<<<<<<< HEAD
         let path_to_coin = &coin
             .deref()
             .derivation_method
             .hd_wallet_or_err()
             .map_mm_err()?
             .derivation_path;
-        let path_to_address = from.to_address_path(path_to_coin.coin_type()).map_mm_err()?;
-        let derivation_path = path_to_address.to_derivation_path(path_to_coin).map_mm_err()?;
-=======
-        let path_to_coin = &coin.deref().derivation_method.hd_wallet_or_err()?.derivation_path;
         let path_to_address = from
             .to_address_path(path_to_coin.coin_type())
-            .mm_err(|err| WithdrawError::UnexpectedFromAddress(err.to_string()))?;
-        let derivation_path = path_to_address.to_derivation_path(path_to_coin)?;
->>>>>>> 0c39e502
+            .mm_err(|err| WithdrawError::UnexpectedFromAddress(err.to_string()))
+            .map_mm_err()?;
+        let derivation_path = path_to_address.to_derivation_path(path_to_coin).map_mm_err()?;
         Ok(derivation_path)
     }
 
