--- conflicted
+++ resolved
@@ -391,14 +391,7 @@
         };
         let sign_processor = TrezorRpcTaskProcessor::new(self.task_handle.clone(), trezor_statuses);
         let sign_processor = Arc::new(sign_processor);
-<<<<<<< HEAD
         let mut trezor_session = hw_ctx.trezor(sign_processor).await.map_mm_err()?;
-        let unverified_tx = trezor_session
-            .sign_eth_tx(derivation_path, unsigned_tx, coin.chain_id)
-            .await
-            .map_mm_err()?;
-=======
-        let mut trezor_session = hw_ctx.trezor(sign_processor).await?;
         let chain_id = match coin.chain_spec {
             ChainSpec::Evm { chain_id } => chain_id,
             // Todo: Add support for Tron signing with Trezor
@@ -410,8 +403,9 @@
         };
         let unverified_tx = trezor_session
             .sign_eth_tx(derivation_path, unsigned_tx, chain_id)
-            .await?;
->>>>>>> c1140d0e
+            .await
+            .map_mm_err()?;
+
         Ok(SignedEthTx::new(unverified_tx).map_to_mm(|err| WithdrawError::InternalError(err.to_string()))?)
     }
 }
