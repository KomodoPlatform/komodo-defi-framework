--- conflicted
+++ resolved
@@ -303,12 +303,8 @@
 #[cfg(any(test, target_arch = "wasm32"))]
 mod tests {
     use super::*;
-<<<<<<< HEAD
-    use common::for_tests::mm_ctx_with_custom_db;
-=======
->>>>>>> b61c166e
     use itertools::Itertools;
-    use mm2_core::mm_ctx::MmCtxBuilder;
+    use mm2_test_helpers::for_tests::mm_ctx_with_custom_db;
     use primitives::hash::H160;
 
     cfg_wasm32! {
