--- conflicted
+++ resolved
@@ -2,17 +2,11 @@
                                HDWalletStorageResult};
 use crate::CoinsContext;
 use async_trait::async_trait;
-<<<<<<< HEAD
-use common::indexed_db::cursor_prelude::*;
-use common::indexed_db::{DbIdentifier, DbInstance, DbLocked, DbTable, DbTransactionError, DbUpgrader, IndexedDb,
-                         IndexedDbBuilder, InitDbError, InitDbResult, ItemId, MultiIndex, OnUpgradeResult, SharedDb,
-=======
 use crypto::XPub;
 use mm2_core::mm_ctx::MmArc;
 use mm2_db::indexed_db::cursor_prelude::*;
 use mm2_db::indexed_db::{DbIdentifier, DbInstance, DbLocked, DbTable, DbTransactionError, DbUpgrader, IndexedDb,
-                         IndexedDbBuilder, InitDbError, InitDbResult, ItemId, OnUpgradeResult, SharedDb,
->>>>>>> b61c166e
+                         IndexedDbBuilder, InitDbError, InitDbResult, ItemId, MultiIndex, OnUpgradeResult, SharedDb,
                          TableSignature, WeakDb};
 use mm2_err_handle::prelude::*;
 
