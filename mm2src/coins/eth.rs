--- conflicted
+++ resolved
@@ -26,13 +26,9 @@
 use crate::lp_price::get_base_price_in_rel;
 use crate::nft::nft_structs::{ContractType, ConvertChain, NftInfo, TransactionNftDetails, WithdrawErc1155,
                               WithdrawErc721};
-<<<<<<< HEAD
-use crate::{DexFee, RpcCommonOps, TransactionData, ValidateWatcherSpendInput, WatcherSpendType};
-=======
 use crate::{DexFee, MakerNftSwapOpsV2, ParseCoinAssocTypes, ParseNftAssocTypes, RefundMakerPaymentArgs, RpcCommonOps,
-            SendNftMakerPaymentArgs, SpendNftMakerPaymentArgs, ToBytes, ValidateNftMakerPaymentArgs,
+            SendNftMakerPaymentArgs, SpendNftMakerPaymentArgs, ToBytes, TransactionData, ValidateNftMakerPaymentArgs,
             ValidateWatcherSpendInput, WatcherSpendType};
->>>>>>> ee3c4181
 use async_trait::async_trait;
 use bitcrypto::{dhash160, keccak256, ripemd160, sha256};
 use common::custom_futures::repeatable::{Ready, Retry, RetryOnError};
