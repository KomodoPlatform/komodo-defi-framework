--- conflicted
+++ resolved
@@ -54,24 +54,15 @@
     InitScanAddressesRpcOps, ScanAddressesParams, ScanAddressesResponse,
 };
 use crate::rpc_command::init_withdraw::{InitWithdrawCoin, WithdrawTaskHandleShared};
-<<<<<<< HEAD
-use crate::rpc_command::{account_balance, get_new_address, init_account_balance, init_create_account,
-                         init_scan_for_new_addresses};
-use crate::{coin_balance, scan_for_new_addresses_impl, BalanceResult, CoinWithDerivationMethod, DerivationMethod,
-            DexFee, Eip1559Ops, GasPriceRpcParam, MakerNftSwapOpsV2, ParseCoinAssocTypes, ParseNftAssocTypes,
-            PrivKeyPolicy, RpcCommonOps, SendNftMakerPaymentArgs, SpendNftMakerPaymentArgs, ToBytes,
-            ValidateNftMakerPaymentArgs, ValidateWatcherSpendInput, WatcherSpendType};
-=======
 use crate::rpc_command::{
     account_balance, get_new_address, init_account_balance, init_create_account, init_scan_for_new_addresses,
 };
 use crate::{
     coin_balance, scan_for_new_addresses_impl, BalanceResult, CoinWithDerivationMethod, DerivationMethod, DexFee,
-    Eip1559Ops, MakerNftSwapOpsV2, ParseCoinAssocTypes, ParseNftAssocTypes, PayForGasParams, PrivKeyPolicy,
+    Eip1559Ops, GasPriceRpcParam, MakerNftSwapOpsV2, ParseCoinAssocTypes, ParseNftAssocTypes, PrivKeyPolicy,
     RpcCommonOps, SendNftMakerPaymentArgs, SpendNftMakerPaymentArgs, ToBytes, ValidateNftMakerPaymentArgs,
     ValidateWatcherSpendInput, WatcherSpendType,
 };
->>>>>>> f5f0b18c
 use async_trait::async_trait;
 use bitcrypto::{dhash160, keccak256, ripemd160, sha256};
 use common::custom_futures::repeatable::{Ready, Retry, RetryOnError};
@@ -135,34 +126,6 @@
     use web3::types::TransactionRequest;
 }
 
-<<<<<<< HEAD
-use super::{coin_conf, lp_coinfind_or_err, AsyncMutex, BalanceError, BalanceFut, CheckIfMyPaymentSentArgs,
-            CoinBalance, CoinProtocol, CoinTransportMetrics, CoinsContext, ConfirmPaymentInput, EthValidateFeeArgs,
-            FeeApproxStage, FoundSwapTxSpend, HistorySyncState, IguanaPrivKey, MarketCoinOps, MmCoin, MmCoinEnum,
-            MyAddressError, MyWalletAddress, NegotiateSwapContractAddrErr, NumConversError, NumConversResult,
-            PaymentInstructionArgs, PaymentInstructions, PaymentInstructionsErr, PrivKeyBuildPolicy,
-            PrivKeyPolicyNotAllowed, RawTransactionError, RawTransactionFut, RawTransactionRequest, RawTransactionRes,
-            RawTransactionResult, RefundPaymentArgs, RewardTarget, RpcClientType, RpcTransportEventHandler,
-            RpcTransportEventHandlerShared, SearchForSwapTxSpendInput, SendMakerPaymentSpendPreimageInput,
-            SendPaymentArgs, SignEthTransactionParams, SignRawTransactionEnum, SignRawTransactionRequest,
-            SignatureError, SignatureResult, SpendPaymentArgs, SwapGasFeePolicy, SwapOps, TradeFee,
-            TradePreimageError, TradePreimageFut, TradePreimageResult, TradePreimageValue, Transaction,
-            TransactionDetails, TransactionEnum, TransactionErr, TransactionFut, TransactionType, TxMarshalingErr,
-            UnexpectedDerivationMethod, ValidateAddressResult, ValidateFeeArgs, ValidateInstructionsErr,
-            ValidateOtherPubKeyErr, ValidatePaymentError, ValidatePaymentFut, ValidatePaymentInput, VerificationError,
-            VerificationResult, WaitForHTLCTxSpendArgs, WatcherOps, WatcherReward, WatcherRewardError,
-            WatcherSearchForSwapTxSpendInput, WatcherValidatePaymentInput, WatcherValidateTakerFeeInput, WeakSpawner,
-            WithdrawError, WithdrawFee, WithdrawFut, WithdrawRequest, WithdrawResult, EARLY_CONFIRMATION_ERR_LOG,
-            INVALID_CONTRACT_ADDRESS_ERR_LOG, INVALID_PAYMENT_STATE_ERR_LOG, INVALID_RECEIVER_ERR_LOG,
-            INVALID_SENDER_ERR_LOG, INVALID_SWAP_ID_ERR_LOG};
-#[cfg(test)]
-pub(crate) use eth_utils::display_u256_with_decimal_point;
-pub use eth_utils::{addr_from_pubkey_str, addr_from_raw_pubkey, mm_number_from_u256, mm_number_to_u256,
-                    u256_from_big_decimal, u256_to_big_decimal, wei_from_coins_mm_number, wei_from_gwei_decimal,
-                    wei_to_eth_decimal, wei_to_gwei_decimal};
-use eth_utils::{get_conf_param_or_from_plaform_coin, get_function_input_data, get_function_name, ESTIMATE_GAS_MULT,
-                GAS_PRICE_ADJUST, MAX_ETH_TX_TYPE_SUPPORTED, SWAP_GAS_FEE_POLICY};
-=======
 use super::{
     coin_conf, lp_coinfind_or_err, AsyncMutex, BalanceError, BalanceFut, CheckIfMyPaymentSentArgs, CoinBalance,
     CoinProtocol, CoinTransportMetrics, CoinsContext, ConfirmPaymentInput, EthValidateFeeArgs, FeeApproxStage,
@@ -172,7 +135,7 @@
     RawTransactionFut, RawTransactionRequest, RawTransactionRes, RawTransactionResult, RefundPaymentArgs, RewardTarget,
     RpcClientType, RpcTransportEventHandler, RpcTransportEventHandlerShared, SearchForSwapTxSpendInput,
     SendMakerPaymentSpendPreimageInput, SendPaymentArgs, SignEthTransactionParams, SignRawTransactionEnum,
-    SignRawTransactionRequest, SignatureError, SignatureResult, SpendPaymentArgs, SwapOps, SwapTxFeePolicy, TradeFee,
+    SignRawTransactionRequest, SignatureError, SignatureResult, SpendPaymentArgs, SwapGasFeePolicy, SwapOps, TradeFee,
     TradePreimageError, TradePreimageFut, TradePreimageResult, TradePreimageValue, Transaction, TransactionDetails,
     TransactionEnum, TransactionErr, TransactionFut, TransactionType, TxMarshalingErr, UnexpectedDerivationMethod,
     ValidateAddressResult, ValidateFeeArgs, ValidateInstructionsErr, ValidateOtherPubKeyErr, ValidatePaymentError,
@@ -185,12 +148,13 @@
 #[cfg(test)]
 pub(crate) use eth_utils::display_u256_with_decimal_point;
 pub use eth_utils::{
-    addr_from_pubkey_str, addr_from_raw_pubkey, mm_number_from_u256, mm_number_to_u256, u256_to_big_decimal,
-    wei_from_big_decimal, wei_from_coins_mm_number, wei_from_gwei_decimal, wei_to_coins_mm_number, wei_to_eth_decimal,
-    wei_to_gwei_decimal,
+    addr_from_pubkey_str, addr_from_raw_pubkey, mm_number_from_u256, mm_number_to_u256, u256_from_big_decimal,
+    u256_to_big_decimal, wei_from_coins_mm_number, wei_from_gwei_decimal, wei_to_eth_decimal, wei_to_gwei_decimal,
 };
-use eth_utils::{get_function_input_data, get_function_name};
->>>>>>> f5f0b18c
+use eth_utils::{
+    get_conf_param_or_from_plaform_coin, get_function_input_data, get_function_name, ESTIMATE_GAS_MULT,
+    GAS_PRICE_ADJUST, MAX_ETH_TX_TYPE_SUPPORTED, SWAP_GAS_FEE_POLICY,
+};
 
 pub use rlp;
 cfg_native! {
@@ -221,16 +185,10 @@
 use eth_withdraw::{EthWithdraw, InitEthWithdraw, StandardEthWithdraw};
 
 pub mod fee_estimation;
-<<<<<<< HEAD
-use fee_estimation::eip1559::{block_native::BlocknativeGasApiCaller, infura::InfuraGasApiCaller,
-                              simple::FeePerGasSimpleEstimator, FeePerGasEstimated, GasApiConfig, GasApiProvider,
-                              FEE_PRIORITY_LEVEL_N};
-=======
 use fee_estimation::eip1559::{
     block_native::BlocknativeGasApiCaller, infura::InfuraGasApiCaller, simple::FeePerGasSimpleEstimator,
-    FeePerGasEstimated, GasApiConfig, GasApiProvider,
+    FeePerGasEstimated, GasApiConfig, GasApiProvider, FEE_PRIORITY_LEVEL_N,
 };
->>>>>>> f5f0b18c
 
 pub mod erc20;
 use erc20::get_token_decimals;
@@ -845,7 +803,9 @@
 }
 
 impl From<crate::CoinFindError> for TransactionErr {
-    fn from(e: crate::CoinFindError) -> Self { TransactionErr::Plain(e.to_string()) }
+    fn from(e: crate::CoinFindError) -> Self {
+        TransactionErr::Plain(e.to_string())
+    }
 }
 
 #[derive(Debug, Deserialize, Serialize)]
@@ -6648,47 +6608,6 @@
     vec![CoinTransportMetrics::new(metrics, ticker, RpcClientType::Ethereum).into_shared()]
 }
 
-<<<<<<< HEAD
-=======
-async fn get_max_eth_tx_type_conf(ctx: &MmArc, conf: &Json, coin_type: &EthCoinType) -> Result<Option<u64>, String> {
-    fn check_max_eth_tx_type_conf(conf: &Json) -> Result<Option<u64>, String> {
-        if !conf["max_eth_tx_type"].is_null() {
-            let max_eth_tx_type = conf["max_eth_tx_type"]
-                .as_u64()
-                .ok_or_else(|| "max_eth_tx_type in coins is invalid".to_string())?;
-            if max_eth_tx_type > ETH_MAX_TX_TYPE {
-                return Err("max_eth_tx_type in coins is too big".to_string());
-            }
-            Ok(Some(max_eth_tx_type))
-        } else {
-            Ok(None)
-        }
-    }
-
-    match &coin_type {
-        EthCoinType::Eth => check_max_eth_tx_type_conf(conf),
-        EthCoinType::Erc20 { platform, .. } | EthCoinType::Nft { platform } => {
-            let coin_max_eth_tx_type = check_max_eth_tx_type_conf(conf)?;
-            // Normally we suppose max_eth_tx_type is in platform coin but also try to get it from tokens for tests to work:
-            if let Some(coin_max_eth_tx_type) = coin_max_eth_tx_type {
-                Ok(Some(coin_max_eth_tx_type))
-            } else {
-                let platform_coin = lp_coinfind_or_err(ctx, platform).await;
-                match platform_coin {
-                    Ok(MmCoinEnum::EthCoin(eth_coin)) => Ok(eth_coin.max_eth_tx_type),
-                    _ => Ok(None),
-                }
-            }
-        },
-    }
-}
-
-#[inline]
-fn new_nonce_lock() -> HashMap<String, Arc<AsyncMutex<()>>> {
-    HashMap::new()
-}
-
->>>>>>> f5f0b18c
 /// Activate eth coin or erc20 token from coin config and private key build policy
 pub async fn eth_coin_from_conf_and_request(
     ctx: &MmArc,
@@ -6960,30 +6879,20 @@
     addr == checksum_address(addr)
 }
 
-fn increase_by_percent(num: U256, percent: u64) -> U256 { num + (num / U256::from(100)) * U256::from(percent) }
+fn increase_by_percent(num: U256, percent: u64) -> U256 {
+    num + (num / U256::from(100)) * U256::from(percent)
+}
 
 fn increase_gas_price_by_stage(pay_for_gas_option: PayForGasOption, level: &FeeApproxStage) -> PayForGasOption {
-<<<<<<< HEAD
     fn increase_value_by_stage(value: U256, level: &FeeApproxStage) -> U256 {
         match level {
             FeeApproxStage::WithoutApprox => value,
             FeeApproxStage::StartSwap => increase_by_percent(value, GAS_PRICE_APPROXIMATION_PERCENT_ON_START_SWAP),
-            FeeApproxStage::OrderIssue => increase_by_percent(value, GAS_PRICE_APPROXIMATION_PERCENT_ON_ORDER_ISSUE),
-            FeeApproxStage::TradePreimage => {
-                increase_by_percent(value, GAS_PRICE_APPROXIMATION_PERCENT_ON_TRADE_PREIMAGE)
-=======
-    if let PayForGasOption::Legacy(LegacyGasPrice { gas_price }) = pay_for_gas_option {
-        let new_gas_price = match level {
-            FeeApproxStage::WithoutApprox => gas_price,
-            FeeApproxStage::StartSwap => {
-                increase_by_percent_one_gwei(gas_price, GAS_PRICE_APPROXIMATION_PERCENT_ON_START_SWAP)
-            },
             FeeApproxStage::OrderIssue | FeeApproxStage::OrderIssueMax => {
-                increase_by_percent_one_gwei(gas_price, GAS_PRICE_APPROXIMATION_PERCENT_ON_ORDER_ISSUE)
+                increase_by_percent(value, GAS_PRICE_APPROXIMATION_PERCENT_ON_ORDER_ISSUE)
             },
             FeeApproxStage::TradePreimage | FeeApproxStage::TradePreimageMax => {
-                increase_by_percent_one_gwei(gas_price, GAS_PRICE_APPROXIMATION_PERCENT_ON_TRADE_PREIMAGE)
->>>>>>> f5f0b18c
+                increase_by_percent(value, GAS_PRICE_APPROXIMATION_PERCENT_ON_TRADE_PREIMAGE)
             },
             FeeApproxStage::WatcherPreimage => {
                 increase_by_percent(value, GAS_PRICE_APPROXIMATION_PERCENT_ON_WATCHER_PREIMAGE)
@@ -7174,10 +7083,13 @@
                 u256_from_big_decimal(&max_priority_fee_per_gas, ETH_GWEI_DECIMALS).map_mm_err()?;
             match gas_limit {
                 EthGasLimitOption::Set(gas) => {
-                    return Ok((gas.into(), PayForGasOption::Eip1559 {
-                        max_fee_per_gas,
-                        max_priority_fee_per_gas,
-                    }))
+                    return Ok((
+                        gas.into(),
+                        PayForGasOption::Eip1559 {
+                            max_fee_per_gas,
+                            max_priority_fee_per_gas,
+                        },
+                    ))
                 },
                 EthGasLimitOption::Calc =>
                 // go to gas estimate code
@@ -7638,7 +7550,6 @@
 
 #[async_trait]
 impl Eip1559Ops for EthCoin {
-<<<<<<< HEAD
     /// Gets gas fee policy for swaps from the platform_coin, for any token
     #[cfg(not(any(test, feature = "run-docker-tests")))]
     async fn get_swap_gas_fee_policy(&self) -> CoinFindResult<SwapGasFeePolicy> {
@@ -7648,7 +7559,9 @@
     }
 
     #[cfg(any(test, feature = "run-docker-tests"))]
-    async fn get_swap_gas_fee_policy(&self) -> CoinFindResult<SwapGasFeePolicy> { Ok(SwapGasFeePolicy::default()) }
+    async fn get_swap_gas_fee_policy(&self) -> CoinFindResult<SwapGasFeePolicy> {
+        Ok(SwapGasFeePolicy::default())
+    }
 
     /// Store gas fee policy for swaps in the platform_coin, for any token
     #[cfg(not(any(test, feature = "run-docker-tests")))]
@@ -7656,18 +7569,12 @@
         let platform_coin = self.platform_coin().await?;
         *platform_coin.swap_gas_fee_policy.lock().unwrap() = swap_txfee_policy;
         Ok(())
-=======
-    fn get_swap_transaction_fee_policy(&self) -> SwapTxFeePolicy {
-        self.swap_txfee_policy.lock().unwrap().clone()
-    }
-
-    fn set_swap_transaction_fee_policy(&self, swap_txfee_policy: SwapTxFeePolicy) {
-        *self.swap_txfee_policy.lock().unwrap() = swap_txfee_policy
->>>>>>> f5f0b18c
     }
 
     #[cfg(any(test, feature = "run-docker-tests"))]
-    async fn set_swap_gas_fee_policy(&self, _swap_txfee_policy: SwapGasFeePolicy) -> CoinFindResult<()> { Ok(()) }
+    async fn set_swap_gas_fee_policy(&self, _swap_txfee_policy: SwapGasFeePolicy) -> CoinFindResult<()> {
+        Ok(())
+    }
 }
 
 #[async_trait]
