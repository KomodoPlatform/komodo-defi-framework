--- conflicted
+++ resolved
@@ -2699,11 +2699,6 @@
     let tx_builder = tx_builder_with_pay_for_gas_option(coin, tx_builder, pay_for_gas_option)
         .map_err(|e| TransactionErr::Plain(e.get_inner().to_string()))?;
     let tx = tx_builder.build()?;
-<<<<<<< HEAD
-    let signed_tx = tx.sign(key_pair.secret(), Some(coin.chain_id))?;
-
-    Ok((signed_tx, web3_instances_with_latest_nonce))
-=======
     let chain_id = match coin.chain_spec {
         ChainSpec::Evm { chain_id } => chain_id,
         // Todo: Add Tron signing logic
@@ -2713,12 +2708,9 @@
             ))
         },
     };
-
-    Ok((
-        tx.sign(key_pair.secret(), Some(chain_id))?,
-        web3_instances_with_latest_nonce,
-    ))
->>>>>>> ee6bdd7b
+    let signed_tx = tx.sign(key_pair.secret(), Some(chain_id))?;
+
+    Ok((signed_tx, web3_instances_with_latest_nonce))
 }
 
 /// Sign and send eth transaction with provided keypair,
@@ -2867,6 +2859,15 @@
                 WalletConnectCtx::from_ctx(&ctx)
                     .expect("TODO: handle error when enable kdf initialization without key.")
             };
+            let chain_id = match coin.chain_spec {
+                ChainSpec::Evm { chain_id } => chain_id,
+                // Todo: Add Tron signing logic
+                ChainSpec::Tron { .. } => {
+                    return Err(MmError::new(RawTransactionError::InvalidParam(
+                        "Tron is not supported for this action yet".into(),
+                    )))
+                },
+            };
             let my_address = coin
                 .derivation_method
                 .single_addr_or_err()
@@ -2900,7 +2901,7 @@
                     gas: args.gas_limit,
                     data: &data,
                     nonce,
-                    chain_id: coin.chain_id,
+                    chain_id,
                     max_fee_per_gas,
                     max_priority_fee_per_gas,
                 })
