/******************************************************************************
 * Copyright © 2022 Atomic Private Limited and its contributors               *
 *                                                                            *
 * See the CONTRIBUTOR-LICENSE-AGREEMENT, COPYING, LICENSE-COPYRIGHT-NOTICE   *
 * and DEVELOPER-CERTIFICATE-OF-ORIGIN files in the LEGAL directory in        *
 * the top-level directory of this distribution for the individual copyright  *
 * holder information and the developer policies on copyright and licensing.  *
 *                                                                            *
 * Unless otherwise agreed in a custom licensing agreement, no part of the    *
 * AtomicDEX software, including this file may be copied, modified, propagated*
 * or distributed except according to the terms contained in the              *
 * LICENSE-COPYRIGHT-NOTICE file.                                             *
 *                                                                            *
 * Removal or modification of this copyright notice is prohibited.            *
 *                                                                            *
 ******************************************************************************/
//
//  eth.rs
//  marketmaker
//
//  Copyright © 2022 AtomicDEX. All rights reserved.
//
use super::eth::Action::{Call, Create};
#[cfg(feature = "enable-nft-integration")]
use crate::nft::nft_structs::{ContractType, ConvertChain, NftListReq, TransactionNftDetails, WithdrawErc1155,
                              WithdrawErc721};
use async_trait::async_trait;
use bitcrypto::{keccak256, ripemd160, sha256};
use common::custom_futures::repeatable::{Ready, Retry};
use common::custom_futures::timeout::FutureTimerExt;
use common::executor::{abortable_queue::AbortableQueue, AbortableSystem, AbortedError, Timer};
use common::log::{debug, error, info, warn};
use common::number_type_casting::SafeTypeCastingNumbers;
use common::{get_utc_timestamp, now_ms, small_rng, DEX_FEE_ADDR_RAW_PUBKEY};
use crypto::privkey::key_pair_from_secret;
use crypto::{CryptoCtx, CryptoCtxError, GlobalHDAccountArc, KeyPairPolicy};
use derive_more::Display;
use enum_from::EnumFromStringify;
use ethabi::{Contract, Function, Token};
pub use ethcore_transaction::SignedTransaction as SignedEthTx;
use ethcore_transaction::{Action, Transaction as UnSignedEthTx, UnverifiedTransaction};
use ethereum_types::{Address, H160, H256, U256};
use ethkey::{public_to_address, KeyPair, Public, Signature};
use ethkey::{sign, verify_address};
use futures::compat::Future01CompatExt;
use futures::future::{join_all, Either, FutureExt, TryFutureExt};
use futures01::Future;
use http::StatusCode;
use mm2_core::mm_ctx::{MmArc, MmWeak};
use mm2_err_handle::prelude::*;
use mm2_net::transport::{slurp_url, GuiAuthValidation, GuiAuthValidationGenerator, SlurpError};
use mm2_number::{BigDecimal, MmNumber};
#[cfg(test)] use mocktopus::macros::*;
use rand::seq::SliceRandom;
use rpc::v1::types::Bytes as BytesJson;
use secp256k1::PublicKey;
use serde_json::{self as json, Value as Json};
use serialization::{CompactInteger, Serializable, Stream};
use sha3::{Digest, Keccak256};
use std::collections::HashMap;
use std::convert::TryFrom;
use std::ops::Deref;
#[cfg(not(target_arch = "wasm32"))] use std::path::PathBuf;
use std::str::FromStr;
use std::sync::atomic::{AtomicU64, Ordering as AtomicOrdering};
use std::sync::{Arc, Mutex};
use web3::types::{Action as TraceAction, BlockId, BlockNumber, Bytes, CallRequest, FilterBuilder, Log, Trace,
                  TraceFilterBuilder, Transaction as Web3Transaction, TransactionId, U64};
use web3::{self, Web3};
use web3_transport::{http_transport::HttpTransportNode, EthFeeHistoryNamespace, Web3Transport};

cfg_wasm32! {
    use crypto::MetamaskArc;
    use ethereum_types::{H264, H520};
    use mm2_metamask::MetamaskError;
    use web3::types::TransactionRequest;
}

use super::{coin_conf, AsyncMutex, BalanceError, BalanceFut, CheckIfMyPaymentSentArgs, CoinBalance, CoinFutSpawner,
<<<<<<< HEAD
            CoinProtocol, CoinTransportMetrics, CoinsContext, EthValidateFeeArgs, FeeApproxStage, FoundSwapTxSpend,
            HistorySyncState, IguanaPrivKey, MakerSwapTakerCoin, MarketCoinOps, MmCoin, MyAddressError,
            NegotiateSwapContractAddrErr, NumConversError, NumConversResult, PaymentInstructions,
            PaymentInstructionsErr, PrivKeyBuildPolicy, PrivKeyPolicyNotAllowed, RawTransactionError,
            RawTransactionFut, RawTransactionRequest, RawTransactionRes, RawTransactionResult, RefundError,
            RefundPaymentArgs, RefundResult, RpcClientType, RpcTransportEventHandler, RpcTransportEventHandlerShared,
            SearchForSwapTxSpendInput, SendMakerPaymentSpendPreimageInput, SendPaymentArgs, SignatureError,
            SignatureResult, SpendPaymentArgs, SwapOps, TakerSwapMakerCoin, TradeFee, TradePreimageError,
            TradePreimageFut, TradePreimageResult, TradePreimageValue, Transaction, TransactionDetails,
            TransactionEnum, TransactionErr, TransactionFut, TxMarshalingErr, UnexpectedDerivationMethod,
            ValidateAddressResult, ValidateFeeArgs, ValidateInstructionsErr, ValidateOtherPubKeyErr,
            ValidatePaymentError, ValidatePaymentFut, ValidatePaymentInput, VerificationError, VerificationResult,
            WaitForHTLCTxSpendArgs, WatcherOps, WatcherSearchForSwapTxSpendInput, WatcherValidatePaymentInput,
=======
            CoinProtocol, CoinTransportMetrics, CoinsContext, ConfirmPaymentInput, EthValidateFeeArgs, FeeApproxStage,
            FoundSwapTxSpend, HistorySyncState, IguanaPrivKey, MakerSwapTakerCoin, MarketCoinOps, MmCoin,
            MyAddressError, MyWalletAddress, NegotiateSwapContractAddrErr, NumConversError, NumConversResult,
            PaymentInstructions, PaymentInstructionsErr, PrivKeyBuildPolicy, PrivKeyPolicyNotAllowed,
            RawTransactionError, RawTransactionFut, RawTransactionRequest, RawTransactionRes, RawTransactionResult,
            RefundError, RefundPaymentArgs, RefundResult, RpcClientType, RpcTransportEventHandler,
            RpcTransportEventHandlerShared, SearchForSwapTxSpendInput, SendMakerPaymentSpendPreimageInput,
            SendPaymentArgs, SignatureError, SignatureResult, SpendPaymentArgs, SwapOps, TakerSwapMakerCoin, TradeFee,
            TradePreimageError, TradePreimageFut, TradePreimageResult, TradePreimageValue, Transaction,
            TransactionDetails, TransactionEnum, TransactionErr, TransactionFut, TxMarshalingErr,
            UnexpectedDerivationMethod, ValidateAddressResult, ValidateFeeArgs, ValidateInstructionsErr,
            ValidateOtherPubKeyErr, ValidatePaymentError, ValidatePaymentFut, ValidatePaymentInput, VerificationError,
            VerificationResult, WatcherOps, WatcherSearchForSwapTxSpendInput, WatcherValidatePaymentInput,
>>>>>>> 32e7c650
            WatcherValidateTakerFeeInput, WithdrawError, WithdrawFee, WithdrawFut, WithdrawRequest, WithdrawResult,
            EARLY_CONFIRMATION_ERR_LOG, INSUFFICIENT_WATCHER_REWARD_ERR_LOG, INVALID_CONTRACT_ADDRESS_ERR_LOG,
            INVALID_PAYMENT_STATE_ERR_LOG, INVALID_RECEIVER_ERR_LOG, INVALID_SENDER_ERR_LOG, INVALID_SWAP_ID_ERR_LOG};
pub use rlp;

#[cfg(test)] mod eth_tests;
#[cfg(target_arch = "wasm32")] mod eth_wasm_tests;
mod web3_transport;

#[path = "eth/v2_activation.rs"] pub mod v2_activation;
#[cfg(feature = "enable-nft-integration")]
use crate::nft::{find_wallet_amount, WithdrawNftResult};
#[cfg(feature = "enable-nft-integration")]
use crate::{lp_coinfind_or_err, MmCoinEnum, TransactionType};
use v2_activation::{build_address_and_priv_key_policy, EthActivationV2Error};

mod nonce;
use nonce::ParityNonce;

/// https://github.com/artemii235/etomic-swap/blob/master/contracts/EtomicSwap.sol
/// Dev chain (195.201.0.6:8565) contract address: 0xa09ad3cd7e96586ebd05a2607ee56b56fb2db8fd
/// Ropsten: https://ropsten.etherscan.io/address/0x7bc1bbdd6a0a722fc9bffc49c921b685ecb84b94
/// ETH mainnet: https://etherscan.io/address/0x8500AFc0bc5214728082163326C2FF0C73f4a871
const SWAP_CONTRACT_ABI: &str = include_str!("eth/swap_contract_abi.json");
/// https://github.com/ethereum/EIPs/blob/master/EIPS/eip-20.md
const ERC20_ABI: &str = include_str!("eth/erc20_abi.json");
/// https://github.com/ethereum/EIPs/blob/master/EIPS/eip-721.md
const ERC721_ABI: &str = include_str!("eth/erc721_abi.json");
/// https://github.com/ethereum/EIPs/blob/master/EIPS/eip-1155.md
const ERC1155_ABI: &str = include_str!("eth/erc1155_abi.json");
/// Payment states from etomic swap smart contract: https://github.com/artemii235/etomic-swap/blob/master/contracts/EtomicSwap.sol#L5
pub const PAYMENT_STATE_UNINITIALIZED: u8 = 0;
pub const PAYMENT_STATE_SENT: u8 = 1;
const PAYMENT_STATE_SPENT: u8 = 2;
const _PAYMENT_STATE_REFUNDED: u8 = 3;
// Ethgasstation API returns response in 10^8 wei units. So 10 from their API mean 1 gwei
const ETH_GAS_STATION_DECIMALS: u8 = 8;
const GAS_PRICE_PERCENT: u64 = 10;
/// It can change 12.5% max each block according to https://www.blocknative.com/blog/eip-1559-fees
const BASE_BLOCK_FEE_DIFF_PCT: u64 = 13;
const DEFAULT_LOGS_BLOCK_RANGE: u64 = 1000;

const DEFAULT_REQUIRED_CONFIRMATIONS: u8 = 1;

const ETH_DECIMALS: u8 = 18;

/// Take into account that the dynamic fee may increase by 3% during the swap.
const GAS_PRICE_APPROXIMATION_PERCENT_ON_START_SWAP: u64 = 3;
/// Take into account that the dynamic fee may increase until the locktime is expired
const GAS_PRICE_APPROXIMATION_PERCENT_ON_WATCHER_PREIMAGE: u64 = 3;
/// Take into account that the dynamic fee may increase at each of the following stages:
/// - it may increase by 2% until a swap is started;
/// - it may increase by 3% during the swap.
const GAS_PRICE_APPROXIMATION_PERCENT_ON_ORDER_ISSUE: u64 = 5;
/// Take into account that the dynamic fee may increase at each of the following stages:
/// - it may increase by 2% until an order is issued;
/// - it may increase by 2% until a swap is started;
/// - it may increase by 3% during the swap.
const GAS_PRICE_APPROXIMATION_PERCENT_ON_TRADE_PREIMAGE: u64 = 7;

const ETH_GAS: u64 = 150_000;

/// Lifetime of generated signed message for gui-auth requests
const GUI_AUTH_SIGNED_MESSAGE_LIFETIME_SEC: i64 = 90;

lazy_static! {
    pub static ref SWAP_CONTRACT: Contract = Contract::load(SWAP_CONTRACT_ABI.as_bytes()).unwrap();
    pub static ref ERC20_CONTRACT: Contract = Contract::load(ERC20_ABI.as_bytes()).unwrap();
    pub static ref ERC721_CONTRACT: Contract = Contract::load(ERC721_ABI.as_bytes()).unwrap();
    pub static ref ERC1155_CONTRACT: Contract = Contract::load(ERC1155_ABI.as_bytes()).unwrap();
}

pub type Web3RpcFut<T> = Box<dyn Future<Item = T, Error = MmError<Web3RpcError>> + Send>;
pub type Web3RpcResult<T> = Result<T, MmError<Web3RpcError>>;
pub type GasStationResult = Result<GasStationData, MmError<GasStationReqErr>>;
type GasDetails = (U256, U256);

#[derive(Debug, Display)]
pub enum GasStationReqErr {
    #[display(fmt = "Transport '{}' error: {}", uri, error)]
    Transport {
        uri: String,
        error: String,
    },
    #[display(fmt = "Invalid response: {}", _0)]
    InvalidResponse(String),
    Internal(String),
}

impl From<serde_json::Error> for GasStationReqErr {
    fn from(e: serde_json::Error) -> Self { GasStationReqErr::InvalidResponse(e.to_string()) }
}

impl From<SlurpError> for GasStationReqErr {
    fn from(e: SlurpError) -> Self {
        let error = e.to_string();
        match e {
            SlurpError::ErrorDeserializing { .. } => GasStationReqErr::InvalidResponse(error),
            SlurpError::Transport { uri, .. } | SlurpError::Timeout { uri, .. } => {
                GasStationReqErr::Transport { uri, error }
            },
            SlurpError::Internal(_) | SlurpError::InvalidRequest(_) => GasStationReqErr::Internal(error),
        }
    }
}

#[derive(Debug, Display)]
pub enum Web3RpcError {
    #[display(fmt = "Transport: {}", _0)]
    Transport(String),
    #[display(fmt = "Invalid response: {}", _0)]
    InvalidResponse(String),
    #[display(fmt = "Timeout: {}", _0)]
    Timeout(String),
    #[display(fmt = "Internal: {}", _0)]
    Internal(String),
}

impl From<GasStationReqErr> for Web3RpcError {
    fn from(err: GasStationReqErr) -> Self {
        match err {
            GasStationReqErr::Transport { .. } => Web3RpcError::Transport(err.to_string()),
            GasStationReqErr::InvalidResponse(err) => Web3RpcError::InvalidResponse(err),
            GasStationReqErr::Internal(err) => Web3RpcError::Internal(err),
        }
    }
}

impl From<serde_json::Error> for Web3RpcError {
    fn from(e: serde_json::Error) -> Self { Web3RpcError::InvalidResponse(e.to_string()) }
}

impl From<web3::Error> for Web3RpcError {
    fn from(e: web3::Error) -> Self {
        let error_str = e.to_string();
        match e {
            web3::Error::InvalidResponse(_) | web3::Error::Decoder(_) | web3::Error::Rpc(_) => {
                Web3RpcError::InvalidResponse(error_str)
            },
            web3::Error::Unreachable | web3::Error::Transport(_) | web3::Error::Io(_) => {
                Web3RpcError::Transport(error_str)
            },
            _ => Web3RpcError::Internal(error_str),
        }
    }
}

impl From<web3::Error> for RawTransactionError {
    fn from(e: web3::Error) -> Self { RawTransactionError::Transport(e.to_string()) }
}

impl From<Web3RpcError> for RawTransactionError {
    fn from(e: Web3RpcError) -> Self {
        match e {
            Web3RpcError::Transport(tr) | Web3RpcError::InvalidResponse(tr) => RawTransactionError::Transport(tr),
            Web3RpcError::Internal(internal) | Web3RpcError::Timeout(internal) => {
                RawTransactionError::InternalError(internal)
            },
        }
    }
}

impl From<ethabi::Error> for Web3RpcError {
    fn from(e: ethabi::Error) -> Web3RpcError {
        // Currently, we use the `ethabi` crate to work with a smart contract ABI known at compile time.
        // It's an internal error if there are any issues during working with a smart contract ABI.
        Web3RpcError::Internal(e.to_string())
    }
}

#[cfg(target_arch = "wasm32")]
impl From<MetamaskError> for Web3RpcError {
    fn from(e: MetamaskError) -> Self {
        match e {
            MetamaskError::Internal(internal) => Web3RpcError::Internal(internal),
            other => Web3RpcError::Transport(other.to_string()),
        }
    }
}

impl From<ethabi::Error> for WithdrawError {
    fn from(e: ethabi::Error) -> Self {
        // Currently, we use the `ethabi` crate to work with a smart contract ABI known at compile time.
        // It's an internal error if there are any issues during working with a smart contract ABI.
        WithdrawError::InternalError(e.to_string())
    }
}

impl From<web3::Error> for WithdrawError {
    fn from(e: web3::Error) -> Self { WithdrawError::Transport(e.to_string()) }
}

impl From<Web3RpcError> for WithdrawError {
    fn from(e: Web3RpcError) -> Self {
        match e {
            Web3RpcError::Transport(err) | Web3RpcError::InvalidResponse(err) => WithdrawError::Transport(err),
            Web3RpcError::Internal(internal) | Web3RpcError::Timeout(internal) => {
                WithdrawError::InternalError(internal)
            },
        }
    }
}

impl From<web3::Error> for TradePreimageError {
    fn from(e: web3::Error) -> Self { TradePreimageError::Transport(e.to_string()) }
}

impl From<Web3RpcError> for TradePreimageError {
    fn from(e: Web3RpcError) -> Self {
        match e {
            Web3RpcError::Transport(err) | Web3RpcError::InvalidResponse(err) => TradePreimageError::Transport(err),
            Web3RpcError::Internal(internal) | Web3RpcError::Timeout(internal) => {
                TradePreimageError::InternalError(internal)
            },
        }
    }
}

impl From<ethabi::Error> for TradePreimageError {
    fn from(e: ethabi::Error) -> Self {
        // Currently, we use the `ethabi` crate to work with a smart contract ABI known at compile time.
        // It's an internal error if there are any issues during working with a smart contract ABI.
        TradePreimageError::InternalError(e.to_string())
    }
}

impl From<ethabi::Error> for BalanceError {
    fn from(e: ethabi::Error) -> Self {
        // Currently, we use the `ethabi` crate to work with a smart contract ABI known at compile time.
        // It's an internal error if there are any issues during working with a smart contract ABI.
        BalanceError::Internal(e.to_string())
    }
}

impl From<web3::Error> for BalanceError {
    fn from(e: web3::Error) -> Self { BalanceError::from(Web3RpcError::from(e)) }
}

impl From<Web3RpcError> for BalanceError {
    fn from(e: Web3RpcError) -> Self {
        match e {
            Web3RpcError::Transport(tr) | Web3RpcError::InvalidResponse(tr) => BalanceError::Transport(tr),
            Web3RpcError::Internal(internal) | Web3RpcError::Timeout(internal) => BalanceError::Internal(internal),
        }
    }
}

#[derive(Debug, Deserialize, Serialize)]
struct SavedTraces {
    /// ETH traces for my_address
    traces: Vec<Trace>,
    /// Earliest processed block
    earliest_block: U64,
    /// Latest processed block
    latest_block: U64,
}

#[derive(Debug, Deserialize, Serialize)]
struct SavedErc20Events {
    /// ERC20 events for my_address
    events: Vec<Log>,
    /// Earliest processed block
    earliest_block: U64,
    /// Latest processed block
    latest_block: U64,
}

#[derive(Debug, PartialEq, Eq)]
pub enum EthCoinType {
    /// Ethereum itself or it's forks: ETC/others
    Eth,
    /// ERC20 token with smart contract address
    /// https://github.com/ethereum/EIPs/blob/master/EIPS/eip-20.md
    Erc20 { platform: String, token_addr: Address },
}

/// An alternative to `crate::PrivKeyBuildPolicy`, typical only for ETH coin.
pub enum EthPrivKeyBuildPolicy {
    IguanaPrivKey(IguanaPrivKey),
    GlobalHDAccount(GlobalHDAccountArc),
    #[cfg(target_arch = "wasm32")]
    Metamask(MetamaskArc),
}

impl EthPrivKeyBuildPolicy {
    /// Detects the `EthPrivKeyBuildPolicy` with which the given `MmArc` is initialized.
    pub fn detect_priv_key_policy(ctx: &MmArc) -> MmResult<EthPrivKeyBuildPolicy, CryptoCtxError> {
        let crypto_ctx = CryptoCtx::from_ctx(ctx)?;

        match crypto_ctx.key_pair_policy() {
            KeyPairPolicy::Iguana => {
                // Use an internal private key as the coin secret.
                let priv_key = crypto_ctx.mm2_internal_privkey_secret();
                Ok(EthPrivKeyBuildPolicy::IguanaPrivKey(priv_key))
            },
            KeyPairPolicy::GlobalHDAccount(global_hd) => Ok(EthPrivKeyBuildPolicy::GlobalHDAccount(global_hd.clone())),
        }
    }
}

impl TryFrom<PrivKeyBuildPolicy> for EthPrivKeyBuildPolicy {
    type Error = PrivKeyPolicyNotAllowed;

    /// Converts `PrivKeyBuildPolicy` to `EthPrivKeyBuildPolicy`
    /// taking into account that  ETH doesn't support `Trezor` yet.
    fn try_from(policy: PrivKeyBuildPolicy) -> Result<Self, Self::Error> {
        match policy {
            PrivKeyBuildPolicy::IguanaPrivKey(iguana) => Ok(EthPrivKeyBuildPolicy::IguanaPrivKey(iguana)),
            PrivKeyBuildPolicy::GlobalHDAccount(global_hd) => Ok(EthPrivKeyBuildPolicy::GlobalHDAccount(global_hd)),
            PrivKeyBuildPolicy::Trezor => Err(PrivKeyPolicyNotAllowed::HardwareWalletNotSupported),
        }
    }
}

/// An alternative to `crate::PrivKeyPolicy`, typical only for ETH coin.
#[derive(Clone)]
pub enum EthPrivKeyPolicy {
    KeyPair(KeyPair),
    #[cfg(target_arch = "wasm32")]
    Metamask(EthMetamaskPolicy),
}

#[cfg(target_arch = "wasm32")]
#[derive(Clone)]
pub struct EthMetamaskPolicy {
    pub(crate) public_key: H264,
    pub(crate) public_key_uncompressed: H520,
}

impl From<KeyPair> for EthPrivKeyPolicy {
    fn from(key_pair: KeyPair) -> Self { EthPrivKeyPolicy::KeyPair(key_pair) }
}

impl EthPrivKeyPolicy {
    pub fn key_pair_or_err(&self) -> MmResult<&KeyPair, PrivKeyPolicyNotAllowed> {
        match self {
            EthPrivKeyPolicy::KeyPair(key_pair) => Ok(key_pair),
            #[cfg(target_arch = "wasm32")]
            EthPrivKeyPolicy::Metamask(_) => MmError::err(PrivKeyPolicyNotAllowed::HardwareWalletNotSupported),
        }
    }
}

/// pImpl idiom.
pub struct EthCoinImpl {
    ticker: String,
    coin_type: EthCoinType,
    priv_key_policy: EthPrivKeyPolicy,
    my_address: Address,
    sign_message_prefix: Option<String>,
    swap_contract_address: Address,
    fallback_swap_contract: Option<Address>,
    contract_supports_watchers: bool,
    web3: Web3<Web3Transport>,
    /// The separate web3 instances kept to get nonce, will replace the web3 completely soon
    web3_instances: Vec<Web3Instance>,
    decimals: u8,
    gas_station_url: Option<String>,
    gas_station_decimals: u8,
    gas_station_policy: GasStationPricePolicy,
    history_sync_state: Mutex<HistorySyncState>,
    required_confirmations: AtomicU64,
    /// Coin needs access to the context in order to reuse the logging and shutdown facilities.
    /// Using a weak reference by default in order to avoid circular references and leaks.
    pub ctx: MmWeak,
    chain_id: Option<u64>,
    /// the block range used for eth_getLogs
    logs_block_range: u64,
    nonce_lock: Arc<AsyncMutex<()>>,
    erc20_tokens_infos: Arc<Mutex<HashMap<String, Erc20TokenInfo>>>,
    /// This spawner is used to spawn coin's related futures that should be aborted on coin deactivation
    /// and on [`MmArc::stop`].
    pub abortable_system: AbortableQueue,
}

#[derive(Clone, Debug)]
pub struct Web3Instance {
    web3: Web3<Web3Transport>,
    is_parity: bool,
}

#[derive(Clone, Debug)]
pub struct Erc20TokenInfo {
    pub token_address: Address,
    pub decimals: u8,
}

#[derive(Deserialize, Serialize)]
#[serde(tag = "format")]
pub enum EthAddressFormat {
    /// Single-case address (lowercase)
    #[serde(rename = "singlecase")]
    SingleCase,
    /// Mixed-case address.
    /// https://eips.ethereum.org/EIPS/eip-55
    #[serde(rename = "mixedcase")]
    MixedCase,
}

#[cfg_attr(test, mockable)]
async fn make_gas_station_request(url: &str) -> GasStationResult {
    let resp = slurp_url(url).await?;
    if resp.0 != StatusCode::OK {
        let error = format!("Gas price request failed with status code {}", resp.0);
        return MmError::err(GasStationReqErr::Transport {
            uri: url.to_owned(),
            error,
        });
    }
    let result: GasStationData = json::from_slice(&resp.2)?;
    Ok(result)
}

impl EthCoinImpl {
    /// Gets Transfer events from ERC20 smart contract `addr` between `from_block` and `to_block`
    fn erc20_transfer_events(
        &self,
        contract: Address,
        from_addr: Option<Address>,
        to_addr: Option<Address>,
        from_block: BlockNumber,
        to_block: BlockNumber,
        limit: Option<usize>,
    ) -> Box<dyn Future<Item = Vec<Log>, Error = String> + Send> {
        let contract_event = try_fus!(ERC20_CONTRACT.event("Transfer"));
        let topic0 = Some(vec![contract_event.signature()]);
        let topic1 = from_addr.map(|addr| vec![addr.into()]);
        let topic2 = to_addr.map(|addr| vec![addr.into()]);
        let mut filter = FilterBuilder::default()
            .topics(topic0, topic1, topic2, None)
            .from_block(from_block)
            .to_block(to_block)
            .address(vec![contract]);

        if let Some(l) = limit {
            filter = filter.limit(l);
        }

        Box::new(
            self.web3
                .eth()
                .logs(filter.build())
                .compat()
                .map_err(|e| ERRL!("{}", e)),
        )
    }

    /// Gets ETH traces from ETH node between addresses in `from_block` and `to_block`
    fn eth_traces(
        &self,
        from_addr: Vec<Address>,
        to_addr: Vec<Address>,
        from_block: BlockNumber,
        to_block: BlockNumber,
        limit: Option<usize>,
    ) -> Box<dyn Future<Item = Vec<Trace>, Error = String> + Send> {
        let mut filter = TraceFilterBuilder::default()
            .from_address(from_addr)
            .to_address(to_addr)
            .from_block(from_block)
            .to_block(to_block);

        if let Some(l) = limit {
            filter = filter.count(l);
        }

        Box::new(
            self.web3
                .trace()
                .filter(filter.build())
                .compat()
                .map_err(|e| ERRL!("{}", e)),
        )
    }

    #[cfg(not(target_arch = "wasm32"))]
    fn eth_traces_path(&self, ctx: &MmArc) -> PathBuf {
        ctx.dbdir()
            .join("TRANSACTIONS")
            .join(format!("{}_{:#02x}_trace.json", self.ticker, self.my_address))
    }

    /// Load saved ETH traces from local DB
    #[cfg(not(target_arch = "wasm32"))]
    fn load_saved_traces(&self, ctx: &MmArc) -> Option<SavedTraces> {
        let content = gstuff::slurp(&self.eth_traces_path(ctx));
        if content.is_empty() {
            None
        } else {
            match json::from_slice(&content) {
                Ok(t) => Some(t),
                Err(_) => None,
            }
        }
    }

    /// Load saved ETH traces from local DB
    #[cfg(target_arch = "wasm32")]
    fn load_saved_traces(&self, _ctx: &MmArc) -> Option<SavedTraces> {
        common::panic_w("'load_saved_traces' is not implemented in WASM");
        unreachable!()
    }

    /// Store ETH traces to local DB
    #[cfg(not(target_arch = "wasm32"))]
    fn store_eth_traces(&self, ctx: &MmArc, traces: &SavedTraces) {
        let content = json::to_vec(traces).unwrap();
        let tmp_file = format!("{}.tmp", self.eth_traces_path(ctx).display());
        std::fs::write(&tmp_file, content).unwrap();
        std::fs::rename(tmp_file, self.eth_traces_path(ctx)).unwrap();
    }

    /// Store ETH traces to local DB
    #[cfg(target_arch = "wasm32")]
    fn store_eth_traces(&self, _ctx: &MmArc, _traces: &SavedTraces) {
        common::panic_w("'store_eth_traces' is not implemented in WASM");
        unreachable!()
    }

    #[cfg(not(target_arch = "wasm32"))]
    fn erc20_events_path(&self, ctx: &MmArc) -> PathBuf {
        ctx.dbdir()
            .join("TRANSACTIONS")
            .join(format!("{}_{:#02x}_events.json", self.ticker, self.my_address))
    }

    /// Store ERC20 events to local DB
    #[cfg(not(target_arch = "wasm32"))]
    fn store_erc20_events(&self, ctx: &MmArc, events: &SavedErc20Events) {
        let content = json::to_vec(events).unwrap();
        let tmp_file = format!("{}.tmp", self.erc20_events_path(ctx).display());
        std::fs::write(&tmp_file, content).unwrap();
        std::fs::rename(tmp_file, self.erc20_events_path(ctx)).unwrap();
    }

    /// Store ERC20 events to local DB
    #[cfg(target_arch = "wasm32")]
    fn store_erc20_events(&self, _ctx: &MmArc, _events: &SavedErc20Events) {
        common::panic_w("'store_erc20_events' is not implemented in WASM");
        unreachable!()
    }

    /// Load saved ERC20 events from local DB
    #[cfg(not(target_arch = "wasm32"))]
    fn load_saved_erc20_events(&self, ctx: &MmArc) -> Option<SavedErc20Events> {
        let content = gstuff::slurp(&self.erc20_events_path(ctx));
        if content.is_empty() {
            None
        } else {
            match json::from_slice(&content) {
                Ok(t) => Some(t),
                Err(_) => None,
            }
        }
    }

    /// Load saved ERC20 events from local DB
    #[cfg(target_arch = "wasm32")]
    fn load_saved_erc20_events(&self, _ctx: &MmArc) -> Option<SavedErc20Events> {
        common::panic_w("'load_saved_erc20_events' is not implemented in WASM");
        unreachable!()
    }

    /// The id used to differentiate payments on Etomic swap smart contract
    fn etomic_swap_id(&self, time_lock: u32, secret_hash: &[u8]) -> Vec<u8> {
        let mut input = vec![];
        input.extend_from_slice(&time_lock.to_le_bytes());
        input.extend_from_slice(secret_hash);
        sha256(&input).to_vec()
    }

    /// Gets `SenderRefunded` events from etomic swap smart contract since `from_block`
    fn refund_events(
        &self,
        swap_contract_address: Address,
        from_block: u64,
        to_block: u64,
    ) -> Box<dyn Future<Item = Vec<Log>, Error = String> + Send> {
        let contract_event = try_fus!(SWAP_CONTRACT.event("SenderRefunded"));
        let filter = FilterBuilder::default()
            .topics(Some(vec![contract_event.signature()]), None, None, None)
            .from_block(BlockNumber::Number(from_block.into()))
            .to_block(BlockNumber::Number(to_block.into()))
            .address(vec![swap_contract_address])
            .build();

        Box::new(self.web3.eth().logs(filter).compat().map_err(|e| ERRL!("{}", e)))
    }

    /// Try to parse address from string.
    pub fn address_from_str(&self, address: &str) -> Result<Address, String> {
        Ok(try_s!(valid_addr_from_str(address)))
    }

    pub fn erc20_token_address(&self) -> Option<Address> {
        match self.coin_type {
            EthCoinType::Erc20 { token_addr, .. } => Some(token_addr),
            EthCoinType::Eth => None,
        }
    }

    pub fn add_erc_token_info(&self, ticker: String, info: Erc20TokenInfo) {
        self.erc20_tokens_infos.lock().unwrap().insert(ticker, info);
    }

    /// # Warning
    /// Be very careful using this function since it returns dereferenced clone
    /// of value behind the MutexGuard and makes it non-thread-safe.
    pub fn get_erc_tokens_infos(&self) -> HashMap<String, Erc20TokenInfo> {
        let guard = self.erc20_tokens_infos.lock().unwrap();
        (*guard).clone()
    }
}

async fn get_raw_transaction_impl(coin: EthCoin, req: RawTransactionRequest) -> RawTransactionResult {
    let tx = match req.tx_hash.strip_prefix("0x") {
        Some(tx) => tx,
        None => &req.tx_hash,
    };
    let hash = H256::from_str(tx).map_to_mm(|e| RawTransactionError::InvalidHashError(e.to_string()))?;
    get_tx_hex_by_hash_impl(coin, hash).await
}

async fn get_tx_hex_by_hash_impl(coin: EthCoin, tx_hash: H256) -> RawTransactionResult {
    let web3_tx = coin
        .web3
        .eth()
        .transaction(TransactionId::Hash(tx_hash))
        .await?
        .or_mm_err(|| RawTransactionError::HashNotExist(tx_hash.to_string()))?;
    let raw = signed_tx_from_web3_tx(web3_tx).map_to_mm(RawTransactionError::InternalError)?;
    Ok(RawTransactionRes {
        tx_hex: BytesJson(rlp::encode(&raw).to_vec()),
    })
}

async fn withdraw_impl(coin: EthCoin, req: WithdrawRequest) -> WithdrawResult {
    let to_addr = coin
        .address_from_str(&req.to)
        .map_to_mm(WithdrawError::InvalidAddress)?;
    let my_balance = coin.my_balance().compat().await?;
    let my_balance_dec = u256_to_big_decimal(my_balance, coin.decimals)?;

    let (mut wei_amount, dec_amount) = if req.max {
        (my_balance, my_balance_dec.clone())
    } else {
        let wei_amount = wei_from_big_decimal(&req.amount, coin.decimals)?;
        (wei_amount, req.amount.clone())
    };
    if wei_amount > my_balance {
        return MmError::err(WithdrawError::NotSufficientBalance {
            coin: coin.ticker.clone(),
            available: my_balance_dec.clone(),
            required: dec_amount,
        });
    };
    let (mut eth_value, data, call_addr, fee_coin) = match &coin.coin_type {
        EthCoinType::Eth => (wei_amount, vec![], to_addr, coin.ticker()),
        EthCoinType::Erc20 { platform, token_addr } => {
            let function = ERC20_CONTRACT.function("transfer")?;
            let data = function.encode_input(&[Token::Address(to_addr), Token::Uint(wei_amount)])?;
            (0.into(), data, *token_addr, platform.as_str())
        },
    };
    let eth_value_dec = u256_to_big_decimal(eth_value, coin.decimals)?;

    let (gas, gas_price) =
        get_eth_gas_details(&coin, req.fee, eth_value, data.clone().into(), call_addr, req.max).await?;
    let total_fee = gas * gas_price;
    let total_fee_dec = u256_to_big_decimal(total_fee, coin.decimals)?;

    if req.max && coin.coin_type == EthCoinType::Eth {
        if eth_value < total_fee || wei_amount < total_fee {
            return MmError::err(WithdrawError::AmountTooLow {
                amount: eth_value_dec,
                threshold: total_fee_dec,
            });
        }
        eth_value -= total_fee;
        wei_amount -= total_fee;
    };

    let (tx_hash, tx_hex) = match coin.priv_key_policy {
        EthPrivKeyPolicy::KeyPair(ref key_pair) => {
            let _nonce_lock = coin.nonce_lock.lock().await;
            let nonce = get_addr_nonce(coin.my_address, coin.web3_instances.clone())
                .compat()
                .timeout_secs(30.)
                .await?
                .map_to_mm(WithdrawError::Transport)?;

            let tx = UnSignedEthTx {
                nonce,
                value: eth_value,
                action: Action::Call(call_addr),
                data,
                gas,
                gas_price,
            };

            let signed = tx.sign(key_pair.secret(), coin.chain_id);
            let bytes = rlp::encode(&signed);

            (signed.hash, BytesJson::from(bytes.to_vec()))
        },
        #[cfg(target_arch = "wasm32")]
        EthPrivKeyPolicy::Metamask(_) => {
            if !req.broadcast {
                let error = "Set 'broadcast' to generate, sign and broadcast a transaction with MetaMask".to_string();
                return MmError::err(WithdrawError::BroadcastExpected(error));
            }

            let tx_to_send = TransactionRequest {
                from: coin.my_address,
                to: Some(to_addr),
                gas: Some(gas),
                gas_price: Some(gas_price),
                value: Some(eth_value),
                data: Some(data.clone().into()),
                nonce: None,
                ..TransactionRequest::default()
            };

            // Wait for 10 seconds for the transaction to appear on the RPC node.
            let wait_rpc_timeout = 10_000;
            let check_every = 1.;

            // Please note that this method may take a long time
            // due to `wallet_switchEthereumChain` and `eth_sendTransaction` requests.
            let tx_hash = coin.web3.eth().send_transaction(tx_to_send).await?;

            let signed_tx = coin
                .wait_for_tx_appears_on_rpc(tx_hash, wait_rpc_timeout, check_every)
                .await?;
            let tx_hex = signed_tx
                .map(|tx| BytesJson::from(rlp::encode(&tx).to_vec()))
                // Return an empty `tx_hex` if the transaction is still not appeared on the RPC node.
                .unwrap_or_default();
            (tx_hash, tx_hex)
        },
    };

    let tx_hash_bytes = BytesJson::from(tx_hash.0.to_vec());
    let tx_hash_str = format!("{:02x}", tx_hash_bytes);

    let amount_decimal = u256_to_big_decimal(wei_amount, coin.decimals)?;
    let mut spent_by_me = amount_decimal.clone();
    let received_by_me = if to_addr == coin.my_address {
        amount_decimal.clone()
    } else {
        0.into()
    };
    let fee_details = EthTxFeeDetails::new(gas, gas_price, fee_coin)?;
    if coin.coin_type == EthCoinType::Eth {
        spent_by_me += &fee_details.total_fee;
    }
    let my_address = coin.my_address()?;
    Ok(TransactionDetails {
        to: vec![checksum_address(&format!("{:#02x}", to_addr))],
        from: vec![my_address],
        total_amount: amount_decimal,
        my_balance_change: &received_by_me - &spent_by_me,
        spent_by_me,
        received_by_me,
        tx_hex,
        tx_hash: tx_hash_str,
        block_height: 0,
        fee_details: Some(fee_details.into()),
        coin: coin.ticker.clone(),
        internal_id: vec![].into(),
        timestamp: now_ms() / 1000,
        kmd_rewards: None,
        transaction_type: Default::default(),
        memo: None,
    })
}

#[cfg(feature = "enable-nft-integration")]
/// `withdraw_erc1155` function returns details of `ERC-1155` transaction including tx hex,
/// which should be sent to`send_raw_transaction` RPC to broadcast the transaction.
pub async fn withdraw_erc1155(ctx: MmArc, req: WithdrawErc1155) -> WithdrawNftResult {
    let coin = lp_coinfind_or_err(&ctx, &req.chain.to_ticker()).await?;
    let (to_addr, token_addr, eth_coin) = get_valid_nft_add_to_withdraw(coin, &req.to, &req.token_address)?;
    let my_address = eth_coin.my_address()?;

    // todo check amount in nft cache, instead of sending new moralis req
    // dont use `get_nft_metadata` for erc1155, it can return info related to other owner.
    let nft_req = NftListReq {
        chains: vec![req.chain],
    };
    let wallet_amount = find_wallet_amount(ctx, nft_req, req.token_address.clone(), req.token_id.clone()).await?;

    let amount_dec = if req.max {
        wallet_amount.clone()
    } else {
        req.amount.unwrap_or_else(|| 1.into())
    };

    if amount_dec > wallet_amount {
        return MmError::err(WithdrawError::NotEnoughNftsAmount {
            token_address: req.token_address,
            token_id: req.token_id.to_string(),
            available: wallet_amount,
            required: amount_dec,
        });
    }

    let (eth_value, data, call_addr, fee_coin) = match eth_coin.coin_type {
        EthCoinType::Eth => {
            let function = ERC1155_CONTRACT.function("safeTransferFrom")?;
            let token_id_u256 = U256::from_dec_str(&req.token_id.to_string())
                .map_err(|e| format!("{:?}", e))
                .map_to_mm(NumConversError::new)?;
            let amount_u256 = U256::from_dec_str(&amount_dec.to_string())
                .map_err(|e| format!("{:?}", e))
                .map_to_mm(NumConversError::new)?;
            let data = function.encode_input(&[
                Token::Address(eth_coin.my_address),
                Token::Address(to_addr),
                Token::Uint(token_id_u256),
                Token::Uint(amount_u256),
                Token::Bytes("0x".into()),
            ])?;
            (0.into(), data, token_addr, eth_coin.ticker())
        },
        EthCoinType::Erc20 { .. } => {
            return MmError::err(WithdrawError::InternalError(
                "Erc20 coin type doesnt support withdraw nft".to_owned(),
            ))
        },
    };
    let (gas, gas_price) =
        get_eth_gas_details(&eth_coin, req.fee, eth_value, data.clone().into(), call_addr, false).await?;
    let _nonce_lock = eth_coin.nonce_lock.lock().await;
    let nonce = get_addr_nonce(eth_coin.my_address, eth_coin.web3_instances.clone())
        .compat()
        .timeout_secs(30.)
        .await?
        .map_to_mm(WithdrawError::Transport)?;

    let tx = UnSignedEthTx {
        nonce,
        value: eth_value,
        action: Action::Call(call_addr),
        data,
        gas,
        gas_price,
    };

    let secret = eth_coin.priv_key_policy.key_pair_or_err()?.secret();
    let signed = tx.sign(secret, eth_coin.chain_id);
    let signed_bytes = rlp::encode(&signed);
    let fee_details = EthTxFeeDetails::new(gas, gas_price, fee_coin)?;

    Ok(TransactionNftDetails {
        tx_hex: BytesJson::from(signed_bytes.to_vec()),
        tx_hash: format!("{:02x}", signed.tx_hash()),
        from: vec![my_address],
        to: vec![req.to],
        contract_type: ContractType::Erc1155,
        token_address: req.token_address,
        token_id: req.token_id,
        amount: amount_dec,
        fee_details: Some(fee_details.into()),
        coin: eth_coin.ticker.clone(),
        block_height: 0,
        timestamp: now_ms() / 1000,
        internal_id: 0,
        transaction_type: TransactionType::NftTransfer,
    })
}

#[cfg(feature = "enable-nft-integration")]
/// `withdraw_erc721` function returns details of `ERC-721` transaction including tx hex,
/// which should be sent to`send_raw_transaction` RPC to broadcast the transaction.
pub async fn withdraw_erc721(ctx: MmArc, req: WithdrawErc721) -> WithdrawNftResult {
    let coin = lp_coinfind_or_err(&ctx, &req.chain.to_ticker()).await?;
    let (to_addr, token_addr, eth_coin) = get_valid_nft_add_to_withdraw(coin, &req.to, &req.token_address)?;
    let my_address = eth_coin.my_address()?;

    let (eth_value, data, call_addr, fee_coin) = match eth_coin.coin_type {
        EthCoinType::Eth => {
            let function = ERC721_CONTRACT.function("safeTransferFrom")?;
            let token_id_u256 = U256::from_dec_str(&req.token_id.to_string())
                .map_err(|e| format!("{:?}", e))
                .map_to_mm(NumConversError::new)?;
            let data = function.encode_input(&[
                Token::Address(eth_coin.my_address),
                Token::Address(to_addr),
                Token::Uint(token_id_u256),
            ])?;
            (0.into(), data, token_addr, eth_coin.ticker())
        },
        EthCoinType::Erc20 { .. } => {
            return MmError::err(WithdrawError::InternalError(
                "Erc20 coin type doesnt support withdraw nft".to_owned(),
            ))
        },
    };
    let (gas, gas_price) =
        get_eth_gas_details(&eth_coin, req.fee, eth_value, data.clone().into(), call_addr, false).await?;
    let _nonce_lock = eth_coin.nonce_lock.lock().await;
    let nonce = get_addr_nonce(eth_coin.my_address, eth_coin.web3_instances.clone())
        .compat()
        .timeout_secs(30.)
        .await?
        .map_to_mm(WithdrawError::Transport)?;

    let tx = UnSignedEthTx {
        nonce,
        value: eth_value,
        action: Action::Call(call_addr),
        data,
        gas,
        gas_price,
    };

    let secret = eth_coin.priv_key_policy.key_pair_or_err()?.secret();
    let signed = tx.sign(secret, eth_coin.chain_id);
    let signed_bytes = rlp::encode(&signed);
    let fee_details = EthTxFeeDetails::new(gas, gas_price, fee_coin)?;

    Ok(TransactionNftDetails {
        tx_hex: BytesJson::from(signed_bytes.to_vec()),
        tx_hash: format!("{:02x}", signed.tx_hash()),
        from: vec![my_address],
        to: vec![req.to],
        contract_type: ContractType::Erc721,
        token_address: req.token_address,
        token_id: req.token_id,
        amount: 1.into(),
        fee_details: Some(fee_details.into()),
        coin: eth_coin.ticker.clone(),
        block_height: 0,
        timestamp: now_ms() / 1000,
        internal_id: 0,
        transaction_type: TransactionType::NftTransfer,
    })
}

#[derive(Clone)]
pub struct EthCoin(Arc<EthCoinImpl>);
impl Deref for EthCoin {
    type Target = EthCoinImpl;
    fn deref(&self) -> &EthCoinImpl { &self.0 }
}

#[async_trait]
impl SwapOps for EthCoin {
    fn send_taker_fee(&self, fee_addr: &[u8], amount: BigDecimal, _uuid: &[u8]) -> TransactionFut {
        let address = try_tx_fus!(addr_from_raw_pubkey(fee_addr));

        Box::new(
            self.send_to_address(address, try_tx_fus!(wei_from_big_decimal(&amount, self.decimals)))
                .map(TransactionEnum::from),
        )
    }

    fn send_maker_payment(&self, maker_payment: SendPaymentArgs) -> TransactionFut {
        Box::new(
            self.send_hash_time_locked_payment(maker_payment)
                .map(TransactionEnum::from),
        )
    }

    fn send_taker_payment(&self, taker_payment: SendPaymentArgs) -> TransactionFut {
        Box::new(
            self.send_hash_time_locked_payment(taker_payment)
                .map(TransactionEnum::from),
        )
    }

    fn send_maker_spends_taker_payment(&self, maker_spends_payment_args: SpendPaymentArgs) -> TransactionFut {
        Box::new(
            self.spend_hash_time_locked_payment(maker_spends_payment_args)
                .map(TransactionEnum::from),
        )
    }

    fn send_taker_spends_maker_payment(&self, taker_spends_payment_args: SpendPaymentArgs) -> TransactionFut {
        Box::new(
            self.spend_hash_time_locked_payment(taker_spends_payment_args)
                .map(TransactionEnum::from),
        )
    }

    fn send_taker_refunds_payment(&self, taker_refunds_payment_args: RefundPaymentArgs) -> TransactionFut {
        Box::new(
            self.refund_hash_time_locked_payment(taker_refunds_payment_args)
                .map(TransactionEnum::from),
        )
    }

    fn send_maker_refunds_payment(&self, maker_refunds_payment_args: RefundPaymentArgs) -> TransactionFut {
        Box::new(
            self.refund_hash_time_locked_payment(maker_refunds_payment_args)
                .map(TransactionEnum::from),
        )
    }

    fn validate_fee(&self, validate_fee_args: ValidateFeeArgs<'_>) -> ValidatePaymentFut<()> {
        let tx = match validate_fee_args.fee_tx {
            TransactionEnum::SignedEthTx(t) => t.clone(),
            _ => panic!(),
        };
        validate_fee_impl(self.clone(), EthValidateFeeArgs {
            fee_tx_hash: &tx.hash,
            expected_sender: validate_fee_args.expected_sender,
            fee_addr: validate_fee_args.fee_addr,
            amount: validate_fee_args.amount,
            min_block_number: validate_fee_args.min_block_number,
            uuid: validate_fee_args.uuid,
        })
    }

    #[inline]
    fn validate_maker_payment(&self, input: ValidatePaymentInput) -> ValidatePaymentFut<()> {
        self.validate_payment(input)
    }

    #[inline]
    fn validate_taker_payment(&self, input: ValidatePaymentInput) -> ValidatePaymentFut<()> {
        self.validate_payment(input)
    }

    fn check_if_my_payment_sent(
        &self,
        if_my_payment_sent_args: CheckIfMyPaymentSentArgs,
    ) -> Box<dyn Future<Item = Option<TransactionEnum>, Error = String> + Send> {
        let id = self.etomic_swap_id(if_my_payment_sent_args.time_lock, if_my_payment_sent_args.secret_hash);
        let swap_contract_address = try_fus!(if_my_payment_sent_args.swap_contract_address.try_to_address());
        let selfi = self.clone();
        let from_block = if_my_payment_sent_args.search_from_block;
        let fut = async move {
            let status = try_s!(
                selfi
                    .payment_status(swap_contract_address, Token::FixedBytes(id.clone()))
                    .compat()
                    .await
            );

            if status == PAYMENT_STATE_UNINITIALIZED.into() {
                return Ok(None);
            };

            let mut current_block = try_s!(selfi.current_block().compat().await);
            if current_block < from_block {
                current_block = from_block;
            }

            let mut from_block = from_block;

            loop {
                let to_block = current_block.min(from_block + selfi.logs_block_range);

                let events = try_s!(
                    selfi
                        .payment_sent_events(swap_contract_address, from_block, to_block)
                        .compat()
                        .await
                );

                let found = events.iter().find(|event| &event.data.0[..32] == id.as_slice());

                match found {
                    Some(event) => {
                        let transaction = try_s!(
                            selfi
                                .web3
                                .eth()
                                .transaction(TransactionId::Hash(event.transaction_hash.unwrap()))
                                .await
                        );
                        match transaction {
                            Some(t) => break Ok(Some(try_s!(signed_tx_from_web3_tx(t)).into())),
                            None => break Ok(None),
                        }
                    },
                    None => {
                        if to_block >= current_block {
                            break Ok(None);
                        }
                        from_block = to_block;
                    },
                }
            }
        };
        Box::new(fut.boxed().compat())
    }

    async fn search_for_swap_tx_spend_my(
        &self,
        input: SearchForSwapTxSpendInput<'_>,
    ) -> Result<Option<FoundSwapTxSpend>, String> {
        let swap_contract_address = try_s!(input.swap_contract_address.try_to_address());
        self.search_for_swap_tx_spend(
            input.tx,
            swap_contract_address,
            input.secret_hash,
            input.search_from_block,
            input.watcher_reward,
        )
        .await
    }

    async fn search_for_swap_tx_spend_other(
        &self,
        input: SearchForSwapTxSpendInput<'_>,
    ) -> Result<Option<FoundSwapTxSpend>, String> {
        let swap_contract_address = try_s!(input.swap_contract_address.try_to_address());
        self.search_for_swap_tx_spend(
            input.tx,
            swap_contract_address,
            input.secret_hash,
            input.search_from_block,
            input.watcher_reward,
        )
        .await
    }

    fn check_tx_signed_by_pub(&self, _tx: &[u8], _expected_pub: &[u8]) -> Result<bool, MmError<ValidatePaymentError>> {
        unimplemented!();
    }

    async fn extract_secret(
        &self,
        _secret_hash: &[u8],
        spend_tx: &[u8],
        watcher_reward: bool,
    ) -> Result<Vec<u8>, String> {
        let unverified: UnverifiedTransaction = try_s!(rlp::decode(spend_tx));
        let function_name = get_function_name("receiverSpend", watcher_reward);
        let function = try_s!(SWAP_CONTRACT.function(&function_name));

        // Validate contract call; expected to be receiverSpend.
        // https://www.4byte.directory/signatures/?bytes4_signature=02ed292b.
        let expected_signature = function.short_signature();
        let actual_signature = &unverified.data[0..4];
        if actual_signature != expected_signature {
            return ERR!(
                "Expected 'receiverSpend' contract call signature: {:?}, found {:?}",
                expected_signature,
                actual_signature
            );
        };

        let tokens = try_s!(decode_contract_call(function, &unverified.data));
        if tokens.len() < 3 {
            return ERR!("Invalid arguments in 'receiverSpend' call: {:?}", tokens);
        }
        match &tokens[2] {
            Token::FixedBytes(secret) => Ok(secret.to_vec()),
            _ => ERR!(
                "Expected secret to be fixed bytes, decoded function data is {:?}",
                tokens
            ),
        }
    }

    fn is_auto_refundable(&self) -> bool { false }

    async fn wait_for_htlc_refund(&self, _tx: &[u8], _locktime: u64) -> RefundResult<()> {
        MmError::err(RefundError::Internal(
            "wait_for_htlc_refund is not supported for this coin!".into(),
        ))
    }

    fn negotiate_swap_contract_addr(
        &self,
        other_side_address: Option<&[u8]>,
    ) -> Result<Option<BytesJson>, MmError<NegotiateSwapContractAddrErr>> {
        match other_side_address {
            Some(bytes) => {
                if bytes.len() != 20 {
                    return MmError::err(NegotiateSwapContractAddrErr::InvalidOtherAddrLen(bytes.into()));
                }
                let other_addr = Address::from_slice(bytes);

                if other_addr == self.swap_contract_address {
                    return Ok(Some(self.swap_contract_address.0.to_vec().into()));
                }

                if Some(other_addr) == self.fallback_swap_contract {
                    return Ok(self.fallback_swap_contract.map(|addr| addr.0.to_vec().into()));
                }
                MmError::err(NegotiateSwapContractAddrErr::UnexpectedOtherAddr(bytes.into()))
            },
            None => self
                .fallback_swap_contract
                .map(|addr| Some(addr.0.to_vec().into()))
                .ok_or_else(|| MmError::new(NegotiateSwapContractAddrErr::NoOtherAddrAndNoFallback)),
        }
    }

    #[inline]
    fn derive_htlc_key_pair(&self, _swap_unique_data: &[u8]) -> keys::KeyPair {
        match self.priv_key_policy {
            EthPrivKeyPolicy::KeyPair(ref key_pair) => {
                key_pair_from_secret(key_pair.secret().as_bytes()).expect("valid key")
            },
            #[cfg(target_arch = "wasm32")]
            EthPrivKeyPolicy::Metamask(_) => todo!(),
        }
    }

    #[inline]
    fn derive_htlc_pubkey(&self, _swap_unique_data: &[u8]) -> Vec<u8> {
        match self.priv_key_policy {
            EthPrivKeyPolicy::KeyPair(ref key_pair) => key_pair_from_secret(key_pair.secret().as_bytes())
                .expect("valid key")
                .public_slice()
                .to_vec(),
            #[cfg(target_arch = "wasm32")]
            EthPrivKeyPolicy::Metamask(ref metamask_policy) => metamask_policy.public_key.as_bytes().to_vec(),
        }
    }

    fn validate_other_pubkey(&self, raw_pubkey: &[u8]) -> MmResult<(), ValidateOtherPubKeyErr> {
        if let Err(e) = PublicKey::from_slice(raw_pubkey) {
            return MmError::err(ValidateOtherPubKeyErr::InvalidPubKey(e.to_string()));
        };
        Ok(())
    }

    async fn maker_payment_instructions(
        &self,
        _secret_hash: &[u8],
        _amount: &BigDecimal,
        _maker_lock_duration: u64,
        _expires_in: u64,
    ) -> Result<Option<Vec<u8>>, MmError<PaymentInstructionsErr>> {
        Ok(None)
    }

    async fn taker_payment_instructions(
        &self,
        _secret_hash: &[u8],
        _amount: &BigDecimal,
        _expires_in: u64,
    ) -> Result<Option<Vec<u8>>, MmError<PaymentInstructionsErr>> {
        Ok(None)
    }

    fn validate_maker_payment_instructions(
        &self,
        _instructions: &[u8],
        _secret_hash: &[u8],
        _amount: BigDecimal,
        _maker_lock_duration: u64,
    ) -> Result<PaymentInstructions, MmError<ValidateInstructionsErr>> {
        MmError::err(ValidateInstructionsErr::UnsupportedCoin(self.ticker().to_string()))
    }

    fn validate_taker_payment_instructions(
        &self,
        _instructions: &[u8],
        _secret_hash: &[u8],
        _amount: BigDecimal,
    ) -> Result<PaymentInstructions, MmError<ValidateInstructionsErr>> {
        MmError::err(ValidateInstructionsErr::UnsupportedCoin(self.ticker().to_string()))
    }

    fn is_supported_by_watchers(&self) -> bool {
        true
        //self.contract_supports_watchers
    }
}

#[async_trait]
impl TakerSwapMakerCoin for EthCoin {
    async fn on_taker_payment_refund_start(&self, _maker_payment: &[u8]) -> RefundResult<()> { Ok(()) }

    async fn on_taker_payment_refund_success(&self, _maker_payment: &[u8]) -> RefundResult<()> { Ok(()) }
}

#[async_trait]
impl MakerSwapTakerCoin for EthCoin {
    async fn on_maker_payment_refund_start(&self, _taker_payment: &[u8]) -> RefundResult<()> { Ok(()) }

    async fn on_maker_payment_refund_success(&self, _taker_payment: &[u8]) -> RefundResult<()> { Ok(()) }
}

#[async_trait]
impl WatcherOps for EthCoin {
    fn send_maker_payment_spend_preimage(&self, input: SendMakerPaymentSpendPreimageInput) -> TransactionFut {
        Box::new(
            self.watcher_spends_hash_time_locked_payment(input)
                .map(TransactionEnum::from),
        )
    }

    fn create_maker_payment_spend_preimage(
        &self,
        maker_payment_tx: &[u8],
        _time_lock: u32,
        _maker_pub: &[u8],
        _secret_hash: &[u8],
        _swap_unique_data: &[u8],
    ) -> TransactionFut {
        let tx: UnverifiedTransaction = try_tx_fus!(rlp::decode(maker_payment_tx));
        let signed = try_tx_fus!(SignedEthTx::new(tx));
        let fut = async move { Ok(TransactionEnum::from(signed)) };

        Box::new(fut.boxed().compat())
    }

    fn create_taker_payment_refund_preimage(
        &self,
        taker_payment_tx: &[u8],
        _time_lock: u32,
        _maker_pub: &[u8],
        _secret_hash: &[u8],
        _swap_contract_address: &Option<BytesJson>,
        _swap_unique_data: &[u8],
    ) -> TransactionFut {
        let tx: UnverifiedTransaction = try_tx_fus!(rlp::decode(taker_payment_tx));
        let signed = try_tx_fus!(SignedEthTx::new(tx));
        let fut = async move { Ok(TransactionEnum::from(signed)) };

        Box::new(fut.boxed().compat())
    }

    fn send_taker_payment_refund_preimage(&self, args: RefundPaymentArgs) -> TransactionFut {
        Box::new(
            self.watcher_refunds_hash_time_locked_payment(args)
                .map(TransactionEnum::from),
        )
    }

    fn watcher_validate_taker_fee(&self, validate_fee_args: WatcherValidateTakerFeeInput) -> ValidatePaymentFut<()> {
        validate_fee_impl(self.clone(), EthValidateFeeArgs {
            fee_tx_hash: &H256::from_slice(validate_fee_args.taker_fee_hash.as_slice()),
            expected_sender: &validate_fee_args.sender_pubkey,
            fee_addr: &validate_fee_args.fee_addr,
            amount: &BigDecimal::from(0),
            min_block_number: validate_fee_args.min_block_number,
            uuid: &[],
        })

        // TODO: Add validations specific for watchers
        // 1.Validate if taker fee is old
    }

    fn watcher_validate_taker_payment(&self, input: WatcherValidatePaymentInput) -> ValidatePaymentFut<()> {
        let unsigned: UnverifiedTransaction = try_f!(rlp::decode(&input.payment_tx));
        let tx =
            try_f!(SignedEthTx::new(unsigned)
                .map_to_mm(|err| ValidatePaymentError::TxDeserializationError(err.to_string())));
        let sender = try_f!(addr_from_raw_pubkey(&input.taker_pub).map_to_mm(ValidatePaymentError::InvalidParameter));
        let receiver = try_f!(addr_from_raw_pubkey(&input.maker_pub).map_to_mm(ValidatePaymentError::InvalidParameter));

        let selfi = self.clone();
        let swap_id = selfi.etomic_swap_id(input.time_lock, &input.secret_hash);
        let secret_hash = if input.secret_hash.len() == 32 {
            ripemd160(&input.secret_hash).to_vec()
        } else {
            input.secret_hash.to_vec()
        };
        let expected_swap_contract_address = self.swap_contract_address;
        let fallback_swap_contract = self.fallback_swap_contract;
        let decimals = self.decimals;
        let fut = async move {
            let tx_from_rpc = selfi.web3.eth().transaction(TransactionId::Hash(tx.hash)).await?;

            let tx_from_rpc = tx_from_rpc.as_ref().ok_or_else(|| {
                ValidatePaymentError::TxDoesNotExist(format!("Didn't find provided tx {:?} on ETH node", tx))
            })?;

            if tx_from_rpc.from != Some(sender) {
                return MmError::err(ValidatePaymentError::WrongPaymentTx(format!(
                    "{INVALID_SENDER_ERR_LOG}: Payment tx {tx_from_rpc:?} was sent from wrong address, expected {sender:?}"
                )));
            }

            let swap_contract_address = tx_from_rpc.to.ok_or_else(|| {
                ValidatePaymentError::TxDeserializationError(format!(
                    "Swap contract address not found in payment Tx {tx_from_rpc:?}"
                ))
            })?;

            if swap_contract_address != expected_swap_contract_address
                && Some(swap_contract_address) != fallback_swap_contract
            {
                return MmError::err(ValidatePaymentError::WrongPaymentTx(format!(
                    "{INVALID_CONTRACT_ADDRESS_ERR_LOG}: Payment tx {tx_from_rpc:?} was sent to wrong address, expected either {expected_swap_contract_address:?} or the fallback {fallback_swap_contract:?}"
                )));
            }

            let status = selfi
                .payment_status(swap_contract_address, Token::FixedBytes(swap_id.clone()))
                .compat()
                .await
                .map_to_mm(ValidatePaymentError::Transport)?;
            if status != PAYMENT_STATE_SENT.into() && status != PAYMENT_STATE_SPENT.into() {
                return MmError::err(ValidatePaymentError::UnexpectedPaymentState(format!(
                    "{INVALID_PAYMENT_STATE_ERR_LOG}: Payment state is not PAYMENT_STATE_SENT or PAYMENT_STATE_SPENT, got {status}"
                )));
            }

            let min_watcher_reward = input.min_watcher_reward.clone().ok_or_else(|| {
                ValidatePaymentError::InvalidParameter("Minimum watcher reward argument is not provided".to_string())
            })?;
            let min_watcher_reward_amount = wei_from_big_decimal(&min_watcher_reward.amount, decimals)?;

            match &selfi.coin_type {
                EthCoinType::Eth => {
                    let function_name = get_function_name("ethPayment", input.min_watcher_reward.is_some());
                    let function = SWAP_CONTRACT
                        .function(&function_name)
                        .map_to_mm(|err| ValidatePaymentError::InternalError(err.to_string()))?;
                    let decoded = decode_contract_call(function, &tx_from_rpc.input.0)
                        .map_to_mm(|err| ValidatePaymentError::TxDeserializationError(err.to_string()))?;

                    let swap_id_input = get_function_input_data(&decoded, function, 0)
                        .map_to_mm(ValidatePaymentError::TxDeserializationError)?;
                    if swap_id_input != Token::FixedBytes(swap_id.clone()) {
                        return MmError::err(ValidatePaymentError::WrongPaymentTx(format!(
                            "{INVALID_SWAP_ID_ERR_LOG}: Invalid 'swap_id' {decoded:?}, expected {swap_id:?}"
                        )));
                    }

                    let receiver_input = get_function_input_data(&decoded, function, 1)
                        .map_to_mm(ValidatePaymentError::TxDeserializationError)?;
                    if receiver_input != Token::Address(receiver) {
                        return MmError::err(ValidatePaymentError::WrongPaymentTx(format!(
                            "{INVALID_RECEIVER_ERR_LOG}: Payment tx receiver arg {receiver_input:?} is invalid, expected {:?}", Token::Address(receiver)
                        )));
                    }

                    let secret_hash_input = get_function_input_data(&decoded, function, 2)
                        .map_to_mm(ValidatePaymentError::TxDeserializationError)?;
                    if secret_hash_input != Token::FixedBytes(secret_hash.to_vec()) {
                        return MmError::err(ValidatePaymentError::WrongPaymentTx(format!(
                            "Payment tx secret_hash arg {:?} is invalid, expected {:?}",
                            secret_hash_input,
                            Token::FixedBytes(secret_hash.to_vec()),
                        )));
                    }

                    let time_lock_input = get_function_input_data(&decoded, function, 3)
                        .map_to_mm(ValidatePaymentError::TxDeserializationError)?;
                    if time_lock_input != Token::Uint(U256::from(input.time_lock)) {
                        return MmError::err(ValidatePaymentError::WrongPaymentTx(format!(
                            "Payment tx time_lock arg {:?} is invalid, expected {:?}",
                            time_lock_input,
                            Token::Uint(U256::from(input.time_lock)),
                        )));
                    }

                    let watcher_reward = get_function_input_data(&decoded, function, 4)
                        .map_to_mm(ValidatePaymentError::TxDeserializationError)?
                        .into_uint()
                        .ok_or_else(|| {
                            ValidatePaymentError::WrongPaymentTx("Invalid type for watcher reward argument".to_string())
                        })?;
                    if watcher_reward < min_watcher_reward_amount {
                        return MmError::err(ValidatePaymentError::WrongPaymentTx(format!(
                            "{INSUFFICIENT_WATCHER_REWARD_ERR_LOG}: Provided watcher reward {} is less than the minimum required amount {}",
                            watcher_reward, min_watcher_reward_amount,
                        )));
                    }

                    let is_refund_only_reward = get_function_input_data(&decoded, function, 5)
                        .map_to_mm(ValidatePaymentError::TxDeserializationError)?;

                    if is_refund_only_reward != Token::Bool(min_watcher_reward.is_refund_only) {
                        return MmError::err(ValidatePaymentError::WrongPaymentTx(format!(
                            "Payment tx is_refund_only_reward arg {} is invalid, expected {}",
                            is_refund_only_reward, min_watcher_reward.is_refund_only
                        )));
                    }
                },
                EthCoinType::Erc20 {
                    platform: _,
                    token_addr,
                } => {
                    let function_name = get_function_name("erc20Payment", input.min_watcher_reward.is_some());
                    let function = SWAP_CONTRACT
                        .function(&function_name)
                        .map_to_mm(|err| ValidatePaymentError::InternalError(err.to_string()))?;
                    let decoded = decode_contract_call(function, &tx_from_rpc.input.0)
                        .map_to_mm(|err| ValidatePaymentError::TxDeserializationError(err.to_string()))?;

                    let swap_id_input = get_function_input_data(&decoded, function, 0)
                        .map_to_mm(ValidatePaymentError::TxDeserializationError)?;
                    if swap_id_input != Token::FixedBytes(swap_id.clone()) {
                        return MmError::err(ValidatePaymentError::WrongPaymentTx(format!(
                            "{INVALID_SWAP_ID_ERR_LOG}: Invalid 'swap_id' {decoded:?}, expected {swap_id:?}"
                        )));
                    }

                    let token_addr_input = get_function_input_data(&decoded, function, 2)
                        .map_to_mm(ValidatePaymentError::TxDeserializationError)?;
                    if token_addr_input != Token::Address(*token_addr) {
                        return MmError::err(ValidatePaymentError::WrongPaymentTx(format!(
                            "Payment tx token_addr arg {:?} is invalid, expected {:?}",
                            token_addr_input,
                            Token::Address(*token_addr)
                        )));
                    }

                    let receiver_addr_input = get_function_input_data(&decoded, function, 3)
                        .map_to_mm(ValidatePaymentError::TxDeserializationError)?;
                    if receiver_addr_input != Token::Address(receiver) {
                        return MmError::err(ValidatePaymentError::WrongPaymentTx(format!(
                            "{INVALID_RECEIVER_ERR_LOG}: Payment tx receiver arg {receiver_addr_input:?} is invalid, expected {:?}", Token::Address(receiver),
                        )));
                    }

                    let secret_hash_input = get_function_input_data(&decoded, function, 4)
                        .map_to_mm(ValidatePaymentError::TxDeserializationError)?;
                    if secret_hash_input != Token::FixedBytes(secret_hash.to_vec()) {
                        return MmError::err(ValidatePaymentError::WrongPaymentTx(format!(
                            "Payment tx secret_hash arg {:?} is invalid, expected {:?}",
                            secret_hash_input,
                            Token::FixedBytes(secret_hash.to_vec()),
                        )));
                    }

                    let time_lock_input = get_function_input_data(&decoded, function, 5)
                        .map_to_mm(ValidatePaymentError::TxDeserializationError)?;
                    if time_lock_input != Token::Uint(U256::from(input.time_lock)) {
                        return MmError::err(ValidatePaymentError::WrongPaymentTx(format!(
                            "Payment tx time_lock arg {:?} is invalid, expected {:?}",
                            time_lock_input,
                            Token::Uint(U256::from(input.time_lock)),
                        )));
                    }

                    let watcher_reward = get_function_input_data(&decoded, function, 6)
                        .map_to_mm(ValidatePaymentError::TxDeserializationError)?
                        .into_uint()
                        .ok_or_else(|| {
                            ValidatePaymentError::WrongPaymentTx("Invalid type for watcher reward argument".to_string())
                        })?;

                    if watcher_reward < min_watcher_reward_amount {
                        return MmError::err(ValidatePaymentError::WrongPaymentTx(format!(
                            "{INSUFFICIENT_WATCHER_REWARD_ERR_LOG}: Provided watcher reward {} is less than the minimum required amount {}",
                            watcher_reward,
                            min_watcher_reward_amount,
                        )));
                    }

                    let is_refund_only_reward = get_function_input_data(&decoded, function, 7)
                        .map_to_mm(ValidatePaymentError::TxDeserializationError)?;

                    if is_refund_only_reward != Token::Bool(min_watcher_reward.is_refund_only) {
                        return MmError::err(ValidatePaymentError::WrongPaymentTx(format!(
                            "Payment tx is_refund_only_reward arg {} is invalid, expected {}",
                            is_refund_only_reward, min_watcher_reward.is_refund_only
                        )));
                    }
                },
            }

            Ok(())
        };
        Box::new(fut.boxed().compat())
    }

    async fn watcher_search_for_swap_tx_spend(
        &self,
        input: WatcherSearchForSwapTxSpendInput<'_>,
    ) -> Result<Option<FoundSwapTxSpend>, String> {
        let unverified: UnverifiedTransaction = try_s!(rlp::decode(input.tx));
        let tx = try_s!(SignedEthTx::new(unverified));
        let swap_contract_address = match tx.action {
            Call(address) => address,
            Create => return Err(ERRL!("Invalid payment action: the payment action cannot be create")),
        };

        self.search_for_swap_tx_spend(
            input.tx,
            swap_contract_address,
            input.secret_hash,
            input.search_from_block,
            input.watcher_reward,
        )
        .await
    }
}

#[cfg_attr(test, mockable)]
impl MarketCoinOps for EthCoin {
    fn ticker(&self) -> &str { &self.ticker[..] }

    fn my_address(&self) -> MmResult<String, MyAddressError> {
        Ok(checksum_address(&format!("{:#02x}", self.my_address)))
    }

    fn get_public_key(&self) -> Result<String, MmError<UnexpectedDerivationMethod>> {
        match self.priv_key_policy {
            EthPrivKeyPolicy::KeyPair(ref key_pair) => {
                let uncompressed_without_prefix = hex::encode(key_pair.public());
                Ok(format!("04{}", uncompressed_without_prefix))
            },
            #[cfg(target_arch = "wasm32")]
            EthPrivKeyPolicy::Metamask(ref metamask_policy) => {
                Ok(format!("{:02x}", metamask_policy.public_key_uncompressed))
            },
        }
    }

    /// Hash message for signature using Ethereum's message signing format.
    /// keccak256(PREFIX_LENGTH + PREFIX + MESSAGE_LENGTH + MESSAGE)
    fn sign_message_hash(&self, message: &str) -> Option<[u8; 32]> {
        let message_prefix = self.sign_message_prefix.as_ref()?;

        let mut stream = Stream::new();
        let prefix_len = CompactInteger::from(message_prefix.len());
        prefix_len.serialize(&mut stream);
        stream.append_slice(message_prefix.as_bytes());
        stream.append_slice(message.len().to_string().as_bytes());
        stream.append_slice(message.as_bytes());
        Some(keccak256(&stream.out()).take())
    }

    fn sign_message(&self, message: &str) -> SignatureResult<String> {
        let message_hash = self.sign_message_hash(message).ok_or(SignatureError::PrefixNotFound)?;
        let privkey = &self.priv_key_policy.key_pair_or_err()?.secret();
        let signature = sign(privkey, &H256::from(message_hash))?;
        Ok(format!("0x{}", signature))
    }

    fn verify_message(&self, signature: &str, message: &str, address: &str) -> VerificationResult<bool> {
        let message_hash = self
            .sign_message_hash(message)
            .ok_or(VerificationError::PrefixNotFound)?;
        let address = self
            .address_from_str(address)
            .map_err(VerificationError::AddressDecodingError)?;
        let signature = Signature::from_str(signature.strip_prefix("0x").unwrap_or(signature))?;
        let is_verified = verify_address(&address, &signature, &H256::from(message_hash))?;
        Ok(is_verified)
    }

    fn my_balance(&self) -> BalanceFut<CoinBalance> {
        let decimals = self.decimals;
        let fut = self
            .my_balance()
            .and_then(move |result| Ok(u256_to_big_decimal(result, decimals)?))
            .map(|spendable| CoinBalance {
                spendable,
                unspendable: BigDecimal::from(0),
            });
        Box::new(fut)
    }

    fn base_coin_balance(&self) -> BalanceFut<BigDecimal> {
        Box::new(
            self.eth_balance()
                .and_then(move |result| Ok(u256_to_big_decimal(result, ETH_DECIMALS)?)),
        )
    }

    fn platform_ticker(&self) -> &str {
        match &self.coin_type {
            EthCoinType::Eth => self.ticker(),
            EthCoinType::Erc20 { platform, .. } => platform,
        }
    }

    fn send_raw_tx(&self, mut tx: &str) -> Box<dyn Future<Item = String, Error = String> + Send> {
        if tx.starts_with("0x") {
            tx = &tx[2..];
        }
        let bytes = try_fus!(hex::decode(tx));
        Box::new(
            self.web3
                .eth()
                .send_raw_transaction(bytes.into())
                .compat()
                .map(|res| format!("{:02x}", res))
                .map_err(|e| ERRL!("{}", e)),
        )
    }

    fn send_raw_tx_bytes(&self, tx: &[u8]) -> Box<dyn Future<Item = String, Error = String> + Send> {
        Box::new(
            self.web3
                .eth()
                .send_raw_transaction(tx.into())
                .compat()
                .map(|res| format!("{:02x}", res))
                .map_err(|e| ERRL!("{}", e)),
        )
    }

    fn wait_for_confirmations(&self, input: ConfirmPaymentInput) -> Box<dyn Future<Item = (), Error = String> + Send> {
        macro_rules! update_status_with_error {
            ($status: ident, $error: ident) => {
                match $error.get_inner() {
                    Web3RpcError::Timeout(_) => $status.append(" Timed out."),
                    _ => $status.append(" Failed."),
                }
            };
        }

        let ctx = try_fus!(MmArc::from_weak(&self.ctx).ok_or("No context"));
        let mut status = ctx.log.status_handle();
        status.status(&[&self.ticker], "Waiting for confirmations…");
        status.deadline(input.wait_until * 1000);

        let unsigned: UnverifiedTransaction = try_fus!(rlp::decode(&input.payment_tx));
        let tx = try_fus!(SignedEthTx::new(unsigned));
        let tx_hash = tx.hash();

        let required_confirms = U64::from(input.confirmations);
        let check_every = input.check_every as f64;
        let selfi = self.clone();
        let fut = async move {
            loop {
                // Wait for one confirmation and return the transaction confirmation block number
                let confirmed_at = match selfi
                    .transaction_confirmed_at(tx_hash, input.wait_until, check_every)
                    .compat()
                    .await
                {
                    Ok(c) => c,
                    Err(e) => {
                        update_status_with_error!(status, e);
                        return Err(e.to_string());
                    },
                };

                // checking that confirmed_at is greater than zero to prevent overflow.
                // untrusted RPC nodes might send a zero value to cause overflow if we didn't do this check.
                // required_confirms should always be more than 0 anyways but we should keep this check nonetheless.
                if confirmed_at <= U64::from(0) {
                    error!(
                        "confirmed_at: {}, for payment tx: {:02x}, for coin:{} should be greater than zero!",
                        confirmed_at,
                        tx_hash,
                        selfi.ticker()
                    );
                    Timer::sleep(check_every).await;
                    continue;
                }

                // Wait for a block that achieves the required confirmations
                let confirmation_block_number = confirmed_at + required_confirms - 1;
                if let Err(e) = selfi
                    .wait_for_block(confirmation_block_number, input.wait_until, check_every)
                    .compat()
                    .await
                {
                    update_status_with_error!(status, e);
                    return Err(e.to_string());
                }

                // Make sure that there was no chain reorganization that led to transaction confirmation block to be changed
                match selfi
                    .transaction_confirmed_at(tx_hash, input.wait_until, check_every)
                    .compat()
                    .await
                {
                    Ok(conf) => {
                        if conf == confirmed_at {
                            status.append(" Confirmed.");
                            break Ok(());
                        }
                    },
                    Err(e) => {
                        update_status_with_error!(status, e);
                        return Err(e.to_string());
                    },
                }

                Timer::sleep(check_every).await;
            }
        };

        Box::new(fut.boxed().compat())
    }

    fn wait_for_htlc_tx_spend(&self, args: WaitForHTLCTxSpendArgs<'_>) -> TransactionFut {
        let unverified: UnverifiedTransaction = try_tx_fus!(rlp::decode(args.tx_bytes));
        let tx = try_tx_fus!(SignedEthTx::new(unverified));

        let swap_contract_address = match args.swap_contract_address {
            Some(addr) => try_tx_fus!(addr.try_to_address()),
            None => match tx.action {
                Call(address) => address,
                Create => {
                    return Box::new(futures01::future::err(TransactionErr::Plain(ERRL!(
                        "Invalid payment action: the payment action cannot be create"
                    ))))
                },
            },
        };

        let func_name = match self.coin_type {
            EthCoinType::Eth => get_function_name("ethPayment", args.watcher_reward),
            EthCoinType::Erc20 { .. } => get_function_name("erc20Payment", args.watcher_reward),
        };

        let payment_func = try_tx_fus!(SWAP_CONTRACT.function(&func_name));
        let decoded = try_tx_fus!(decode_contract_call(payment_func, &tx.data));
        let id = match decoded.first() {
            Some(Token::FixedBytes(bytes)) => bytes.clone(),
            invalid_token => {
                return Box::new(futures01::future::err(TransactionErr::Plain(ERRL!(
                    "Expected Token::FixedBytes, got {:?}",
                    invalid_token
                ))))
            },
        };
        let selfi = self.clone();
        let from_block = args.from_block;
        let wait_until = args.wait_until;
        let check_every = args.check_every;
        let fut = async move {
            loop {
                if now_ms() / 1000 > wait_until {
                    return TX_PLAIN_ERR!(
                        "Waited too long until {} for transaction {:?} to be spent ",
                        wait_until,
                        tx,
                    );
                }

                let current_block = match selfi.current_block().compat().await {
                    Ok(b) => b,
                    Err(e) => {
                        error!("Error getting block number: {}", e);
                        Timer::sleep(5.).await;
                        continue;
                    },
                };

                let events = match selfi
                    .spend_events(swap_contract_address, from_block, current_block)
                    .compat()
                    .await
                {
                    Ok(ev) => ev,
                    Err(e) => {
                        error!("Error getting spend events: {}", e);
                        Timer::sleep(5.).await;
                        continue;
                    },
                };

                let found = events.iter().find(|event| &event.data.0[..32] == id.as_slice());

                if let Some(event) = found {
                    if let Some(tx_hash) = event.transaction_hash {
                        let transaction = match selfi.web3.eth().transaction(TransactionId::Hash(tx_hash)).await {
                            Ok(Some(t)) => t,
                            Ok(None) => {
                                info!("Tx {} not found yet", tx_hash);
                                Timer::sleep(check_every).await;
                                continue;
                            },
                            Err(e) => {
                                error!("Get tx {} error: {}", tx_hash, e);
                                Timer::sleep(check_every).await;
                                continue;
                            },
                        };

                        return Ok(TransactionEnum::from(try_tx_s!(signed_tx_from_web3_tx(transaction))));
                    }
                }

                Timer::sleep(5.).await;
            }
        };
        Box::new(fut.boxed().compat())
    }

    fn tx_enum_from_bytes(&self, bytes: &[u8]) -> Result<TransactionEnum, MmError<TxMarshalingErr>> {
        signed_eth_tx_from_bytes(bytes)
            .map(TransactionEnum::from)
            .map_to_mm(TxMarshalingErr::InvalidInput)
    }

    fn current_block(&self) -> Box<dyn Future<Item = u64, Error = String> + Send> {
        Box::new(
            self.web3
                .eth()
                .block_number()
                .compat()
                .map(|res| res.as_u64())
                .map_err(|e| ERRL!("{}", e)),
        )
    }

    fn display_priv_key(&self) -> Result<String, String> {
        match self.priv_key_policy {
            EthPrivKeyPolicy::KeyPair(ref key_pair) => Ok(format!("{:#02x}", key_pair.secret())),
            #[cfg(target_arch = "wasm32")]
            EthPrivKeyPolicy::Metamask(_) => ERR!("'display_priv_key' doesn't support MetaMask"),
        }
    }

    fn min_tx_amount(&self) -> BigDecimal { BigDecimal::from(0) }

    fn min_trading_vol(&self) -> MmNumber {
        let pow = self.decimals / 3;
        MmNumber::from(1) / MmNumber::from(10u64.pow(pow as u32))
    }
}

pub fn signed_eth_tx_from_bytes(bytes: &[u8]) -> Result<SignedEthTx, String> {
    let tx: UnverifiedTransaction = try_s!(rlp::decode(bytes));
    let signed = try_s!(SignedEthTx::new(tx));
    Ok(signed)
}

// We can use a nonce lock shared between tokens using the same platform coin and the platform itself.
// For example, ETH/USDT-ERC20 should use the same lock, but it will be different for BNB/USDT-BEP20.
lazy_static! {
    static ref NONCE_LOCK: Mutex<HashMap<String, Arc<AsyncMutex<()>>>> = Mutex::new(HashMap::new());
}

type EthTxFut = Box<dyn Future<Item = SignedEthTx, Error = TransactionErr> + Send + 'static>;

async fn sign_and_send_transaction_with_keypair(
    ctx: MmArc,
    coin: &EthCoin,
    key_pair: &KeyPair,
    value: U256,
    action: Action,
    data: Vec<u8>,
    gas: U256,
) -> Result<SignedEthTx, TransactionErr> {
    let mut status = ctx.log.status_handle();
    macro_rules! tags {
        () => {
            &[&"sign-and-send"]
        };
    }
    let _nonce_lock = coin.nonce_lock.lock().await;
    status.status(tags!(), "get_addr_nonce…");
    let nonce = try_tx_s!(
        get_addr_nonce(coin.my_address, coin.web3_instances.clone())
            .compat()
            .await
    );
    status.status(tags!(), "get_gas_price…");
    let gas_price = try_tx_s!(coin.get_gas_price().compat().await);

    let tx = UnSignedEthTx {
        nonce,
        gas_price,
        gas,
        action,
        value,
        data,
    };

    let signed = tx.sign(key_pair.secret(), coin.chain_id);
    let bytes = Bytes(rlp::encode(&signed).to_vec());
    status.status(tags!(), "send_raw_transaction…");

    try_tx_s!(
        coin.web3
            .eth()
            .send_raw_transaction(bytes)
            .await
            .map_err(|e| ERRL!("{}", e)),
        signed
    );

    status.status(tags!(), "get_addr_nonce…");
    coin.wait_for_addr_nonce_increase(coin.my_address, nonce).await;
    Ok(signed)
}

#[cfg(target_arch = "wasm32")]
async fn sign_and_send_transaction_with_metamask(
    coin: EthCoin,
    value: U256,
    action: Action,
    data: Vec<u8>,
    gas: U256,
) -> Result<SignedEthTx, TransactionErr> {
    let to = match action {
        Action::Create => None,
        Action::Call(to) => Some(to),
    };

    let gas_price = try_tx_s!(coin.get_gas_price().compat().await);

    let tx_to_send = TransactionRequest {
        from: coin.my_address,
        to,
        gas: Some(gas),
        gas_price: Some(gas_price),
        value: Some(value),
        data: Some(data.clone().into()),
        nonce: None,
        ..TransactionRequest::default()
    };

    // It's important to return the transaction hex for the swap,
    // so wait up to 60 seconds for the transaction to appear on the RPC node.
    let wait_rpc_timeout = 60_000;
    let check_every = 1.;

    // Please note that this method may take a long time
    // due to `wallet_switchEthereumChain` and `eth_sendTransaction` requests.
    let tx_hash = try_tx_s!(coin.web3.eth().send_transaction(tx_to_send).await);

    let maybe_signed_tx = try_tx_s!(
        coin.wait_for_tx_appears_on_rpc(tx_hash, wait_rpc_timeout, check_every)
            .await
    );
    match maybe_signed_tx {
        Some(signed_tx) => Ok(signed_tx),
        None => TX_PLAIN_ERR!(
            "Waited too long until the transaction {:?} appear on the RPC node",
            tx_hash
        ),
    }
}

impl EthCoin {
    /// Downloads and saves ETH transaction history of my_address, relies on Parity trace_filter API
    /// https://wiki.parity.io/JSONRPC-trace-module#trace_filter, this requires tracing to be enabled
    /// in node config. Other ETH clients (Geth, etc.) are `not` supported (yet).
    #[allow(clippy::cognitive_complexity)]
    #[cfg_attr(target_arch = "wasm32", allow(dead_code))]
    async fn process_eth_history(&self, ctx: &MmArc) {
        // Artem Pikulin: by playing a bit with Parity mainnet node I've discovered that trace_filter API responds after reasonable time for 1000 blocks.
        // I've tried to increase the amount to 10000, but request times out somewhere near 2500000 block.
        // Also the Parity RPC server seem to get stuck while request in running (other requests performance is also lowered).
        let delta = U64::from(1000);

        let mut success_iteration = 0i32;
        loop {
            if ctx.is_stopping() {
                break;
            };
            {
                let coins_ctx = CoinsContext::from_ctx(ctx).unwrap();
                let coins = coins_ctx.coins.lock().await;
                if !coins.contains_key(&self.ticker) {
                    ctx.log.log("", &[&"tx_history", &self.ticker], "Loop stopped");
                    break;
                };
            }

            let current_block = match self.web3.eth().block_number().await {
                Ok(block) => block,
                Err(e) => {
                    ctx.log.log(
                        "",
                        &[&"tx_history", &self.ticker],
                        &ERRL!("Error {} on eth_block_number, retrying", e),
                    );
                    Timer::sleep(10.).await;
                    continue;
                },
            };

            let mut saved_traces = match self.load_saved_traces(ctx) {
                Some(traces) => traces,
                None => SavedTraces {
                    traces: vec![],
                    earliest_block: current_block,
                    latest_block: current_block,
                },
            };
            *self.history_sync_state.lock().unwrap() = HistorySyncState::InProgress(json!({
                "blocks_left": saved_traces.earliest_block.as_u64(),
            }));

            let mut existing_history = match self.load_history_from_file(ctx).compat().await {
                Ok(history) => history,
                Err(e) => {
                    ctx.log.log(
                        "",
                        &[&"tx_history", &self.ticker],
                        &ERRL!("Error {} on 'load_history_from_file', stop the history loop", e),
                    );
                    return;
                },
            };

            // AP: AFAIK ETH RPC doesn't support conditional filters like `get this OR this` so we have
            // to run several queries to get trace events including our address as sender `or` receiver
            // TODO refactor this to batch requests instead of single request per query
            if saved_traces.earliest_block > 0.into() {
                let before_earliest = if saved_traces.earliest_block >= delta {
                    saved_traces.earliest_block - delta
                } else {
                    0.into()
                };

                let from_traces_before_earliest = match self
                    .eth_traces(
                        vec![self.my_address],
                        vec![],
                        BlockNumber::Number(before_earliest),
                        BlockNumber::Number(saved_traces.earliest_block),
                        None,
                    )
                    .compat()
                    .await
                {
                    Ok(traces) => traces,
                    Err(e) => {
                        ctx.log.log(
                            "",
                            &[&"tx_history", &self.ticker],
                            &ERRL!("Error {} on eth_traces, retrying", e),
                        );
                        Timer::sleep(10.).await;
                        continue;
                    },
                };

                let to_traces_before_earliest = match self
                    .eth_traces(
                        vec![],
                        vec![self.my_address],
                        BlockNumber::Number(before_earliest),
                        BlockNumber::Number(saved_traces.earliest_block),
                        None,
                    )
                    .compat()
                    .await
                {
                    Ok(traces) => traces,
                    Err(e) => {
                        ctx.log.log(
                            "",
                            &[&"tx_history", &self.ticker],
                            &ERRL!("Error {} on eth_traces, retrying", e),
                        );
                        Timer::sleep(10.).await;
                        continue;
                    },
                };

                let total_length = from_traces_before_earliest.len() + to_traces_before_earliest.len();
                mm_counter!(ctx.metrics, "tx.history.response.total_length", total_length as u64,
                    "coin" => self.ticker.clone(), "client" => "ethereum", "method" => "eth_traces");

                saved_traces.traces.extend(from_traces_before_earliest);
                saved_traces.traces.extend(to_traces_before_earliest);
                saved_traces.earliest_block = if before_earliest > 0.into() {
                    // need to exclude the before earliest block from next iteration
                    before_earliest - 1
                } else {
                    0.into()
                };
                self.store_eth_traces(ctx, &saved_traces);
            }

            if current_block > saved_traces.latest_block {
                let from_traces_after_latest = match self
                    .eth_traces(
                        vec![self.my_address],
                        vec![],
                        BlockNumber::Number(saved_traces.latest_block + 1),
                        BlockNumber::Number(current_block),
                        None,
                    )
                    .compat()
                    .await
                {
                    Ok(traces) => traces,
                    Err(e) => {
                        ctx.log.log(
                            "",
                            &[&"tx_history", &self.ticker],
                            &ERRL!("Error {} on eth_traces, retrying", e),
                        );
                        Timer::sleep(10.).await;
                        continue;
                    },
                };

                let to_traces_after_latest = match self
                    .eth_traces(
                        vec![],
                        vec![self.my_address],
                        BlockNumber::Number(saved_traces.latest_block + 1),
                        BlockNumber::Number(current_block),
                        None,
                    )
                    .compat()
                    .await
                {
                    Ok(traces) => traces,
                    Err(e) => {
                        ctx.log.log(
                            "",
                            &[&"tx_history", &self.ticker],
                            &ERRL!("Error {} on eth_traces, retrying", e),
                        );
                        Timer::sleep(10.).await;
                        continue;
                    },
                };

                let total_length = from_traces_after_latest.len() + to_traces_after_latest.len();
                mm_counter!(ctx.metrics, "tx.history.response.total_length", total_length as u64,
                    "coin" => self.ticker.clone(), "client" => "ethereum", "method" => "eth_traces");

                saved_traces.traces.extend(from_traces_after_latest);
                saved_traces.traces.extend(to_traces_after_latest);
                saved_traces.latest_block = current_block;

                self.store_eth_traces(ctx, &saved_traces);
            }
            saved_traces.traces.sort_by(|a, b| b.block_number.cmp(&a.block_number));
            for trace in saved_traces.traces {
                let hash = sha256(&json::to_vec(&trace).unwrap());
                let internal_id = BytesJson::from(hash.to_vec());
                let processed = existing_history.iter().find(|tx| tx.internal_id == internal_id);
                if processed.is_some() {
                    continue;
                }

                // TODO Only standard Call traces are supported, contract creations, suicides and block rewards will be supported later
                let call_data = match trace.action {
                    TraceAction::Call(d) => d,
                    _ => continue,
                };

                mm_counter!(ctx.metrics, "tx.history.request.count", 1, "coin" => self.ticker.clone(), "method" => "tx_detail_by_hash");

                let web3_tx = match self
                    .web3
                    .eth()
                    .transaction(TransactionId::Hash(trace.transaction_hash.unwrap()))
                    .await
                {
                    Ok(tx) => tx,
                    Err(e) => {
                        ctx.log.log(
                            "",
                            &[&"tx_history", &self.ticker],
                            &ERRL!(
                                "Error {} on getting transaction {:?}",
                                e,
                                trace.transaction_hash.unwrap()
                            ),
                        );
                        continue;
                    },
                };
                let web3_tx = match web3_tx {
                    Some(t) => t,
                    None => {
                        ctx.log.log(
                            "",
                            &[&"tx_history", &self.ticker],
                            &ERRL!("No such transaction {:?}", trace.transaction_hash.unwrap()),
                        );
                        continue;
                    },
                };

                mm_counter!(ctx.metrics, "tx.history.response.count", 1, "coin" => self.ticker.clone(), "method" => "tx_detail_by_hash");

                let receipt = match self
                    .web3
                    .eth()
                    .transaction_receipt(trace.transaction_hash.unwrap())
                    .await
                {
                    Ok(r) => r,
                    Err(e) => {
                        ctx.log.log(
                            "",
                            &[&"tx_history", &self.ticker],
                            &ERRL!(
                                "Error {} on getting transaction {:?} receipt",
                                e,
                                trace.transaction_hash.unwrap()
                            ),
                        );
                        continue;
                    },
                };
                let fee_coin = match &self.coin_type {
                    EthCoinType::Eth => self.ticker(),
                    EthCoinType::Erc20 { platform, .. } => platform.as_str(),
                };
                let fee_details: Option<EthTxFeeDetails> = match receipt {
                    Some(r) => {
                        let gas_used = r.gas_used.unwrap_or_default();
                        let gas_price = web3_tx.gas_price.unwrap_or_default();
                        // It's relatively safe to unwrap `EthTxFeeDetails::new` as it may fail
                        // due to `u256_to_big_decimal` only.
                        // Also TX history is not used by any GUI and has significant disadvantages.
                        Some(EthTxFeeDetails::new(gas_used, gas_price, fee_coin).unwrap())
                    },
                    None => None,
                };

                let total_amount: BigDecimal = u256_to_big_decimal(call_data.value, ETH_DECIMALS).unwrap();
                let mut received_by_me = 0.into();
                let mut spent_by_me = 0.into();

                if call_data.from == self.my_address {
                    // ETH transfer is actually happening only if no error occurred
                    if trace.error.is_none() {
                        spent_by_me = total_amount.clone();
                    }
                    if let Some(ref fee) = fee_details {
                        spent_by_me += &fee.total_fee;
                    }
                }

                if call_data.to == self.my_address {
                    // ETH transfer is actually happening only if no error occurred
                    if trace.error.is_none() {
                        received_by_me = total_amount.clone();
                    }
                }

                let raw = signed_tx_from_web3_tx(web3_tx).unwrap();
                let block = match self
                    .web3
                    .eth()
                    .block(BlockId::Number(BlockNumber::Number(trace.block_number.into())))
                    .await
                {
                    Ok(b) => b.unwrap(),
                    Err(e) => {
                        ctx.log.log(
                            "",
                            &[&"tx_history", &self.ticker],
                            &ERRL!("Error {} on getting block {} data", e, trace.block_number),
                        );
                        continue;
                    },
                };

                let details = TransactionDetails {
                    my_balance_change: &received_by_me - &spent_by_me,
                    spent_by_me,
                    received_by_me,
                    total_amount,
                    to: vec![checksum_address(&format!("{:#02x}", call_data.to))],
                    from: vec![checksum_address(&format!("{:#02x}", call_data.from))],
                    coin: self.ticker.clone(),
                    fee_details: fee_details.map(|d| d.into()),
                    block_height: trace.block_number,
                    tx_hash: format!("{:02x}", BytesJson(raw.hash.as_bytes().to_vec())),
                    tx_hex: BytesJson(rlp::encode(&raw).to_vec()),
                    internal_id,
                    timestamp: block.timestamp.into_or_max(),
                    kmd_rewards: None,
                    transaction_type: Default::default(),
                    memo: None,
                };

                existing_history.push(details);

                if let Err(e) = self.save_history_to_file(ctx, existing_history.clone()).compat().await {
                    ctx.log.log(
                        "",
                        &[&"tx_history", &self.ticker],
                        &ERRL!("Error {} on 'save_history_to_file', stop the history loop", e),
                    );
                    return;
                }
            }
            if saved_traces.earliest_block == 0.into() {
                if success_iteration == 0 {
                    ctx.log.log(
                        "😅",
                        &[&"tx_history", &("coin", self.ticker.clone().as_str())],
                        "history has been loaded successfully",
                    );
                }

                success_iteration += 1;
                *self.history_sync_state.lock().unwrap() = HistorySyncState::Finished;
                Timer::sleep(15.).await;
            } else {
                Timer::sleep(2.).await;
            }
        }
    }

    /// Downloads and saves ERC20 transaction history of my_address
    #[allow(clippy::cognitive_complexity)]
    #[cfg_attr(target_arch = "wasm32", allow(dead_code))]
    async fn process_erc20_history(&self, token_addr: H160, ctx: &MmArc) {
        let delta = U64::from(10000);

        let mut success_iteration = 0i32;
        loop {
            if ctx.is_stopping() {
                break;
            };
            {
                let coins_ctx = CoinsContext::from_ctx(ctx).unwrap();
                let coins = coins_ctx.coins.lock().await;
                if !coins.contains_key(&self.ticker) {
                    ctx.log.log("", &[&"tx_history", &self.ticker], "Loop stopped");
                    break;
                };
            }

            let current_block = match self.web3.eth().block_number().await {
                Ok(block) => block,
                Err(e) => {
                    ctx.log.log(
                        "",
                        &[&"tx_history", &self.ticker],
                        &ERRL!("Error {} on eth_block_number, retrying", e),
                    );
                    Timer::sleep(10.).await;
                    continue;
                },
            };

            let mut saved_events = match self.load_saved_erc20_events(ctx) {
                Some(events) => events,
                None => SavedErc20Events {
                    events: vec![],
                    earliest_block: current_block,
                    latest_block: current_block,
                },
            };
            *self.history_sync_state.lock().unwrap() = HistorySyncState::InProgress(json!({
                "blocks_left": saved_events.earliest_block,
            }));

            // AP: AFAIK ETH RPC doesn't support conditional filters like `get this OR this` so we have
            // to run several queries to get transfer events including our address as sender `or` receiver
            // TODO refactor this to batch requests instead of single request per query
            if saved_events.earliest_block > 0.into() {
                let before_earliest = if saved_events.earliest_block >= delta {
                    saved_events.earliest_block - delta
                } else {
                    0.into()
                };

                let from_events_before_earliest = match self
                    .erc20_transfer_events(
                        token_addr,
                        Some(self.my_address),
                        None,
                        BlockNumber::Number(before_earliest),
                        BlockNumber::Number(saved_events.earliest_block - 1),
                        None,
                    )
                    .compat()
                    .await
                {
                    Ok(events) => events,
                    Err(e) => {
                        ctx.log.log(
                            "",
                            &[&"tx_history", &self.ticker],
                            &ERRL!("Error {} on erc20_transfer_events, retrying", e),
                        );
                        Timer::sleep(10.).await;
                        continue;
                    },
                };

                let to_events_before_earliest = match self
                    .erc20_transfer_events(
                        token_addr,
                        None,
                        Some(self.my_address),
                        BlockNumber::Number(before_earliest),
                        BlockNumber::Number(saved_events.earliest_block - 1),
                        None,
                    )
                    .compat()
                    .await
                {
                    Ok(events) => events,
                    Err(e) => {
                        ctx.log.log(
                            "",
                            &[&"tx_history", &self.ticker],
                            &ERRL!("Error {} on erc20_transfer_events, retrying", e),
                        );
                        Timer::sleep(10.).await;
                        continue;
                    },
                };

                let total_length = from_events_before_earliest.len() + to_events_before_earliest.len();
                mm_counter!(ctx.metrics, "tx.history.response.total_length", total_length as u64,
                    "coin" => self.ticker.clone(), "client" => "ethereum", "method" => "erc20_transfer_events");

                saved_events.events.extend(from_events_before_earliest);
                saved_events.events.extend(to_events_before_earliest);
                saved_events.earliest_block = if before_earliest > 0.into() {
                    before_earliest - 1
                } else {
                    0.into()
                };
                self.store_erc20_events(ctx, &saved_events);
            }

            if current_block > saved_events.latest_block {
                let from_events_after_latest = match self
                    .erc20_transfer_events(
                        token_addr,
                        Some(self.my_address),
                        None,
                        BlockNumber::Number(saved_events.latest_block + 1),
                        BlockNumber::Number(current_block),
                        None,
                    )
                    .compat()
                    .await
                {
                    Ok(events) => events,
                    Err(e) => {
                        ctx.log.log(
                            "",
                            &[&"tx_history", &self.ticker],
                            &ERRL!("Error {} on erc20_transfer_events, retrying", e),
                        );
                        Timer::sleep(10.).await;
                        continue;
                    },
                };

                let to_events_after_latest = match self
                    .erc20_transfer_events(
                        token_addr,
                        None,
                        Some(self.my_address),
                        BlockNumber::Number(saved_events.latest_block + 1),
                        BlockNumber::Number(current_block),
                        None,
                    )
                    .compat()
                    .await
                {
                    Ok(events) => events,
                    Err(e) => {
                        ctx.log.log(
                            "",
                            &[&"tx_history", &self.ticker],
                            &ERRL!("Error {} on erc20_transfer_events, retrying", e),
                        );
                        Timer::sleep(10.).await;
                        continue;
                    },
                };

                let total_length = from_events_after_latest.len() + to_events_after_latest.len();
                mm_counter!(ctx.metrics, "tx.history.response.total_length", total_length as u64,
                    "coin" => self.ticker.clone(), "client" => "ethereum", "method" => "erc20_transfer_events");

                saved_events.events.extend(from_events_after_latest);
                saved_events.events.extend(to_events_after_latest);
                saved_events.latest_block = current_block;
                self.store_erc20_events(ctx, &saved_events);
            }

            let all_events: HashMap<_, _> = saved_events
                .events
                .iter()
                .filter(|e| e.block_number.is_some() && e.transaction_hash.is_some() && !e.is_removed())
                .map(|e| (e.transaction_hash.unwrap(), e))
                .collect();
            let mut all_events: Vec<_> = all_events.into_values().collect();
            all_events.sort_by(|a, b| b.block_number.unwrap().cmp(&a.block_number.unwrap()));

            for event in all_events {
                let mut existing_history = match self.load_history_from_file(ctx).compat().await {
                    Ok(history) => history,
                    Err(e) => {
                        ctx.log.log(
                            "",
                            &[&"tx_history", &self.ticker],
                            &ERRL!("Error {} on 'load_history_from_file', stop the history loop", e),
                        );
                        return;
                    },
                };
                let internal_id = BytesJson::from(sha256(&json::to_vec(&event).unwrap()).to_vec());
                if existing_history.iter().any(|item| item.internal_id == internal_id) {
                    // the transaction already imported
                    continue;
                };

                let amount = U256::from(event.data.0.as_slice());
                let total_amount = u256_to_big_decimal(amount, self.decimals).unwrap();
                let mut received_by_me = 0.into();
                let mut spent_by_me = 0.into();

                let from_addr = H160::from(event.topics[1]);
                let to_addr = H160::from(event.topics[2]);

                if from_addr == self.my_address {
                    spent_by_me = total_amount.clone();
                }

                if to_addr == self.my_address {
                    received_by_me = total_amount.clone();
                }

                mm_counter!(ctx.metrics, "tx.history.request.count", 1,
                    "coin" => self.ticker.clone(), "client" => "ethereum", "method" => "tx_detail_by_hash");

                let web3_tx = match self
                    .web3
                    .eth()
                    .transaction(TransactionId::Hash(event.transaction_hash.unwrap()))
                    .await
                {
                    Ok(tx) => tx,
                    Err(e) => {
                        ctx.log.log(
                            "",
                            &[&"tx_history", &self.ticker],
                            &ERRL!(
                                "Error {} on getting transaction {:?}",
                                e,
                                event.transaction_hash.unwrap()
                            ),
                        );
                        continue;
                    },
                };

                mm_counter!(ctx.metrics, "tx.history.response.count", 1,
                    "coin" => self.ticker.clone(), "client" => "ethereum", "method" => "tx_detail_by_hash");

                let web3_tx = match web3_tx {
                    Some(t) => t,
                    None => {
                        ctx.log.log(
                            "",
                            &[&"tx_history", &self.ticker],
                            &ERRL!("No such transaction {:?}", event.transaction_hash.unwrap()),
                        );
                        continue;
                    },
                };

                let receipt = match self
                    .web3
                    .eth()
                    .transaction_receipt(event.transaction_hash.unwrap())
                    .await
                {
                    Ok(r) => r,
                    Err(e) => {
                        ctx.log.log(
                            "",
                            &[&"tx_history", &self.ticker],
                            &ERRL!(
                                "Error {} on getting transaction {:?} receipt",
                                e,
                                event.transaction_hash.unwrap()
                            ),
                        );
                        continue;
                    },
                };
                let fee_coin = match &self.coin_type {
                    EthCoinType::Eth => self.ticker(),
                    EthCoinType::Erc20 { platform, .. } => platform.as_str(),
                };
                let fee_details = match receipt {
                    Some(r) => {
                        let gas_used = r.gas_used.unwrap_or_default();
                        let gas_price = web3_tx.gas_price.unwrap_or_default();
                        // It's relatively safe to unwrap `EthTxFeeDetails::new` as it may fail
                        // due to `u256_to_big_decimal` only.
                        // Also TX history is not used by any GUI and has significant disadvantages.
                        Some(EthTxFeeDetails::new(gas_used, gas_price, fee_coin).unwrap())
                    },
                    None => None,
                };
                let block_number = event.block_number.unwrap();
                let block = match self
                    .web3
                    .eth()
                    .block(BlockId::Number(BlockNumber::Number(block_number)))
                    .await
                {
                    Ok(Some(b)) => b,
                    Ok(None) => {
                        ctx.log.log(
                            "",
                            &[&"tx_history", &self.ticker],
                            &ERRL!("Block {} is None", block_number),
                        );
                        continue;
                    },
                    Err(e) => {
                        ctx.log.log(
                            "",
                            &[&"tx_history", &self.ticker],
                            &ERRL!("Error {} on getting block {} data", e, block_number),
                        );
                        continue;
                    },
                };

                let raw = signed_tx_from_web3_tx(web3_tx).unwrap();
                let details = TransactionDetails {
                    my_balance_change: &received_by_me - &spent_by_me,
                    spent_by_me,
                    received_by_me,
                    total_amount,
                    to: vec![checksum_address(&format!("{:#02x}", to_addr))],
                    from: vec![checksum_address(&format!("{:#02x}", from_addr))],
                    coin: self.ticker.clone(),
                    fee_details: fee_details.map(|d| d.into()),
                    block_height: block_number.as_u64(),
                    tx_hash: format!("{:02x}", BytesJson(raw.hash.as_bytes().to_vec())),
                    tx_hex: BytesJson(rlp::encode(&raw).to_vec()),
                    internal_id: BytesJson(internal_id.to_vec()),
                    timestamp: block.timestamp.into_or_max(),
                    kmd_rewards: None,
                    transaction_type: Default::default(),
                    memo: None,
                };

                existing_history.push(details);

                if let Err(e) = self.save_history_to_file(ctx, existing_history).compat().await {
                    ctx.log.log(
                        "",
                        &[&"tx_history", &self.ticker],
                        &ERRL!("Error {} on 'save_history_to_file', stop the history loop", e),
                    );
                    return;
                }
            }
            if saved_events.earliest_block == 0.into() {
                if success_iteration == 0 {
                    ctx.log.log(
                        "😅",
                        &[&"tx_history", &("coin", self.ticker.clone().as_str())],
                        "history has been loaded successfully",
                    );
                }

                success_iteration += 1;
                *self.history_sync_state.lock().unwrap() = HistorySyncState::Finished;
                Timer::sleep(15.).await;
            } else {
                Timer::sleep(2.).await;
            }
        }
    }
}

#[cfg_attr(test, mockable)]
impl EthCoin {
    fn sign_and_send_transaction(&self, value: U256, action: Action, data: Vec<u8>, gas: U256) -> EthTxFut {
        let ctx = try_tx_fus!(MmArc::from_weak(&self.ctx).ok_or("!ctx"));
        let coin = self.clone();
        let fut = async move {
            match coin.priv_key_policy {
                EthPrivKeyPolicy::KeyPair(ref key_pair) => {
                    sign_and_send_transaction_with_keypair(ctx, &coin, key_pair, value, action, data, gas).await
                },
                #[cfg(target_arch = "wasm32")]
                EthPrivKeyPolicy::Metamask(_) => {
                    sign_and_send_transaction_with_metamask(coin, value, action, data, gas).await
                },
            }
        };
        Box::new(fut.boxed().compat())
    }

    pub fn send_to_address(&self, address: Address, value: U256) -> EthTxFut {
        match &self.coin_type {
            EthCoinType::Eth => self.sign_and_send_transaction(value, Action::Call(address), vec![], U256::from(21000)),
            EthCoinType::Erc20 {
                platform: _,
                token_addr,
            } => {
                let abi = try_tx_fus!(Contract::load(ERC20_ABI.as_bytes()));
                let function = try_tx_fus!(abi.function("transfer"));
                let data = try_tx_fus!(function.encode_input(&[Token::Address(address), Token::Uint(value)]));
                self.sign_and_send_transaction(0.into(), Action::Call(*token_addr), data, U256::from(210_000))
            },
        }
    }

    fn send_hash_time_locked_payment(&self, args: SendPaymentArgs<'_>) -> EthTxFut {
        let receiver_addr = try_tx_fus!(addr_from_raw_pubkey(args.other_pubkey));
        let swap_contract_address = try_tx_fus!(args.swap_contract_address.try_to_address());
        let id = self.etomic_swap_id(args.time_lock, args.secret_hash);
        let trade_amount = try_tx_fus!(wei_from_big_decimal(&args.amount, self.decimals));

        let total_amount = match &args.watcher_reward {
            Some(reward) => {
                let reward = try_tx_fus!(wei_from_big_decimal(&reward.amount, self.decimals));
                trade_amount + reward
            },
            None => trade_amount,
        };

        let time_lock = U256::from(args.time_lock);
        let gas = U256::from(ETH_GAS);

        let secret_hash = if args.secret_hash.len() == 32 {
            ripemd160(args.secret_hash).to_vec()
        } else {
            args.secret_hash.to_vec()
        };

        match &self.coin_type {
            EthCoinType::Eth => {
                let function_name = get_function_name("ethPayment", args.watcher_reward.is_some());
                let function = try_tx_fus!(SWAP_CONTRACT.function(&function_name));

                let data = match &args.watcher_reward {
                    Some(reward) => {
                        let reward_amount = try_tx_fus!(wei_from_big_decimal(&reward.amount, self.decimals));
                        try_tx_fus!(function.encode_input(&[
                            Token::FixedBytes(id),
                            Token::Address(receiver_addr),
                            Token::FixedBytes(secret_hash),
                            Token::Uint(time_lock),
                            Token::Uint(reward_amount),
                            Token::Bool(reward.is_refund_only)
                        ]))
                    },
                    None => try_tx_fus!(function.encode_input(&[
                        Token::FixedBytes(id),
                        Token::Address(receiver_addr),
                        Token::FixedBytes(secret_hash),
                        Token::Uint(time_lock),
                    ])),
                };

                self.sign_and_send_transaction(total_amount, Action::Call(swap_contract_address), data, gas)
            },
            EthCoinType::Erc20 {
                platform: _,
                token_addr,
            } => {
                let allowance_fut = self
                    .allowance(swap_contract_address)
                    .map_err(|e| TransactionErr::Plain(ERRL!("{}", e)));

                let function_name = get_function_name("erc20Payment", args.watcher_reward.is_some());
                let function = try_tx_fus!(SWAP_CONTRACT.function(&function_name));

                let data = match args.watcher_reward {
                    Some(reward) => {
                        let reward_amount = try_tx_fus!(wei_from_big_decimal(&reward.amount, self.decimals));
                        try_tx_fus!(function.encode_input(&[
                            Token::FixedBytes(id),
                            Token::Uint(total_amount),
                            Token::Address(*token_addr),
                            Token::Address(receiver_addr),
                            Token::FixedBytes(secret_hash),
                            Token::Uint(time_lock),
                            Token::Uint(reward_amount),
                            Token::Bool(reward.is_refund_only)
                        ]))
                    },
                    None => {
                        try_tx_fus!(function.encode_input(&[
                            Token::FixedBytes(id),
                            Token::Uint(trade_amount),
                            Token::Address(*token_addr),
                            Token::Address(receiver_addr),
                            Token::FixedBytes(secret_hash),
                            Token::Uint(time_lock)
                        ]))
                    },
                };

                let wait_for_required_allowance_until = args.wait_for_confirmation_until;

                let arc = self.clone();
                Box::new(allowance_fut.and_then(move |allowed| -> EthTxFut {
                    if allowed < trade_amount {
                        Box::new(
                            arc.approve(swap_contract_address, U256::max_value())
                                .and_then(move |approved| {
                                    // make sure the approve tx is confirmed by making sure that the allowed value has been updated
                                    // this call is cheaper than waiting for confirmation calls
                                    arc.wait_for_required_allowance(
                                        swap_contract_address,
                                        trade_amount,
                                        wait_for_required_allowance_until,
                                    )
                                    .map_err(move |e| {
                                        TransactionErr::Plain(ERRL!(
                                            "Allowed value was not updated in time after sending approve transaction {:02x}: {}",
                                            approved.tx_hash(),
                                            e
                                        ))
                                    })
                                    .and_then(move |_| {
                                        arc.sign_and_send_transaction(
                                            0.into(),
                                            Action::Call(swap_contract_address),
                                            data,
                                            gas,
                                        )
                                    })
                                }),
                        )
                    } else {
                        Box::new(arc.sign_and_send_transaction(
                            0.into(),
                            Action::Call(swap_contract_address),
                            data,
                            gas,
                        ))
                    }
                }))
            },
        }
    }

    fn watcher_spends_hash_time_locked_payment(&self, input: SendMakerPaymentSpendPreimageInput) -> EthTxFut {
        let tx: UnverifiedTransaction = try_tx_fus!(rlp::decode(input.preimage));
        let payment = try_tx_fus!(SignedEthTx::new(tx));

        let function_name = get_function_name("receiverSpend", input.watcher_reward);
        let spend_func = try_tx_fus!(SWAP_CONTRACT.function(&function_name));
        let clone = self.clone();
        let secret_vec = input.secret.to_vec();
        let taker_addr = addr_from_raw_pubkey(input.taker_pub).unwrap();
        let swap_contract_address = match payment.action {
            Call(address) => address,
            Create => {
                return Box::new(futures01::future::err(TransactionErr::Plain(ERRL!(
                    "Invalid payment action: the payment action cannot be create"
                ))))
            },
        };

        let watcher_reward = input.watcher_reward;
        match self.coin_type {
            EthCoinType::Eth => {
                let function_name = get_function_name("ethPayment", watcher_reward);
                let payment_func = try_tx_fus!(SWAP_CONTRACT.function(&function_name));
                let decoded = try_tx_fus!(decode_contract_call(payment_func, &payment.data));
                let swap_id_input = try_tx_fus!(get_function_input_data(&decoded, payment_func, 0));

                let state_f = self.payment_status(swap_contract_address, swap_id_input.clone());
                Box::new(
                    state_f
                        .map_err(TransactionErr::Plain)
                        .and_then(move |state| -> EthTxFut {
                            if state != PAYMENT_STATE_SENT.into() {
                                return Box::new(futures01::future::err(TransactionErr::Plain(ERRL!(
                                    "Payment {:?} state is not PAYMENT_STATE_SENT, got {}",
                                    payment,
                                    state
                                ))));
                            }

                            let value = payment.value;
                            let watcher_reward_amount = try_tx_fus!(get_function_input_data(&decoded, payment_func, 4));
                            let is_refund_only_reward = try_tx_fus!(get_function_input_data(&decoded, payment_func, 5));
                            let data = try_tx_fus!(spend_func.encode_input(&[
                                swap_id_input,
                                Token::Uint(value),
                                Token::FixedBytes(secret_vec.clone()),
                                Token::Address(Address::default()),
                                Token::Address(payment.sender()),
                                Token::Address(taker_addr),
                                watcher_reward_amount,
                                is_refund_only_reward
                            ]));

                            clone.sign_and_send_transaction(
                                0.into(),
                                Action::Call(swap_contract_address),
                                data,
                                U256::from(ETH_GAS),
                            )
                        }),
                )
            },
            EthCoinType::Erc20 {
                platform: _,
                token_addr,
            } => {
                let function_name = get_function_name("erc20Payment", watcher_reward);
                let payment_func = try_tx_fus!(SWAP_CONTRACT.function(&function_name));

                let decoded = try_tx_fus!(decode_contract_call(payment_func, &payment.data));
                let swap_id_input = try_tx_fus!(get_function_input_data(&decoded, payment_func, 0));
                let amount_input = try_tx_fus!(get_function_input_data(&decoded, payment_func, 1));
                let reward_input = try_tx_fus!(get_function_input_data(&decoded, payment_func, 6));
                let is_refund_only_reward_input = try_tx_fus!(get_function_input_data(&decoded, payment_func, 7));
                let state_f = self.payment_status(swap_contract_address, swap_id_input.clone());

                Box::new(
                    state_f
                        .map_err(TransactionErr::Plain)
                        .and_then(move |state| -> EthTxFut {
                            if state != PAYMENT_STATE_SENT.into() {
                                return Box::new(futures01::future::err(TransactionErr::Plain(ERRL!(
                                    "Payment {:?} state is not PAYMENT_STATE_SENT, got {}",
                                    payment,
                                    state
                                ))));
                            }
                            let data = try_tx_fus!(spend_func.encode_input(&[
                                swap_id_input.clone(),
                                amount_input,
                                Token::FixedBytes(secret_vec.clone()),
                                Token::Address(token_addr),
                                Token::Address(payment.sender()),
                                Token::Address(taker_addr),
                                reward_input,
                                is_refund_only_reward_input
                            ]));
                            clone.sign_and_send_transaction(
                                0.into(),
                                Action::Call(swap_contract_address),
                                data,
                                U256::from(ETH_GAS),
                            )
                        }),
                )
            },
        }
    }

    fn watcher_refunds_hash_time_locked_payment(&self, args: RefundPaymentArgs) -> EthTxFut {
        let tx: UnverifiedTransaction = try_tx_fus!(rlp::decode(args.payment_tx));
        let payment = try_tx_fus!(SignedEthTx::new(tx));
        let watcher_reward = args.watcher_reward;

        let function_name = get_function_name("senderRefund", watcher_reward);
        let refund_func = try_tx_fus!(SWAP_CONTRACT.function(&function_name));

        let clone = self.clone();
        let taker_addr = addr_from_raw_pubkey(args.other_pubkey).unwrap();
        let swap_contract_address = match payment.action {
            Call(address) => address,
            Create => {
                return Box::new(futures01::future::err(TransactionErr::Plain(ERRL!(
                    "Invalid payment action: the payment action cannot be create"
                ))))
            },
        };

        match self.coin_type {
            EthCoinType::Eth => {
                let function_name = get_function_name("ethPayment", watcher_reward);
                let payment_func = try_tx_fus!(SWAP_CONTRACT.function(&function_name));
                let decoded = try_tx_fus!(decode_contract_call(payment_func, &payment.data));
                let swap_id_input = try_tx_fus!(get_function_input_data(&decoded, payment_func, 0));
                let receiver_input = try_tx_fus!(get_function_input_data(&decoded, payment_func, 1));
                let hash_input = try_tx_fus!(get_function_input_data(&decoded, payment_func, 2));

                let state_f = self.payment_status(swap_contract_address, swap_id_input.clone());
                Box::new(
                    state_f
                        .map_err(TransactionErr::Plain)
                        .and_then(move |state| -> EthTxFut {
                            if state != PAYMENT_STATE_SENT.into() {
                                return Box::new(futures01::future::err(TransactionErr::Plain(ERRL!(
                                    "Payment {:?} state is not PAYMENT_STATE_SENT, got {}",
                                    payment,
                                    state
                                ))));
                            }

                            let value = payment.value;
                            let watcher_reward_input = try_tx_fus!(get_function_input_data(&decoded, payment_func, 4));
                            let is_refund_only_reward_input =
                                try_tx_fus!(get_function_input_data(&decoded, payment_func, 5));

                            let data = try_tx_fus!(refund_func.encode_input(&[
                                swap_id_input.clone(),
                                Token::Uint(value),
                                hash_input.clone(),
                                Token::Address(Address::default()),
                                Token::Address(taker_addr),
                                receiver_input.clone(),
                                watcher_reward_input,
                                is_refund_only_reward_input
                            ]));

                            clone.sign_and_send_transaction(
                                0.into(),
                                Action::Call(swap_contract_address),
                                data,
                                U256::from(ETH_GAS),
                            )
                        }),
                )
            },
            EthCoinType::Erc20 {
                platform: _,
                token_addr,
            } => {
                let function_name = get_function_name("erc20Payment", watcher_reward);
                let payment_func = try_tx_fus!(SWAP_CONTRACT.function(&function_name));

                let decoded = try_tx_fus!(decode_contract_call(payment_func, &payment.data));
                let swap_id_input = try_tx_fus!(get_function_input_data(&decoded, payment_func, 0));
                let amount_input = try_tx_fus!(get_function_input_data(&decoded, payment_func, 1));
                let receiver_input = try_tx_fus!(get_function_input_data(&decoded, payment_func, 3));
                let hash_input = try_tx_fus!(get_function_input_data(&decoded, payment_func, 4));
                let reward_input = try_tx_fus!(get_function_input_data(&decoded, payment_func, 6));
                let is_refund_only_reward_input = try_tx_fus!(get_function_input_data(&decoded, payment_func, 7));
                let state_f = self.payment_status(swap_contract_address, swap_id_input.clone());
                Box::new(
                    state_f
                        .map_err(TransactionErr::Plain)
                        .and_then(move |state| -> EthTxFut {
                            if state != PAYMENT_STATE_SENT.into() {
                                return Box::new(futures01::future::err(TransactionErr::Plain(ERRL!(
                                    "Payment {:?} state is not PAYMENT_STATE_SENT, got {}",
                                    payment,
                                    state
                                ))));
                            }

                            let data = try_tx_fus!(refund_func.encode_input(&[
                                swap_id_input.clone(),
                                amount_input.clone(),
                                hash_input.clone(),
                                Token::Address(token_addr),
                                Token::Address(taker_addr),
                                receiver_input.clone(),
                                reward_input,
                                is_refund_only_reward_input
                            ]));

                            clone.sign_and_send_transaction(
                                0.into(),
                                Action::Call(swap_contract_address),
                                data,
                                U256::from(ETH_GAS),
                            )
                        }),
                )
            },
        }
    }

    fn spend_hash_time_locked_payment(&self, args: SpendPaymentArgs) -> EthTxFut {
        let tx: UnverifiedTransaction = try_tx_fus!(rlp::decode(args.other_payment_tx));
        let payment = try_tx_fus!(SignedEthTx::new(tx));
        let swap_contract_address = try_tx_fus!(args.swap_contract_address.try_to_address());

        let function_name = get_function_name("receiverSpend", args.watcher_reward);
        let spend_func = try_tx_fus!(SWAP_CONTRACT.function(&function_name));

        let clone = self.clone();
        let secret_vec = args.secret.to_vec();
        let watcher_reward = args.watcher_reward;

        match self.coin_type {
            EthCoinType::Eth => {
                let function_name = get_function_name("ethPayment", watcher_reward);
                let payment_func = try_tx_fus!(SWAP_CONTRACT.function(&function_name));
                let decoded = try_tx_fus!(decode_contract_call(payment_func, &payment.data));

                let state_f = self.payment_status(swap_contract_address, decoded[0].clone());
                Box::new(
                    state_f
                        .map_err(TransactionErr::Plain)
                        .and_then(move |state| -> EthTxFut {
                            if state != PAYMENT_STATE_SENT.into() {
                                return Box::new(futures01::future::err(TransactionErr::Plain(ERRL!(
                                    "Payment {:?} state is not PAYMENT_STATE_SENT, got {}",
                                    payment,
                                    state
                                ))));
                            }

                            let data = if watcher_reward {
                                try_tx_fus!(spend_func.encode_input(&[
                                    decoded[0].clone(),
                                    Token::Uint(payment.value),
                                    Token::FixedBytes(secret_vec),
                                    Token::Address(Address::default()),
                                    Token::Address(payment.sender()),
                                    Token::Address(clone.my_address),
                                    decoded[4].clone(),
                                    decoded[5].clone()
                                ]))
                            } else {
                                try_tx_fus!(spend_func.encode_input(&[
                                    decoded[0].clone(),
                                    Token::Uint(payment.value),
                                    Token::FixedBytes(secret_vec),
                                    Token::Address(Address::default()),
                                    Token::Address(payment.sender()),
                                ]))
                            };

                            clone.sign_and_send_transaction(
                                0.into(),
                                Action::Call(swap_contract_address),
                                data,
                                U256::from(ETH_GAS),
                            )
                        }),
                )
            },
            EthCoinType::Erc20 {
                platform: _,
                token_addr,
            } => {
                let function_name = get_function_name("erc20Payment", watcher_reward);
                let payment_func = try_tx_fus!(SWAP_CONTRACT.function(&function_name));

                let decoded = try_tx_fus!(decode_contract_call(payment_func, &payment.data));
                let state_f = self.payment_status(swap_contract_address, decoded[0].clone());

                Box::new(
                    state_f
                        .map_err(TransactionErr::Plain)
                        .and_then(move |state| -> EthTxFut {
                            if state != PAYMENT_STATE_SENT.into() {
                                return Box::new(futures01::future::err(TransactionErr::Plain(ERRL!(
                                    "Payment {:?} state is not PAYMENT_STATE_SENT, got {}",
                                    payment,
                                    state
                                ))));
                            }
                            let data = if watcher_reward {
                                try_tx_fus!(spend_func.encode_input(&[
                                    decoded[0].clone(),
                                    decoded[1].clone(),
                                    Token::FixedBytes(secret_vec),
                                    Token::Address(token_addr),
                                    Token::Address(payment.sender()),
                                    Token::Address(clone.my_address),
                                    decoded[6].clone(),
                                    decoded[7].clone()
                                ]))
                            } else {
                                try_tx_fus!(spend_func.encode_input(&[
                                    decoded[0].clone(),
                                    decoded[1].clone(),
                                    Token::FixedBytes(secret_vec),
                                    Token::Address(token_addr),
                                    Token::Address(payment.sender()),
                                ]))
                            };

                            clone.sign_and_send_transaction(
                                0.into(),
                                Action::Call(swap_contract_address),
                                data,
                                U256::from(ETH_GAS),
                            )
                        }),
                )
            },
        }
    }

    fn refund_hash_time_locked_payment(&self, args: RefundPaymentArgs) -> EthTxFut {
        let tx: UnverifiedTransaction = try_tx_fus!(rlp::decode(args.payment_tx));
        let payment = try_tx_fus!(SignedEthTx::new(tx));
        let swap_contract_address = try_tx_fus!(args.swap_contract_address.try_to_address());

        let function_name = get_function_name("senderRefund", args.watcher_reward);
        let refund_func = try_tx_fus!(SWAP_CONTRACT.function(&function_name));
        let watcher_reward = args.watcher_reward;

        let clone = self.clone();

        match self.coin_type {
            EthCoinType::Eth => {
                let function_name = get_function_name("ethPayment", watcher_reward);
                let payment_func = try_tx_fus!(SWAP_CONTRACT.function(&function_name));

                let decoded = try_tx_fus!(decode_contract_call(payment_func, &payment.data));

                let state_f = self.payment_status(swap_contract_address, decoded[0].clone());
                Box::new(
                    state_f
                        .map_err(TransactionErr::Plain)
                        .and_then(move |state| -> EthTxFut {
                            if state != PAYMENT_STATE_SENT.into() {
                                return Box::new(futures01::future::err(TransactionErr::Plain(ERRL!(
                                    "Payment {:?} state is not PAYMENT_STATE_SENT, got {}",
                                    payment,
                                    state
                                ))));
                            }

                            let value = payment.value;
                            let data = if watcher_reward {
                                try_tx_fus!(refund_func.encode_input(&[
                                    decoded[0].clone(),
                                    Token::Uint(value),
                                    decoded[2].clone(),
                                    Token::Address(Address::default()),
                                    Token::Address(clone.my_address),
                                    decoded[1].clone(),
                                    decoded[4].clone(),
                                    decoded[5].clone(),
                                ]))
                            } else {
                                try_tx_fus!(refund_func.encode_input(&[
                                    decoded[0].clone(),
                                    Token::Uint(value),
                                    decoded[2].clone(),
                                    Token::Address(Address::default()),
                                    decoded[1].clone(),
                                ]))
                            };

                            clone.sign_and_send_transaction(
                                0.into(),
                                Action::Call(swap_contract_address),
                                data,
                                U256::from(ETH_GAS),
                            )
                        }),
                )
            },
            EthCoinType::Erc20 {
                platform: _,
                token_addr,
            } => {
                let function_name = get_function_name("erc20Payment", watcher_reward);
                let payment_func = try_tx_fus!(SWAP_CONTRACT.function(&function_name));

                let decoded = try_tx_fus!(decode_contract_call(payment_func, &payment.data));
                let state_f = self.payment_status(swap_contract_address, decoded[0].clone());
                Box::new(
                    state_f
                        .map_err(TransactionErr::Plain)
                        .and_then(move |state| -> EthTxFut {
                            if state != PAYMENT_STATE_SENT.into() {
                                return Box::new(futures01::future::err(TransactionErr::Plain(ERRL!(
                                    "Payment {:?} state is not PAYMENT_STATE_SENT, got {}",
                                    payment,
                                    state
                                ))));
                            }

                            let data = if watcher_reward {
                                try_tx_fus!(refund_func.encode_input(&[
                                    decoded[0].clone(),
                                    decoded[1].clone(),
                                    decoded[4].clone(),
                                    Token::Address(token_addr),
                                    Token::Address(clone.my_address),
                                    decoded[3].clone(),
                                    decoded[6].clone(),
                                    decoded[7].clone(),
                                ]))
                            } else {
                                try_tx_fus!(refund_func.encode_input(&[
                                    decoded[0].clone(),
                                    decoded[1].clone(),
                                    decoded[4].clone(),
                                    Token::Address(token_addr),
                                    decoded[3].clone(),
                                ]))
                            };

                            clone.sign_and_send_transaction(
                                0.into(),
                                Action::Call(swap_contract_address),
                                data,
                                U256::from(ETH_GAS),
                            )
                        }),
                )
            },
        }
    }

    fn my_balance(&self) -> BalanceFut<U256> {
        let coin = self.clone();
        let fut = async move {
            match coin.coin_type {
                EthCoinType::Eth => Ok(coin
                    .web3
                    .eth()
                    .balance(coin.my_address, Some(BlockNumber::Latest))
                    .await?),
                EthCoinType::Erc20 { ref token_addr, .. } => {
                    let function = ERC20_CONTRACT.function("balanceOf")?;
                    let data = function.encode_input(&[Token::Address(coin.my_address)])?;

                    let res = coin.call_request(*token_addr, None, Some(data.into())).await?;
                    let decoded = function.decode_output(&res.0)?;
                    match decoded[0] {
                        Token::Uint(number) => Ok(number),
                        _ => {
                            let error = format!("Expected U256 as balanceOf result but got {:?}", decoded);
                            MmError::err(BalanceError::InvalidResponse(error))
                        },
                    }
                },
            }
        };
        Box::new(fut.boxed().compat())
    }

    pub async fn get_tokens_balance_list(&self) -> Result<HashMap<String, CoinBalance>, MmError<BalanceError>> {
        let coin = self.clone();
        let mut token_balances = HashMap::new();
        for (token_ticker, info) in self.get_erc_tokens_infos().iter() {
            let balance_as_u256 = coin.get_token_balance_by_address(info.token_address).await?;
            let balance_as_big_decimal = u256_to_big_decimal(balance_as_u256, info.decimals)?;
            let balance = CoinBalance {
                spendable: balance_as_big_decimal,
                unspendable: BigDecimal::from(0),
            };
            token_balances.insert(token_ticker.clone(), balance);
        }

        Ok(token_balances)
    }

    async fn get_token_balance_by_address(&self, token_address: Address) -> Result<U256, MmError<BalanceError>> {
        let coin = self.clone();
        let function = ERC20_CONTRACT.function("balanceOf")?;
        let data = function.encode_input(&[Token::Address(coin.my_address)])?;
        let res = coin.call_request(token_address, None, Some(data.into())).await?;
        let decoded = function.decode_output(&res.0)?;

        match decoded[0] {
            Token::Uint(number) => Ok(number),
            _ => {
                let error = format!("Expected U256 as balanceOf result but got {:?}", decoded);
                MmError::err(BalanceError::InvalidResponse(error))
            },
        }
    }

    fn estimate_gas(&self, req: CallRequest) -> Box<dyn Future<Item = U256, Error = web3::Error> + Send> {
        // always using None block number as old Geth version accept only single argument in this RPC
        Box::new(self.web3.eth().estimate_gas(req, None).compat())
    }

    /// Estimates how much gas is necessary to allow the contract call to complete.
    /// `contract_addr` can be a ERC20 token address or any other contract address.
    ///
    /// # Important
    ///
    /// Don't use this method to estimate gas for a withdrawal of `ETH` coin.
    /// For more details, see `withdraw_impl`.
    ///
    /// Also, note that the contract call has to be initiated by my wallet address,
    /// because [`CallRequest::from`] is set to [`EthCoinImpl::my_address`].
    fn estimate_gas_for_contract_call(&self, contract_addr: Address, call_data: Bytes) -> Web3RpcFut<U256> {
        let coin = self.clone();
        Box::new(coin.get_gas_price().and_then(move |gas_price| {
            let eth_value = U256::zero();
            let estimate_gas_req = CallRequest {
                value: Some(eth_value),
                data: Some(call_data),
                from: Some(coin.my_address),
                to: Some(contract_addr),
                gas: None,
                // gas price must be supplied because some smart contracts base their
                // logic on gas price, e.g. TUSD: https://github.com/KomodoPlatform/atomicDEX-API/issues/643
                gas_price: Some(gas_price),
                ..CallRequest::default()
            };
            coin.estimate_gas(estimate_gas_req).map_to_mm_fut(Web3RpcError::from)
        }))
    }

    fn eth_balance(&self) -> BalanceFut<U256> {
        Box::new(
            self.web3
                .eth()
                .balance(self.my_address, Some(BlockNumber::Latest))
                .compat()
                .map_to_mm_fut(BalanceError::from),
        )
    }

    async fn call_request(&self, to: Address, value: Option<U256>, data: Option<Bytes>) -> Result<Bytes, web3::Error> {
        let request = CallRequest {
            from: Some(self.my_address),
            to: Some(to),
            gas: None,
            gas_price: None,
            value,
            data,
            ..CallRequest::default()
        };

        self.web3
            .eth()
            .call(request, Some(BlockId::Number(BlockNumber::Latest)))
            .await
    }

    fn allowance(&self, spender: Address) -> Web3RpcFut<U256> {
        let coin = self.clone();
        let fut = async move {
            match coin.coin_type {
                EthCoinType::Eth => MmError::err(Web3RpcError::Internal(
                    "'allowance' must not be called for ETH coin".to_owned(),
                )),
                EthCoinType::Erc20 { ref token_addr, .. } => {
                    let function = ERC20_CONTRACT.function("allowance")?;
                    let data = function.encode_input(&[Token::Address(coin.my_address), Token::Address(spender)])?;

                    let res = coin.call_request(*token_addr, None, Some(data.into())).await?;
                    let decoded = function.decode_output(&res.0)?;

                    match decoded[0] {
                        Token::Uint(number) => Ok(number),
                        _ => {
                            let error = format!("Expected U256 as allowance result but got {:?}", decoded);
                            MmError::err(Web3RpcError::InvalidResponse(error))
                        },
                    }
                },
            }
        };
        Box::new(fut.boxed().compat())
    }

    fn wait_for_required_allowance(
        &self,
        spender: Address,
        required_allowance: U256,
        wait_until: u64,
    ) -> Web3RpcFut<()> {
        const CHECK_ALLOWANCE_EVERY: f64 = 5.;

        let selfi = self.clone();
        let fut = async move {
            loop {
                if now_ms() / 1000 > wait_until {
                    return MmError::err(Web3RpcError::Timeout(ERRL!(
                        "Waited too long until {} for allowance to be updated to at least {}",
                        wait_until,
                        required_allowance
                    )));
                }

                match selfi.allowance(spender).compat().await {
                    Ok(allowed) if allowed >= required_allowance => return Ok(()),
                    Ok(_allowed) => (),
                    Err(e) => match e.get_inner() {
                        Web3RpcError::Transport(e) => error!("Error {} on trying to get the allowed amount!", e),
                        _ => return Err(e),
                    },
                }

                Timer::sleep(CHECK_ALLOWANCE_EVERY).await;
            }
        };
        Box::new(fut.boxed().compat())
    }

    fn approve(&self, spender: Address, amount: U256) -> EthTxFut {
        let coin = self.clone();
        let fut = async move {
            let token_addr = match coin.coin_type {
                EthCoinType::Eth => return TX_PLAIN_ERR!("'approve' is expected to be call for ERC20 coins only"),
                EthCoinType::Erc20 { token_addr, .. } => token_addr,
            };
            let function = try_tx_s!(ERC20_CONTRACT.function("approve"));
            let data = try_tx_s!(function.encode_input(&[Token::Address(spender), Token::Uint(amount)]));

            let gas_limit = try_tx_s!(
                coin.estimate_gas_for_contract_call(token_addr, Bytes::from(data.clone()))
                    .compat()
                    .await
            );

            coin.sign_and_send_transaction(0.into(), Action::Call(token_addr), data, gas_limit)
                .compat()
                .await
        };
        Box::new(fut.boxed().compat())
    }

    /// Gets `PaymentSent` events from etomic swap smart contract since `from_block`
    fn payment_sent_events(
        &self,
        swap_contract_address: Address,
        from_block: u64,
        to_block: u64,
    ) -> Box<dyn Future<Item = Vec<Log>, Error = String> + Send> {
        let contract_event = try_fus!(SWAP_CONTRACT.event("PaymentSent"));
        let filter = FilterBuilder::default()
            .topics(Some(vec![contract_event.signature()]), None, None, None)
            .from_block(BlockNumber::Number(from_block.into()))
            .to_block(BlockNumber::Number(to_block.into()))
            .address(vec![swap_contract_address])
            .build();

        Box::new(self.web3.eth().logs(filter).compat().map_err(|e| ERRL!("{}", e)))
    }

    /// Gets `ReceiverSpent` events from etomic swap smart contract since `from_block`
    fn spend_events(
        &self,
        swap_contract_address: Address,
        from_block: u64,
        to_block: u64,
    ) -> Box<dyn Future<Item = Vec<Log>, Error = String> + Send> {
        let contract_event = try_fus!(SWAP_CONTRACT.event("ReceiverSpent"));
        let filter = FilterBuilder::default()
            .topics(Some(vec![contract_event.signature()]), None, None, None)
            .from_block(BlockNumber::Number(from_block.into()))
            .to_block(BlockNumber::Number(to_block.into()))
            .address(vec![swap_contract_address])
            .build();

        Box::new(self.web3.eth().logs(filter).compat().map_err(|e| ERRL!("{}", e)))
    }

    fn validate_payment(&self, input: ValidatePaymentInput) -> ValidatePaymentFut<()> {
        let expected_swap_contract_address = try_f!(input
            .swap_contract_address
            .try_to_address()
            .map_to_mm(ValidatePaymentError::InvalidParameter));

        let unsigned: UnverifiedTransaction = try_f!(rlp::decode(&input.payment_tx));
        let tx =
            try_f!(SignedEthTx::new(unsigned)
                .map_to_mm(|err| ValidatePaymentError::TxDeserializationError(err.to_string())));
        let sender = try_f!(addr_from_raw_pubkey(&input.other_pub).map_to_mm(ValidatePaymentError::InvalidParameter));

        let selfi = self.clone();
        let swap_id = selfi.etomic_swap_id(input.time_lock, &input.secret_hash);
        let decimals = self.decimals;
        let secret_hash = if input.secret_hash.len() == 32 {
            ripemd160(&input.secret_hash).to_vec()
        } else {
            input.secret_hash.to_vec()
        };
        let trade_amount = try_f!(wei_from_big_decimal(&(input.amount), decimals));
        let fut = async move {
            let status = selfi
                .payment_status(expected_swap_contract_address, Token::FixedBytes(swap_id.clone()))
                .compat()
                .await
                .map_to_mm(ValidatePaymentError::Transport)?;
            if status != PAYMENT_STATE_SENT.into() {
                return MmError::err(ValidatePaymentError::UnexpectedPaymentState(format!(
                    "Payment state is not PAYMENT_STATE_SENT, got {}",
                    status
                )));
            }

            let tx_from_rpc = selfi.web3.eth().transaction(TransactionId::Hash(tx.hash)).await?;
            let tx_from_rpc = tx_from_rpc.as_ref().ok_or_else(|| {
                ValidatePaymentError::TxDoesNotExist(format!("Didn't find provided tx {:?} on ETH node", tx.hash))
            })?;

            if tx_from_rpc.from != Some(sender) {
                return MmError::err(ValidatePaymentError::WrongPaymentTx(format!(
                    "Payment tx {:?} was sent from wrong address, expected {:?}",
                    tx_from_rpc, sender
                )));
            }

            match &selfi.coin_type {
                EthCoinType::Eth => {
                    if tx_from_rpc.to != Some(expected_swap_contract_address) {
                        return MmError::err(ValidatePaymentError::WrongPaymentTx(format!(
                            "Payment tx {:?} was sent to wrong address, expected {:?}",
                            tx_from_rpc, expected_swap_contract_address,
                        )));
                    }

                    let function_name = get_function_name("ethPayment", input.min_watcher_reward.is_some());
                    let function = SWAP_CONTRACT
                        .function(&function_name)
                        .map_to_mm(|err| ValidatePaymentError::InternalError(err.to_string()))?;

                    let decoded = decode_contract_call(function, &tx_from_rpc.input.0)
                        .map_to_mm(|err| ValidatePaymentError::TxDeserializationError(err.to_string()))?;

                    if let Some(min_watcher_reward) = input.min_watcher_reward {
                        let min_reward_amount = wei_from_big_decimal(&min_watcher_reward.amount, decimals)?;
                        let watcher_reward = decoded[4].clone().into_uint().ok_or_else(|| {
                            ValidatePaymentError::WrongPaymentTx("Invalid type for watcher reward argument".to_string())
                        })?;
                        if watcher_reward < min_reward_amount {
                            return MmError::err(ValidatePaymentError::WrongPaymentTx(format!(
                                "{INSUFFICIENT_WATCHER_REWARD_ERR_LOG}: Provided watcher reward {} is less than the minimum required amount {}",
                                watcher_reward,
                                min_reward_amount,
                            )));
                        }
                        let expected_value = trade_amount + watcher_reward;
                        if tx_from_rpc.value != expected_value {
                            return MmError::err(ValidatePaymentError::WrongPaymentTx(format!(
                                "Payment tx value arg {:?} is invalid, expected{:?}",
                                tx_from_rpc.value, expected_value
                            )));
                        }
                        if decoded[5] != Token::Bool(min_watcher_reward.is_refund_only) {
                            return MmError::err(ValidatePaymentError::WrongPaymentTx(format!(
                                "Payment tx is_refund_only_reward arg {:?} is invalid, expected{:?}",
                                decoded[5], min_watcher_reward.is_refund_only
                            )));
                        }
                    } else if tx_from_rpc.value != trade_amount {
                        return MmError::err(ValidatePaymentError::WrongPaymentTx(format!(
                            "Payment tx value arg {:?} is invalid, expected {:?}",
                            tx_from_rpc.value, trade_amount
                        )));
                    }

                    if decoded[0] != Token::FixedBytes(swap_id.clone()) {
                        return MmError::err(ValidatePaymentError::WrongPaymentTx(format!(
                            "Invalid 'swap_id' {:?}, expected {:?}",
                            decoded, swap_id
                        )));
                    }

                    if decoded[1] != Token::Address(selfi.my_address) {
                        return MmError::err(ValidatePaymentError::WrongPaymentTx(format!(
                            "Payment tx receiver arg {:?} is invalid, expected {:?}",
                            decoded[1],
                            Token::Address(selfi.my_address)
                        )));
                    }

                    if decoded[2] != Token::FixedBytes(secret_hash.to_vec()) {
                        return MmError::err(ValidatePaymentError::WrongPaymentTx(format!(
                            "Payment tx secret_hash arg {:?} is invalid, expected {:?}",
                            decoded[2],
                            Token::FixedBytes(secret_hash.to_vec()),
                        )));
                    }

                    if decoded[3] != Token::Uint(U256::from(input.time_lock)) {
                        return MmError::err(ValidatePaymentError::WrongPaymentTx(format!(
                            "Payment tx time_lock arg {:?} is invalid, expected {:?}",
                            decoded[3],
                            Token::Uint(U256::from(input.time_lock)),
                        )));
                    }
                },
                EthCoinType::Erc20 {
                    platform: _,
                    token_addr,
                } => {
                    if tx_from_rpc.to != Some(expected_swap_contract_address) {
                        return MmError::err(ValidatePaymentError::WrongPaymentTx(format!(
                            "Payment tx {:?} was sent to wrong address, expected {:?}",
                            tx_from_rpc, expected_swap_contract_address,
                        )));
                    }
                    let function_name = get_function_name("erc20Payment", input.min_watcher_reward.is_some());
                    let function = SWAP_CONTRACT
                        .function(&function_name)
                        .map_to_mm(|err| ValidatePaymentError::InternalError(err.to_string()))?;
                    let decoded = decode_contract_call(function, &tx_from_rpc.input.0)
                        .map_to_mm(|err| ValidatePaymentError::TxDeserializationError(err.to_string()))?;

                    if decoded[0] != Token::FixedBytes(swap_id.clone()) {
                        return MmError::err(ValidatePaymentError::WrongPaymentTx(format!(
                            "Invalid 'swap_id' {:?}, expected {:?}",
                            decoded, swap_id
                        )));
                    }

                    if let Some(min_watcher_reward) = input.min_watcher_reward {
                        let min_reward_amount = wei_from_big_decimal(&min_watcher_reward.amount, decimals)?;

                        let watcher_reward = get_function_input_data(&decoded, function, 6)
                            .map_to_mm(ValidatePaymentError::TxDeserializationError)?
                            .into_uint()
                            .ok_or_else(|| {
                                ValidatePaymentError::WrongPaymentTx(
                                    "Invalid type for watcher reward argument".to_string(),
                                )
                            })?;

                        if watcher_reward < min_reward_amount {
                            return MmError::err(ValidatePaymentError::WrongPaymentTx(format!(
                                "{INSUFFICIENT_WATCHER_REWARD_ERR_LOG}: Provided watcher reward {} is less than the minimum required amount {}",
                                watcher_reward,
                                min_reward_amount,
                            )));
                        }

                        if decoded[1] != Token::Uint(trade_amount + watcher_reward) {
                            return MmError::err(ValidatePaymentError::WrongPaymentTx(format!(
                                "Payment tx amount arg {:?} is invalid, expected {:?}",
                                decoded[1],
                                trade_amount + watcher_reward,
                            )));
                        }

                        if decoded[7] != Token::Bool(min_watcher_reward.is_refund_only) {
                            return MmError::err(ValidatePaymentError::WrongPaymentTx(format!(
                                "Payment tx is_refund_only_reward arg {:?} is invalid, expected{:?}",
                                decoded[7], min_watcher_reward.is_refund_only
                            )));
                        }
                    } else if decoded[1] != Token::Uint(trade_amount) {
                        return MmError::err(ValidatePaymentError::WrongPaymentTx(format!(
                            "Payment tx amount arg {:?} is invalid, expected {:?}",
                            decoded[1],
                            Token::Uint(trade_amount),
                        )));
                    }

                    if decoded[2] != Token::Address(*token_addr) {
                        return MmError::err(ValidatePaymentError::WrongPaymentTx(format!(
                            "Payment tx token_addr arg {:?} is invalid, expected {:?}",
                            decoded[2],
                            Token::Address(*token_addr)
                        )));
                    }

                    if decoded[3] != Token::Address(selfi.my_address) {
                        return MmError::err(ValidatePaymentError::WrongPaymentTx(format!(
                            "Payment tx receiver arg {:?} is invalid, expected {:?}",
                            decoded[3],
                            Token::Address(selfi.my_address),
                        )));
                    }

                    if decoded[4] != Token::FixedBytes(secret_hash.to_vec()) {
                        return MmError::err(ValidatePaymentError::WrongPaymentTx(format!(
                            "Payment tx secret_hash arg {:?} is invalid, expected {:?}",
                            decoded[4],
                            Token::FixedBytes(secret_hash.to_vec()),
                        )));
                    }

                    if decoded[5] != Token::Uint(U256::from(input.time_lock)) {
                        return MmError::err(ValidatePaymentError::WrongPaymentTx(format!(
                            "Payment tx time_lock arg {:?} is invalid, expected {:?}",
                            decoded[5],
                            Token::Uint(U256::from(input.time_lock)),
                        )));
                    }
                },
            }

            Ok(())
        };
        Box::new(fut.boxed().compat())
    }

    fn payment_status(
        &self,
        swap_contract_address: H160,
        token: Token,
    ) -> Box<dyn Future<Item = U256, Error = String> + Send + 'static> {
        let function = try_fus!(SWAP_CONTRACT.function("payments"));

        let data = try_fus!(function.encode_input(&[token]));

        let coin = self.clone();
        let fut = async move { coin.call_request(swap_contract_address, None, Some(data.into())).await };

        Box::new(fut.boxed().compat().map_err(|e| ERRL!("{}", e)).and_then(move |bytes| {
            let decoded_tokens = try_s!(function.decode_output(&bytes.0));
            let state = decoded_tokens
                .get(2)
                .ok_or_else(|| ERRL!("Payment status must contain 'state' as the 2nd token"))?;
            match state {
                Token::Uint(state) => Ok(*state),
                _ => ERR!("Payment status must be uint, got {:?}", state),
            }
        }))
    }

    async fn search_for_swap_tx_spend(
        &self,
        tx: &[u8],
        swap_contract_address: Address,
        _secret_hash: &[u8],
        search_from_block: u64,
        watcher_reward: bool,
    ) -> Result<Option<FoundSwapTxSpend>, String> {
        let unverified: UnverifiedTransaction = try_s!(rlp::decode(tx));
        let tx = try_s!(SignedEthTx::new(unverified));

        let func_name = match self.coin_type {
            EthCoinType::Eth => get_function_name("ethPayment", watcher_reward),
            EthCoinType::Erc20 { .. } => get_function_name("erc20Payment", watcher_reward),
        };

        let payment_func = try_s!(SWAP_CONTRACT.function(&func_name));
        let decoded = try_s!(decode_contract_call(payment_func, &tx.data));
        let id = match decoded.first() {
            Some(Token::FixedBytes(bytes)) => bytes.clone(),
            invalid_token => return ERR!("Expected Token::FixedBytes, got {:?}", invalid_token),
        };

        let mut current_block = try_s!(self.current_block().compat().await);
        if current_block < search_from_block {
            current_block = search_from_block;
        }

        let mut from_block = search_from_block;

        loop {
            let to_block = current_block.min(from_block + self.logs_block_range);

            let spend_events = try_s!(
                self.spend_events(swap_contract_address, from_block, to_block)
                    .compat()
                    .await
            );
            let found = spend_events.iter().find(|event| &event.data.0[..32] == id.as_slice());

            if let Some(event) = found {
                match event.transaction_hash {
                    Some(tx_hash) => {
                        let transaction = match try_s!(self.web3.eth().transaction(TransactionId::Hash(tx_hash)).await)
                        {
                            Some(t) => t,
                            None => {
                                return ERR!("Found ReceiverSpent event, but transaction {:02x} is missing", tx_hash)
                            },
                        };

                        return Ok(Some(FoundSwapTxSpend::Spent(TransactionEnum::from(try_s!(
                            signed_tx_from_web3_tx(transaction)
                        )))));
                    },
                    None => return ERR!("Found ReceiverSpent event, but it doesn't have tx_hash"),
                }
            }

            let refund_events = try_s!(
                self.refund_events(swap_contract_address, from_block, to_block)
                    .compat()
                    .await
            );
            let found = refund_events.iter().find(|event| &event.data.0[..32] == id.as_slice());

            if let Some(event) = found {
                match event.transaction_hash {
                    Some(tx_hash) => {
                        let transaction = match try_s!(self.web3.eth().transaction(TransactionId::Hash(tx_hash)).await)
                        {
                            Some(t) => t,
                            None => {
                                return ERR!("Found SenderRefunded event, but transaction {:02x} is missing", tx_hash)
                            },
                        };

                        return Ok(Some(FoundSwapTxSpend::Refunded(TransactionEnum::from(try_s!(
                            signed_tx_from_web3_tx(transaction)
                        )))));
                    },
                    None => return ERR!("Found SenderRefunded event, but it doesn't have tx_hash"),
                }
            }

            if to_block >= current_block {
                break;
            }
            from_block = to_block;
        }

        Ok(None)
    }

    /// Get gas price
    pub fn get_gas_price(&self) -> Web3RpcFut<U256> {
        let coin = self.clone();
        let fut = async move {
            // TODO refactor to error_log_passthrough once simple maker bot is merged
            let gas_station_price = match &coin.gas_station_url {
                Some(url) => {
                    match GasStationData::get_gas_price(url, coin.gas_station_decimals, coin.gas_station_policy)
                        .compat()
                        .await
                    {
                        Ok(from_station) => Some(increase_by_percent_one_gwei(from_station, GAS_PRICE_PERCENT)),
                        Err(e) => {
                            error!("Error {} on request to gas station url {}", e, url);
                            None
                        },
                    }
                },
                None => None,
            };

            let eth_gas_price = match coin.web3.eth().gas_price().await {
                Ok(eth_gas) => Some(eth_gas),
                Err(e) => {
                    error!("Error {} on eth_gasPrice request", e);
                    None
                },
            };

            let fee_history_namespace: EthFeeHistoryNamespace<_> = coin.web3.api();
            let eth_fee_history_price = match fee_history_namespace
                .eth_fee_history(U256::from(1u64), BlockNumber::Latest, &[])
                .await
            {
                Ok(res) => res
                    .base_fee_per_gas
                    .first()
                    .map(|val| increase_by_percent_one_gwei(*val, BASE_BLOCK_FEE_DIFF_PCT)),
                Err(e) => {
                    debug!("Error {} on eth_feeHistory request", e);
                    None
                },
            };

            // on editions < 2021 the compiler will resolve array.into_iter() as (&array).into_iter()
            // https://doc.rust-lang.org/edition-guide/rust-2021/IntoIterator-for-arrays.html#details
            IntoIterator::into_iter([gas_station_price, eth_gas_price, eth_fee_history_price])
                .flatten()
                .max()
                .or_mm_err(|| Web3RpcError::Internal("All requests failed".into()))
        };
        Box::new(fut.boxed().compat())
    }

    /// Checks every second till ETH nodes recognize that nonce is increased.
    /// Parity has reliable "nextNonce" method that always returns correct nonce for address.
    /// But we can't expect that all nodes will always be Parity.
    /// Some of ETH forks use Geth only so they don't have Parity nodes at all.
    ///
    /// Please note that we just keep looping in case of a transport error hoping it will go away.
    ///
    /// # Warning
    ///
    /// The function is endless, we just keep looping in case of a transport error hoping it will go away.
    async fn wait_for_addr_nonce_increase(&self, addr: Address, prev_nonce: U256) {
        repeatable!(async {
            match get_addr_nonce(addr, self.web3_instances.clone()).compat().await {
                Ok(new_nonce) if new_nonce > prev_nonce => Ready(()),
                Ok(_nonce) => Retry(()),
                Err(e) => {
                    error!("Error getting {} {} nonce: {}", self.ticker(), self.my_address, e);
                    Retry(())
                },
            }
        })
        .until_ready()
        .repeat_every_secs(1.)
        .await
        .ok();
    }

    /// Returns `None` if the transaction hasn't appeared on the RPC nodes at the specified time.
    #[cfg(target_arch = "wasm32")]
    async fn wait_for_tx_appears_on_rpc(
        &self,
        tx_hash: H256,
        wait_rpc_timeout_ms: u64,
        check_every: f64,
    ) -> Web3RpcResult<Option<SignedEthTx>> {
        let wait_until = now_ms() + wait_rpc_timeout_ms;
        while now_ms() < wait_until {
            let maybe_tx = self.web3.eth().transaction(TransactionId::Hash(tx_hash)).await?;
            if let Some(tx) = maybe_tx {
                let signed_tx = signed_tx_from_web3_tx(tx).map_to_mm(Web3RpcError::InvalidResponse)?;
                return Ok(Some(signed_tx));
            }

            Timer::sleep(check_every).await;
        }

        let timeout_s = wait_rpc_timeout_ms / 1000;
        warn!(
            "Couldn't fetch the '{tx_hash:02x}' transaction hex as it hasn't appeared on the RPC node in {timeout_s}s"
        );
        Ok(None)
    }

    fn transaction_confirmed_at(&self, payment_hash: H256, wait_until: u64, check_every: f64) -> Web3RpcFut<U64> {
        let selfi = self.clone();
        let fut = async move {
            loop {
                if now_ms() / 1000 > wait_until {
                    return MmError::err(Web3RpcError::Timeout(ERRL!(
                        "Waited too long until {} for payment tx: {:02x}, for coin:{}, to be confirmed!",
                        wait_until,
                        payment_hash,
                        selfi.ticker()
                    )));
                }

                let web3_receipt = match selfi.web3.eth().transaction_receipt(payment_hash).await {
                    Ok(r) => r,
                    Err(e) => {
                        error!(
                            "Error {:?} getting the {} transaction {:?}, retrying in 15 seconds",
                            e,
                            selfi.ticker(),
                            payment_hash
                        );
                        Timer::sleep(check_every).await;
                        continue;
                    },
                };

                if let Some(receipt) = web3_receipt {
                    if receipt.status != Some(1.into()) {
                        return MmError::err(Web3RpcError::Internal(ERRL!(
                            "Tx receipt {:?} status of {} tx {:?} is failed",
                            receipt,
                            selfi.ticker(),
                            payment_hash
                        )));
                    }

                    if let Some(confirmed_at) = receipt.block_number {
                        break Ok(confirmed_at);
                    }
                }

                Timer::sleep(check_every).await;
            }
        };
        Box::new(fut.boxed().compat())
    }

    fn wait_for_block(&self, block_number: U64, wait_until: u64, check_every: f64) -> Web3RpcFut<()> {
        let selfi = self.clone();
        let fut = async move {
            loop {
                if now_ms() / 1000 > wait_until {
                    return MmError::err(Web3RpcError::Timeout(ERRL!(
                        "Waited too long until {} for block number: {:02x} to appear on-chain, for coin:{}",
                        wait_until,
                        block_number,
                        selfi.ticker()
                    )));
                }

                match selfi.web3.eth().block_number().await {
                    Ok(current_block) => {
                        if current_block >= block_number {
                            break Ok(());
                        }
                    },
                    Err(e) => {
                        error!(
                            "Error {:?} getting the {} block number retrying in 15 seconds",
                            e,
                            selfi.ticker()
                        );
                    },
                };

                Timer::sleep(check_every).await;
            }
        };
        Box::new(fut.boxed().compat())
    }
}

#[derive(Clone, Debug, Deserialize, PartialEq, Serialize)]
pub struct EthTxFeeDetails {
    coin: String,
    gas: u64,
    /// WEI units per 1 gas
    gas_price: BigDecimal,
    total_fee: BigDecimal,
}

impl EthTxFeeDetails {
    fn new(gas: U256, gas_price: U256, coin: &str) -> NumConversResult<EthTxFeeDetails> {
        let total_fee = gas * gas_price;
        // Fees are always paid in ETH, can use 18 decimals by default
        let total_fee = u256_to_big_decimal(total_fee, ETH_DECIMALS)?;
        let gas_price = u256_to_big_decimal(gas_price, ETH_DECIMALS)?;

        let gas_u64 = u64::try_from(gas).map_to_mm(|e| NumConversError::new(e.to_string()))?;

        Ok(EthTxFeeDetails {
            coin: coin.to_owned(),
            gas: gas_u64,
            gas_price,
            total_fee,
        })
    }
}

#[async_trait]
impl MmCoin for EthCoin {
    fn is_asset_chain(&self) -> bool { false }

    fn spawner(&self) -> CoinFutSpawner { CoinFutSpawner::new(&self.abortable_system) }

    fn get_raw_transaction(&self, req: RawTransactionRequest) -> RawTransactionFut {
        Box::new(get_raw_transaction_impl(self.clone(), req).boxed().compat())
    }

    fn get_tx_hex_by_hash(&self, tx_hash: Vec<u8>) -> RawTransactionFut {
        if tx_hash.len() != H256::len_bytes() {
            let error = format!(
                "TX hash should have exactly {} bytes, got {}",
                H256::len_bytes(),
                tx_hash.len(),
            );
            return Box::new(futures01::future::err(MmError::new(
                RawTransactionError::InvalidHashError(error),
            )));
        }

        let tx_hash = H256::from_slice(tx_hash.as_slice());
        Box::new(get_tx_hex_by_hash_impl(self.clone(), tx_hash).boxed().compat())
    }

    fn withdraw(&self, req: WithdrawRequest) -> WithdrawFut {
        Box::new(Box::pin(withdraw_impl(self.clone(), req)).compat())
    }

    fn decimals(&self) -> u8 { self.decimals }

    fn convert_to_address(&self, from: &str, to_address_format: Json) -> Result<String, String> {
        let to_address_format: EthAddressFormat =
            json::from_value(to_address_format).map_err(|e| ERRL!("Error on parse ETH address format {:?}", e))?;
        match to_address_format {
            EthAddressFormat::SingleCase => ERR!("conversion is available only to mixed-case"),
            EthAddressFormat::MixedCase => {
                let _addr = try_s!(addr_from_str(from));
                Ok(checksum_address(from))
            },
        }
    }

    fn validate_address(&self, address: &str) -> ValidateAddressResult {
        let result = self.address_from_str(address);
        ValidateAddressResult {
            is_valid: result.is_ok(),
            reason: result.err(),
        }
    }

    fn process_history_loop(&self, ctx: MmArc) -> Box<dyn Future<Item = (), Error = ()> + Send> {
        cfg_wasm32! {
            ctx.log.log(
                "🤔",
                &[&"tx_history", &self.ticker],
                &ERRL!("Transaction history is not supported for ETH/ERC20 coins"),
            );
            Box::new(futures01::future::ok(()))
        }
        cfg_native! {
            let coin = self.clone();
            let fut = async move {
                match coin.coin_type {
                    EthCoinType::Eth => coin.process_eth_history(&ctx).await,
                    EthCoinType::Erc20 { ref token_addr, .. } => coin.process_erc20_history(*token_addr, &ctx).await,
                }
                Ok(())
            };
            Box::new(fut.boxed().compat())
        }
    }

    fn history_sync_status(&self) -> HistorySyncState { self.history_sync_state.lock().unwrap().clone() }

    fn get_trade_fee(&self) -> Box<dyn Future<Item = TradeFee, Error = String> + Send> {
        let coin = self.clone();
        Box::new(
            self.get_gas_price()
                .map_err(|e| e.to_string())
                .and_then(move |gas_price| {
                    let fee = gas_price * U256::from(ETH_GAS);
                    let fee_coin = match &coin.coin_type {
                        EthCoinType::Eth => &coin.ticker,
                        EthCoinType::Erc20 { platform, .. } => platform,
                    };
                    Ok(TradeFee {
                        coin: fee_coin.into(),
                        amount: try_s!(u256_to_big_decimal(fee, ETH_DECIMALS)).into(),
                        paid_from_trading_vol: false,
                    })
                }),
        )
    }

    async fn get_sender_trade_fee(
        &self,
        value: TradePreimageValue,
        stage: FeeApproxStage,
    ) -> TradePreimageResult<TradeFee> {
        let gas_price = self.get_gas_price().compat().await?;
        let gas_price = increase_gas_price_by_stage(gas_price, &stage);
        let gas_limit = match self.coin_type {
            EthCoinType::Eth => {
                // this gas_limit includes gas for `ethPayment` and `senderRefund` contract calls
                U256::from(300_000)
            },
            EthCoinType::Erc20 { token_addr, .. } => {
                let value = match value {
                    TradePreimageValue::Exact(value) | TradePreimageValue::UpperBound(value) => {
                        wei_from_big_decimal(&value, self.decimals)?
                    },
                };
                let allowed = self.allowance(self.swap_contract_address).compat().await?;
                if allowed < value {
                    // estimate gas for the `approve` contract call

                    // Pass a dummy spender. Let's use `my_address`.
                    let spender = self.my_address;
                    let approve_function = ERC20_CONTRACT.function("approve")?;
                    let approve_data = approve_function.encode_input(&[Token::Address(spender), Token::Uint(value)])?;
                    let approve_gas_limit = self
                        .estimate_gas_for_contract_call(token_addr, Bytes::from(approve_data))
                        .compat()
                        .await?;

                    // this gas_limit includes gas for `approve`, `erc20Payment` and `senderRefund` contract calls
                    U256::from(300_000) + approve_gas_limit
                } else {
                    // this gas_limit includes gas for `erc20Payment` and `senderRefund` contract calls
                    U256::from(300_000)
                }
            },
        };

        let total_fee = gas_limit * gas_price;
        let amount = u256_to_big_decimal(total_fee, ETH_DECIMALS)?;
        let fee_coin = match &self.coin_type {
            EthCoinType::Eth => &self.ticker,
            EthCoinType::Erc20 { platform, .. } => platform,
        };
        Ok(TradeFee {
            coin: fee_coin.into(),
            amount: amount.into(),
            paid_from_trading_vol: false,
        })
    }

    fn get_receiver_trade_fee(&self, _send_amount: BigDecimal, stage: FeeApproxStage) -> TradePreimageFut<TradeFee> {
        let coin = self.clone();
        let fut = async move {
            let gas_price = coin.get_gas_price().compat().await?;
            let gas_price = increase_gas_price_by_stage(gas_price, &stage);
            let total_fee = gas_price * U256::from(ETH_GAS);
            let amount = u256_to_big_decimal(total_fee, ETH_DECIMALS)?;
            let fee_coin = match &coin.coin_type {
                EthCoinType::Eth => &coin.ticker,
                EthCoinType::Erc20 { platform, .. } => platform,
            };
            Ok(TradeFee {
                coin: fee_coin.into(),
                amount: amount.into(),
                paid_from_trading_vol: false,
            })
        };
        Box::new(fut.boxed().compat())
    }

    async fn get_fee_to_send_taker_fee(
        &self,
        dex_fee_amount: BigDecimal,
        stage: FeeApproxStage,
    ) -> TradePreimageResult<TradeFee> {
        let dex_fee_amount = wei_from_big_decimal(&dex_fee_amount, self.decimals)?;

        // pass the dummy params
        let to_addr = addr_from_raw_pubkey(&DEX_FEE_ADDR_RAW_PUBKEY)
            .expect("addr_from_raw_pubkey should never fail with DEX_FEE_ADDR_RAW_PUBKEY");
        let (eth_value, data, call_addr, fee_coin) = match &self.coin_type {
            EthCoinType::Eth => (dex_fee_amount, Vec::new(), &to_addr, &self.ticker),
            EthCoinType::Erc20 { platform, token_addr } => {
                let function = ERC20_CONTRACT.function("transfer")?;
                let data = function.encode_input(&[Token::Address(to_addr), Token::Uint(dex_fee_amount)])?;
                (0.into(), data, token_addr, platform)
            },
        };

        let gas_price = self.get_gas_price().compat().await?;
        let gas_price = increase_gas_price_by_stage(gas_price, &stage);
        let estimate_gas_req = CallRequest {
            value: Some(eth_value),
            data: Some(data.clone().into()),
            from: Some(self.my_address),
            to: Some(*call_addr),
            gas: None,
            // gas price must be supplied because some smart contracts base their
            // logic on gas price, e.g. TUSD: https://github.com/KomodoPlatform/atomicDEX-API/issues/643
            gas_price: Some(gas_price),
            ..CallRequest::default()
        };

        // Please note if the wallet's balance is insufficient to withdraw, then `estimate_gas` may fail with the `Exception` error.
        // Ideally we should determine the case when we have the insufficient balance and return `TradePreimageError::NotSufficientBalance` error.
        let gas_limit = self.estimate_gas(estimate_gas_req).compat().await?;
        let total_fee = gas_limit * gas_price;
        let amount = u256_to_big_decimal(total_fee, ETH_DECIMALS)?;
        Ok(TradeFee {
            coin: fee_coin.into(),
            amount: amount.into(),
            paid_from_trading_vol: false,
        })
    }

    fn required_confirmations(&self) -> u64 { self.required_confirmations.load(AtomicOrdering::Relaxed) }

    fn requires_notarization(&self) -> bool { false }

    fn set_required_confirmations(&self, confirmations: u64) {
        self.required_confirmations
            .store(confirmations, AtomicOrdering::Relaxed);
    }

    fn set_requires_notarization(&self, _requires_nota: bool) {
        warn!("set_requires_notarization doesn't take any effect on ETH/ERC20 coins");
    }

    fn swap_contract_address(&self) -> Option<BytesJson> {
        Some(BytesJson::from(self.swap_contract_address.0.as_ref()))
    }

    fn fallback_swap_contract(&self) -> Option<BytesJson> {
        self.fallback_swap_contract.map(|a| BytesJson::from(a.0.as_ref()))
    }

    fn mature_confirmations(&self) -> Option<u32> { None }

    fn coin_protocol_info(&self, _amount_to_receive: Option<MmNumber>) -> Vec<u8> { Vec::new() }

    fn is_coin_protocol_supported(
        &self,
        _info: &Option<Vec<u8>>,
        _amount_to_send: Option<MmNumber>,
        _locktime: u64,
        _is_maker: bool,
    ) -> bool {
        true
    }

    fn on_disabled(&self) -> Result<(), AbortedError> { AbortableSystem::abort_all(&self.abortable_system) }

    fn on_token_deactivated(&self, ticker: &str) {
        if let Ok(tokens) = self.erc20_tokens_infos.lock().as_deref_mut() {
            tokens.remove(ticker);
        };
    }
}

pub trait TryToAddress {
    fn try_to_address(&self) -> Result<Address, String>;
}

impl TryToAddress for BytesJson {
    fn try_to_address(&self) -> Result<Address, String> { self.0.try_to_address() }
}

impl TryToAddress for [u8] {
    fn try_to_address(&self) -> Result<Address, String> { (&self).try_to_address() }
}

impl<'a> TryToAddress for &'a [u8] {
    fn try_to_address(&self) -> Result<Address, String> {
        if self.len() != Address::len_bytes() {
            return ERR!(
                "Cannot construct an Ethereum address from {} bytes slice",
                Address::len_bytes()
            );
        }

        Ok(Address::from_slice(self))
    }
}

impl<T: TryToAddress> TryToAddress for Option<T> {
    fn try_to_address(&self) -> Result<Address, String> {
        match self {
            Some(ref inner) => inner.try_to_address(),
            None => ERR!("Cannot convert None to address"),
        }
    }
}

pub trait GuiAuthMessages {
    fn gui_auth_sign_message_hash(message: String) -> Option<[u8; 32]>;
    fn generate_gui_auth_signed_validation(generator: GuiAuthValidationGenerator)
        -> SignatureResult<GuiAuthValidation>;
}

impl GuiAuthMessages for EthCoin {
    fn gui_auth_sign_message_hash(message: String) -> Option<[u8; 32]> {
        let message_prefix = "atomicDEX Auth Ethereum Signed Message:\n";
        let prefix_len = CompactInteger::from(message_prefix.len());

        let mut stream = Stream::new();
        prefix_len.serialize(&mut stream);
        stream.append_slice(message_prefix.as_bytes());
        stream.append_slice(message.len().to_string().as_bytes());
        stream.append_slice(message.as_bytes());

        Some(keccak256(&stream.out()).take())
    }

    fn generate_gui_auth_signed_validation(
        generator: GuiAuthValidationGenerator,
    ) -> SignatureResult<GuiAuthValidation> {
        let timestamp_message = get_utc_timestamp() + GUI_AUTH_SIGNED_MESSAGE_LIFETIME_SEC;

        let message_hash =
            EthCoin::gui_auth_sign_message_hash(timestamp_message.to_string()).ok_or(SignatureError::PrefixNotFound)?;
        let signature = sign(&generator.secret, &H256::from(message_hash))?;

        Ok(GuiAuthValidation {
            coin_ticker: generator.coin_ticker,
            address: generator.address,
            timestamp_message,
            signature: format!("0x{}", signature),
        })
    }
}

fn validate_fee_impl(coin: EthCoin, validate_fee_args: EthValidateFeeArgs<'_>) -> ValidatePaymentFut<()> {
    let fee_tx_hash = validate_fee_args.fee_tx_hash.to_owned();
    let sender_addr = try_f!(
        addr_from_raw_pubkey(validate_fee_args.expected_sender).map_to_mm(ValidatePaymentError::InvalidParameter)
    );
    let fee_addr =
        try_f!(addr_from_raw_pubkey(validate_fee_args.fee_addr).map_to_mm(ValidatePaymentError::InvalidParameter));
    let amount = validate_fee_args.amount.clone();
    let min_block_number = validate_fee_args.min_block_number;

    let fut = async move {
        let expected_value = wei_from_big_decimal(&amount, coin.decimals)?;
        let tx_from_rpc = coin.web3.eth().transaction(TransactionId::Hash(fee_tx_hash)).await?;

        let tx_from_rpc = tx_from_rpc.as_ref().ok_or_else(|| {
            ValidatePaymentError::TxDoesNotExist(format!("Didn't find provided tx {:?} on ETH node", fee_tx_hash))
        })?;

        if tx_from_rpc.from != Some(sender_addr) {
            return MmError::err(ValidatePaymentError::WrongPaymentTx(format!(
                "{}: Fee tx {:?} was sent from wrong address, expected {:?}",
                INVALID_SENDER_ERR_LOG, tx_from_rpc, sender_addr
            )));
        }

        if let Some(block_number) = tx_from_rpc.block_number {
            if block_number <= min_block_number.into() {
                return MmError::err(ValidatePaymentError::WrongPaymentTx(format!(
                    "{}: Fee tx {:?} confirmed before min_block {}",
                    EARLY_CONFIRMATION_ERR_LOG, tx_from_rpc, min_block_number
                )));
            }
        }
        match &coin.coin_type {
            EthCoinType::Eth => {
                if tx_from_rpc.to != Some(fee_addr) {
                    return MmError::err(ValidatePaymentError::WrongPaymentTx(format!(
                        "{}: Fee tx {:?} was sent to wrong address, expected {:?}",
                        INVALID_RECEIVER_ERR_LOG, tx_from_rpc, fee_addr
                    )));
                }

                if tx_from_rpc.value < expected_value {
                    return MmError::err(ValidatePaymentError::WrongPaymentTx(format!(
                        "Fee tx {:?} value is less than expected {:?}",
                        tx_from_rpc, expected_value
                    )));
                }
            },
            EthCoinType::Erc20 {
                platform: _,
                token_addr,
            } => {
                if tx_from_rpc.to != Some(*token_addr) {
                    return MmError::err(ValidatePaymentError::WrongPaymentTx(format!(
                        "{}: ERC20 Fee tx {:?} called wrong smart contract, expected {:?}",
                        INVALID_CONTRACT_ADDRESS_ERR_LOG, tx_from_rpc, token_addr
                    )));
                }

                let function = ERC20_CONTRACT
                    .function("transfer")
                    .map_to_mm(|e| ValidatePaymentError::InternalError(e.to_string()))?;
                let decoded_input = decode_contract_call(function, &tx_from_rpc.input.0)
                    .map_to_mm(|e| ValidatePaymentError::TxDeserializationError(e.to_string()))?;
                let address_input = get_function_input_data(&decoded_input, function, 0)
                    .map_to_mm(ValidatePaymentError::TxDeserializationError)?;

                if address_input != Token::Address(fee_addr) {
                    return MmError::err(ValidatePaymentError::WrongPaymentTx(format!(
                        "{}: ERC20 Fee tx was sent to wrong address {:?}, expected {:?}",
                        INVALID_RECEIVER_ERR_LOG, address_input, fee_addr
                    )));
                }

                let value_input = get_function_input_data(&decoded_input, function, 1)
                    .map_to_mm(ValidatePaymentError::TxDeserializationError)?;

                match value_input {
                    Token::Uint(value) => {
                        if value < expected_value {
                            return MmError::err(ValidatePaymentError::WrongPaymentTx(format!(
                                "ERC20 Fee tx value {} is less than expected {}",
                                value, expected_value
                            )));
                        }
                    },
                    _ => {
                        return MmError::err(ValidatePaymentError::WrongPaymentTx(format!(
                            "Should have got uint token but got {:?}",
                            value_input
                        )))
                    },
                }
            },
        }

        Ok(())
    };
    Box::new(fut.boxed().compat())
}

fn get_function_input_data(decoded: &[Token], func: &Function, index: usize) -> Result<Token, String> {
    decoded.get(index).cloned().ok_or(format!(
        "Missing input in function {}: No input found at index {}",
        func.name.clone(),
        index
    ))
}

fn get_function_name(name: &str, watcher_reward: bool) -> String {
    if watcher_reward {
        format!("{}{}", name, "Reward")
    } else {
        name.to_owned()
    }
}

pub fn addr_from_raw_pubkey(pubkey: &[u8]) -> Result<Address, String> {
    let pubkey = try_s!(PublicKey::from_slice(pubkey).map_err(|e| ERRL!("{:?}", e)));
    let eth_public = Public::from_slice(&pubkey.serialize_uncompressed()[1..65]);
    Ok(public_to_address(&eth_public))
}

pub fn addr_from_pubkey_str(pubkey: &str) -> Result<String, String> {
    let pubkey_bytes = try_s!(hex::decode(pubkey));
    let addr = try_s!(addr_from_raw_pubkey(&pubkey_bytes));
    Ok(format!("{:#02x}", addr))
}

fn display_u256_with_decimal_point(number: U256, decimals: u8) -> String {
    let mut string = number.to_string();
    let decimals = decimals as usize;
    if string.len() <= decimals {
        string.insert_str(0, &"0".repeat(decimals - string.len() + 1));
    }

    string.insert(string.len() - decimals, '.');
    string.trim_end_matches('0').into()
}

pub fn u256_to_big_decimal(number: U256, decimals: u8) -> NumConversResult<BigDecimal> {
    let string = display_u256_with_decimal_point(number, decimals);
    Ok(string.parse::<BigDecimal>()?)
}

pub fn wei_from_big_decimal(amount: &BigDecimal, decimals: u8) -> NumConversResult<U256> {
    let mut amount = amount.to_string();
    let dot = amount.find(|c| c == '.');
    let decimals = decimals as usize;
    if let Some(index) = dot {
        let mut fractional = amount.split_off(index);
        // remove the dot from fractional part
        fractional.remove(0);
        if fractional.len() < decimals {
            fractional.insert_str(fractional.len(), &"0".repeat(decimals - fractional.len()));
        }
        fractional.truncate(decimals);
        amount.push_str(&fractional);
    } else {
        amount.insert_str(amount.len(), &"0".repeat(decimals));
    }
    U256::from_dec_str(&amount)
        .map_err(|e| format!("{:?}", e))
        .map_to_mm(NumConversError::new)
}

impl Transaction for SignedEthTx {
    fn tx_hex(&self) -> Vec<u8> { rlp::encode(self).to_vec() }

    fn tx_hash(&self) -> BytesJson { self.hash.0.to_vec().into() }
}

fn signed_tx_from_web3_tx(transaction: Web3Transaction) -> Result<SignedEthTx, String> {
    let r = transaction.r.ok_or_else(|| ERRL!("'Transaction::r' is not set"))?;
    let s = transaction.s.ok_or_else(|| ERRL!("'Transaction::s' is not set"))?;
    let v = transaction
        .v
        .ok_or_else(|| ERRL!("'Transaction::v' is not set"))?
        .as_u64();
    let gas_price = transaction
        .gas_price
        .ok_or_else(|| ERRL!("'Transaction::gas_price' is not set"))?;

    let unverified = UnverifiedTransaction {
        r,
        s,
        v,
        hash: transaction.hash,
        unsigned: UnSignedEthTx {
            data: transaction.input.0,
            gas_price,
            gas: transaction.gas,
            value: transaction.value,
            nonce: transaction.nonce,
            action: match transaction.to {
                Some(addr) => Action::Call(addr),
                None => Action::Create,
            },
        },
    };

    Ok(try_s!(SignedEthTx::new(unverified)))
}

#[derive(Deserialize, Debug, Serialize)]
pub struct GasStationData {
    // matic gas station average fees is named standard, using alias to support both format.
    #[serde(alias = "average", alias = "standard")]
    average: MmNumber,
    fast: MmNumber,
}

/// Using tagged representation to allow adding variants with coefficients, percentage, etc in the future.
#[derive(Clone, Copy, Debug, Deserialize)]
#[serde(tag = "policy", content = "additional_data")]
pub enum GasStationPricePolicy {
    /// Use mean between average and fast values, default and recommended to use on ETH mainnet due to
    /// gas price big spikes.
    MeanAverageFast,
    /// Use average value only. Useful for non-heavily congested networks (Matic, etc.)
    Average,
}

impl Default for GasStationPricePolicy {
    fn default() -> Self { GasStationPricePolicy::MeanAverageFast }
}

impl GasStationData {
    fn average_gwei(&self, decimals: u8, gas_price_policy: GasStationPricePolicy) -> NumConversResult<U256> {
        let gas_price = match gas_price_policy {
            GasStationPricePolicy::MeanAverageFast => ((&self.average + &self.fast) / MmNumber::from(2)).into(),
            GasStationPricePolicy::Average => self.average.to_decimal(),
        };
        wei_from_big_decimal(&gas_price, decimals)
    }

    fn get_gas_price(uri: &str, decimals: u8, gas_price_policy: GasStationPricePolicy) -> Web3RpcFut<U256> {
        let uri = uri.to_owned();
        let fut = async move {
            make_gas_station_request(&uri)
                .await?
                .average_gwei(decimals, gas_price_policy)
                .mm_err(|e| Web3RpcError::Internal(e.0))
        };
        Box::new(fut.boxed().compat())
    }
}

async fn get_token_decimals(web3: &Web3<Web3Transport>, token_addr: Address) -> Result<u8, String> {
    let function = try_s!(ERC20_CONTRACT.function("decimals"));
    let data = try_s!(function.encode_input(&[]));
    let request = CallRequest {
        from: Some(Address::default()),
        to: Some(token_addr),
        gas: None,
        gas_price: None,
        value: Some(0.into()),
        data: Some(data.into()),
        ..CallRequest::default()
    };

    let res = web3
        .eth()
        .call(request, Some(BlockId::Number(BlockNumber::Latest)))
        .map_err(|e| ERRL!("{}", e))
        .await?;
    let tokens = try_s!(function.decode_output(&res.0));
    let decimals = match tokens[0] {
        Token::Uint(dec) => dec.as_u64(),
        _ => return ERR!("Invalid decimals type {:?}", tokens),
    };
    Ok(decimals as u8)
}

pub fn valid_addr_from_str(addr_str: &str) -> Result<Address, String> {
    let addr = try_s!(addr_from_str(addr_str));
    if !is_valid_checksum_addr(addr_str) {
        return ERR!("Invalid address checksum");
    }
    Ok(addr)
}

pub fn addr_from_str(addr_str: &str) -> Result<Address, String> {
    if !addr_str.starts_with("0x") {
        return ERR!("Address must be prefixed with 0x");
    };

    Ok(try_s!(Address::from_str(&addr_str[2..])))
}

/// This function fixes a bug appeared on `ethabi` update:
/// 1. `ethabi(6.1.0)::Function::decode_input` had
/// ```rust
/// decode(&self.input_param_types(), &data[4..])
/// ```
///
/// 2. `ethabi(17.2.0)::Function::decode_input` has
/// ```rust
/// decode(&self.input_param_types(), data)
/// ```
pub fn decode_contract_call(function: &Function, contract_call_bytes: &[u8]) -> Result<Vec<Token>, ethabi::Error> {
    if contract_call_bytes.len() < 4 {
        return Err(ethabi::Error::Other(
            "Contract call should contain at least 4 bytes known as a function signature".into(),
        ));
    }

    let actual_signature = &contract_call_bytes[..4];
    let expected_signature = &function.short_signature();
    if actual_signature != expected_signature {
        let error =
            format!("Unexpected contract call signature: expected {expected_signature:?}, found {actual_signature:?}");
        return Err(ethabi::Error::Other(error.into()));
    }

    function.decode_input(&contract_call_bytes[4..])
}

fn rpc_event_handlers_for_eth_transport(ctx: &MmArc, ticker: String) -> Vec<RpcTransportEventHandlerShared> {
    let metrics = ctx.metrics.weak();
    vec![CoinTransportMetrics::new(metrics, ticker, RpcClientType::Ethereum).into_shared()]
}

#[inline]
fn new_nonce_lock() -> Arc<AsyncMutex<()>> { Arc::new(AsyncMutex::new(())) }

pub async fn eth_coin_from_conf_and_request(
    ctx: &MmArc,
    ticker: &str,
    conf: &Json,
    req: &Json,
    protocol: CoinProtocol,
    priv_key_policy: PrivKeyBuildPolicy,
) -> Result<EthCoin, String> {
    // Convert `PrivKeyBuildPolicy` to `EthPrivKeyBuildPolicy` if it's possible.
    let priv_key_policy = try_s!(EthPrivKeyBuildPolicy::try_from(priv_key_policy));

    let mut urls: Vec<String> = try_s!(json::from_value(req["urls"].clone()));
    if urls.is_empty() {
        return ERR!("Enable request for ETH coin must have at least 1 node URL");
    }
    let mut rng = small_rng();
    urls.as_mut_slice().shuffle(&mut rng);

    let mut nodes = vec![];
    for url in urls.iter() {
        nodes.push(HttpTransportNode {
            uri: try_s!(url.parse()),
            gui_auth: false,
        });
    }
    drop_mutability!(nodes);

    let swap_contract_address: Address = try_s!(json::from_value(req["swap_contract_address"].clone()));
    if swap_contract_address == Address::default() {
        return ERR!("swap_contract_address can't be zero address");
    }
    let fallback_swap_contract: Option<Address> = try_s!(json::from_value(req["fallback_swap_contract"].clone()));
    if let Some(fallback) = fallback_swap_contract {
        if fallback == Address::default() {
            return ERR!("fallback_swap_contract can't be zero address");
        }
    }
    let contract_supports_watchers = req["contract_supports_watchers"].as_bool().unwrap_or_default();

    let (my_address, key_pair) = try_s!(build_address_and_priv_key_policy(conf, priv_key_policy).await);

    let mut web3_instances = vec![];
    let event_handlers = rpc_event_handlers_for_eth_transport(ctx, ticker.to_string());
    for node in nodes.iter() {
        let transport = Web3Transport::new_http(vec![node.clone()], event_handlers.clone());
        let web3 = Web3::new(transport);
        let version = match web3.web3().client_version().await {
            Ok(v) => v,
            Err(e) => {
                error!("Couldn't get client version for url {}: {}", node.uri, e);
                continue;
            },
        };
        web3_instances.push(Web3Instance {
            web3,
            is_parity: version.contains("Parity") || version.contains("parity"),
        })
    }

    if web3_instances.is_empty() {
        return ERR!("Failed to get client version for all urls");
    }

    let transport = Web3Transport::new_http(nodes, event_handlers);
    let web3 = Web3::new(transport);

    let (coin_type, decimals) = match protocol {
        CoinProtocol::ETH => (EthCoinType::Eth, ETH_DECIMALS),
        CoinProtocol::ERC20 {
            platform,
            contract_address,
        } => {
            let token_addr = try_s!(valid_addr_from_str(&contract_address));
            let decimals = match conf["decimals"].as_u64() {
                None | Some(0) => try_s!(get_token_decimals(&web3, token_addr).await),
                Some(d) => d as u8,
            };
            (EthCoinType::Erc20 { platform, token_addr }, decimals)
        },
        _ => return ERR!("Expect ETH or ERC20 protocol"),
    };

    // param from request should override the config
    let required_confirmations = req["required_confirmations"]
        .as_u64()
        .unwrap_or_else(|| {
            conf["required_confirmations"]
                .as_u64()
                .unwrap_or(DEFAULT_REQUIRED_CONFIRMATIONS as u64)
        })
        .into();

    if req["requires_notarization"].as_bool().is_some() {
        warn!("requires_notarization doesn't take any effect on ETH/ERC20 coins");
    }

    let sign_message_prefix: Option<String> = json::from_value(conf["sign_message_prefix"].clone()).unwrap_or(None);

    let initial_history_state = if req["tx_history"].as_bool().unwrap_or(false) {
        HistorySyncState::NotStarted
    } else {
        HistorySyncState::NotEnabled
    };

    let gas_station_decimals: Option<u8> = try_s!(json::from_value(req["gas_station_decimals"].clone()));
    let gas_station_policy: GasStationPricePolicy =
        json::from_value(req["gas_station_policy"].clone()).unwrap_or_default();

    let key_lock = match &coin_type {
        EthCoinType::Eth => String::from(ticker),
        EthCoinType::Erc20 { ref platform, .. } => String::from(platform),
    };

    let mut map = NONCE_LOCK.lock().unwrap();

    let nonce_lock = map.entry(key_lock).or_insert_with(new_nonce_lock).clone();

    // Create an abortable system linked to the `MmCtx` so if the context is stopped via `MmArc::stop`,
    // all spawned futures related to `ETH` coin will be aborted as well.
    let abortable_system = try_s!(ctx.abortable_system.create_subsystem());

    let coin = EthCoinImpl {
        priv_key_policy: key_pair,
        my_address,
        coin_type,
        sign_message_prefix,
        swap_contract_address,
        fallback_swap_contract,
        contract_supports_watchers,
        decimals,
        ticker: ticker.into(),
        gas_station_url: try_s!(json::from_value(req["gas_station_url"].clone())),
        gas_station_decimals: gas_station_decimals.unwrap_or(ETH_GAS_STATION_DECIMALS),
        gas_station_policy,
        web3,
        web3_instances,
        history_sync_state: Mutex::new(initial_history_state),
        ctx: ctx.weak(),
        required_confirmations,
        chain_id: conf["chain_id"].as_u64(),
        logs_block_range: conf["logs_block_range"].as_u64().unwrap_or(DEFAULT_LOGS_BLOCK_RANGE),
        nonce_lock,
        erc20_tokens_infos: Default::default(),
        abortable_system,
    };
    Ok(EthCoin(Arc::new(coin)))
}

/// Displays the address in mixed-case checksum form
/// https://github.com/ethereum/EIPs/blob/master/EIPS/eip-55.md
fn checksum_address(addr: &str) -> String {
    let mut addr = addr.to_lowercase();
    if addr.starts_with("0x") {
        addr.replace_range(..2, "");
    }

    let mut hasher = Keccak256::default();
    hasher.update(&addr);
    let hash = hasher.finalize();
    let mut result: String = "0x".into();
    for (i, c) in addr.chars().enumerate() {
        if c.is_ascii_digit() {
            result.push(c);
        } else {
            // https://github.com/ethereum/EIPs/blob/master/EIPS/eip-55.md#specification
            // Convert the address to hex, but if the ith digit is a letter (ie. it's one of abcdef)
            // print it in uppercase if the 4*ith bit of the hash of the lowercase hexadecimal
            // address is 1 otherwise print it in lowercase.
            if hash[i / 2] & (1 << (7 - 4 * (i % 2))) != 0 {
                result.push(c.to_ascii_uppercase());
            } else {
                result.push(c.to_ascii_lowercase());
            }
        }
    }

    result
}

/// Checks that input is valid mixed-case checksum form address
/// The input must be 0x prefixed hex string
fn is_valid_checksum_addr(addr: &str) -> bool { addr == checksum_address(addr) }

/// Requests the nonce from all available nodes and checks that returned results equal.
/// Nodes might need some time to sync and there can be other coins that use same nodes in different order.
/// We need to be sure that nonce is updated on all of them before and after transaction is sent.
#[cfg_attr(test, mockable)]
fn get_addr_nonce(addr: Address, web3s: Vec<Web3Instance>) -> Box<dyn Future<Item = U256, Error = String> + Send> {
    let fut = async move {
        let mut errors: u32 = 0;
        loop {
            let futures: Vec<_> = web3s
                .iter()
                .map(|web3| {
                    if web3.is_parity {
                        let parity: ParityNonce<_> = web3.web3.api();
                        Either::Left(parity.parity_next_nonce(addr))
                    } else {
                        Either::Right(web3.web3.eth().transaction_count(addr, Some(BlockNumber::Pending)))
                    }
                })
                .collect();

            let nonces: Vec<_> = join_all(futures)
                .await
                .into_iter()
                .filter_map(|nonce_res| match nonce_res {
                    Ok(n) => Some(n),
                    Err(e) => {
                        error!("Error getting nonce for addr {:?}: {}", addr, e);
                        None
                    },
                })
                .collect();
            if nonces.is_empty() {
                // all requests errored
                errors += 1;
                if errors > 5 {
                    return ERR!("Couldn't get nonce after 5 errored attempts, aborting");
                }
            } else {
                let max = nonces.iter().max().unwrap();
                let min = nonces.iter().min().unwrap();
                if max == min {
                    return Ok(*max);
                } else {
                    warn!("Max nonce {} != {} min nonce", max, min);
                }
            }
            Timer::sleep(1.).await
        }
    };
    Box::new(Box::pin(fut).compat())
}

fn increase_by_percent_one_gwei(num: U256, percent: u64) -> U256 {
    let one_gwei = U256::from(10u64.pow(9));
    let percent = (num / U256::from(100)) * U256::from(percent);
    if percent < one_gwei {
        num + one_gwei
    } else {
        num + percent
    }
}

fn increase_gas_price_by_stage(gas_price: U256, level: &FeeApproxStage) -> U256 {
    match level {
        FeeApproxStage::WithoutApprox => gas_price,
        FeeApproxStage::StartSwap => {
            increase_by_percent_one_gwei(gas_price, GAS_PRICE_APPROXIMATION_PERCENT_ON_START_SWAP)
        },
        FeeApproxStage::OrderIssue => {
            increase_by_percent_one_gwei(gas_price, GAS_PRICE_APPROXIMATION_PERCENT_ON_ORDER_ISSUE)
        },
        FeeApproxStage::TradePreimage => {
            increase_by_percent_one_gwei(gas_price, GAS_PRICE_APPROXIMATION_PERCENT_ON_TRADE_PREIMAGE)
        },
        FeeApproxStage::WatcherPreimage => {
            increase_by_percent_one_gwei(gas_price, GAS_PRICE_APPROXIMATION_PERCENT_ON_WATCHER_PREIMAGE)
        },
    }
}

#[derive(Clone, Debug, Deserialize, Display, PartialEq, Serialize)]
pub enum GetEthAddressError {
    PrivKeyPolicyNotAllowed(PrivKeyPolicyNotAllowed),
    EthActivationV2Error(EthActivationV2Error),
    Internal(String),
}

impl From<PrivKeyPolicyNotAllowed> for GetEthAddressError {
    fn from(e: PrivKeyPolicyNotAllowed) -> Self { GetEthAddressError::PrivKeyPolicyNotAllowed(e) }
}

impl From<EthActivationV2Error> for GetEthAddressError {
    fn from(e: EthActivationV2Error) -> Self { GetEthAddressError::EthActivationV2Error(e) }
}

impl From<CryptoCtxError> for GetEthAddressError {
    fn from(e: CryptoCtxError) -> Self { GetEthAddressError::Internal(e.to_string()) }
}

/// `get_eth_address` returns wallet address for coin with `ETH` protocol type.
pub async fn get_eth_address(ctx: &MmArc, ticker: &str) -> MmResult<MyWalletAddress, GetEthAddressError> {
    let priv_key_policy = PrivKeyBuildPolicy::detect_priv_key_policy(ctx)?;
    // Convert `PrivKeyBuildPolicy` to `EthPrivKeyBuildPolicy` if it's possible.
    let priv_key_policy = EthPrivKeyBuildPolicy::try_from(priv_key_policy)?;

    let (my_address, ..) = build_address_and_priv_key_policy(&ctx.conf, priv_key_policy).await?;
    let wallet_address = checksum_address(&format!("{:#02x}", my_address));

    Ok(MyWalletAddress {
        coin: ticker.to_owned(),
        wallet_address,
    })
}

#[cfg(feature = "enable-nft-integration")]
#[derive(Display)]
pub enum GetValidEthWithdrawAddError {
    #[display(fmt = "My address {} and from address {} mismatch", my_address, from)]
    AddressMismatchError {
        my_address: String,
        from: String,
    },
    #[display(fmt = "{} coin doesn't support NFT withdrawing", coin)]
    CoinDoesntSupportNftWithdraw {
        coin: String,
    },
    InvalidAddress(String),
}

#[cfg(feature = "enable-nft-integration")]
fn get_valid_nft_add_to_withdraw(
    coin_enum: MmCoinEnum,
    to: &str,
    token_add: &str,
) -> MmResult<(Address, Address, EthCoin), GetValidEthWithdrawAddError> {
    let eth_coin = match coin_enum {
        MmCoinEnum::EthCoin(eth_coin) => eth_coin,
        _ => {
            return MmError::err(GetValidEthWithdrawAddError::CoinDoesntSupportNftWithdraw {
                coin: coin_enum.ticker().to_owned(),
            })
        },
    };
    let to_addr = valid_addr_from_str(to).map_err(GetValidEthWithdrawAddError::InvalidAddress)?;
    let token_addr = addr_from_str(token_add).map_err(GetValidEthWithdrawAddError::InvalidAddress)?;
    Ok((to_addr, token_addr, eth_coin))
}

#[derive(Clone, Debug, Deserialize, Display, EnumFromStringify, PartialEq, Serialize)]
pub enum EthGasDetailsErr {
    #[display(fmt = "Invalid fee policy: {}", _0)]
    InvalidFeePolicy(String),
    #[from_stringify("NumConversError")]
    #[display(fmt = "Internal error: {}", _0)]
    Internal(String),
    #[display(fmt = "Transport: {}", _0)]
    Transport(String),
}

impl From<web3::Error> for EthGasDetailsErr {
    fn from(e: web3::Error) -> Self { EthGasDetailsErr::from(Web3RpcError::from(e)) }
}

impl From<Web3RpcError> for EthGasDetailsErr {
    fn from(e: Web3RpcError) -> Self {
        match e {
            Web3RpcError::Transport(tr) | Web3RpcError::InvalidResponse(tr) => EthGasDetailsErr::Transport(tr),
            Web3RpcError::Internal(internal) | Web3RpcError::Timeout(internal) => EthGasDetailsErr::Internal(internal),
        }
    }
}

async fn get_eth_gas_details(
    eth_coin: &EthCoin,
    fee: Option<WithdrawFee>,
    eth_value: U256,
    data: Bytes,
    call_addr: Address,
    fungible_max: bool,
) -> MmResult<GasDetails, EthGasDetailsErr> {
    match fee {
        Some(WithdrawFee::EthGas { gas_price, gas }) => {
            let gas_price = wei_from_big_decimal(&gas_price, 9)?;
            Ok((gas.into(), gas_price))
        },
        Some(fee_policy) => {
            let error = format!("Expected 'EthGas' fee type, found {:?}", fee_policy);
            MmError::err(EthGasDetailsErr::InvalidFeePolicy(error))
        },
        None => {
            let gas_price = eth_coin.get_gas_price().compat().await?;
            // covering edge case by deducting the standard transfer fee when we want to max withdraw ETH
            let eth_value_for_estimate = if fungible_max && eth_coin.coin_type == EthCoinType::Eth {
                eth_value - gas_price * U256::from(21000)
            } else {
                eth_value
            };
            let estimate_gas_req = CallRequest {
                value: Some(eth_value_for_estimate),
                data: Some(data),
                from: Some(eth_coin.my_address),
                to: Some(call_addr),
                gas: None,
                // gas price must be supplied because some smart contracts base their
                // logic on gas price, e.g. TUSD: https://github.com/KomodoPlatform/atomicDEX-API/issues/643
                gas_price: Some(gas_price),
                ..CallRequest::default()
            };
            // TODO Note if the wallet's balance is insufficient to withdraw, then `estimate_gas` may fail with the `Exception` error.
            // TODO Ideally we should determine the case when we have the insufficient balance and return `WithdrawError::NotSufficientBalance`.
            let gas_limit = eth_coin.estimate_gas(estimate_gas_req).compat().await?;
            Ok((gas_limit, gas_price))
        },
    }
}<|MERGE_RESOLUTION|>--- conflicted
+++ resolved
@@ -77,21 +77,6 @@
 }
 
 use super::{coin_conf, AsyncMutex, BalanceError, BalanceFut, CheckIfMyPaymentSentArgs, CoinBalance, CoinFutSpawner,
-<<<<<<< HEAD
-            CoinProtocol, CoinTransportMetrics, CoinsContext, EthValidateFeeArgs, FeeApproxStage, FoundSwapTxSpend,
-            HistorySyncState, IguanaPrivKey, MakerSwapTakerCoin, MarketCoinOps, MmCoin, MyAddressError,
-            NegotiateSwapContractAddrErr, NumConversError, NumConversResult, PaymentInstructions,
-            PaymentInstructionsErr, PrivKeyBuildPolicy, PrivKeyPolicyNotAllowed, RawTransactionError,
-            RawTransactionFut, RawTransactionRequest, RawTransactionRes, RawTransactionResult, RefundError,
-            RefundPaymentArgs, RefundResult, RpcClientType, RpcTransportEventHandler, RpcTransportEventHandlerShared,
-            SearchForSwapTxSpendInput, SendMakerPaymentSpendPreimageInput, SendPaymentArgs, SignatureError,
-            SignatureResult, SpendPaymentArgs, SwapOps, TakerSwapMakerCoin, TradeFee, TradePreimageError,
-            TradePreimageFut, TradePreimageResult, TradePreimageValue, Transaction, TransactionDetails,
-            TransactionEnum, TransactionErr, TransactionFut, TxMarshalingErr, UnexpectedDerivationMethod,
-            ValidateAddressResult, ValidateFeeArgs, ValidateInstructionsErr, ValidateOtherPubKeyErr,
-            ValidatePaymentError, ValidatePaymentFut, ValidatePaymentInput, VerificationError, VerificationResult,
-            WaitForHTLCTxSpendArgs, WatcherOps, WatcherSearchForSwapTxSpendInput, WatcherValidatePaymentInput,
-=======
             CoinProtocol, CoinTransportMetrics, CoinsContext, ConfirmPaymentInput, EthValidateFeeArgs, FeeApproxStage,
             FoundSwapTxSpend, HistorySyncState, IguanaPrivKey, MakerSwapTakerCoin, MarketCoinOps, MmCoin,
             MyAddressError, MyWalletAddress, NegotiateSwapContractAddrErr, NumConversError, NumConversResult,
@@ -104,11 +89,11 @@
             TransactionDetails, TransactionEnum, TransactionErr, TransactionFut, TxMarshalingErr,
             UnexpectedDerivationMethod, ValidateAddressResult, ValidateFeeArgs, ValidateInstructionsErr,
             ValidateOtherPubKeyErr, ValidatePaymentError, ValidatePaymentFut, ValidatePaymentInput, VerificationError,
-            VerificationResult, WatcherOps, WatcherSearchForSwapTxSpendInput, WatcherValidatePaymentInput,
->>>>>>> 32e7c650
-            WatcherValidateTakerFeeInput, WithdrawError, WithdrawFee, WithdrawFut, WithdrawRequest, WithdrawResult,
-            EARLY_CONFIRMATION_ERR_LOG, INSUFFICIENT_WATCHER_REWARD_ERR_LOG, INVALID_CONTRACT_ADDRESS_ERR_LOG,
-            INVALID_PAYMENT_STATE_ERR_LOG, INVALID_RECEIVER_ERR_LOG, INVALID_SENDER_ERR_LOG, INVALID_SWAP_ID_ERR_LOG};
+            VerificationResult, WaitForHTLCTxSpendArgs, WatcherOps, WatcherSearchForSwapTxSpendInput,
+            WatcherValidatePaymentInput, WatcherValidateTakerFeeInput, WithdrawError, WithdrawFee, WithdrawFut,
+            WithdrawRequest, WithdrawResult, EARLY_CONFIRMATION_ERR_LOG, INSUFFICIENT_WATCHER_REWARD_ERR_LOG,
+            INVALID_CONTRACT_ADDRESS_ERR_LOG, INVALID_PAYMENT_STATE_ERR_LOG, INVALID_RECEIVER_ERR_LOG,
+            INVALID_SENDER_ERR_LOG, INVALID_SWAP_ID_ERR_LOG};
 pub use rlp;
 
 #[cfg(test)] mod eth_tests;
