--- conflicted
+++ resolved
@@ -39,13 +39,7 @@
 use rpc::v1::types::Bytes as BytesJson;
 use secp256k1::PublicKey;
 use serde_json::{self as json, Value as Json};
-<<<<<<< HEAD
-use serde::Deserialize;
-use sha3::{Keccak256, Digest};
-use std::collections::HashMap;
-=======
 use sha3::{Digest, Keccak256};
->>>>>>> 8c2bf3f9
 use std::cmp::Ordering;
 use std::collections::HashMap;
 use std::ops::Deref;
@@ -88,12 +82,7 @@
 
 lazy_static! {
     static ref SWAP_CONTRACT: Contract = unwrap!(Contract::load(SWAP_CONTRACT_ABI.as_bytes()));
-<<<<<<< HEAD
-
     pub static ref ERC20_CONTRACT: Contract = unwrap!(Contract::load(ERC20_ABI.as_bytes()));
-=======
-    static ref ERC20_CONTRACT: Contract = unwrap!(Contract::load(ERC20_ABI.as_bytes()));
->>>>>>> 8c2bf3f9
 }
 
 #[derive(Debug, Deserialize, Serialize)]
@@ -2266,15 +2255,9 @@
         }))
     }
 
-<<<<<<< HEAD
-    fn wallet_only(&self) -> bool {
-        false
-    }
-
-    fn withdraw(&self, req: WithdrawRequest) -> Box<dyn Future<Item=TransactionDetails, Error=String> + Send> {
-=======
+    fn wallet_only(&self) -> bool { false }
+
     fn withdraw(&self, req: WithdrawRequest) -> Box<dyn Future<Item = TransactionDetails, Error = String> + Send> {
->>>>>>> 8c2bf3f9
         let ctx = try_fus!(MmArc::from_weak(&self.ctx).ok_or("!ctx"));
         Box::new(Box::pin(withdraw_impl(ctx, self.clone(), req)).compat())
     }
@@ -2390,7 +2373,7 @@
         log!("Warning: set_requires_notarization doesn't take any effect on ETH/ERC20 coins");
     }
 
-    fn my_unspendable_balance(&self) -> Box<dyn Future<Item=BigDecimal, Error=String> + Send> {
+    fn my_unspendable_balance(&self) -> Box<dyn Future<Item = BigDecimal, Error = String> + Send> {
         // Eth has not unspendable outputs
         Box::new(futures01::future::ok(0.into()))
     }
@@ -2613,11 +2596,10 @@
     let transport = try_s!(Web3Transport::with_event_handlers(urls, event_handlers));
     let web3 = Web3::new(transport);
 
-<<<<<<< HEAD
     let (coin_type, decimals) = match protocol {
         CoinProtocol::ETH => (EthCoinType::Eth, 18),
-        CoinProtocol::ERC20 {contract_address, ..} => {
-            let token_addr = try_s!(addr_from_str(&contract_address));
+        CoinProtocol::ERC20 { contract_address, .. } => {
+            let token_addr = try_s!(valid_addr_from_str(&contract_address));
             let decimals = match conf["decimals"].as_u64() {
                 None | Some(0) => try_s!(get_token_decimals(&web3, token_addr).await),
                 Some(d) => d as u8,
@@ -2625,18 +2607,6 @@
             (EthCoinType::Erc20(token_addr), decimals)
         },
         _ => return ERR!("Expect ETH or ERC20 protocol"),
-=======
-    let etomic = try_s!(conf["etomic"].as_str().ok_or(ERRL!("Etomic field is not string")));
-    let (coin_type, decimals) = if etomic == "0x0000000000000000000000000000000000000000" {
-        (EthCoinType::Eth, 18)
-    } else {
-        let token_addr = try_s!(valid_addr_from_str(etomic));
-        let decimals = match conf["decimals"].as_u64() {
-            None | Some(0) => try_s!(get_token_decimals(&web3, token_addr).await),
-            Some(d) => d as u8,
-        };
-        (EthCoinType::Erc20(token_addr), decimals)
->>>>>>> 8c2bf3f9
     };
 
     // param from request should override the config
