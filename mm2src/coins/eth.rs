/******************************************************************************
 * Copyright © 2023 Pampex LTD and TillyHK LTD                                *
 *                                                                            *
 * See the CONTRIBUTOR-LICENSE-AGREEMENT, COPYING, LICENSE-COPYRIGHT-NOTICE   *
 * and DEVELOPER-CERTIFICATE-OF-ORIGIN files in the LEGAL directory in        *
 * the top-level directory of this distribution for the individual copyright  *
 * holder information and the developer policies on copyright and licensing.  *
 *                                                                            *
 * Unless otherwise agreed in a custom licensing agreement, no part of the    *
 * Komodo DeFi Framework software, including this file may be copied, modified, propagated *
 * or distributed except according to the terms contained in the              *
 * LICENSE-COPYRIGHT-NOTICE file.                                             *
 *                                                                            *
 * Removal or modification of this copyright notice is prohibited.            *
 *                                                                            *
 ******************************************************************************/
//
//  eth.rs
//  marketmaker
//
//  Copyright © 2023 Pampex LTD and TillyHK LTD. All rights reserved.
//
use super::eth::Action::{Call, Create};
use crate::lp_price::get_base_price_in_rel;
use crate::nft::nft_structs::{ContractType, ConvertChain, TransactionNftDetails, WithdrawErc1155, WithdrawErc721};
use crate::{DexFee, ValidateWatcherSpendInput, WatcherSpendType};
use async_trait::async_trait;
use bitcrypto::{dhash160, keccak256, ripemd160, sha256};
use common::custom_futures::repeatable::{Ready, Retry, RetryOnError};
use common::custom_futures::timeout::FutureTimerExt;
use common::executor::{abortable_queue::AbortableQueue, AbortableSystem, AbortedError, Timer};
use common::log::{debug, error, info, warn};
use common::number_type_casting::SafeTypeCastingNumbers;
use common::{get_utc_timestamp, now_sec, small_rng, DEX_FEE_ADDR_RAW_PUBKEY};
#[cfg(target_arch = "wasm32")]
use common::{now_ms, wait_until_ms};
use crypto::privkey::key_pair_from_secret;
use crypto::{CryptoCtx, CryptoCtxError, GlobalHDAccountArc, KeyPairPolicy, StandardHDCoinAddress};
use derive_more::Display;
use enum_from::EnumFromStringify;
use ethabi::{Contract, Function, Token};
pub use ethcore_transaction::SignedTransaction as SignedEthTx;
use ethcore_transaction::{Action, Transaction as UnSignedEthTx, UnverifiedTransaction};
use ethereum_types::{Address, H160, H256, U256};
use ethkey::{public_to_address, KeyPair, Public, Signature};
use ethkey::{sign, verify_address};
use futures::compat::Future01CompatExt;
use futures::future::{join_all, select_ok, try_join_all, Either, FutureExt, TryFutureExt};
use futures01::Future;
use http::StatusCode;
use mm2_core::mm_ctx::{MmArc, MmWeak};
use mm2_err_handle::prelude::*;
use mm2_net::transport::{slurp_url, GuiAuthValidation, GuiAuthValidationGenerator, SlurpError};
use mm2_number::bigdecimal_custom::CheckedDivision;
use mm2_number::{BigDecimal, MmNumber};
use mm2_rpc::data::legacy::GasStationPricePolicy;
#[cfg(test)] use mocktopus::macros::*;
use rand::seq::SliceRandom;
use rpc::v1::types::Bytes as BytesJson;
use secp256k1::PublicKey;
use serde_json::{self as json, Value as Json};
use serialization::{CompactInteger, Serializable, Stream};
use sha3::{Digest, Keccak256};
use std::collections::HashMap;
use std::convert::{TryFrom, TryInto};
use std::ops::Deref;
#[cfg(not(target_arch = "wasm32"))] use std::path::PathBuf;
use std::str::FromStr;
use std::sync::atomic::{AtomicU64, Ordering as AtomicOrdering};
use std::sync::{Arc, Mutex};
use web3::types::{Action as TraceAction, BlockId, BlockNumber, Bytes, CallRequest, FilterBuilder, Log, Trace,
                  TraceFilterBuilder, Transaction as Web3Transaction, TransactionId, U64};
use web3::{self, Web3};
use web3_transport::{http_transport::HttpTransportNode, EthFeeHistoryNamespace, Web3Transport};

cfg_wasm32! {
    use crypto::MetamaskArc;
    use ethereum_types::{H264, H520};
    use mm2_metamask::MetamaskError;
    use web3::types::TransactionRequest;
}

use super::watcher_common::{validate_watcher_reward, REWARD_GAS_AMOUNT};
use super::{coin_conf, lp_coinfind_or_err, AsyncMutex, BalanceError, BalanceFut, CheckIfMyPaymentSentArgs,
            CoinBalance, CoinFutSpawner, CoinProtocol, CoinTransportMetrics, CoinsContext, ConfirmPaymentInput,
            EthValidateFeeArgs, FeeApproxStage, FoundSwapTxSpend, HistorySyncState, IguanaPrivKey, MakerSwapTakerCoin,
            MarketCoinOps, MmCoin, MmCoinEnum, MyAddressError, MyWalletAddress, NegotiateSwapContractAddrErr,
            NumConversError, NumConversResult, PaymentInstructionArgs, PaymentInstructions, PaymentInstructionsErr,
<<<<<<< HEAD
            PrivKeyBuildPolicy, PrivKeyPolicyNotAllowed, RawTransactionError, RawTransactionFut, RawTransactionResult,
            RefundError, RefundPaymentArgs, RefundResult, RewardTarget, RpcClientType, RpcTransportEventHandler,
            RpcTransportEventHandlerShared, SearchForSwapTxSpendInput, SendMakerPaymentSpendPreimageInput,
            SendPaymentArgs, SignatureError, SignatureResult, SpendPaymentArgs, SwapOps, TakerSwapMakerCoin, TradeFee,
            TradePreimageError, TradePreimageFut, TradePreimageResult, TradePreimageValue, Transaction,
            TransactionDetails, TransactionEnum, TransactionErr, TransactionFut, TransactionType, TxMarshalingErr,
            UnexpectedDerivationMethod, ValidateAddressResult, ValidateFeeArgs, ValidateInstructionsErr,
            ValidateOtherPubKeyErr, ValidatePaymentError, ValidatePaymentFut, ValidatePaymentInput, VerificationError,
            VerificationResult, WaitForHTLCTxSpendArgs, WatcherOps, WatcherReward, WatcherRewardError,
            WatcherSearchForSwapTxSpendInput, WatcherValidatePaymentInput, WatcherValidateTakerFeeInput,
            WithdrawError, WithdrawFee, WithdrawFut, WithdrawRequest, WithdrawResult, EARLY_CONFIRMATION_ERR_LOG,
            INVALID_CONTRACT_ADDRESS_ERR_LOG, INVALID_PAYMENT_STATE_ERR_LOG, INVALID_RECEIVER_ERR_LOG,
            INVALID_SENDER_ERR_LOG, INVALID_SWAP_ID_ERR_LOG};
use mm2_rpc::data::version2::wallet::{GetRawTransactionRequest, GetRawTransactionResponse};
=======
            PrivKeyBuildPolicy, PrivKeyPolicyNotAllowed, RawTransactionError, RawTransactionFut,
            RawTransactionRequest, RawTransactionRes, RawTransactionResult, RefundError, RefundPaymentArgs,
            RefundResult, RewardTarget, RpcClientType, RpcTransportEventHandler, RpcTransportEventHandlerShared,
            SearchForSwapTxSpendInput, SendMakerPaymentSpendPreimageInput, SendPaymentArgs, SignEthTransactionParams,
            SignRawTransactionEnum, SignRawTransactionRequest, SignatureError, SignatureResult, SpendPaymentArgs,
            SwapOps, TakerSwapMakerCoin, TradeFee, TradePreimageError, TradePreimageFut, TradePreimageResult,
            TradePreimageValue, Transaction, TransactionDetails, TransactionEnum, TransactionErr, TransactionFut,
            TransactionType, TxMarshalingErr, UnexpectedDerivationMethod, ValidateAddressResult, ValidateFeeArgs,
            ValidateInstructionsErr, ValidateOtherPubKeyErr, ValidatePaymentError, ValidatePaymentFut,
            ValidatePaymentInput, VerificationError, VerificationResult, WaitForHTLCTxSpendArgs, WatcherOps,
            WatcherReward, WatcherRewardError, WatcherSearchForSwapTxSpendInput, WatcherValidatePaymentInput,
            WatcherValidateTakerFeeInput, WithdrawError, WithdrawFee, WithdrawFut, WithdrawRequest, WithdrawResult,
            EARLY_CONFIRMATION_ERR_LOG, INVALID_CONTRACT_ADDRESS_ERR_LOG, INVALID_PAYMENT_STATE_ERR_LOG,
            INVALID_RECEIVER_ERR_LOG, INVALID_SENDER_ERR_LOG, INVALID_SWAP_ID_ERR_LOG};
>>>>>>> 73825881
pub use rlp;

#[cfg(test)] mod eth_tests;
#[cfg(target_arch = "wasm32")] mod eth_wasm_tests;
mod web3_transport;

#[path = "eth/v2_activation.rs"] pub mod v2_activation;
use crate::nft::{find_wallet_nft_amount, WithdrawNftResult};
use v2_activation::{build_address_and_priv_key_policy, EthActivationV2Error};

mod nonce;
use crate::{PrivKeyPolicy, TransactionResult, WithdrawFrom};
use nonce::ParityNonce;

/// https://github.com/artemii235/etomic-swap/blob/master/contracts/EtomicSwap.sol
/// Dev chain (195.201.137.5:8565) contract address: 0x83965C539899cC0F918552e5A26915de40ee8852
/// Ropsten: https://ropsten.etherscan.io/address/0x7bc1bbdd6a0a722fc9bffc49c921b685ecb84b94
/// ETH mainnet: https://etherscan.io/address/0x8500AFc0bc5214728082163326C2FF0C73f4a871
const SWAP_CONTRACT_ABI: &str = include_str!("eth/swap_contract_abi.json");
/// https://github.com/ethereum/EIPs/blob/master/EIPS/eip-20.md
const ERC20_ABI: &str = include_str!("eth/erc20_abi.json");
/// https://github.com/ethereum/EIPs/blob/master/EIPS/eip-721.md
const ERC721_ABI: &str = include_str!("eth/erc721_abi.json");
/// https://github.com/ethereum/EIPs/blob/master/EIPS/eip-1155.md
const ERC1155_ABI: &str = include_str!("eth/erc1155_abi.json");
/// Payment states from etomic swap smart contract: https://github.com/artemii235/etomic-swap/blob/master/contracts/EtomicSwap.sol#L5
pub enum PaymentState {
    Uninitialized,
    Sent,
    Spent,
    Refunded,
}
// Ethgasstation API returns response in 10^8 wei units. So 10 from their API mean 1 gwei
const ETH_GAS_STATION_DECIMALS: u8 = 8;
const GAS_PRICE_PERCENT: u64 = 10;
/// It can change 12.5% max each block according to https://www.blocknative.com/blog/eip-1559-fees
const BASE_BLOCK_FEE_DIFF_PCT: u64 = 13;
const DEFAULT_LOGS_BLOCK_RANGE: u64 = 1000;

const DEFAULT_REQUIRED_CONFIRMATIONS: u8 = 1;

const ETH_DECIMALS: u8 = 18;

/// Take into account that the dynamic fee may increase by 3% during the swap.
const GAS_PRICE_APPROXIMATION_PERCENT_ON_START_SWAP: u64 = 3;
/// Take into account that the dynamic fee may increase until the locktime is expired
const GAS_PRICE_APPROXIMATION_PERCENT_ON_WATCHER_PREIMAGE: u64 = 3;
/// Take into account that the dynamic fee may increase at each of the following stages:
/// - it may increase by 2% until a swap is started;
/// - it may increase by 3% during the swap.
const GAS_PRICE_APPROXIMATION_PERCENT_ON_ORDER_ISSUE: u64 = 5;
/// Take into account that the dynamic fee may increase at each of the following stages:
/// - it may increase by 2% until an order is issued;
/// - it may increase by 2% until a swap is started;
/// - it may increase by 3% during the swap.
const GAS_PRICE_APPROXIMATION_PERCENT_ON_TRADE_PREIMAGE: u64 = 7;

const ETH_GAS: u64 = 150_000;

/// Lifetime of generated signed message for gui-auth requests
const GUI_AUTH_SIGNED_MESSAGE_LIFETIME_SEC: i64 = 90;

lazy_static! {
    pub static ref SWAP_CONTRACT: Contract = Contract::load(SWAP_CONTRACT_ABI.as_bytes()).unwrap();
    pub static ref ERC20_CONTRACT: Contract = Contract::load(ERC20_ABI.as_bytes()).unwrap();
    pub static ref ERC721_CONTRACT: Contract = Contract::load(ERC721_ABI.as_bytes()).unwrap();
    pub static ref ERC1155_CONTRACT: Contract = Contract::load(ERC1155_ABI.as_bytes()).unwrap();
}

pub type Web3RpcFut<T> = Box<dyn Future<Item = T, Error = MmError<Web3RpcError>> + Send>;
pub type Web3RpcResult<T> = Result<T, MmError<Web3RpcError>>;
pub type GasStationResult = Result<GasStationData, MmError<GasStationReqErr>>;
type EthPrivKeyPolicy = PrivKeyPolicy<KeyPair>;
type GasDetails = (U256, U256);

#[derive(Debug, Display)]
pub enum GasStationReqErr {
    #[display(fmt = "Transport '{}' error: {}", uri, error)]
    Transport {
        uri: String,
        error: String,
    },
    #[display(fmt = "Invalid response: {}", _0)]
    InvalidResponse(String),
    Internal(String),
}

impl From<serde_json::Error> for GasStationReqErr {
    fn from(e: serde_json::Error) -> Self { GasStationReqErr::InvalidResponse(e.to_string()) }
}

impl From<SlurpError> for GasStationReqErr {
    fn from(e: SlurpError) -> Self {
        let error = e.to_string();
        match e {
            SlurpError::ErrorDeserializing { .. } => GasStationReqErr::InvalidResponse(error),
            SlurpError::Transport { uri, .. } | SlurpError::Timeout { uri, .. } => {
                GasStationReqErr::Transport { uri, error }
            },
            SlurpError::Internal(_) | SlurpError::InvalidRequest(_) => GasStationReqErr::Internal(error),
        }
    }
}

#[derive(Debug, Display)]
pub enum Web3RpcError {
    #[display(fmt = "Transport: {}", _0)]
    Transport(String),
    #[display(fmt = "Invalid response: {}", _0)]
    InvalidResponse(String),
    #[display(fmt = "Timeout: {}", _0)]
    Timeout(String),
    #[display(fmt = "Internal: {}", _0)]
    Internal(String),
}

impl From<GasStationReqErr> for Web3RpcError {
    fn from(err: GasStationReqErr) -> Self {
        match err {
            GasStationReqErr::Transport { .. } => Web3RpcError::Transport(err.to_string()),
            GasStationReqErr::InvalidResponse(err) => Web3RpcError::InvalidResponse(err),
            GasStationReqErr::Internal(err) => Web3RpcError::Internal(err),
        }
    }
}

impl From<serde_json::Error> for Web3RpcError {
    fn from(e: serde_json::Error) -> Self { Web3RpcError::InvalidResponse(e.to_string()) }
}

impl From<web3::Error> for Web3RpcError {
    fn from(e: web3::Error) -> Self {
        let error_str = e.to_string();
        match e {
            web3::Error::InvalidResponse(_) | web3::Error::Decoder(_) | web3::Error::Rpc(_) => {
                Web3RpcError::InvalidResponse(error_str)
            },
            web3::Error::Unreachable | web3::Error::Transport(_) | web3::Error::Io(_) => {
                Web3RpcError::Transport(error_str)
            },
            _ => Web3RpcError::Internal(error_str),
        }
    }
}

impl From<web3::Error> for RawTransactionError {
    fn from(e: web3::Error) -> Self { RawTransactionError::Transport(e.to_string()) }
}

impl From<Web3RpcError> for RawTransactionError {
    fn from(e: Web3RpcError) -> Self {
        match e {
            Web3RpcError::Transport(tr) | Web3RpcError::InvalidResponse(tr) => RawTransactionError::Transport(tr),
            Web3RpcError::Internal(internal) | Web3RpcError::Timeout(internal) => {
                RawTransactionError::InternalError(internal)
            },
        }
    }
}

impl From<ethabi::Error> for Web3RpcError {
    fn from(e: ethabi::Error) -> Web3RpcError {
        // Currently, we use the `ethabi` crate to work with a smart contract ABI known at compile time.
        // It's an internal error if there are any issues during working with a smart contract ABI.
        Web3RpcError::Internal(e.to_string())
    }
}

#[cfg(target_arch = "wasm32")]
impl From<MetamaskError> for Web3RpcError {
    fn from(e: MetamaskError) -> Self {
        match e {
            MetamaskError::Internal(internal) => Web3RpcError::Internal(internal),
            other => Web3RpcError::Transport(other.to_string()),
        }
    }
}

impl From<ethabi::Error> for WithdrawError {
    fn from(e: ethabi::Error) -> Self {
        // Currently, we use the `ethabi` crate to work with a smart contract ABI known at compile time.
        // It's an internal error if there are any issues during working with a smart contract ABI.
        WithdrawError::InternalError(e.to_string())
    }
}

impl From<web3::Error> for WithdrawError {
    fn from(e: web3::Error) -> Self { WithdrawError::Transport(e.to_string()) }
}

impl From<Web3RpcError> for WithdrawError {
    fn from(e: Web3RpcError) -> Self {
        match e {
            Web3RpcError::Transport(err) | Web3RpcError::InvalidResponse(err) => WithdrawError::Transport(err),
            Web3RpcError::Internal(internal) | Web3RpcError::Timeout(internal) => {
                WithdrawError::InternalError(internal)
            },
        }
    }
}

impl From<web3::Error> for TradePreimageError {
    fn from(e: web3::Error) -> Self { TradePreimageError::Transport(e.to_string()) }
}

impl From<Web3RpcError> for TradePreimageError {
    fn from(e: Web3RpcError) -> Self {
        match e {
            Web3RpcError::Transport(err) | Web3RpcError::InvalidResponse(err) => TradePreimageError::Transport(err),
            Web3RpcError::Internal(internal) | Web3RpcError::Timeout(internal) => {
                TradePreimageError::InternalError(internal)
            },
        }
    }
}

impl From<ethabi::Error> for TradePreimageError {
    fn from(e: ethabi::Error) -> Self {
        // Currently, we use the `ethabi` crate to work with a smart contract ABI known at compile time.
        // It's an internal error if there are any issues during working with a smart contract ABI.
        TradePreimageError::InternalError(e.to_string())
    }
}

impl From<ethabi::Error> for BalanceError {
    fn from(e: ethabi::Error) -> Self {
        // Currently, we use the `ethabi` crate to work with a smart contract ABI known at compile time.
        // It's an internal error if there are any issues during working with a smart contract ABI.
        BalanceError::Internal(e.to_string())
    }
}

impl From<web3::Error> for BalanceError {
    fn from(e: web3::Error) -> Self { BalanceError::from(Web3RpcError::from(e)) }
}

impl From<Web3RpcError> for BalanceError {
    fn from(e: Web3RpcError) -> Self {
        match e {
            Web3RpcError::Transport(tr) | Web3RpcError::InvalidResponse(tr) => BalanceError::Transport(tr),
            Web3RpcError::Internal(internal) | Web3RpcError::Timeout(internal) => BalanceError::Internal(internal),
        }
    }
}

#[derive(Debug, Deserialize, Serialize)]
struct SavedTraces {
    /// ETH traces for my_address
    traces: Vec<Trace>,
    /// Earliest processed block
    earliest_block: U64,
    /// Latest processed block
    latest_block: U64,
}

#[derive(Debug, Deserialize, Serialize)]
struct SavedErc20Events {
    /// ERC20 events for my_address
    events: Vec<Log>,
    /// Earliest processed block
    earliest_block: U64,
    /// Latest processed block
    latest_block: U64,
}

#[derive(Debug, PartialEq, Eq)]
pub enum EthCoinType {
    /// Ethereum itself or it's forks: ETC/others
    Eth,
    /// ERC20 token with smart contract address
    /// https://github.com/ethereum/EIPs/blob/master/EIPS/eip-20.md
    Erc20 { platform: String, token_addr: Address },
}

/// An alternative to `crate::PrivKeyBuildPolicy`, typical only for ETH coin.
pub enum EthPrivKeyBuildPolicy {
    IguanaPrivKey(IguanaPrivKey),
    GlobalHDAccount(GlobalHDAccountArc),
    #[cfg(target_arch = "wasm32")]
    Metamask(MetamaskArc),
}

impl EthPrivKeyBuildPolicy {
    /// Detects the `EthPrivKeyBuildPolicy` with which the given `MmArc` is initialized.
    pub fn detect_priv_key_policy(ctx: &MmArc) -> MmResult<EthPrivKeyBuildPolicy, CryptoCtxError> {
        let crypto_ctx = CryptoCtx::from_ctx(ctx)?;

        match crypto_ctx.key_pair_policy() {
            KeyPairPolicy::Iguana => {
                // Use an internal private key as the coin secret.
                let priv_key = crypto_ctx.mm2_internal_privkey_secret();
                Ok(EthPrivKeyBuildPolicy::IguanaPrivKey(priv_key))
            },
            KeyPairPolicy::GlobalHDAccount(global_hd) => Ok(EthPrivKeyBuildPolicy::GlobalHDAccount(global_hd.clone())),
        }
    }
}

impl TryFrom<PrivKeyBuildPolicy> for EthPrivKeyBuildPolicy {
    type Error = PrivKeyPolicyNotAllowed;

    /// Converts `PrivKeyBuildPolicy` to `EthPrivKeyBuildPolicy`
    /// taking into account that  ETH doesn't support `Trezor` yet.
    fn try_from(policy: PrivKeyBuildPolicy) -> Result<Self, Self::Error> {
        match policy {
            PrivKeyBuildPolicy::IguanaPrivKey(iguana) => Ok(EthPrivKeyBuildPolicy::IguanaPrivKey(iguana)),
            PrivKeyBuildPolicy::GlobalHDAccount(global_hd) => Ok(EthPrivKeyBuildPolicy::GlobalHDAccount(global_hd)),
            PrivKeyBuildPolicy::Trezor => Err(PrivKeyPolicyNotAllowed::HardwareWalletNotSupported),
        }
    }
}

/// pImpl idiom.
pub struct EthCoinImpl {
    ticker: String,
    pub coin_type: EthCoinType,
    priv_key_policy: EthPrivKeyPolicy,
    my_address: Address,
    sign_message_prefix: Option<String>,
    swap_contract_address: Address,
    fallback_swap_contract: Option<Address>,
    contract_supports_watchers: bool,
    pub(crate) web3: Web3<Web3Transport>,
    /// The separate web3 instances kept to get nonce, will replace the web3 completely soon
    web3_instances: Vec<Web3Instance>,
    decimals: u8,
    gas_station_url: Option<String>,
    gas_station_decimals: u8,
    gas_station_policy: GasStationPricePolicy,
    history_sync_state: Mutex<HistorySyncState>,
    required_confirmations: AtomicU64,
    /// Coin needs access to the context in order to reuse the logging and shutdown facilities.
    /// Using a weak reference by default in order to avoid circular references and leaks.
    pub ctx: MmWeak,
    chain_id: Option<u64>,
    /// the block range used for eth_getLogs
    logs_block_range: u64,
    nonce_lock: Arc<AsyncMutex<()>>,
    erc20_tokens_infos: Arc<Mutex<HashMap<String, Erc20TokenInfo>>>,
    /// This spawner is used to spawn coin's related futures that should be aborted on coin deactivation
    /// and on [`MmArc::stop`].
    pub abortable_system: AbortableQueue,
}

#[derive(Clone, Debug)]
pub struct Web3Instance {
    web3: Web3<Web3Transport>,
    is_parity: bool,
}

#[derive(Clone, Debug)]
pub struct Erc20TokenInfo {
    pub token_address: Address,
    pub decimals: u8,
}

#[derive(Deserialize, Serialize)]
#[serde(tag = "format")]
pub enum EthAddressFormat {
    /// Single-case address (lowercase)
    #[serde(rename = "singlecase")]
    SingleCase,
    /// Mixed-case address.
    /// https://eips.ethereum.org/EIPS/eip-55
    #[serde(rename = "mixedcase")]
    MixedCase,
}

#[cfg_attr(test, mockable)]
async fn make_gas_station_request(url: &str) -> GasStationResult {
    let resp = slurp_url(url).await?;
    if resp.0 != StatusCode::OK {
        let error = format!("Gas price request failed with status code {}", resp.0);
        return MmError::err(GasStationReqErr::Transport {
            uri: url.to_owned(),
            error,
        });
    }
    let result: GasStationData = json::from_slice(&resp.2)?;
    Ok(result)
}

impl EthCoinImpl {
    /// Gets Transfer events from ERC20 smart contract `addr` between `from_block` and `to_block`
    fn erc20_transfer_events(
        &self,
        contract: Address,
        from_addr: Option<Address>,
        to_addr: Option<Address>,
        from_block: BlockNumber,
        to_block: BlockNumber,
        limit: Option<usize>,
    ) -> Box<dyn Future<Item = Vec<Log>, Error = String> + Send> {
        let contract_event = try_fus!(ERC20_CONTRACT.event("Transfer"));
        let topic0 = Some(vec![contract_event.signature()]);
        let topic1 = from_addr.map(|addr| vec![addr.into()]);
        let topic2 = to_addr.map(|addr| vec![addr.into()]);
        let mut filter = FilterBuilder::default()
            .topics(topic0, topic1, topic2, None)
            .from_block(from_block)
            .to_block(to_block)
            .address(vec![contract]);

        if let Some(l) = limit {
            filter = filter.limit(l);
        }

        Box::new(
            self.web3
                .eth()
                .logs(filter.build())
                .compat()
                .map_err(|e| ERRL!("{}", e)),
        )
    }

    /// Gets ETH traces from ETH node between addresses in `from_block` and `to_block`
    fn eth_traces(
        &self,
        from_addr: Vec<Address>,
        to_addr: Vec<Address>,
        from_block: BlockNumber,
        to_block: BlockNumber,
        limit: Option<usize>,
    ) -> Box<dyn Future<Item = Vec<Trace>, Error = String> + Send> {
        let mut filter = TraceFilterBuilder::default()
            .from_address(from_addr)
            .to_address(to_addr)
            .from_block(from_block)
            .to_block(to_block);

        if let Some(l) = limit {
            filter = filter.count(l);
        }

        Box::new(
            self.web3
                .trace()
                .filter(filter.build())
                .compat()
                .map_err(|e| ERRL!("{}", e)),
        )
    }

    #[cfg(not(target_arch = "wasm32"))]
    fn eth_traces_path(&self, ctx: &MmArc) -> PathBuf {
        ctx.dbdir()
            .join("TRANSACTIONS")
            .join(format!("{}_{:#02x}_trace.json", self.ticker, self.my_address))
    }

    /// Load saved ETH traces from local DB
    #[cfg(not(target_arch = "wasm32"))]
    fn load_saved_traces(&self, ctx: &MmArc) -> Option<SavedTraces> {
        let content = gstuff::slurp(&self.eth_traces_path(ctx));
        if content.is_empty() {
            None
        } else {
            match json::from_slice(&content) {
                Ok(t) => Some(t),
                Err(_) => None,
            }
        }
    }

    /// Load saved ETH traces from local DB
    #[cfg(target_arch = "wasm32")]
    fn load_saved_traces(&self, _ctx: &MmArc) -> Option<SavedTraces> {
        common::panic_w("'load_saved_traces' is not implemented in WASM");
        unreachable!()
    }

    /// Store ETH traces to local DB
    #[cfg(not(target_arch = "wasm32"))]
    fn store_eth_traces(&self, ctx: &MmArc, traces: &SavedTraces) {
        let content = json::to_vec(traces).unwrap();
        let tmp_file = format!("{}.tmp", self.eth_traces_path(ctx).display());
        std::fs::write(&tmp_file, content).unwrap();
        std::fs::rename(tmp_file, self.eth_traces_path(ctx)).unwrap();
    }

    /// Store ETH traces to local DB
    #[cfg(target_arch = "wasm32")]
    fn store_eth_traces(&self, _ctx: &MmArc, _traces: &SavedTraces) {
        common::panic_w("'store_eth_traces' is not implemented in WASM");
        unreachable!()
    }

    #[cfg(not(target_arch = "wasm32"))]
    fn erc20_events_path(&self, ctx: &MmArc) -> PathBuf {
        ctx.dbdir()
            .join("TRANSACTIONS")
            .join(format!("{}_{:#02x}_events.json", self.ticker, self.my_address))
    }

    /// Store ERC20 events to local DB
    #[cfg(not(target_arch = "wasm32"))]
    fn store_erc20_events(&self, ctx: &MmArc, events: &SavedErc20Events) {
        let content = json::to_vec(events).unwrap();
        let tmp_file = format!("{}.tmp", self.erc20_events_path(ctx).display());
        std::fs::write(&tmp_file, content).unwrap();
        std::fs::rename(tmp_file, self.erc20_events_path(ctx)).unwrap();
    }

    /// Store ERC20 events to local DB
    #[cfg(target_arch = "wasm32")]
    fn store_erc20_events(&self, _ctx: &MmArc, _events: &SavedErc20Events) {
        common::panic_w("'store_erc20_events' is not implemented in WASM");
        unreachable!()
    }

    /// Load saved ERC20 events from local DB
    #[cfg(not(target_arch = "wasm32"))]
    fn load_saved_erc20_events(&self, ctx: &MmArc) -> Option<SavedErc20Events> {
        let content = gstuff::slurp(&self.erc20_events_path(ctx));
        if content.is_empty() {
            None
        } else {
            match json::from_slice(&content) {
                Ok(t) => Some(t),
                Err(_) => None,
            }
        }
    }

    /// Load saved ERC20 events from local DB
    #[cfg(target_arch = "wasm32")]
    fn load_saved_erc20_events(&self, _ctx: &MmArc) -> Option<SavedErc20Events> {
        common::panic_w("'load_saved_erc20_events' is not implemented in WASM");
        unreachable!()
    }

    /// The id used to differentiate payments on Etomic swap smart contract
    fn etomic_swap_id(&self, time_lock: u32, secret_hash: &[u8]) -> Vec<u8> {
        let mut input = vec![];
        input.extend_from_slice(&time_lock.to_le_bytes());
        input.extend_from_slice(secret_hash);
        sha256(&input).to_vec()
    }

    /// Gets `SenderRefunded` events from etomic swap smart contract since `from_block`
    fn refund_events(
        &self,
        swap_contract_address: Address,
        from_block: u64,
        to_block: u64,
    ) -> Box<dyn Future<Item = Vec<Log>, Error = String> + Send> {
        let contract_event = try_fus!(SWAP_CONTRACT.event("SenderRefunded"));
        let filter = FilterBuilder::default()
            .topics(Some(vec![contract_event.signature()]), None, None, None)
            .from_block(BlockNumber::Number(from_block.into()))
            .to_block(BlockNumber::Number(to_block.into()))
            .address(vec![swap_contract_address])
            .build();

        Box::new(self.web3.eth().logs(filter).compat().map_err(|e| ERRL!("{}", e)))
    }

    /// Try to parse address from string.
    pub fn address_from_str(&self, address: &str) -> Result<Address, String> {
        Ok(try_s!(valid_addr_from_str(address)))
    }

    pub fn erc20_token_address(&self) -> Option<Address> {
        match self.coin_type {
            EthCoinType::Erc20 { token_addr, .. } => Some(token_addr),
            EthCoinType::Eth => None,
        }
    }

    pub fn add_erc_token_info(&self, ticker: String, info: Erc20TokenInfo) {
        self.erc20_tokens_infos.lock().unwrap().insert(ticker, info);
    }

    /// # Warning
    /// Be very careful using this function since it returns dereferenced clone
    /// of value behind the MutexGuard and makes it non-thread-safe.
    pub fn get_erc_tokens_infos(&self) -> HashMap<String, Erc20TokenInfo> {
        let guard = self.erc20_tokens_infos.lock().unwrap();
        (*guard).clone()
    }
}

async fn get_raw_transaction_impl(coin: EthCoin, req: GetRawTransactionRequest) -> RawTransactionResult {
    let tx = match req.tx_hash.strip_prefix("0x") {
        Some(tx) => tx,
        None => &req.tx_hash,
    };
    let hash = H256::from_str(tx).map_to_mm(|e| RawTransactionError::InvalidHashError(e.to_string()))?;
    get_tx_hex_by_hash_impl(coin, hash).await
}

async fn get_tx_hex_by_hash_impl(coin: EthCoin, tx_hash: H256) -> RawTransactionResult {
    let web3_tx = coin
        .web3
        .eth()
        .transaction(TransactionId::Hash(tx_hash))
        .await?
        .or_mm_err(|| RawTransactionError::HashNotExist(tx_hash.to_string()))?;
    let raw = signed_tx_from_web3_tx(web3_tx).map_to_mm(RawTransactionError::InternalError)?;
    Ok(GetRawTransactionResponse {
        tx_hex: BytesJson(rlp::encode(&raw).to_vec()),
    })
}

async fn withdraw_impl(coin: EthCoin, req: WithdrawRequest) -> WithdrawResult {
    let to_addr = coin
        .address_from_str(&req.to)
        .map_to_mm(WithdrawError::InvalidAddress)?;
    let (my_balance, my_address, key_pair) = match req.from {
        Some(WithdrawFrom::HDWalletAddress(ref path_to_address)) => {
            let raw_priv_key = coin
                .priv_key_policy
                .hd_wallet_derived_priv_key_or_err(path_to_address)?;
            let key_pair = KeyPair::from_secret_slice(raw_priv_key.as_slice())
                .map_to_mm(|e| WithdrawError::InternalError(e.to_string()))?;
            let address = key_pair.address();
            let balance = coin.address_balance(address).compat().await?;
            (balance, address, key_pair)
        },
        Some(WithdrawFrom::AddressId(_)) | Some(WithdrawFrom::DerivationPath { .. }) => {
            return MmError::err(WithdrawError::UnexpectedFromAddress(
                "Withdraw from 'AddressId' or 'DerivationPath' is not supported yet for EVM!".to_string(),
            ))
        },
        None => (
            coin.my_balance().compat().await?,
            coin.my_address,
            coin.priv_key_policy.activated_key_or_err()?.clone(),
        ),
    };
    let my_balance_dec = u256_to_big_decimal(my_balance, coin.decimals)?;

    let (mut wei_amount, dec_amount) = if req.max {
        (my_balance, my_balance_dec.clone())
    } else {
        let wei_amount = wei_from_big_decimal(&req.amount, coin.decimals)?;
        (wei_amount, req.amount.clone())
    };
    if wei_amount > my_balance {
        return MmError::err(WithdrawError::NotSufficientBalance {
            coin: coin.ticker.clone(),
            available: my_balance_dec.clone(),
            required: dec_amount,
        });
    };
    let (mut eth_value, data, call_addr, fee_coin) = match &coin.coin_type {
        EthCoinType::Eth => (wei_amount, vec![], to_addr, coin.ticker()),
        EthCoinType::Erc20 { platform, token_addr } => {
            let function = ERC20_CONTRACT.function("transfer")?;
            let data = function.encode_input(&[Token::Address(to_addr), Token::Uint(wei_amount)])?;
            (0.into(), data, *token_addr, platform.as_str())
        },
    };
    let eth_value_dec = u256_to_big_decimal(eth_value, coin.decimals)?;

    let (gas, gas_price) =
        get_eth_gas_details(&coin, req.fee, eth_value, data.clone().into(), call_addr, req.max).await?;
    let total_fee = gas * gas_price;
    let total_fee_dec = u256_to_big_decimal(total_fee, coin.decimals)?;

    if req.max && coin.coin_type == EthCoinType::Eth {
        if eth_value < total_fee || wei_amount < total_fee {
            return MmError::err(WithdrawError::AmountTooLow {
                amount: eth_value_dec,
                threshold: total_fee_dec,
            });
        }
        eth_value -= total_fee;
        wei_amount -= total_fee;
    };

    let (tx_hash, tx_hex) = match coin.priv_key_policy {
        EthPrivKeyPolicy::Iguana(_) | EthPrivKeyPolicy::HDWallet { .. } => {
            // Todo: nonce_lock is still global for all addresses but this needs to be per address
            let _nonce_lock = coin.nonce_lock.lock().await;
            let (nonce, _) = get_addr_nonce(my_address, coin.web3_instances.clone())
                .compat()
                .timeout_secs(30.)
                .await?
                .map_to_mm(WithdrawError::Transport)?;

            let tx = UnSignedEthTx {
                nonce,
                value: eth_value,
                action: Action::Call(call_addr),
                data,
                gas,
                gas_price,
            };

            let signed = tx.sign(key_pair.secret(), coin.chain_id);
            let bytes = rlp::encode(&signed);

            (signed.hash, BytesJson::from(bytes.to_vec()))
        },
        EthPrivKeyPolicy::Trezor => {
            return MmError::err(WithdrawError::UnsupportedError(
                "Trezor is not supported for EVM yet!".to_string(),
            ))
        },
        #[cfg(target_arch = "wasm32")]
        EthPrivKeyPolicy::Metamask(_) => {
            if !req.broadcast {
                let error = "Set 'broadcast' to generate, sign and broadcast a transaction with MetaMask".to_string();
                return MmError::err(WithdrawError::BroadcastExpected(error));
            }

            let tx_to_send = TransactionRequest {
                from: coin.my_address,
                to: Some(to_addr),
                gas: Some(gas),
                gas_price: Some(gas_price),
                value: Some(eth_value),
                data: Some(data.clone().into()),
                nonce: None,
                ..TransactionRequest::default()
            };

            // Wait for 10 seconds for the transaction to appear on the RPC node.
            let wait_rpc_timeout = 10_000;
            let check_every = 1.;

            // Please note that this method may take a long time
            // due to `wallet_switchEthereumChain` and `eth_sendTransaction` requests.
            let tx_hash = coin.web3.eth().send_transaction(tx_to_send).await?;

            let signed_tx = coin
                .wait_for_tx_appears_on_rpc(tx_hash, wait_rpc_timeout, check_every)
                .await?;
            let tx_hex = signed_tx
                .map(|tx| BytesJson::from(rlp::encode(&tx).to_vec()))
                // Return an empty `tx_hex` if the transaction is still not appeared on the RPC node.
                .unwrap_or_default();
            (tx_hash, tx_hex)
        },
    };

    let tx_hash_bytes = BytesJson::from(tx_hash.0.to_vec());
    let tx_hash_str = format!("{:02x}", tx_hash_bytes);

    let amount_decimal = u256_to_big_decimal(wei_amount, coin.decimals)?;
    let mut spent_by_me = amount_decimal.clone();
    let received_by_me = if to_addr == my_address {
        amount_decimal.clone()
    } else {
        0.into()
    };
    let fee_details = EthTxFeeDetails::new(gas, gas_price, fee_coin)?;
    if coin.coin_type == EthCoinType::Eth {
        spent_by_me += &fee_details.total_fee;
    }
    Ok(TransactionDetails {
        to: vec![checksum_address(&format!("{:#02x}", to_addr))],
        from: vec![checksum_address(&format!("{:#02x}", my_address))],
        total_amount: amount_decimal,
        my_balance_change: &received_by_me - &spent_by_me,
        spent_by_me,
        received_by_me,
        tx_hex,
        tx_hash: tx_hash_str,
        block_height: 0,
        fee_details: Some(fee_details.into()),
        coin: coin.ticker.clone(),
        internal_id: vec![].into(),
        timestamp: now_sec(),
        kmd_rewards: None,
        transaction_type: Default::default(),
        memo: None,
    })
}

/// `withdraw_erc1155` function returns details of `ERC-1155` transaction including tx hex,
/// which should be sent to`send_raw_transaction` RPC to broadcast the transaction.
pub async fn withdraw_erc1155(ctx: MmArc, withdraw_type: WithdrawErc1155) -> WithdrawNftResult {
    let coin = lp_coinfind_or_err(&ctx, withdraw_type.chain.to_ticker()).await?;
    let (to_addr, token_addr, eth_coin) =
        get_valid_nft_add_to_withdraw(coin, &withdraw_type.to, &withdraw_type.token_address)?;
    let my_address = eth_coin.my_address()?;

    let wallet_amount = find_wallet_nft_amount(
        &ctx,
        &withdraw_type.chain,
        withdraw_type.token_address.to_lowercase(),
        withdraw_type.token_id.clone(),
    )
    .await?;
    let amount_dec = if withdraw_type.max {
        wallet_amount.clone()
    } else {
        withdraw_type.amount.unwrap_or_else(|| 1.into())
    };

    if amount_dec > wallet_amount {
        return MmError::err(WithdrawError::NotEnoughNftsAmount {
            token_address: withdraw_type.token_address,
            token_id: withdraw_type.token_id.to_string(),
            available: wallet_amount,
            required: amount_dec,
        });
    }

    let (eth_value, data, call_addr, fee_coin) = match eth_coin.coin_type {
        EthCoinType::Eth => {
            let function = ERC1155_CONTRACT.function("safeTransferFrom")?;
            let token_id_u256 = U256::from_dec_str(&withdraw_type.token_id.to_string())
                .map_err(|e| format!("{:?}", e))
                .map_to_mm(NumConversError::new)?;
            let amount_u256 = U256::from_dec_str(&amount_dec.to_string())
                .map_err(|e| format!("{:?}", e))
                .map_to_mm(NumConversError::new)?;
            let data = function.encode_input(&[
                Token::Address(eth_coin.my_address),
                Token::Address(to_addr),
                Token::Uint(token_id_u256),
                Token::Uint(amount_u256),
                Token::Bytes("0x".into()),
            ])?;
            (0.into(), data, token_addr, eth_coin.ticker())
        },
        EthCoinType::Erc20 { .. } => {
            return MmError::err(WithdrawError::InternalError(
                "Erc20 coin type doesnt support withdraw nft".to_owned(),
            ))
        },
    };
    let (gas, gas_price) = get_eth_gas_details(
        &eth_coin,
        withdraw_type.fee,
        eth_value,
        data.clone().into(),
        call_addr,
        false,
    )
    .await?;
    let _nonce_lock = eth_coin.nonce_lock.lock().await;
    let (nonce, _) = get_addr_nonce(eth_coin.my_address, eth_coin.web3_instances.clone())
        .compat()
        .timeout_secs(30.)
        .await?
        .map_to_mm(WithdrawError::Transport)?;

    let tx = UnSignedEthTx {
        nonce,
        value: eth_value,
        action: Action::Call(call_addr),
        data,
        gas,
        gas_price,
    };

    let secret = eth_coin.priv_key_policy.activated_key_or_err()?.secret();
    let signed = tx.sign(secret, eth_coin.chain_id);
    let signed_bytes = rlp::encode(&signed);
    let fee_details = EthTxFeeDetails::new(gas, gas_price, fee_coin)?;

    Ok(TransactionNftDetails {
        tx_hex: BytesJson::from(signed_bytes.to_vec()),
        tx_hash: format!("{:02x}", signed.tx_hash()),
        from: vec![my_address],
        to: vec![withdraw_type.to],
        contract_type: ContractType::Erc1155,
        token_address: withdraw_type.token_address,
        token_id: withdraw_type.token_id,
        amount: amount_dec,
        fee_details: Some(fee_details.into()),
        coin: eth_coin.ticker.clone(),
        block_height: 0,
        timestamp: now_sec(),
        internal_id: 0,
        transaction_type: TransactionType::NftTransfer,
    })
}

/// `withdraw_erc721` function returns details of `ERC-721` transaction including tx hex,
/// which should be sent to`send_raw_transaction` RPC to broadcast the transaction.
pub async fn withdraw_erc721(ctx: MmArc, withdraw_type: WithdrawErc721) -> WithdrawNftResult {
    let coin = lp_coinfind_or_err(&ctx, withdraw_type.chain.to_ticker()).await?;
    let (to_addr, token_addr, eth_coin) =
        get_valid_nft_add_to_withdraw(coin, &withdraw_type.to, &withdraw_type.token_address)?;
    let my_address = eth_coin.my_address()?;

    let (eth_value, data, call_addr, fee_coin) = match eth_coin.coin_type {
        EthCoinType::Eth => {
            let function = ERC721_CONTRACT.function("safeTransferFrom")?;
            let token_id_u256 = U256::from_dec_str(&withdraw_type.token_id.to_string())
                .map_err(|e| format!("{:?}", e))
                .map_to_mm(NumConversError::new)?;
            let data = function.encode_input(&[
                Token::Address(eth_coin.my_address),
                Token::Address(to_addr),
                Token::Uint(token_id_u256),
            ])?;
            (0.into(), data, token_addr, eth_coin.ticker())
        },
        EthCoinType::Erc20 { .. } => {
            return MmError::err(WithdrawError::InternalError(
                "Erc20 coin type doesnt support withdraw nft".to_owned(),
            ))
        },
    };
    let (gas, gas_price) = get_eth_gas_details(
        &eth_coin,
        withdraw_type.fee,
        eth_value,
        data.clone().into(),
        call_addr,
        false,
    )
    .await?;
    let _nonce_lock = eth_coin.nonce_lock.lock().await;
    let (nonce, _) = get_addr_nonce(eth_coin.my_address, eth_coin.web3_instances.clone())
        .compat()
        .timeout_secs(30.)
        .await?
        .map_to_mm(WithdrawError::Transport)?;

    let tx = UnSignedEthTx {
        nonce,
        value: eth_value,
        action: Action::Call(call_addr),
        data,
        gas,
        gas_price,
    };

    let secret = eth_coin.priv_key_policy.activated_key_or_err()?.secret();
    let signed = tx.sign(secret, eth_coin.chain_id);
    let signed_bytes = rlp::encode(&signed);
    let fee_details = EthTxFeeDetails::new(gas, gas_price, fee_coin)?;

    Ok(TransactionNftDetails {
        tx_hex: BytesJson::from(signed_bytes.to_vec()),
        tx_hash: format!("{:02x}", signed.tx_hash()),
        from: vec![my_address],
        to: vec![withdraw_type.to],
        contract_type: ContractType::Erc721,
        token_address: withdraw_type.token_address,
        token_id: withdraw_type.token_id,
        amount: 1.into(),
        fee_details: Some(fee_details.into()),
        coin: eth_coin.ticker.clone(),
        block_height: 0,
        timestamp: now_sec(),
        internal_id: 0,
        transaction_type: TransactionType::NftTransfer,
    })
}

#[derive(Clone)]
pub struct EthCoin(Arc<EthCoinImpl>);
impl Deref for EthCoin {
    type Target = EthCoinImpl;
    fn deref(&self) -> &EthCoinImpl { &self.0 }
}

#[async_trait]
impl SwapOps for EthCoin {
    fn send_taker_fee(&self, fee_addr: &[u8], dex_fee: DexFee, _uuid: &[u8]) -> TransactionFut {
        let address = try_tx_fus!(addr_from_raw_pubkey(fee_addr));

        Box::new(
            self.send_to_address(
                address,
                try_tx_fus!(wei_from_big_decimal(&dex_fee.fee_amount().into(), self.decimals)),
            )
            .map(TransactionEnum::from),
        )
    }

    fn send_maker_payment(&self, maker_payment: SendPaymentArgs) -> TransactionFut {
        Box::new(
            self.send_hash_time_locked_payment(maker_payment)
                .map(TransactionEnum::from),
        )
    }

    fn send_taker_payment(&self, taker_payment: SendPaymentArgs) -> TransactionFut {
        Box::new(
            self.send_hash_time_locked_payment(taker_payment)
                .map(TransactionEnum::from),
        )
    }

    fn send_maker_spends_taker_payment(&self, maker_spends_payment_args: SpendPaymentArgs) -> TransactionFut {
        Box::new(
            self.spend_hash_time_locked_payment(maker_spends_payment_args)
                .map(TransactionEnum::from),
        )
    }

    fn send_taker_spends_maker_payment(&self, taker_spends_payment_args: SpendPaymentArgs) -> TransactionFut {
        Box::new(
            self.spend_hash_time_locked_payment(taker_spends_payment_args)
                .map(TransactionEnum::from),
        )
    }

    async fn send_taker_refunds_payment(&self, taker_refunds_payment_args: RefundPaymentArgs<'_>) -> TransactionResult {
        self.refund_hash_time_locked_payment(taker_refunds_payment_args)
            .map(TransactionEnum::from)
            .compat()
            .await
    }

    async fn send_maker_refunds_payment(&self, maker_refunds_payment_args: RefundPaymentArgs<'_>) -> TransactionResult {
        self.refund_hash_time_locked_payment(maker_refunds_payment_args)
            .map(TransactionEnum::from)
            .compat()
            .await
    }

    fn validate_fee(&self, validate_fee_args: ValidateFeeArgs<'_>) -> ValidatePaymentFut<()> {
        let tx = match validate_fee_args.fee_tx {
            TransactionEnum::SignedEthTx(t) => t.clone(),
            _ => panic!(),
        };
        validate_fee_impl(self.clone(), EthValidateFeeArgs {
            fee_tx_hash: &tx.hash,
            expected_sender: validate_fee_args.expected_sender,
            fee_addr: validate_fee_args.fee_addr,
            amount: &validate_fee_args.dex_fee.fee_amount().into(),
            min_block_number: validate_fee_args.min_block_number,
            uuid: validate_fee_args.uuid,
        })
    }

    #[inline]
    fn validate_maker_payment(&self, input: ValidatePaymentInput) -> ValidatePaymentFut<()> {
        self.validate_payment(input)
    }

    #[inline]
    fn validate_taker_payment(&self, input: ValidatePaymentInput) -> ValidatePaymentFut<()> {
        self.validate_payment(input)
    }

    fn check_if_my_payment_sent(
        &self,
        if_my_payment_sent_args: CheckIfMyPaymentSentArgs,
    ) -> Box<dyn Future<Item = Option<TransactionEnum>, Error = String> + Send> {
        let id = self.etomic_swap_id(
            try_fus!(if_my_payment_sent_args.time_lock.try_into()),
            if_my_payment_sent_args.secret_hash,
        );
        let swap_contract_address = try_fus!(if_my_payment_sent_args.swap_contract_address.try_to_address());
        let selfi = self.clone();
        let from_block = if_my_payment_sent_args.search_from_block;
        let fut = async move {
            let status = try_s!(
                selfi
                    .payment_status(swap_contract_address, Token::FixedBytes(id.clone()))
                    .compat()
                    .await
            );

            if status == U256::from(PaymentState::Uninitialized as u8) {
                return Ok(None);
            };

            let mut current_block = try_s!(selfi.current_block().compat().await);
            if current_block < from_block {
                current_block = from_block;
            }

            let mut from_block = from_block;

            loop {
                let to_block = current_block.min(from_block + selfi.logs_block_range);

                let events = try_s!(
                    selfi
                        .payment_sent_events(swap_contract_address, from_block, to_block)
                        .compat()
                        .await
                );

                let found = events.iter().find(|event| &event.data.0[..32] == id.as_slice());

                match found {
                    Some(event) => {
                        let transaction = try_s!(
                            selfi
                                .web3
                                .eth()
                                .transaction(TransactionId::Hash(event.transaction_hash.unwrap()))
                                .await
                        );
                        match transaction {
                            Some(t) => break Ok(Some(try_s!(signed_tx_from_web3_tx(t)).into())),
                            None => break Ok(None),
                        }
                    },
                    None => {
                        if to_block >= current_block {
                            break Ok(None);
                        }
                        from_block = to_block;
                    },
                }
            }
        };
        Box::new(fut.boxed().compat())
    }

    async fn search_for_swap_tx_spend_my(
        &self,
        input: SearchForSwapTxSpendInput<'_>,
    ) -> Result<Option<FoundSwapTxSpend>, String> {
        let swap_contract_address = try_s!(input.swap_contract_address.try_to_address());
        self.search_for_swap_tx_spend(
            input.tx,
            swap_contract_address,
            input.secret_hash,
            input.search_from_block,
            input.watcher_reward,
        )
        .await
    }

    async fn search_for_swap_tx_spend_other(
        &self,
        input: SearchForSwapTxSpendInput<'_>,
    ) -> Result<Option<FoundSwapTxSpend>, String> {
        let swap_contract_address = try_s!(input.swap_contract_address.try_to_address());
        self.search_for_swap_tx_spend(
            input.tx,
            swap_contract_address,
            input.secret_hash,
            input.search_from_block,
            input.watcher_reward,
        )
        .await
    }

    fn check_tx_signed_by_pub(&self, _tx: &[u8], _expected_pub: &[u8]) -> Result<bool, MmError<ValidatePaymentError>> {
        unimplemented!();
    }

    async fn extract_secret(
        &self,
        _secret_hash: &[u8],
        spend_tx: &[u8],
        watcher_reward: bool,
    ) -> Result<Vec<u8>, String> {
        let unverified: UnverifiedTransaction = try_s!(rlp::decode(spend_tx));
        let function_name = get_function_name("receiverSpend", watcher_reward);
        let function = try_s!(SWAP_CONTRACT.function(&function_name));

        // Validate contract call; expected to be receiverSpend.
        // https://www.4byte.directory/signatures/?bytes4_signature=02ed292b.
        let expected_signature = function.short_signature();
        let actual_signature = &unverified.data[0..4];
        if actual_signature != expected_signature {
            return ERR!(
                "Expected 'receiverSpend' contract call signature: {:?}, found {:?}",
                expected_signature,
                actual_signature
            );
        };

        let tokens = try_s!(decode_contract_call(function, &unverified.data));
        if tokens.len() < 3 {
            return ERR!("Invalid arguments in 'receiverSpend' call: {:?}", tokens);
        }
        match &tokens[2] {
            Token::FixedBytes(secret) => Ok(secret.to_vec()),
            _ => ERR!(
                "Expected secret to be fixed bytes, decoded function data is {:?}",
                tokens
            ),
        }
    }

    fn is_auto_refundable(&self) -> bool { false }

    async fn wait_for_htlc_refund(&self, _tx: &[u8], _locktime: u64) -> RefundResult<()> {
        MmError::err(RefundError::Internal(
            "wait_for_htlc_refund is not supported for this coin!".into(),
        ))
    }

    fn negotiate_swap_contract_addr(
        &self,
        other_side_address: Option<&[u8]>,
    ) -> Result<Option<BytesJson>, MmError<NegotiateSwapContractAddrErr>> {
        match other_side_address {
            Some(bytes) => {
                if bytes.len() != 20 {
                    return MmError::err(NegotiateSwapContractAddrErr::InvalidOtherAddrLen(bytes.into()));
                }
                let other_addr = Address::from_slice(bytes);

                if other_addr == self.swap_contract_address {
                    return Ok(Some(self.swap_contract_address.0.to_vec().into()));
                }

                if Some(other_addr) == self.fallback_swap_contract {
                    return Ok(self.fallback_swap_contract.map(|addr| addr.0.to_vec().into()));
                }
                MmError::err(NegotiateSwapContractAddrErr::UnexpectedOtherAddr(bytes.into()))
            },
            None => self
                .fallback_swap_contract
                .map(|addr| Some(addr.0.to_vec().into()))
                .ok_or_else(|| MmError::new(NegotiateSwapContractAddrErr::NoOtherAddrAndNoFallback)),
        }
    }

    #[inline]
    fn derive_htlc_key_pair(&self, _swap_unique_data: &[u8]) -> keys::KeyPair {
        match self.priv_key_policy {
            EthPrivKeyPolicy::Iguana(ref key_pair)
            | EthPrivKeyPolicy::HDWallet {
                activated_key: ref key_pair,
                ..
            } => key_pair_from_secret(key_pair.secret().as_bytes()).expect("valid key"),
            EthPrivKeyPolicy::Trezor => todo!(),
            #[cfg(target_arch = "wasm32")]
            EthPrivKeyPolicy::Metamask(_) => todo!(),
        }
    }

    #[inline]
    fn derive_htlc_pubkey(&self, _swap_unique_data: &[u8]) -> Vec<u8> {
        match self.priv_key_policy {
            EthPrivKeyPolicy::Iguana(ref key_pair)
            | EthPrivKeyPolicy::HDWallet {
                activated_key: ref key_pair,
                ..
            } => key_pair_from_secret(key_pair.secret().as_bytes())
                .expect("valid key")
                .public_slice()
                .to_vec(),
            EthPrivKeyPolicy::Trezor => todo!(),
            #[cfg(target_arch = "wasm32")]
            EthPrivKeyPolicy::Metamask(ref metamask_policy) => metamask_policy.public_key.as_bytes().to_vec(),
        }
    }

    fn validate_other_pubkey(&self, raw_pubkey: &[u8]) -> MmResult<(), ValidateOtherPubKeyErr> {
        if let Err(e) = PublicKey::from_slice(raw_pubkey) {
            return MmError::err(ValidateOtherPubKeyErr::InvalidPubKey(e.to_string()));
        };
        Ok(())
    }

    async fn maker_payment_instructions(
        &self,
        args: PaymentInstructionArgs<'_>,
    ) -> Result<Option<Vec<u8>>, MmError<PaymentInstructionsErr>> {
        let watcher_reward = if args.watcher_reward {
            Some(
                self.get_watcher_reward_amount(args.wait_until)
                    .await
                    .map_err(|err| PaymentInstructionsErr::WatcherRewardErr(err.get_inner().to_string()))?
                    .to_string()
                    .into_bytes(),
            )
        } else {
            None
        };
        Ok(watcher_reward)
    }

    async fn taker_payment_instructions(
        &self,
        _args: PaymentInstructionArgs<'_>,
    ) -> Result<Option<Vec<u8>>, MmError<PaymentInstructionsErr>> {
        Ok(None)
    }

    fn validate_maker_payment_instructions(
        &self,
        instructions: &[u8],
        _args: PaymentInstructionArgs,
    ) -> Result<PaymentInstructions, MmError<ValidateInstructionsErr>> {
        let watcher_reward = BigDecimal::from_str(
            &String::from_utf8(instructions.to_vec())
                .map_err(|err| ValidateInstructionsErr::DeserializationErr(err.to_string()))?,
        )
        .map_err(|err| ValidateInstructionsErr::DeserializationErr(err.to_string()))?;

        // TODO: Reward can be validated here
        Ok(PaymentInstructions::WatcherReward(watcher_reward))
    }

    fn validate_taker_payment_instructions(
        &self,
        _instructions: &[u8],
        _args: PaymentInstructionArgs,
    ) -> Result<PaymentInstructions, MmError<ValidateInstructionsErr>> {
        MmError::err(ValidateInstructionsErr::UnsupportedCoin(self.ticker().to_string()))
    }

    fn is_supported_by_watchers(&self) -> bool {
        std::env::var("USE_WATCHER_REWARD").is_ok()
        //self.contract_supports_watchers
    }
}

#[async_trait]
impl TakerSwapMakerCoin for EthCoin {
    async fn on_taker_payment_refund_start(&self, _maker_payment: &[u8]) -> RefundResult<()> { Ok(()) }

    async fn on_taker_payment_refund_success(&self, _maker_payment: &[u8]) -> RefundResult<()> { Ok(()) }
}

#[async_trait]
impl MakerSwapTakerCoin for EthCoin {
    async fn on_maker_payment_refund_start(&self, _taker_payment: &[u8]) -> RefundResult<()> { Ok(()) }

    async fn on_maker_payment_refund_success(&self, _taker_payment: &[u8]) -> RefundResult<()> { Ok(()) }
}

#[async_trait]
impl WatcherOps for EthCoin {
    fn send_maker_payment_spend_preimage(&self, input: SendMakerPaymentSpendPreimageInput) -> TransactionFut {
        Box::new(
            self.watcher_spends_hash_time_locked_payment(input)
                .map(TransactionEnum::from),
        )
    }

    fn create_maker_payment_spend_preimage(
        &self,
        maker_payment_tx: &[u8],
        _time_lock: u64,
        _maker_pub: &[u8],
        _secret_hash: &[u8],
        _swap_unique_data: &[u8],
    ) -> TransactionFut {
        let tx: UnverifiedTransaction = try_tx_fus!(rlp::decode(maker_payment_tx));
        let signed = try_tx_fus!(SignedEthTx::new(tx));
        let fut = async move { Ok(TransactionEnum::from(signed)) };

        Box::new(fut.boxed().compat())
    }

    fn create_taker_payment_refund_preimage(
        &self,
        taker_payment_tx: &[u8],
        _time_lock: u64,
        _maker_pub: &[u8],
        _secret_hash: &[u8],
        _swap_contract_address: &Option<BytesJson>,
        _swap_unique_data: &[u8],
    ) -> TransactionFut {
        let tx: UnverifiedTransaction = try_tx_fus!(rlp::decode(taker_payment_tx));
        let signed = try_tx_fus!(SignedEthTx::new(tx));
        let fut = async move { Ok(TransactionEnum::from(signed)) };

        Box::new(fut.boxed().compat())
    }

    fn send_taker_payment_refund_preimage(&self, args: RefundPaymentArgs) -> TransactionFut {
        Box::new(
            self.watcher_refunds_hash_time_locked_payment(args)
                .map(TransactionEnum::from),
        )
    }

    fn watcher_validate_taker_fee(&self, validate_fee_args: WatcherValidateTakerFeeInput) -> ValidatePaymentFut<()> {
        validate_fee_impl(self.clone(), EthValidateFeeArgs {
            fee_tx_hash: &H256::from_slice(validate_fee_args.taker_fee_hash.as_slice()),
            expected_sender: &validate_fee_args.sender_pubkey,
            fee_addr: &validate_fee_args.fee_addr,
            amount: &BigDecimal::from(0),
            min_block_number: validate_fee_args.min_block_number,
            uuid: &[],
        })

        // TODO: Add validations specific for watchers
        // 1.Validate if taker fee is old
    }

    fn taker_validates_payment_spend_or_refund(&self, input: ValidateWatcherSpendInput) -> ValidatePaymentFut<()> {
        let watcher_reward = try_f!(input
            .watcher_reward
            .clone()
            .ok_or_else(|| ValidatePaymentError::WatcherRewardError("Watcher reward not found".to_string())));
        let expected_reward_amount = try_f!(wei_from_big_decimal(&watcher_reward.amount, self.decimals));

        let expected_swap_contract_address = try_f!(input
            .swap_contract_address
            .try_to_address()
            .map_to_mm(ValidatePaymentError::InvalidParameter));

        let unsigned: UnverifiedTransaction = try_f!(rlp::decode(&input.payment_tx));
        let tx =
            try_f!(SignedEthTx::new(unsigned)
                .map_to_mm(|err| ValidatePaymentError::TxDeserializationError(err.to_string())));

        let selfi = self.clone();
        let time_lock = try_f!(input
            .time_lock
            .try_into()
            .map_to_mm(ValidatePaymentError::TimelockOverflow));
        let swap_id = selfi.etomic_swap_id(time_lock, &input.secret_hash);
        let decimals = self.decimals;
        let secret_hash = if input.secret_hash.len() == 32 {
            ripemd160(&input.secret_hash).to_vec()
        } else {
            input.secret_hash.to_vec()
        };
        let maker_addr =
            try_f!(addr_from_raw_pubkey(&input.maker_pub).map_to_mm(ValidatePaymentError::InvalidParameter));

        let trade_amount = try_f!(wei_from_big_decimal(&(input.amount), decimals));
        let fut = async move {
            match tx.action {
                Call(contract_address) => {
                    if contract_address != expected_swap_contract_address {
                        return MmError::err(ValidatePaymentError::WrongPaymentTx(format!(
                            "Transaction {:?} was sent to wrong address, expected {:?}",
                            contract_address, expected_swap_contract_address,
                        )));
                    }
                },
                Create => {
                    return MmError::err(ValidatePaymentError::WrongPaymentTx(
                        "Tx action must be Call, found Create instead".to_string(),
                    ));
                },
            };

            let actual_status = selfi
                .payment_status(expected_swap_contract_address, Token::FixedBytes(swap_id.clone()))
                .compat()
                .await
                .map_to_mm(ValidatePaymentError::Transport)?;
            let expected_status = match input.spend_type {
                WatcherSpendType::MakerPaymentSpend => U256::from(PaymentState::Spent as u8),
                WatcherSpendType::TakerPaymentRefund => U256::from(PaymentState::Refunded as u8),
            };
            if actual_status != expected_status {
                return MmError::err(ValidatePaymentError::UnexpectedPaymentState(format!(
                    "Payment state is not {}, got {}",
                    expected_status, actual_status
                )));
            }

            let function_name = match input.spend_type {
                WatcherSpendType::MakerPaymentSpend => get_function_name("receiverSpend", true),
                WatcherSpendType::TakerPaymentRefund => get_function_name("senderRefund", true),
            };
            let function = SWAP_CONTRACT
                .function(&function_name)
                .map_to_mm(|err| ValidatePaymentError::InternalError(err.to_string()))?;

            let decoded = decode_contract_call(function, &tx.data)
                .map_to_mm(|err| ValidatePaymentError::TxDeserializationError(err.to_string()))?;

            let swap_id_input = get_function_input_data(&decoded, function, 0)
                .map_to_mm(ValidatePaymentError::TxDeserializationError)?;
            if swap_id_input != Token::FixedBytes(swap_id.clone()) {
                return MmError::err(ValidatePaymentError::WrongPaymentTx(format!(
                    "Transaction invalid swap_id arg {:?}, expected {:?}",
                    swap_id_input,
                    Token::FixedBytes(swap_id.clone())
                )));
            }

            let hash_input = match input.spend_type {
                WatcherSpendType::MakerPaymentSpend => {
                    let secret_input = get_function_input_data(&decoded, function, 2)
                        .map_to_mm(ValidatePaymentError::TxDeserializationError)?
                        .into_fixed_bytes()
                        .ok_or_else(|| {
                            ValidatePaymentError::WrongPaymentTx("Invalid type for secret hash argument".to_string())
                        })?;
                    dhash160(&secret_input).to_vec()
                },
                WatcherSpendType::TakerPaymentRefund => get_function_input_data(&decoded, function, 2)
                    .map_to_mm(ValidatePaymentError::TxDeserializationError)?
                    .into_fixed_bytes()
                    .ok_or_else(|| {
                        ValidatePaymentError::WrongPaymentTx("Invalid type for secret argument".to_string())
                    })?,
            };
            if hash_input != secret_hash {
                return MmError::err(ValidatePaymentError::WrongPaymentTx(format!(
                    "Transaction secret or secret_hash arg {:?} is invalid, expected {:?}",
                    hash_input,
                    Token::FixedBytes(secret_hash),
                )));
            }

            let sender_input = get_function_input_data(&decoded, function, 4)
                .map_to_mm(ValidatePaymentError::TxDeserializationError)?;
            let expected_sender = match input.spend_type {
                WatcherSpendType::MakerPaymentSpend => maker_addr,
                WatcherSpendType::TakerPaymentRefund => selfi.my_address,
            };
            if sender_input != Token::Address(expected_sender) {
                return MmError::err(ValidatePaymentError::WrongPaymentTx(format!(
                    "Transaction sender arg {:?} is invalid, expected {:?}",
                    sender_input,
                    Token::Address(expected_sender)
                )));
            }

            let receiver_input = get_function_input_data(&decoded, function, 5)
                .map_to_mm(ValidatePaymentError::TxDeserializationError)?;
            let expected_receiver = match input.spend_type {
                WatcherSpendType::MakerPaymentSpend => selfi.my_address,
                WatcherSpendType::TakerPaymentRefund => maker_addr,
            };
            if receiver_input != Token::Address(expected_receiver) {
                return MmError::err(ValidatePaymentError::WrongPaymentTx(format!(
                    "Transaction receiver arg {:?} is invalid, expected {:?}",
                    receiver_input,
                    Token::Address(expected_receiver)
                )));
            }

            let reward_target_input = get_function_input_data(&decoded, function, 6)
                .map_to_mm(ValidatePaymentError::TxDeserializationError)?;
            if reward_target_input != Token::Uint(U256::from(watcher_reward.reward_target as u8)) {
                return MmError::err(ValidatePaymentError::WrongPaymentTx(format!(
                    "Transaction reward target arg {:?} is invalid, expected {:?}",
                    reward_target_input,
                    Token::Uint(U256::from(watcher_reward.reward_target as u8))
                )));
            }

            let contract_reward_input = get_function_input_data(&decoded, function, 7)
                .map_to_mm(ValidatePaymentError::TxDeserializationError)?;
            if contract_reward_input != Token::Bool(watcher_reward.send_contract_reward_on_spend) {
                return MmError::err(ValidatePaymentError::WrongPaymentTx(format!(
                    "Transaction sends contract reward on spend arg {:?} is invalid, expected {:?}",
                    contract_reward_input,
                    Token::Bool(watcher_reward.send_contract_reward_on_spend)
                )));
            }

            let reward_amount_input = get_function_input_data(&decoded, function, 8)
                .map_to_mm(ValidatePaymentError::TxDeserializationError)?;
            if reward_amount_input != Token::Uint(expected_reward_amount) {
                return MmError::err(ValidatePaymentError::WrongPaymentTx(format!(
                    "Transaction watcher reward amount arg {:?} is invalid, expected {:?}",
                    reward_amount_input,
                    Token::Uint(expected_reward_amount)
                )));
            }

            if tx.value != U256::zero() {
                return MmError::err(ValidatePaymentError::WrongPaymentTx(format!(
                    "Transaction value arg {:?} is invalid, expected 0",
                    tx.value
                )));
            }

            match &selfi.coin_type {
                EthCoinType::Eth => {
                    let amount_input = get_function_input_data(&decoded, function, 1)
                        .map_to_mm(ValidatePaymentError::TxDeserializationError)?;
                    let total_amount = match input.spend_type {
                        WatcherSpendType::MakerPaymentSpend => {
                            if let RewardTarget::None = watcher_reward.reward_target {
                                trade_amount
                            } else {
                                trade_amount + expected_reward_amount
                            }
                        },
                        WatcherSpendType::TakerPaymentRefund => trade_amount + expected_reward_amount,
                    };
                    if amount_input != Token::Uint(total_amount) {
                        return MmError::err(ValidatePaymentError::WrongPaymentTx(format!(
                            "Transaction amount arg {:?} is invalid, expected {:?}",
                            amount_input,
                            Token::Uint(total_amount),
                        )));
                    }

                    let token_address_input = get_function_input_data(&decoded, function, 3)
                        .map_to_mm(ValidatePaymentError::TxDeserializationError)?;
                    if token_address_input != Token::Address(Address::default()) {
                        return MmError::err(ValidatePaymentError::WrongPaymentTx(format!(
                            "Transaction token address arg {:?} is invalid, expected {:?}",
                            token_address_input,
                            Token::Address(Address::default()),
                        )));
                    }
                },
                EthCoinType::Erc20 {
                    platform: _,
                    token_addr,
                } => {
                    let amount_input = get_function_input_data(&decoded, function, 1)
                        .map_to_mm(ValidatePaymentError::TxDeserializationError)?;
                    if amount_input != Token::Uint(trade_amount) {
                        return MmError::err(ValidatePaymentError::WrongPaymentTx(format!(
                            "Transaction amount arg {:?} is invalid, expected {:?}",
                            amount_input,
                            Token::Uint(trade_amount),
                        )));
                    }

                    let token_address_input = get_function_input_data(&decoded, function, 3)
                        .map_to_mm(ValidatePaymentError::TxDeserializationError)?;
                    if token_address_input != Token::Address(*token_addr) {
                        return MmError::err(ValidatePaymentError::WrongPaymentTx(format!(
                            "Transaction token address arg {:?} is invalid, expected {:?}",
                            token_address_input,
                            Token::Address(*token_addr),
                        )));
                    }
                },
            }

            Ok(())
        };
        Box::new(fut.boxed().compat())
    }

    fn watcher_validate_taker_payment(&self, input: WatcherValidatePaymentInput) -> ValidatePaymentFut<()> {
        let unsigned: UnverifiedTransaction = try_f!(rlp::decode(&input.payment_tx));
        let tx =
            try_f!(SignedEthTx::new(unsigned)
                .map_to_mm(|err| ValidatePaymentError::TxDeserializationError(err.to_string())));
        let sender = try_f!(addr_from_raw_pubkey(&input.taker_pub).map_to_mm(ValidatePaymentError::InvalidParameter));
        let receiver = try_f!(addr_from_raw_pubkey(&input.maker_pub).map_to_mm(ValidatePaymentError::InvalidParameter));
        let time_lock = try_f!(input
            .time_lock
            .try_into()
            .map_to_mm(ValidatePaymentError::TimelockOverflow));

        let selfi = self.clone();
        let swap_id = selfi.etomic_swap_id(time_lock, &input.secret_hash);
        let secret_hash = if input.secret_hash.len() == 32 {
            ripemd160(&input.secret_hash).to_vec()
        } else {
            input.secret_hash.to_vec()
        };
        let expected_swap_contract_address = self.swap_contract_address;
        let fallback_swap_contract = self.fallback_swap_contract;
        let decimals = self.decimals;

        let fut = async move {
            let tx_from_rpc = selfi.web3.eth().transaction(TransactionId::Hash(tx.hash)).await?;

            let tx_from_rpc = tx_from_rpc.as_ref().ok_or_else(|| {
                ValidatePaymentError::TxDoesNotExist(format!("Didn't find provided tx {:?} on ETH node", tx))
            })?;

            if tx_from_rpc.from != Some(sender) {
                return MmError::err(ValidatePaymentError::WrongPaymentTx(format!(
                    "{INVALID_SENDER_ERR_LOG}: Payment tx {tx_from_rpc:?} was sent from wrong address, expected {sender:?}"
                )));
            }

            let swap_contract_address = tx_from_rpc.to.ok_or_else(|| {
                ValidatePaymentError::TxDeserializationError(format!(
                    "Swap contract address not found in payment Tx {tx_from_rpc:?}"
                ))
            })?;

            if swap_contract_address != expected_swap_contract_address
                && Some(swap_contract_address) != fallback_swap_contract
            {
                return MmError::err(ValidatePaymentError::WrongPaymentTx(format!(
                    "{INVALID_CONTRACT_ADDRESS_ERR_LOG}: Payment tx {tx_from_rpc:?} was sent to wrong address, expected either {expected_swap_contract_address:?} or the fallback {fallback_swap_contract:?}"
                )));
            }

            let status = selfi
                .payment_status(swap_contract_address, Token::FixedBytes(swap_id.clone()))
                .compat()
                .await
                .map_to_mm(ValidatePaymentError::Transport)?;
            if status != U256::from(PaymentState::Sent as u8) && status != U256::from(PaymentState::Spent as u8) {
                return MmError::err(ValidatePaymentError::UnexpectedPaymentState(format!(
                    "{INVALID_PAYMENT_STATE_ERR_LOG}: Payment state is not PAYMENT_STATE_SENT or PAYMENT_STATE_SPENT, got {status}"
                )));
            }

            let watcher_reward = selfi
                .get_taker_watcher_reward(&input.maker_coin, None, None, None, input.wait_until)
                .await
                .map_err(|err| ValidatePaymentError::WatcherRewardError(err.into_inner().to_string()))?;
            let expected_reward_amount = wei_from_big_decimal(&watcher_reward.amount, decimals)?;

            match &selfi.coin_type {
                EthCoinType::Eth => {
                    let function_name = get_function_name("ethPayment", true);
                    let function = SWAP_CONTRACT
                        .function(&function_name)
                        .map_to_mm(|err| ValidatePaymentError::InternalError(err.to_string()))?;
                    let decoded = decode_contract_call(function, &tx_from_rpc.input.0)
                        .map_to_mm(|err| ValidatePaymentError::TxDeserializationError(err.to_string()))?;

                    let swap_id_input = get_function_input_data(&decoded, function, 0)
                        .map_to_mm(ValidatePaymentError::TxDeserializationError)?;
                    if swap_id_input != Token::FixedBytes(swap_id.clone()) {
                        return MmError::err(ValidatePaymentError::WrongPaymentTx(format!(
                            "{INVALID_SWAP_ID_ERR_LOG}: Invalid 'swap_id' {decoded:?}, expected {swap_id:?}"
                        )));
                    }

                    let receiver_input = get_function_input_data(&decoded, function, 1)
                        .map_to_mm(ValidatePaymentError::TxDeserializationError)?;
                    if receiver_input != Token::Address(receiver) {
                        return MmError::err(ValidatePaymentError::WrongPaymentTx(format!(
                            "{INVALID_RECEIVER_ERR_LOG}: Payment tx receiver arg {receiver_input:?} is invalid, expected {:?}", Token::Address(receiver)
                        )));
                    }

                    let secret_hash_input = get_function_input_data(&decoded, function, 2)
                        .map_to_mm(ValidatePaymentError::TxDeserializationError)?;
                    if secret_hash_input != Token::FixedBytes(secret_hash.to_vec()) {
                        return MmError::err(ValidatePaymentError::WrongPaymentTx(format!(
                            "Payment tx secret_hash arg {:?} is invalid, expected {:?}",
                            secret_hash_input,
                            Token::FixedBytes(secret_hash.to_vec()),
                        )));
                    }

                    let time_lock_input = get_function_input_data(&decoded, function, 3)
                        .map_to_mm(ValidatePaymentError::TxDeserializationError)?;
                    if time_lock_input != Token::Uint(U256::from(input.time_lock)) {
                        return MmError::err(ValidatePaymentError::WrongPaymentTx(format!(
                            "Payment tx time_lock arg {:?} is invalid, expected {:?}",
                            time_lock_input,
                            Token::Uint(U256::from(input.time_lock)),
                        )));
                    }

                    let reward_target_input = get_function_input_data(&decoded, function, 4)
                        .map_to_mm(ValidatePaymentError::TxDeserializationError)?;
                    let expected_reward_target = watcher_reward.reward_target as u8;
                    if reward_target_input != Token::Uint(U256::from(expected_reward_target)) {
                        return MmError::err(ValidatePaymentError::WrongPaymentTx(format!(
                            "Payment tx reward target arg {:?} is invalid, expected {:?}",
                            reward_target_input, expected_reward_target
                        )));
                    }

                    let sends_contract_reward_input = get_function_input_data(&decoded, function, 5)
                        .map_to_mm(ValidatePaymentError::TxDeserializationError)?;
                    if sends_contract_reward_input != Token::Bool(watcher_reward.send_contract_reward_on_spend) {
                        return MmError::err(ValidatePaymentError::WrongPaymentTx(format!(
                            "Payment tx sends_contract_reward_on_spend arg {:?} is invalid, expected {:?}",
                            sends_contract_reward_input, watcher_reward.send_contract_reward_on_spend
                        )));
                    }

                    let reward_amount_input = get_function_input_data(&decoded, function, 6)
                        .map_to_mm(ValidatePaymentError::TxDeserializationError)?
                        .into_uint()
                        .ok_or_else(|| {
                            ValidatePaymentError::WrongPaymentTx("Invalid type for reward amount argument".to_string())
                        })?;

                    validate_watcher_reward(expected_reward_amount.as_u64(), reward_amount_input.as_u64(), false)?;

                    // TODO: Validate the value
                },
                EthCoinType::Erc20 {
                    platform: _,
                    token_addr,
                } => {
                    let function_name = get_function_name("erc20Payment", true);
                    let function = SWAP_CONTRACT
                        .function(&function_name)
                        .map_to_mm(|err| ValidatePaymentError::InternalError(err.to_string()))?;
                    let decoded = decode_contract_call(function, &tx_from_rpc.input.0)
                        .map_to_mm(|err| ValidatePaymentError::TxDeserializationError(err.to_string()))?;

                    let swap_id_input = get_function_input_data(&decoded, function, 0)
                        .map_to_mm(ValidatePaymentError::TxDeserializationError)?;
                    if swap_id_input != Token::FixedBytes(swap_id.clone()) {
                        return MmError::err(ValidatePaymentError::WrongPaymentTx(format!(
                            "{INVALID_SWAP_ID_ERR_LOG}: Invalid 'swap_id' {decoded:?}, expected {swap_id:?}"
                        )));
                    }

                    let token_addr_input = get_function_input_data(&decoded, function, 2)
                        .map_to_mm(ValidatePaymentError::TxDeserializationError)?;
                    if token_addr_input != Token::Address(*token_addr) {
                        return MmError::err(ValidatePaymentError::WrongPaymentTx(format!(
                            "Payment tx token_addr arg {:?} is invalid, expected {:?}",
                            token_addr_input,
                            Token::Address(*token_addr)
                        )));
                    }

                    let receiver_addr_input = get_function_input_data(&decoded, function, 3)
                        .map_to_mm(ValidatePaymentError::TxDeserializationError)?;
                    if receiver_addr_input != Token::Address(receiver) {
                        return MmError::err(ValidatePaymentError::WrongPaymentTx(format!(
                            "{INVALID_RECEIVER_ERR_LOG}: Payment tx receiver arg {receiver_addr_input:?} is invalid, expected {:?}", Token::Address(receiver),
                        )));
                    }

                    let secret_hash_input = get_function_input_data(&decoded, function, 4)
                        .map_to_mm(ValidatePaymentError::TxDeserializationError)?;
                    if secret_hash_input != Token::FixedBytes(secret_hash.to_vec()) {
                        return MmError::err(ValidatePaymentError::WrongPaymentTx(format!(
                            "Payment tx secret_hash arg {:?} is invalid, expected {:?}",
                            secret_hash_input,
                            Token::FixedBytes(secret_hash.to_vec()),
                        )));
                    }

                    let time_lock_input = get_function_input_data(&decoded, function, 5)
                        .map_to_mm(ValidatePaymentError::TxDeserializationError)?;
                    if time_lock_input != Token::Uint(U256::from(input.time_lock)) {
                        return MmError::err(ValidatePaymentError::WrongPaymentTx(format!(
                            "Payment tx time_lock arg {:?} is invalid, expected {:?}",
                            time_lock_input,
                            Token::Uint(U256::from(input.time_lock)),
                        )));
                    }

                    let reward_target_input = get_function_input_data(&decoded, function, 6)
                        .map_to_mm(ValidatePaymentError::TxDeserializationError)?;
                    let expected_reward_target = watcher_reward.reward_target as u8;
                    if reward_target_input != Token::Uint(U256::from(expected_reward_target)) {
                        return MmError::err(ValidatePaymentError::WrongPaymentTx(format!(
                            "Payment tx reward target arg {:?} is invalid, expected {:?}",
                            reward_target_input, expected_reward_target
                        )));
                    }

                    let sends_contract_reward_input = get_function_input_data(&decoded, function, 7)
                        .map_to_mm(ValidatePaymentError::TxDeserializationError)?;
                    if sends_contract_reward_input != Token::Bool(watcher_reward.send_contract_reward_on_spend) {
                        return MmError::err(ValidatePaymentError::WrongPaymentTx(format!(
                            "Payment tx sends_contract_reward_on_spend arg {:?} is invalid, expected {:?}",
                            sends_contract_reward_input, watcher_reward.send_contract_reward_on_spend
                        )));
                    }

                    let reward_amount_input = get_function_input_data(&decoded, function, 8)
                        .map_to_mm(ValidatePaymentError::TxDeserializationError)?
                        .into_uint()
                        .ok_or_else(|| {
                            ValidatePaymentError::WrongPaymentTx("Invalid type for reward amount argument".to_string())
                        })?;

                    validate_watcher_reward(expected_reward_amount.as_u64(), reward_amount_input.as_u64(), false)?;

                    if tx_from_rpc.value != reward_amount_input {
                        return MmError::err(ValidatePaymentError::WrongPaymentTx(format!(
                            "Payment tx value arg {:?} is invalid, expected {:?}",
                            tx_from_rpc.value, reward_amount_input
                        )));
                    }
                },
            }

            Ok(())
        };
        Box::new(fut.boxed().compat())
    }

    async fn watcher_search_for_swap_tx_spend(
        &self,
        input: WatcherSearchForSwapTxSpendInput<'_>,
    ) -> Result<Option<FoundSwapTxSpend>, String> {
        let unverified: UnverifiedTransaction = try_s!(rlp::decode(input.tx));
        let tx = try_s!(SignedEthTx::new(unverified));
        let swap_contract_address = match tx.action {
            Call(address) => address,
            Create => return Err(ERRL!("Invalid payment action: the payment action cannot be create")),
        };

        self.search_for_swap_tx_spend(
            input.tx,
            swap_contract_address,
            input.secret_hash,
            input.search_from_block,
            true,
        )
        .await
    }

    async fn get_taker_watcher_reward(
        &self,
        other_coin: &MmCoinEnum,
        _coin_amount: Option<BigDecimal>,
        _other_coin_amount: Option<BigDecimal>,
        reward_amount: Option<BigDecimal>,
        wait_until: u64,
    ) -> Result<WatcherReward, MmError<WatcherRewardError>> {
        let reward_target = if other_coin.is_eth() {
            RewardTarget::Contract
        } else {
            RewardTarget::PaymentSender
        };

        let is_exact_amount = reward_amount.is_some();
        let amount = match reward_amount {
            Some(amount) => amount,
            None => self.get_watcher_reward_amount(wait_until).await?,
        };

        let send_contract_reward_on_spend = false;

        Ok(WatcherReward {
            amount,
            is_exact_amount,
            reward_target,
            send_contract_reward_on_spend,
        })
    }

    async fn get_maker_watcher_reward(
        &self,
        other_coin: &MmCoinEnum,
        reward_amount: Option<BigDecimal>,
        wait_until: u64,
    ) -> Result<Option<WatcherReward>, MmError<WatcherRewardError>> {
        let reward_target = if other_coin.is_eth() {
            RewardTarget::None
        } else {
            RewardTarget::PaymentSpender
        };

        let is_exact_amount = reward_amount.is_some();
        let amount = match reward_amount {
            Some(amount) => amount,
            None => {
                let gas_cost_eth = self.get_watcher_reward_amount(wait_until).await?;

                match &self.coin_type {
                    EthCoinType::Eth => gas_cost_eth,
                    EthCoinType::Erc20 { .. } => {
                        if other_coin.is_eth() {
                            gas_cost_eth
                        } else {
                            get_base_price_in_rel(Some(self.ticker().to_string()), Some("ETH".to_string()))
                                .await
                                .and_then(|price_in_eth| gas_cost_eth.checked_div(price_in_eth))
                                .ok_or_else(|| {
                                    WatcherRewardError::RPCError(format!(
                                        "Price of coin {} in ETH could not be found",
                                        self.ticker()
                                    ))
                                })?
                        }
                    },
                }
            },
        };

        let send_contract_reward_on_spend = other_coin.is_eth();

        Ok(Some(WatcherReward {
            amount,
            is_exact_amount,
            reward_target,
            send_contract_reward_on_spend,
        }))
    }
}

#[async_trait]
#[cfg_attr(test, mockable)]
impl MarketCoinOps for EthCoin {
    fn ticker(&self) -> &str { &self.ticker[..] }

    fn my_address(&self) -> MmResult<String, MyAddressError> {
        Ok(checksum_address(&format!("{:#02x}", self.my_address)))
    }

    fn get_public_key(&self) -> Result<String, MmError<UnexpectedDerivationMethod>> {
        match self.priv_key_policy {
            EthPrivKeyPolicy::Iguana(ref key_pair)
            | EthPrivKeyPolicy::HDWallet {
                activated_key: ref key_pair,
                ..
            } => {
                let uncompressed_without_prefix = hex::encode(key_pair.public());
                Ok(format!("04{}", uncompressed_without_prefix))
            },
            EthPrivKeyPolicy::Trezor => MmError::err(UnexpectedDerivationMethod::Trezor),
            #[cfg(target_arch = "wasm32")]
            EthPrivKeyPolicy::Metamask(ref metamask_policy) => {
                Ok(format!("{:02x}", metamask_policy.public_key_uncompressed))
            },
        }
    }

    /// Hash message for signature using Ethereum's message signing format.
    /// keccak256(PREFIX_LENGTH + PREFIX + MESSAGE_LENGTH + MESSAGE)
    fn sign_message_hash(&self, message: &str) -> Option<[u8; 32]> {
        let message_prefix = self.sign_message_prefix.as_ref()?;

        let mut stream = Stream::new();
        let prefix_len = CompactInteger::from(message_prefix.len());
        prefix_len.serialize(&mut stream);
        stream.append_slice(message_prefix.as_bytes());
        stream.append_slice(message.len().to_string().as_bytes());
        stream.append_slice(message.as_bytes());
        Some(keccak256(&stream.out()).take())
    }

    fn sign_message(&self, message: &str) -> SignatureResult<String> {
        let message_hash = self.sign_message_hash(message).ok_or(SignatureError::PrefixNotFound)?;
        let privkey = &self.priv_key_policy.activated_key_or_err()?.secret();
        let signature = sign(privkey, &H256::from(message_hash))?;
        Ok(format!("0x{}", signature))
    }

    fn verify_message(&self, signature: &str, message: &str, address: &str) -> VerificationResult<bool> {
        let message_hash = self
            .sign_message_hash(message)
            .ok_or(VerificationError::PrefixNotFound)?;
        let address = self
            .address_from_str(address)
            .map_err(VerificationError::AddressDecodingError)?;
        let signature = Signature::from_str(signature.strip_prefix("0x").unwrap_or(signature))?;
        let is_verified = verify_address(&address, &signature, &H256::from(message_hash))?;
        Ok(is_verified)
    }

    fn my_balance(&self) -> BalanceFut<CoinBalance> {
        let decimals = self.decimals;
        let fut = self
            .my_balance()
            .and_then(move |result| Ok(u256_to_big_decimal(result, decimals)?))
            .map(|spendable| CoinBalance {
                spendable,
                unspendable: BigDecimal::from(0),
            });
        Box::new(fut)
    }

    fn base_coin_balance(&self) -> BalanceFut<BigDecimal> {
        Box::new(
            self.eth_balance()
                .and_then(move |result| Ok(u256_to_big_decimal(result, ETH_DECIMALS)?)),
        )
    }

    fn platform_ticker(&self) -> &str {
        match &self.coin_type {
            EthCoinType::Eth => self.ticker(),
            EthCoinType::Erc20 { platform, .. } => platform,
        }
    }

    fn send_raw_tx(&self, mut tx: &str) -> Box<dyn Future<Item = String, Error = String> + Send> {
        if tx.starts_with("0x") {
            tx = &tx[2..];
        }
        let bytes = try_fus!(hex::decode(tx));
        Box::new(
            self.web3
                .eth()
                .send_raw_transaction(bytes.into())
                .compat()
                .map(|res| format!("{:02x}", res))
                .map_err(|e| ERRL!("{}", e)),
        )
    }

    fn send_raw_tx_bytes(&self, tx: &[u8]) -> Box<dyn Future<Item = String, Error = String> + Send> {
        Box::new(
            self.web3
                .eth()
                .send_raw_transaction(tx.into())
                .compat()
                .map(|res| format!("{:02x}", res))
                .map_err(|e| ERRL!("{}", e)),
        )
    }

    async fn sign_raw_tx(&self, args: &SignRawTransactionRequest) -> RawTransactionResult {
        if let SignRawTransactionEnum::ETH(eth_args) = &args.tx {
            sign_raw_eth_tx(self, eth_args).await
        } else {
            MmError::err(RawTransactionError::InvalidParam("eth type expected".to_string()))
        }
    }

    fn wait_for_confirmations(&self, input: ConfirmPaymentInput) -> Box<dyn Future<Item = (), Error = String> + Send> {
        macro_rules! update_status_with_error {
            ($status: ident, $error: ident) => {
                match $error.get_inner() {
                    Web3RpcError::Timeout(_) => $status.append(" Timed out."),
                    _ => $status.append(" Failed."),
                }
            };
        }

        let ctx = try_fus!(MmArc::from_weak(&self.ctx).ok_or("No context"));
        let mut status = ctx.log.status_handle();
        status.status(&[&self.ticker], "Waiting for confirmations…");
        status.deadline(input.wait_until * 1000);

        let unsigned: UnverifiedTransaction = try_fus!(rlp::decode(&input.payment_tx));
        let tx = try_fus!(SignedEthTx::new(unsigned));
        let tx_hash = tx.hash();

        let required_confirms = U64::from(input.confirmations);
        let check_every = input.check_every as f64;
        let selfi = self.clone();
        let fut = async move {
            loop {
                // Wait for one confirmation and return the transaction confirmation block number
                let confirmed_at = match selfi
                    .transaction_confirmed_at(tx_hash, input.wait_until, check_every)
                    .compat()
                    .await
                {
                    Ok(c) => c,
                    Err(e) => {
                        update_status_with_error!(status, e);
                        return Err(e.to_string());
                    },
                };

                // checking that confirmed_at is greater than zero to prevent overflow.
                // untrusted RPC nodes might send a zero value to cause overflow if we didn't do this check.
                // required_confirms should always be more than 0 anyways but we should keep this check nonetheless.
                if confirmed_at <= U64::from(0) {
                    error!(
                        "confirmed_at: {}, for payment tx: {:02x}, for coin:{} should be greater than zero!",
                        confirmed_at,
                        tx_hash,
                        selfi.ticker()
                    );
                    Timer::sleep(check_every).await;
                    continue;
                }

                // Wait for a block that achieves the required confirmations
                let confirmation_block_number = confirmed_at + required_confirms - 1;
                if let Err(e) = selfi
                    .wait_for_block(confirmation_block_number, input.wait_until, check_every)
                    .compat()
                    .await
                {
                    update_status_with_error!(status, e);
                    return Err(e.to_string());
                }

                // Make sure that there was no chain reorganization that led to transaction confirmation block to be changed
                match selfi
                    .transaction_confirmed_at(tx_hash, input.wait_until, check_every)
                    .compat()
                    .await
                {
                    Ok(conf) => {
                        if conf == confirmed_at {
                            status.append(" Confirmed.");
                            break Ok(());
                        }
                    },
                    Err(e) => {
                        update_status_with_error!(status, e);
                        return Err(e.to_string());
                    },
                }

                Timer::sleep(check_every).await;
            }
        };

        Box::new(fut.boxed().compat())
    }

    fn wait_for_htlc_tx_spend(&self, args: WaitForHTLCTxSpendArgs<'_>) -> TransactionFut {
        let unverified: UnverifiedTransaction = try_tx_fus!(rlp::decode(args.tx_bytes));
        let tx = try_tx_fus!(SignedEthTx::new(unverified));

        let swap_contract_address = match args.swap_contract_address {
            Some(addr) => try_tx_fus!(addr.try_to_address()),
            None => match tx.action {
                Call(address) => address,
                Create => {
                    return Box::new(futures01::future::err(TransactionErr::Plain(ERRL!(
                        "Invalid payment action: the payment action cannot be create"
                    ))))
                },
            },
        };

        let func_name = match self.coin_type {
            EthCoinType::Eth => get_function_name("ethPayment", args.watcher_reward),
            EthCoinType::Erc20 { .. } => get_function_name("erc20Payment", args.watcher_reward),
        };

        let payment_func = try_tx_fus!(SWAP_CONTRACT.function(&func_name));
        let decoded = try_tx_fus!(decode_contract_call(payment_func, &tx.data));
        let id = match decoded.first() {
            Some(Token::FixedBytes(bytes)) => bytes.clone(),
            invalid_token => {
                return Box::new(futures01::future::err(TransactionErr::Plain(ERRL!(
                    "Expected Token::FixedBytes, got {:?}",
                    invalid_token
                ))))
            },
        };
        let selfi = self.clone();
        let from_block = args.from_block;
        let wait_until = args.wait_until;
        let check_every = args.check_every;
        let fut = async move {
            loop {
                if now_sec() > wait_until {
                    return TX_PLAIN_ERR!(
                        "Waited too long until {} for transaction {:?} to be spent ",
                        wait_until,
                        tx,
                    );
                }

                let current_block = match selfi.current_block().compat().await {
                    Ok(b) => b,
                    Err(e) => {
                        error!("Error getting block number: {}", e);
                        Timer::sleep(5.).await;
                        continue;
                    },
                };

                let events = match selfi
                    .spend_events(swap_contract_address, from_block, current_block)
                    .compat()
                    .await
                {
                    Ok(ev) => ev,
                    Err(e) => {
                        error!("Error getting spend events: {}", e);
                        Timer::sleep(5.).await;
                        continue;
                    },
                };

                let found = events.iter().find(|event| &event.data.0[..32] == id.as_slice());

                if let Some(event) = found {
                    if let Some(tx_hash) = event.transaction_hash {
                        let transaction = match selfi.web3.eth().transaction(TransactionId::Hash(tx_hash)).await {
                            Ok(Some(t)) => t,
                            Ok(None) => {
                                info!("Tx {} not found yet", tx_hash);
                                Timer::sleep(check_every).await;
                                continue;
                            },
                            Err(e) => {
                                error!("Get tx {} error: {}", tx_hash, e);
                                Timer::sleep(check_every).await;
                                continue;
                            },
                        };

                        return Ok(TransactionEnum::from(try_tx_s!(signed_tx_from_web3_tx(transaction))));
                    }
                }

                Timer::sleep(5.).await;
            }
        };
        Box::new(fut.boxed().compat())
    }

    fn tx_enum_from_bytes(&self, bytes: &[u8]) -> Result<TransactionEnum, MmError<TxMarshalingErr>> {
        signed_eth_tx_from_bytes(bytes)
            .map(TransactionEnum::from)
            .map_to_mm(TxMarshalingErr::InvalidInput)
    }

    fn current_block(&self) -> Box<dyn Future<Item = u64, Error = String> + Send> {
        Box::new(
            self.web3
                .eth()
                .block_number()
                .compat()
                .map(|res| res.as_u64())
                .map_err(|e| ERRL!("{}", e)),
        )
    }

    fn display_priv_key(&self) -> Result<String, String> {
        match self.priv_key_policy {
            EthPrivKeyPolicy::Iguana(ref key_pair)
            | EthPrivKeyPolicy::HDWallet {
                activated_key: ref key_pair,
                ..
            } => Ok(format!("{:#02x}", key_pair.secret())),
            EthPrivKeyPolicy::Trezor => ERR!("'display_priv_key' doesn't support Trezor yet!"),
            #[cfg(target_arch = "wasm32")]
            EthPrivKeyPolicy::Metamask(_) => ERR!("'display_priv_key' doesn't support MetaMask"),
        }
    }

    #[inline]
    fn min_tx_amount(&self) -> BigDecimal { BigDecimal::from(0) }

    #[inline]
    fn min_trading_vol(&self) -> MmNumber {
        let pow = self.decimals as u32;
        MmNumber::from(1) / MmNumber::from(10u64.pow(pow))
    }
}

pub fn signed_eth_tx_from_bytes(bytes: &[u8]) -> Result<SignedEthTx, String> {
    let tx: UnverifiedTransaction = try_s!(rlp::decode(bytes));
    let signed = try_s!(SignedEthTx::new(tx));
    Ok(signed)
}

// We can use a nonce lock shared between tokens using the same platform coin and the platform itself.
// For example, ETH/USDT-ERC20 should use the same lock, but it will be different for BNB/USDT-BEP20.
lazy_static! {
    static ref NONCE_LOCK: Mutex<HashMap<String, Arc<AsyncMutex<()>>>> = Mutex::new(HashMap::new());
}

type EthTxFut = Box<dyn Future<Item = SignedEthTx, Error = TransactionErr> + Send + 'static>;

async fn sign_transaction_with_keypair(
    ctx: MmArc,
    coin: &EthCoin,
    key_pair: &KeyPair,
    value: U256,
    action: Action,
    data: Vec<u8>,
    gas: U256,
) -> Result<(SignedEthTx, Vec<Web3Instance>), TransactionErr> {
    let mut status = ctx.log.status_handle();
    macro_rules! tags {
        () => {
            &[&"sign"]
        };
    }
    let _nonce_lock = coin.nonce_lock.lock().await;
    status.status(tags!(), "get_addr_nonce…");
    let (nonce, web3_instances_with_latest_nonce) = try_tx_s!(
        get_addr_nonce(coin.my_address, coin.web3_instances.clone())
            .compat()
            .await
    );
    status.status(tags!(), "get_gas_price…");
    let gas_price = try_tx_s!(coin.get_gas_price().compat().await);

    let tx = UnSignedEthTx {
        nonce,
        gas_price,
        gas,
        action,
        value,
        data,
    };

    Ok((
        tx.sign(key_pair.secret(), coin.chain_id),
        web3_instances_with_latest_nonce,
    ))
}

async fn sign_and_send_transaction_with_keypair(
    ctx: MmArc,
    coin: &EthCoin,
    key_pair: &KeyPair,
    value: U256,
    action: Action,
    data: Vec<u8>,
    gas: U256,
) -> Result<SignedEthTx, TransactionErr> {
    let mut status = ctx.log.status_handle();
    macro_rules! tags {
        () => {
            &[&"sign-and-send"]
        };
    }
    let (signed, web3_instances_with_latest_nonce) =
        sign_transaction_with_keypair(ctx, coin, key_pair, value, action, data, gas).await?;
    let bytes = Bytes(rlp::encode(&signed).to_vec());
    status.status(tags!(), "send_raw_transaction…");

    let futures = web3_instances_with_latest_nonce
        .into_iter()
        .map(|web3_instance| web3_instance.web3.eth().send_raw_transaction(bytes.clone()));
    try_tx_s!(select_ok(futures).await.map_err(|e| ERRL!("{}", e)), signed);

    status.status(tags!(), "get_addr_nonce…");
    coin.wait_for_addr_nonce_increase(coin.my_address, signed.transaction.unsigned.nonce)
        .await;
    Ok(signed)
}

#[cfg(target_arch = "wasm32")]
async fn sign_and_send_transaction_with_metamask(
    coin: EthCoin,
    value: U256,
    action: Action,
    data: Vec<u8>,
    gas: U256,
) -> Result<SignedEthTx, TransactionErr> {
    let to = match action {
        Action::Create => None,
        Action::Call(to) => Some(to),
    };

    let gas_price = try_tx_s!(coin.get_gas_price().compat().await);

    let tx_to_send = TransactionRequest {
        from: coin.my_address,
        to,
        gas: Some(gas),
        gas_price: Some(gas_price),
        value: Some(value),
        data: Some(data.clone().into()),
        nonce: None,
        ..TransactionRequest::default()
    };

    // It's important to return the transaction hex for the swap,
    // so wait up to 60 seconds for the transaction to appear on the RPC node.
    let wait_rpc_timeout = 60_000;
    let check_every = 1.;

    // Please note that this method may take a long time
    // due to `wallet_switchEthereumChain` and `eth_sendTransaction` requests.
    let tx_hash = try_tx_s!(coin.web3.eth().send_transaction(tx_to_send).await);

    let maybe_signed_tx = try_tx_s!(
        coin.wait_for_tx_appears_on_rpc(tx_hash, wait_rpc_timeout, check_every)
            .await
    );
    match maybe_signed_tx {
        Some(signed_tx) => Ok(signed_tx),
        None => TX_PLAIN_ERR!(
            "Waited too long until the transaction {:?} appear on the RPC node",
            tx_hash
        ),
    }
}

/// Sign eth transaction
async fn sign_raw_eth_tx(coin: &EthCoin, args: &SignEthTransactionParams) -> RawTransactionResult {
    let ctx = MmArc::from_weak(&coin.ctx)
        .ok_or("!ctx")
        .map_to_mm(|err| RawTransactionError::TransactionError(err.to_string()))?;
    let value = wei_from_big_decimal(args.value.as_ref().unwrap_or(&BigDecimal::from(0)), coin.decimals)?;
    let action = if let Some(to) = &args.to {
        Call(Address::from_str(to).map_to_mm(|err| RawTransactionError::InvalidParam(err.to_string()))?)
    } else {
        Create
    };
    let data = hex::decode(args.data.as_ref().unwrap_or(&String::from("")))?;
    match coin.priv_key_policy {
        // TODO: use zeroise for privkey
        EthPrivKeyPolicy::Iguana(ref key_pair)
        | EthPrivKeyPolicy::HDWallet {
            activated_key: ref key_pair,
            ..
        } => {
            return sign_transaction_with_keypair(ctx, coin, key_pair, value, action, data, args.gas_limit)
                .await
                .map(|(signed_tx, _)| RawTransactionRes {
                    tx_hex: signed_tx.tx_hex().into(),
                })
                .map_to_mm(|err| RawTransactionError::TransactionError(err.get_plain_text_format()));
        },
        #[cfg(target_arch = "wasm32")]
        EthPrivKeyPolicy::Metamask(_) => MmError::err(RawTransactionError::InvalidParam(
            "sign raw eth tx not implemented for Metamask".into(),
        )),
        EthPrivKeyPolicy::Trezor => MmError::err(RawTransactionError::InvalidParam(
            "sign raw eth tx not implemented for Trezor".into(),
        )),
    }
}

impl EthCoin {
    /// Downloads and saves ETH transaction history of my_address, relies on Parity trace_filter API
    /// https://wiki.parity.io/JSONRPC-trace-module#trace_filter, this requires tracing to be enabled
    /// in node config. Other ETH clients (Geth, etc.) are `not` supported (yet).
    #[allow(clippy::cognitive_complexity)]
    #[cfg_attr(target_arch = "wasm32", allow(dead_code))]
    async fn process_eth_history(&self, ctx: &MmArc) {
        // Artem Pikulin: by playing a bit with Parity mainnet node I've discovered that trace_filter API responds after reasonable time for 1000 blocks.
        // I've tried to increase the amount to 10000, but request times out somewhere near 2500000 block.
        // Also the Parity RPC server seem to get stuck while request in running (other requests performance is also lowered).
        let delta = U64::from(1000);

        let mut success_iteration = 0i32;
        loop {
            if ctx.is_stopping() {
                break;
            };
            {
                let coins_ctx = CoinsContext::from_ctx(ctx).unwrap();
                let coins = coins_ctx.coins.lock().await;
                if !coins.contains_key(&self.ticker) {
                    ctx.log.log("", &[&"tx_history", &self.ticker], "Loop stopped");
                    break;
                };
            }

            let current_block = match self.web3.eth().block_number().await {
                Ok(block) => block,
                Err(e) => {
                    ctx.log.log(
                        "",
                        &[&"tx_history", &self.ticker],
                        &ERRL!("Error {} on eth_block_number, retrying", e),
                    );
                    Timer::sleep(10.).await;
                    continue;
                },
            };

            let mut saved_traces = match self.load_saved_traces(ctx) {
                Some(traces) => traces,
                None => SavedTraces {
                    traces: vec![],
                    earliest_block: current_block,
                    latest_block: current_block,
                },
            };
            *self.history_sync_state.lock().unwrap() = HistorySyncState::InProgress(json!({
                "blocks_left": saved_traces.earliest_block.as_u64(),
            }));

            let mut existing_history = match self.load_history_from_file(ctx).compat().await {
                Ok(history) => history,
                Err(e) => {
                    ctx.log.log(
                        "",
                        &[&"tx_history", &self.ticker],
                        &ERRL!("Error {} on 'load_history_from_file', stop the history loop", e),
                    );
                    return;
                },
            };

            // AP: AFAIK ETH RPC doesn't support conditional filters like `get this OR this` so we have
            // to run several queries to get trace events including our address as sender `or` receiver
            // TODO refactor this to batch requests instead of single request per query
            if saved_traces.earliest_block > 0.into() {
                let before_earliest = if saved_traces.earliest_block >= delta {
                    saved_traces.earliest_block - delta
                } else {
                    0.into()
                };

                let from_traces_before_earliest = match self
                    .eth_traces(
                        vec![self.my_address],
                        vec![],
                        BlockNumber::Number(before_earliest),
                        BlockNumber::Number(saved_traces.earliest_block),
                        None,
                    )
                    .compat()
                    .await
                {
                    Ok(traces) => traces,
                    Err(e) => {
                        ctx.log.log(
                            "",
                            &[&"tx_history", &self.ticker],
                            &ERRL!("Error {} on eth_traces, retrying", e),
                        );
                        Timer::sleep(10.).await;
                        continue;
                    },
                };

                let to_traces_before_earliest = match self
                    .eth_traces(
                        vec![],
                        vec![self.my_address],
                        BlockNumber::Number(before_earliest),
                        BlockNumber::Number(saved_traces.earliest_block),
                        None,
                    )
                    .compat()
                    .await
                {
                    Ok(traces) => traces,
                    Err(e) => {
                        ctx.log.log(
                            "",
                            &[&"tx_history", &self.ticker],
                            &ERRL!("Error {} on eth_traces, retrying", e),
                        );
                        Timer::sleep(10.).await;
                        continue;
                    },
                };

                let total_length = from_traces_before_earliest.len() + to_traces_before_earliest.len();
                mm_counter!(ctx.metrics, "tx.history.response.total_length", total_length as u64,
                    "coin" => self.ticker.clone(), "client" => "ethereum", "method" => "eth_traces");

                saved_traces.traces.extend(from_traces_before_earliest);
                saved_traces.traces.extend(to_traces_before_earliest);
                saved_traces.earliest_block = if before_earliest > 0.into() {
                    // need to exclude the before earliest block from next iteration
                    before_earliest - 1
                } else {
                    0.into()
                };
                self.store_eth_traces(ctx, &saved_traces);
            }

            if current_block > saved_traces.latest_block {
                let from_traces_after_latest = match self
                    .eth_traces(
                        vec![self.my_address],
                        vec![],
                        BlockNumber::Number(saved_traces.latest_block + 1),
                        BlockNumber::Number(current_block),
                        None,
                    )
                    .compat()
                    .await
                {
                    Ok(traces) => traces,
                    Err(e) => {
                        ctx.log.log(
                            "",
                            &[&"tx_history", &self.ticker],
                            &ERRL!("Error {} on eth_traces, retrying", e),
                        );
                        Timer::sleep(10.).await;
                        continue;
                    },
                };

                let to_traces_after_latest = match self
                    .eth_traces(
                        vec![],
                        vec![self.my_address],
                        BlockNumber::Number(saved_traces.latest_block + 1),
                        BlockNumber::Number(current_block),
                        None,
                    )
                    .compat()
                    .await
                {
                    Ok(traces) => traces,
                    Err(e) => {
                        ctx.log.log(
                            "",
                            &[&"tx_history", &self.ticker],
                            &ERRL!("Error {} on eth_traces, retrying", e),
                        );
                        Timer::sleep(10.).await;
                        continue;
                    },
                };

                let total_length = from_traces_after_latest.len() + to_traces_after_latest.len();
                mm_counter!(ctx.metrics, "tx.history.response.total_length", total_length as u64,
                    "coin" => self.ticker.clone(), "client" => "ethereum", "method" => "eth_traces");

                saved_traces.traces.extend(from_traces_after_latest);
                saved_traces.traces.extend(to_traces_after_latest);
                saved_traces.latest_block = current_block;

                self.store_eth_traces(ctx, &saved_traces);
            }
            saved_traces.traces.sort_by(|a, b| b.block_number.cmp(&a.block_number));
            for trace in saved_traces.traces {
                let hash = sha256(&json::to_vec(&trace).unwrap());
                let internal_id = BytesJson::from(hash.to_vec());
                let processed = existing_history.iter().find(|tx| tx.internal_id == internal_id);
                if processed.is_some() {
                    continue;
                }

                // TODO Only standard Call traces are supported, contract creations, suicides and block rewards will be supported later
                let call_data = match trace.action {
                    TraceAction::Call(d) => d,
                    _ => continue,
                };

                mm_counter!(ctx.metrics, "tx.history.request.count", 1, "coin" => self.ticker.clone(), "method" => "tx_detail_by_hash");

                let web3_tx = match self
                    .web3
                    .eth()
                    .transaction(TransactionId::Hash(trace.transaction_hash.unwrap()))
                    .await
                {
                    Ok(tx) => tx,
                    Err(e) => {
                        ctx.log.log(
                            "",
                            &[&"tx_history", &self.ticker],
                            &ERRL!(
                                "Error {} on getting transaction {:?}",
                                e,
                                trace.transaction_hash.unwrap()
                            ),
                        );
                        continue;
                    },
                };
                let web3_tx = match web3_tx {
                    Some(t) => t,
                    None => {
                        ctx.log.log(
                            "",
                            &[&"tx_history", &self.ticker],
                            &ERRL!("No such transaction {:?}", trace.transaction_hash.unwrap()),
                        );
                        continue;
                    },
                };

                mm_counter!(ctx.metrics, "tx.history.response.count", 1, "coin" => self.ticker.clone(), "method" => "tx_detail_by_hash");

                let receipt = match self
                    .web3
                    .eth()
                    .transaction_receipt(trace.transaction_hash.unwrap())
                    .await
                {
                    Ok(r) => r,
                    Err(e) => {
                        ctx.log.log(
                            "",
                            &[&"tx_history", &self.ticker],
                            &ERRL!(
                                "Error {} on getting transaction {:?} receipt",
                                e,
                                trace.transaction_hash.unwrap()
                            ),
                        );
                        continue;
                    },
                };
                let fee_coin = match &self.coin_type {
                    EthCoinType::Eth => self.ticker(),
                    EthCoinType::Erc20 { platform, .. } => platform.as_str(),
                };
                let fee_details: Option<EthTxFeeDetails> = match receipt {
                    Some(r) => {
                        let gas_used = r.gas_used.unwrap_or_default();
                        let gas_price = web3_tx.gas_price.unwrap_or_default();
                        // It's relatively safe to unwrap `EthTxFeeDetails::new` as it may fail
                        // due to `u256_to_big_decimal` only.
                        // Also TX history is not used by any GUI and has significant disadvantages.
                        Some(EthTxFeeDetails::new(gas_used, gas_price, fee_coin).unwrap())
                    },
                    None => None,
                };

                let total_amount: BigDecimal = u256_to_big_decimal(call_data.value, ETH_DECIMALS).unwrap();
                let mut received_by_me = 0.into();
                let mut spent_by_me = 0.into();

                if call_data.from == self.my_address {
                    // ETH transfer is actually happening only if no error occurred
                    if trace.error.is_none() {
                        spent_by_me = total_amount.clone();
                    }
                    if let Some(ref fee) = fee_details {
                        spent_by_me += &fee.total_fee;
                    }
                }

                if call_data.to == self.my_address {
                    // ETH transfer is actually happening only if no error occurred
                    if trace.error.is_none() {
                        received_by_me = total_amount.clone();
                    }
                }

                let raw = signed_tx_from_web3_tx(web3_tx).unwrap();
                let block = match self
                    .web3
                    .eth()
                    .block(BlockId::Number(BlockNumber::Number(trace.block_number.into())))
                    .await
                {
                    Ok(b) => b.unwrap(),
                    Err(e) => {
                        ctx.log.log(
                            "",
                            &[&"tx_history", &self.ticker],
                            &ERRL!("Error {} on getting block {} data", e, trace.block_number),
                        );
                        continue;
                    },
                };

                let details = TransactionDetails {
                    my_balance_change: &received_by_me - &spent_by_me,
                    spent_by_me,
                    received_by_me,
                    total_amount,
                    to: vec![checksum_address(&format!("{:#02x}", call_data.to))],
                    from: vec![checksum_address(&format!("{:#02x}", call_data.from))],
                    coin: self.ticker.clone(),
                    fee_details: fee_details.map(|d| d.into()),
                    block_height: trace.block_number,
                    tx_hash: format!("{:02x}", BytesJson(raw.hash.as_bytes().to_vec())),
                    tx_hex: BytesJson(rlp::encode(&raw).to_vec()),
                    internal_id,
                    timestamp: block.timestamp.into_or_max(),
                    kmd_rewards: None,
                    transaction_type: Default::default(),
                    memo: None,
                };

                existing_history.push(details);

                if let Err(e) = self.save_history_to_file(ctx, existing_history.clone()).compat().await {
                    ctx.log.log(
                        "",
                        &[&"tx_history", &self.ticker],
                        &ERRL!("Error {} on 'save_history_to_file', stop the history loop", e),
                    );
                    return;
                }
            }
            if saved_traces.earliest_block == 0.into() {
                if success_iteration == 0 {
                    ctx.log.log(
                        "😅",
                        &[&"tx_history", &("coin", self.ticker.clone().as_str())],
                        "history has been loaded successfully",
                    );
                }

                success_iteration += 1;
                *self.history_sync_state.lock().unwrap() = HistorySyncState::Finished;
                Timer::sleep(15.).await;
            } else {
                Timer::sleep(2.).await;
            }
        }
    }

    /// Downloads and saves ERC20 transaction history of my_address
    #[allow(clippy::cognitive_complexity)]
    #[cfg_attr(target_arch = "wasm32", allow(dead_code))]
    async fn process_erc20_history(&self, token_addr: H160, ctx: &MmArc) {
        let delta = U64::from(10000);

        let mut success_iteration = 0i32;
        loop {
            if ctx.is_stopping() {
                break;
            };
            {
                let coins_ctx = CoinsContext::from_ctx(ctx).unwrap();
                let coins = coins_ctx.coins.lock().await;
                if !coins.contains_key(&self.ticker) {
                    ctx.log.log("", &[&"tx_history", &self.ticker], "Loop stopped");
                    break;
                };
            }

            let current_block = match self.web3.eth().block_number().await {
                Ok(block) => block,
                Err(e) => {
                    ctx.log.log(
                        "",
                        &[&"tx_history", &self.ticker],
                        &ERRL!("Error {} on eth_block_number, retrying", e),
                    );
                    Timer::sleep(10.).await;
                    continue;
                },
            };

            let mut saved_events = match self.load_saved_erc20_events(ctx) {
                Some(events) => events,
                None => SavedErc20Events {
                    events: vec![],
                    earliest_block: current_block,
                    latest_block: current_block,
                },
            };
            *self.history_sync_state.lock().unwrap() = HistorySyncState::InProgress(json!({
                "blocks_left": saved_events.earliest_block,
            }));

            // AP: AFAIK ETH RPC doesn't support conditional filters like `get this OR this` so we have
            // to run several queries to get transfer events including our address as sender `or` receiver
            // TODO refactor this to batch requests instead of single request per query
            if saved_events.earliest_block > 0.into() {
                let before_earliest = if saved_events.earliest_block >= delta {
                    saved_events.earliest_block - delta
                } else {
                    0.into()
                };

                let from_events_before_earliest = match self
                    .erc20_transfer_events(
                        token_addr,
                        Some(self.my_address),
                        None,
                        BlockNumber::Number(before_earliest),
                        BlockNumber::Number(saved_events.earliest_block - 1),
                        None,
                    )
                    .compat()
                    .await
                {
                    Ok(events) => events,
                    Err(e) => {
                        ctx.log.log(
                            "",
                            &[&"tx_history", &self.ticker],
                            &ERRL!("Error {} on erc20_transfer_events, retrying", e),
                        );
                        Timer::sleep(10.).await;
                        continue;
                    },
                };

                let to_events_before_earliest = match self
                    .erc20_transfer_events(
                        token_addr,
                        None,
                        Some(self.my_address),
                        BlockNumber::Number(before_earliest),
                        BlockNumber::Number(saved_events.earliest_block - 1),
                        None,
                    )
                    .compat()
                    .await
                {
                    Ok(events) => events,
                    Err(e) => {
                        ctx.log.log(
                            "",
                            &[&"tx_history", &self.ticker],
                            &ERRL!("Error {} on erc20_transfer_events, retrying", e),
                        );
                        Timer::sleep(10.).await;
                        continue;
                    },
                };

                let total_length = from_events_before_earliest.len() + to_events_before_earliest.len();
                mm_counter!(ctx.metrics, "tx.history.response.total_length", total_length as u64,
                    "coin" => self.ticker.clone(), "client" => "ethereum", "method" => "erc20_transfer_events");

                saved_events.events.extend(from_events_before_earliest);
                saved_events.events.extend(to_events_before_earliest);
                saved_events.earliest_block = if before_earliest > 0.into() {
                    before_earliest - 1
                } else {
                    0.into()
                };
                self.store_erc20_events(ctx, &saved_events);
            }

            if current_block > saved_events.latest_block {
                let from_events_after_latest = match self
                    .erc20_transfer_events(
                        token_addr,
                        Some(self.my_address),
                        None,
                        BlockNumber::Number(saved_events.latest_block + 1),
                        BlockNumber::Number(current_block),
                        None,
                    )
                    .compat()
                    .await
                {
                    Ok(events) => events,
                    Err(e) => {
                        ctx.log.log(
                            "",
                            &[&"tx_history", &self.ticker],
                            &ERRL!("Error {} on erc20_transfer_events, retrying", e),
                        );
                        Timer::sleep(10.).await;
                        continue;
                    },
                };

                let to_events_after_latest = match self
                    .erc20_transfer_events(
                        token_addr,
                        None,
                        Some(self.my_address),
                        BlockNumber::Number(saved_events.latest_block + 1),
                        BlockNumber::Number(current_block),
                        None,
                    )
                    .compat()
                    .await
                {
                    Ok(events) => events,
                    Err(e) => {
                        ctx.log.log(
                            "",
                            &[&"tx_history", &self.ticker],
                            &ERRL!("Error {} on erc20_transfer_events, retrying", e),
                        );
                        Timer::sleep(10.).await;
                        continue;
                    },
                };

                let total_length = from_events_after_latest.len() + to_events_after_latest.len();
                mm_counter!(ctx.metrics, "tx.history.response.total_length", total_length as u64,
                    "coin" => self.ticker.clone(), "client" => "ethereum", "method" => "erc20_transfer_events");

                saved_events.events.extend(from_events_after_latest);
                saved_events.events.extend(to_events_after_latest);
                saved_events.latest_block = current_block;
                self.store_erc20_events(ctx, &saved_events);
            }

            let all_events: HashMap<_, _> = saved_events
                .events
                .iter()
                .filter(|e| e.block_number.is_some() && e.transaction_hash.is_some() && !e.is_removed())
                .map(|e| (e.transaction_hash.unwrap(), e))
                .collect();
            let mut all_events: Vec<_> = all_events.into_values().collect();
            all_events.sort_by(|a, b| b.block_number.unwrap().cmp(&a.block_number.unwrap()));

            for event in all_events {
                let mut existing_history = match self.load_history_from_file(ctx).compat().await {
                    Ok(history) => history,
                    Err(e) => {
                        ctx.log.log(
                            "",
                            &[&"tx_history", &self.ticker],
                            &ERRL!("Error {} on 'load_history_from_file', stop the history loop", e),
                        );
                        return;
                    },
                };
                let internal_id = BytesJson::from(sha256(&json::to_vec(&event).unwrap()).to_vec());
                if existing_history.iter().any(|item| item.internal_id == internal_id) {
                    // the transaction already imported
                    continue;
                };

                let amount = U256::from(event.data.0.as_slice());
                let total_amount = u256_to_big_decimal(amount, self.decimals).unwrap();
                let mut received_by_me = 0.into();
                let mut spent_by_me = 0.into();

                let from_addr = H160::from(event.topics[1]);
                let to_addr = H160::from(event.topics[2]);

                if from_addr == self.my_address {
                    spent_by_me = total_amount.clone();
                }

                if to_addr == self.my_address {
                    received_by_me = total_amount.clone();
                }

                mm_counter!(ctx.metrics, "tx.history.request.count", 1,
                    "coin" => self.ticker.clone(), "client" => "ethereum", "method" => "tx_detail_by_hash");

                let web3_tx = match self
                    .web3
                    .eth()
                    .transaction(TransactionId::Hash(event.transaction_hash.unwrap()))
                    .await
                {
                    Ok(tx) => tx,
                    Err(e) => {
                        ctx.log.log(
                            "",
                            &[&"tx_history", &self.ticker],
                            &ERRL!(
                                "Error {} on getting transaction {:?}",
                                e,
                                event.transaction_hash.unwrap()
                            ),
                        );
                        continue;
                    },
                };

                mm_counter!(ctx.metrics, "tx.history.response.count", 1,
                    "coin" => self.ticker.clone(), "client" => "ethereum", "method" => "tx_detail_by_hash");

                let web3_tx = match web3_tx {
                    Some(t) => t,
                    None => {
                        ctx.log.log(
                            "",
                            &[&"tx_history", &self.ticker],
                            &ERRL!("No such transaction {:?}", event.transaction_hash.unwrap()),
                        );
                        continue;
                    },
                };

                let receipt = match self
                    .web3
                    .eth()
                    .transaction_receipt(event.transaction_hash.unwrap())
                    .await
                {
                    Ok(r) => r,
                    Err(e) => {
                        ctx.log.log(
                            "",
                            &[&"tx_history", &self.ticker],
                            &ERRL!(
                                "Error {} on getting transaction {:?} receipt",
                                e,
                                event.transaction_hash.unwrap()
                            ),
                        );
                        continue;
                    },
                };
                let fee_coin = match &self.coin_type {
                    EthCoinType::Eth => self.ticker(),
                    EthCoinType::Erc20 { platform, .. } => platform.as_str(),
                };
                let fee_details = match receipt {
                    Some(r) => {
                        let gas_used = r.gas_used.unwrap_or_default();
                        let gas_price = web3_tx.gas_price.unwrap_or_default();
                        // It's relatively safe to unwrap `EthTxFeeDetails::new` as it may fail
                        // due to `u256_to_big_decimal` only.
                        // Also TX history is not used by any GUI and has significant disadvantages.
                        Some(EthTxFeeDetails::new(gas_used, gas_price, fee_coin).unwrap())
                    },
                    None => None,
                };
                let block_number = event.block_number.unwrap();
                let block = match self
                    .web3
                    .eth()
                    .block(BlockId::Number(BlockNumber::Number(block_number)))
                    .await
                {
                    Ok(Some(b)) => b,
                    Ok(None) => {
                        ctx.log.log(
                            "",
                            &[&"tx_history", &self.ticker],
                            &ERRL!("Block {} is None", block_number),
                        );
                        continue;
                    },
                    Err(e) => {
                        ctx.log.log(
                            "",
                            &[&"tx_history", &self.ticker],
                            &ERRL!("Error {} on getting block {} data", e, block_number),
                        );
                        continue;
                    },
                };

                let raw = signed_tx_from_web3_tx(web3_tx).unwrap();
                let details = TransactionDetails {
                    my_balance_change: &received_by_me - &spent_by_me,
                    spent_by_me,
                    received_by_me,
                    total_amount,
                    to: vec![checksum_address(&format!("{:#02x}", to_addr))],
                    from: vec![checksum_address(&format!("{:#02x}", from_addr))],
                    coin: self.ticker.clone(),
                    fee_details: fee_details.map(|d| d.into()),
                    block_height: block_number.as_u64(),
                    tx_hash: format!("{:02x}", BytesJson(raw.hash.as_bytes().to_vec())),
                    tx_hex: BytesJson(rlp::encode(&raw).to_vec()),
                    internal_id: BytesJson(internal_id.to_vec()),
                    timestamp: block.timestamp.into_or_max(),
                    kmd_rewards: None,
                    transaction_type: Default::default(),
                    memo: None,
                };

                existing_history.push(details);

                if let Err(e) = self.save_history_to_file(ctx, existing_history).compat().await {
                    ctx.log.log(
                        "",
                        &[&"tx_history", &self.ticker],
                        &ERRL!("Error {} on 'save_history_to_file', stop the history loop", e),
                    );
                    return;
                }
            }
            if saved_events.earliest_block == 0.into() {
                if success_iteration == 0 {
                    ctx.log.log(
                        "😅",
                        &[&"tx_history", &("coin", self.ticker.clone().as_str())],
                        "history has been loaded successfully",
                    );
                }

                success_iteration += 1;
                *self.history_sync_state.lock().unwrap() = HistorySyncState::Finished;
                Timer::sleep(15.).await;
            } else {
                Timer::sleep(2.).await;
            }
        }
    }
}

#[cfg_attr(test, mockable)]
impl EthCoin {
    fn sign_and_send_transaction(&self, value: U256, action: Action, data: Vec<u8>, gas: U256) -> EthTxFut {
        let ctx = try_tx_fus!(MmArc::from_weak(&self.ctx).ok_or("!ctx"));
        let coin = self.clone();
        let fut = async move {
            match coin.priv_key_policy {
                EthPrivKeyPolicy::Iguana(ref key_pair)
                | EthPrivKeyPolicy::HDWallet {
                    activated_key: ref key_pair,
                    ..
                } => sign_and_send_transaction_with_keypair(ctx, &coin, key_pair, value, action, data, gas).await,
                EthPrivKeyPolicy::Trezor => Err(TransactionErr::Plain(ERRL!("Trezor is not supported for EVM yet!"))),
                #[cfg(target_arch = "wasm32")]
                EthPrivKeyPolicy::Metamask(_) => {
                    sign_and_send_transaction_with_metamask(coin, value, action, data, gas).await
                },
            }
        };
        Box::new(fut.boxed().compat())
    }

    pub fn send_to_address(&self, address: Address, value: U256) -> EthTxFut {
        match &self.coin_type {
            EthCoinType::Eth => self.sign_and_send_transaction(value, Action::Call(address), vec![], U256::from(21000)),
            EthCoinType::Erc20 {
                platform: _,
                token_addr,
            } => {
                let abi = try_tx_fus!(Contract::load(ERC20_ABI.as_bytes()));
                let function = try_tx_fus!(abi.function("transfer"));
                let data = try_tx_fus!(function.encode_input(&[Token::Address(address), Token::Uint(value)]));
                self.sign_and_send_transaction(0.into(), Action::Call(*token_addr), data, U256::from(210_000))
            },
        }
    }

    fn send_hash_time_locked_payment(&self, args: SendPaymentArgs<'_>) -> EthTxFut {
        let receiver_addr = try_tx_fus!(addr_from_raw_pubkey(args.other_pubkey));
        let swap_contract_address = try_tx_fus!(args.swap_contract_address.try_to_address());
        let id = self.etomic_swap_id(try_tx_fus!(args.time_lock.try_into()), args.secret_hash);
        let trade_amount = try_tx_fus!(wei_from_big_decimal(&args.amount, self.decimals));

        let time_lock = U256::from(args.time_lock);
        let gas = U256::from(ETH_GAS);

        let secret_hash = if args.secret_hash.len() == 32 {
            ripemd160(args.secret_hash).to_vec()
        } else {
            args.secret_hash.to_vec()
        };

        match &self.coin_type {
            EthCoinType::Eth => {
                let function_name = get_function_name("ethPayment", args.watcher_reward.is_some());
                let function = try_tx_fus!(SWAP_CONTRACT.function(&function_name));

                let mut value = trade_amount;
                let data = match &args.watcher_reward {
                    Some(reward) => {
                        let reward_amount = try_tx_fus!(wei_from_big_decimal(&reward.amount, self.decimals));
                        if !matches!(reward.reward_target, RewardTarget::None) {
                            value += reward_amount;
                        }

                        try_tx_fus!(function.encode_input(&[
                            Token::FixedBytes(id),
                            Token::Address(receiver_addr),
                            Token::FixedBytes(secret_hash),
                            Token::Uint(time_lock),
                            Token::Uint(U256::from(reward.reward_target as u8)),
                            Token::Bool(reward.send_contract_reward_on_spend),
                            Token::Uint(reward_amount)
                        ]))
                    },
                    None => try_tx_fus!(function.encode_input(&[
                        Token::FixedBytes(id),
                        Token::Address(receiver_addr),
                        Token::FixedBytes(secret_hash),
                        Token::Uint(time_lock),
                    ])),
                };

                self.sign_and_send_transaction(value, Action::Call(swap_contract_address), data, gas)
            },
            EthCoinType::Erc20 {
                platform: _,
                token_addr,
            } => {
                let allowance_fut = self
                    .allowance(swap_contract_address)
                    .map_err(|e| TransactionErr::Plain(ERRL!("{}", e)));

                let function_name = get_function_name("erc20Payment", args.watcher_reward.is_some());
                let function = try_tx_fus!(SWAP_CONTRACT.function(&function_name));

                let mut value = U256::from(0);
                let mut amount = trade_amount;

                let data = match args.watcher_reward {
                    Some(reward) => {
                        let reward_amount = try_tx_fus!(wei_from_big_decimal(&reward.amount, self.decimals));

                        match reward.reward_target {
                            RewardTarget::Contract | RewardTarget::PaymentSender => value += reward_amount,
                            RewardTarget::PaymentSpender => amount += reward_amount,
                            _ => (),
                        };

                        try_tx_fus!(function.encode_input(&[
                            Token::FixedBytes(id),
                            Token::Uint(amount),
                            Token::Address(*token_addr),
                            Token::Address(receiver_addr),
                            Token::FixedBytes(secret_hash),
                            Token::Uint(time_lock),
                            Token::Uint(U256::from(reward.reward_target as u8)),
                            Token::Bool(reward.send_contract_reward_on_spend),
                            Token::Uint(reward_amount),
                        ]))
                    },
                    None => {
                        try_tx_fus!(function.encode_input(&[
                            Token::FixedBytes(id),
                            Token::Uint(trade_amount),
                            Token::Address(*token_addr),
                            Token::Address(receiver_addr),
                            Token::FixedBytes(secret_hash),
                            Token::Uint(time_lock)
                        ]))
                    },
                };

                let wait_for_required_allowance_until = args.wait_for_confirmation_until;

                let arc = self.clone();
                Box::new(allowance_fut.and_then(move |allowed| -> EthTxFut {
                    if allowed < amount {
                        Box::new(
                            arc.approve(swap_contract_address, U256::max_value())
                                .and_then(move |approved| {
                                    // make sure the approve tx is confirmed by making sure that the allowed value has been updated
                                    // this call is cheaper than waiting for confirmation calls
                                    arc.wait_for_required_allowance(
                                        swap_contract_address,
                                        amount,
                                        wait_for_required_allowance_until,
                                    )
                                    .map_err(move |e| {
                                        TransactionErr::Plain(ERRL!(
                                            "Allowed value was not updated in time after sending approve transaction {:02x}: {}",
                                            approved.tx_hash(),
                                            e
                                        ))
                                    })
                                    .and_then(move |_| {
                                        arc.sign_and_send_transaction(
                                            value,
                                            Action::Call(swap_contract_address),
                                            data,
                                            gas,
                                        )
                                    })
                                }),
                        )
                    } else {
                        Box::new(arc.sign_and_send_transaction(
                            value,
                            Action::Call(swap_contract_address),
                            data,
                            gas,
                        ))
                    }
                }))
            },
        }
    }

    fn watcher_spends_hash_time_locked_payment(&self, input: SendMakerPaymentSpendPreimageInput) -> EthTxFut {
        let tx: UnverifiedTransaction = try_tx_fus!(rlp::decode(input.preimage));
        let payment = try_tx_fus!(SignedEthTx::new(tx));

        let function_name = get_function_name("receiverSpend", input.watcher_reward);
        let spend_func = try_tx_fus!(SWAP_CONTRACT.function(&function_name));
        let clone = self.clone();
        let secret_vec = input.secret.to_vec();
        let taker_addr = addr_from_raw_pubkey(input.taker_pub).unwrap();
        let swap_contract_address = match payment.action {
            Call(address) => address,
            Create => {
                return Box::new(futures01::future::err(TransactionErr::Plain(ERRL!(
                    "Invalid payment action: the payment action cannot be create"
                ))))
            },
        };

        let watcher_reward = input.watcher_reward;
        match self.coin_type {
            EthCoinType::Eth => {
                let function_name = get_function_name("ethPayment", watcher_reward);
                let payment_func = try_tx_fus!(SWAP_CONTRACT.function(&function_name));
                let decoded = try_tx_fus!(decode_contract_call(payment_func, &payment.data));
                let swap_id_input = try_tx_fus!(get_function_input_data(&decoded, payment_func, 0));

                let state_f = self.payment_status(swap_contract_address, swap_id_input.clone());
                Box::new(
                    state_f
                        .map_err(TransactionErr::Plain)
                        .and_then(move |state| -> EthTxFut {
                            if state != U256::from(PaymentState::Sent as u8) {
                                return Box::new(futures01::future::err(TransactionErr::Plain(ERRL!(
                                    "Payment {:?} state is not PAYMENT_STATE_SENT, got {}",
                                    payment,
                                    state
                                ))));
                            }

                            let value = payment.value;
                            let reward_target = try_tx_fus!(get_function_input_data(&decoded, payment_func, 4));
                            let sends_contract_reward = try_tx_fus!(get_function_input_data(&decoded, payment_func, 5));
                            let watcher_reward_amount = try_tx_fus!(get_function_input_data(&decoded, payment_func, 6));

                            let data = try_tx_fus!(spend_func.encode_input(&[
                                swap_id_input,
                                Token::Uint(value),
                                Token::FixedBytes(secret_vec.clone()),
                                Token::Address(Address::default()),
                                Token::Address(payment.sender()),
                                Token::Address(taker_addr),
                                reward_target,
                                sends_contract_reward,
                                watcher_reward_amount,
                            ]));

                            clone.sign_and_send_transaction(
                                0.into(),
                                Action::Call(swap_contract_address),
                                data,
                                U256::from(ETH_GAS),
                            )
                        }),
                )
            },
            EthCoinType::Erc20 {
                platform: _,
                token_addr,
            } => {
                let function_name = get_function_name("erc20Payment", watcher_reward);
                let payment_func = try_tx_fus!(SWAP_CONTRACT.function(&function_name));

                let decoded = try_tx_fus!(decode_contract_call(payment_func, &payment.data));
                let swap_id_input = try_tx_fus!(get_function_input_data(&decoded, payment_func, 0));
                let amount_input = try_tx_fus!(get_function_input_data(&decoded, payment_func, 1));

                let reward_target = try_tx_fus!(get_function_input_data(&decoded, payment_func, 6));
                let sends_contract_reward = try_tx_fus!(get_function_input_data(&decoded, payment_func, 7));
                let reward_amount = try_tx_fus!(get_function_input_data(&decoded, payment_func, 8));

                let state_f = self.payment_status(swap_contract_address, swap_id_input.clone());

                Box::new(
                    state_f
                        .map_err(TransactionErr::Plain)
                        .and_then(move |state| -> EthTxFut {
                            if state != U256::from(PaymentState::Sent as u8) {
                                return Box::new(futures01::future::err(TransactionErr::Plain(ERRL!(
                                    "Payment {:?} state is not PAYMENT_STATE_SENT, got {}",
                                    payment,
                                    state
                                ))));
                            }
                            let data = try_tx_fus!(spend_func.encode_input(&[
                                swap_id_input.clone(),
                                amount_input,
                                Token::FixedBytes(secret_vec.clone()),
                                Token::Address(token_addr),
                                Token::Address(payment.sender()),
                                Token::Address(taker_addr),
                                reward_target,
                                sends_contract_reward,
                                reward_amount
                            ]));
                            clone.sign_and_send_transaction(
                                0.into(),
                                Action::Call(swap_contract_address),
                                data,
                                U256::from(ETH_GAS),
                            )
                        }),
                )
            },
        }
    }

    fn watcher_refunds_hash_time_locked_payment(&self, args: RefundPaymentArgs) -> EthTxFut {
        let tx: UnverifiedTransaction = try_tx_fus!(rlp::decode(args.payment_tx));
        let payment = try_tx_fus!(SignedEthTx::new(tx));

        let function_name = get_function_name("senderRefund", true);
        let refund_func = try_tx_fus!(SWAP_CONTRACT.function(&function_name));

        let clone = self.clone();
        let taker_addr = addr_from_raw_pubkey(args.other_pubkey).unwrap();
        let swap_contract_address = match payment.action {
            Call(address) => address,
            Create => {
                return Box::new(futures01::future::err(TransactionErr::Plain(ERRL!(
                    "Invalid payment action: the payment action cannot be create"
                ))))
            },
        };

        match self.coin_type {
            EthCoinType::Eth => {
                let function_name = get_function_name("ethPayment", true);
                let payment_func = try_tx_fus!(SWAP_CONTRACT.function(&function_name));
                let decoded = try_tx_fus!(decode_contract_call(payment_func, &payment.data));
                let swap_id_input = try_tx_fus!(get_function_input_data(&decoded, payment_func, 0));
                let receiver_input = try_tx_fus!(get_function_input_data(&decoded, payment_func, 1));
                let hash_input = try_tx_fus!(get_function_input_data(&decoded, payment_func, 2));

                let state_f = self.payment_status(swap_contract_address, swap_id_input.clone());
                Box::new(
                    state_f
                        .map_err(TransactionErr::Plain)
                        .and_then(move |state| -> EthTxFut {
                            if state != U256::from(PaymentState::Sent as u8) {
                                return Box::new(futures01::future::err(TransactionErr::Plain(ERRL!(
                                    "Payment {:?} state is not PAYMENT_STATE_SENT, got {}",
                                    payment,
                                    state
                                ))));
                            }

                            let value = payment.value;
                            let reward_target = try_tx_fus!(get_function_input_data(&decoded, payment_func, 4));
                            let sends_contract_reward = try_tx_fus!(get_function_input_data(&decoded, payment_func, 5));
                            let reward_amount = try_tx_fus!(get_function_input_data(&decoded, payment_func, 6));

                            let data = try_tx_fus!(refund_func.encode_input(&[
                                swap_id_input.clone(),
                                Token::Uint(value),
                                hash_input.clone(),
                                Token::Address(Address::default()),
                                Token::Address(taker_addr),
                                receiver_input.clone(),
                                reward_target,
                                sends_contract_reward,
                                reward_amount
                            ]));

                            clone.sign_and_send_transaction(
                                0.into(),
                                Action::Call(swap_contract_address),
                                data,
                                U256::from(ETH_GAS),
                            )
                        }),
                )
            },
            EthCoinType::Erc20 {
                platform: _,
                token_addr,
            } => {
                let function_name = get_function_name("erc20Payment", true);
                let payment_func = try_tx_fus!(SWAP_CONTRACT.function(&function_name));

                let decoded = try_tx_fus!(decode_contract_call(payment_func, &payment.data));
                let swap_id_input = try_tx_fus!(get_function_input_data(&decoded, payment_func, 0));
                let amount_input = try_tx_fus!(get_function_input_data(&decoded, payment_func, 1));
                let receiver_input = try_tx_fus!(get_function_input_data(&decoded, payment_func, 3));
                let hash_input = try_tx_fus!(get_function_input_data(&decoded, payment_func, 4));

                let reward_target = try_tx_fus!(get_function_input_data(&decoded, payment_func, 6));
                let sends_contract_reward = try_tx_fus!(get_function_input_data(&decoded, payment_func, 7));
                let reward_amount = try_tx_fus!(get_function_input_data(&decoded, payment_func, 8));

                let state_f = self.payment_status(swap_contract_address, swap_id_input.clone());
                Box::new(
                    state_f
                        .map_err(TransactionErr::Plain)
                        .and_then(move |state| -> EthTxFut {
                            if state != U256::from(PaymentState::Sent as u8) {
                                return Box::new(futures01::future::err(TransactionErr::Plain(ERRL!(
                                    "Payment {:?} state is not PAYMENT_STATE_SENT, got {}",
                                    payment,
                                    state
                                ))));
                            }

                            let data = try_tx_fus!(refund_func.encode_input(&[
                                swap_id_input.clone(),
                                amount_input.clone(),
                                hash_input.clone(),
                                Token::Address(token_addr),
                                Token::Address(taker_addr),
                                receiver_input.clone(),
                                reward_target,
                                sends_contract_reward,
                                reward_amount
                            ]));

                            clone.sign_and_send_transaction(
                                0.into(),
                                Action::Call(swap_contract_address),
                                data,
                                U256::from(ETH_GAS),
                            )
                        }),
                )
            },
        }
    }

    fn spend_hash_time_locked_payment(&self, args: SpendPaymentArgs) -> EthTxFut {
        let tx: UnverifiedTransaction = try_tx_fus!(rlp::decode(args.other_payment_tx));
        let payment = try_tx_fus!(SignedEthTx::new(tx));
        let swap_contract_address = try_tx_fus!(args.swap_contract_address.try_to_address());

        let function_name = get_function_name("receiverSpend", args.watcher_reward);
        let spend_func = try_tx_fus!(SWAP_CONTRACT.function(&function_name));

        let clone = self.clone();
        let secret_vec = args.secret.to_vec();
        let watcher_reward = args.watcher_reward;

        match self.coin_type {
            EthCoinType::Eth => {
                let function_name = get_function_name("ethPayment", watcher_reward);
                let payment_func = try_tx_fus!(SWAP_CONTRACT.function(&function_name));
                let decoded = try_tx_fus!(decode_contract_call(payment_func, &payment.data));

                let state_f = self.payment_status(swap_contract_address, decoded[0].clone());
                Box::new(
                    state_f
                        .map_err(TransactionErr::Plain)
                        .and_then(move |state| -> EthTxFut {
                            if state != U256::from(PaymentState::Sent as u8) {
                                return Box::new(futures01::future::err(TransactionErr::Plain(ERRL!(
                                    "Payment {:?} state is not PAYMENT_STATE_SENT, got {}",
                                    payment,
                                    state
                                ))));
                            }

                            let data = if watcher_reward {
                                try_tx_fus!(spend_func.encode_input(&[
                                    decoded[0].clone(),
                                    Token::Uint(payment.value),
                                    Token::FixedBytes(secret_vec),
                                    Token::Address(Address::default()),
                                    Token::Address(payment.sender()),
                                    Token::Address(clone.my_address),
                                    decoded[4].clone(),
                                    decoded[5].clone(),
                                    decoded[6].clone(),
                                ]))
                            } else {
                                try_tx_fus!(spend_func.encode_input(&[
                                    decoded[0].clone(),
                                    Token::Uint(payment.value),
                                    Token::FixedBytes(secret_vec),
                                    Token::Address(Address::default()),
                                    Token::Address(payment.sender()),
                                ]))
                            };

                            clone.sign_and_send_transaction(
                                0.into(),
                                Action::Call(swap_contract_address),
                                data,
                                U256::from(ETH_GAS),
                            )
                        }),
                )
            },
            EthCoinType::Erc20 {
                platform: _,
                token_addr,
            } => {
                let function_name = get_function_name("erc20Payment", watcher_reward);
                let payment_func = try_tx_fus!(SWAP_CONTRACT.function(&function_name));

                let decoded = try_tx_fus!(decode_contract_call(payment_func, &payment.data));
                let state_f = self.payment_status(swap_contract_address, decoded[0].clone());

                Box::new(
                    state_f
                        .map_err(TransactionErr::Plain)
                        .and_then(move |state| -> EthTxFut {
                            if state != U256::from(PaymentState::Sent as u8) {
                                return Box::new(futures01::future::err(TransactionErr::Plain(ERRL!(
                                    "Payment {:?} state is not PAYMENT_STATE_SENT, got {}",
                                    payment,
                                    state
                                ))));
                            }
                            let data = if watcher_reward {
                                try_tx_fus!(spend_func.encode_input(&[
                                    decoded[0].clone(),
                                    decoded[1].clone(),
                                    Token::FixedBytes(secret_vec),
                                    Token::Address(token_addr),
                                    Token::Address(payment.sender()),
                                    Token::Address(clone.my_address),
                                    decoded[6].clone(),
                                    decoded[7].clone(),
                                    decoded[8].clone(),
                                ]))
                            } else {
                                try_tx_fus!(spend_func.encode_input(&[
                                    decoded[0].clone(),
                                    decoded[1].clone(),
                                    Token::FixedBytes(secret_vec),
                                    Token::Address(token_addr),
                                    Token::Address(payment.sender()),
                                ]))
                            };

                            clone.sign_and_send_transaction(
                                0.into(),
                                Action::Call(swap_contract_address),
                                data,
                                U256::from(ETH_GAS),
                            )
                        }),
                )
            },
        }
    }

    fn refund_hash_time_locked_payment(&self, args: RefundPaymentArgs) -> EthTxFut {
        let tx: UnverifiedTransaction = try_tx_fus!(rlp::decode(args.payment_tx));
        let payment = try_tx_fus!(SignedEthTx::new(tx));
        let swap_contract_address = try_tx_fus!(args.swap_contract_address.try_to_address());

        let function_name = get_function_name("senderRefund", args.watcher_reward);
        let refund_func = try_tx_fus!(SWAP_CONTRACT.function(&function_name));
        let watcher_reward = args.watcher_reward;

        let clone = self.clone();

        match self.coin_type {
            EthCoinType::Eth => {
                let function_name = get_function_name("ethPayment", watcher_reward);
                let payment_func = try_tx_fus!(SWAP_CONTRACT.function(&function_name));

                let decoded = try_tx_fus!(decode_contract_call(payment_func, &payment.data));

                let state_f = self.payment_status(swap_contract_address, decoded[0].clone());
                Box::new(
                    state_f
                        .map_err(TransactionErr::Plain)
                        .and_then(move |state| -> EthTxFut {
                            if state != U256::from(PaymentState::Sent as u8) {
                                return Box::new(futures01::future::err(TransactionErr::Plain(ERRL!(
                                    "Payment {:?} state is not PAYMENT_STATE_SENT, got {}",
                                    payment,
                                    state
                                ))));
                            }

                            let value = payment.value;
                            let data = if watcher_reward {
                                try_tx_fus!(refund_func.encode_input(&[
                                    decoded[0].clone(),
                                    Token::Uint(value),
                                    decoded[2].clone(),
                                    Token::Address(Address::default()),
                                    Token::Address(clone.my_address),
                                    decoded[1].clone(),
                                    decoded[4].clone(),
                                    decoded[5].clone(),
                                    decoded[6].clone(),
                                ]))
                            } else {
                                try_tx_fus!(refund_func.encode_input(&[
                                    decoded[0].clone(),
                                    Token::Uint(value),
                                    decoded[2].clone(),
                                    Token::Address(Address::default()),
                                    decoded[1].clone(),
                                ]))
                            };

                            clone.sign_and_send_transaction(
                                0.into(),
                                Action::Call(swap_contract_address),
                                data,
                                U256::from(ETH_GAS),
                            )
                        }),
                )
            },
            EthCoinType::Erc20 {
                platform: _,
                token_addr,
            } => {
                let function_name = get_function_name("erc20Payment", watcher_reward);
                let payment_func = try_tx_fus!(SWAP_CONTRACT.function(&function_name));

                let decoded = try_tx_fus!(decode_contract_call(payment_func, &payment.data));
                let state_f = self.payment_status(swap_contract_address, decoded[0].clone());
                Box::new(
                    state_f
                        .map_err(TransactionErr::Plain)
                        .and_then(move |state| -> EthTxFut {
                            if state != U256::from(PaymentState::Sent as u8) {
                                return Box::new(futures01::future::err(TransactionErr::Plain(ERRL!(
                                    "Payment {:?} state is not PAYMENT_STATE_SENT, got {}",
                                    payment,
                                    state
                                ))));
                            }

                            let data = if watcher_reward {
                                try_tx_fus!(refund_func.encode_input(&[
                                    decoded[0].clone(),
                                    decoded[1].clone(),
                                    decoded[4].clone(),
                                    Token::Address(token_addr),
                                    Token::Address(clone.my_address),
                                    decoded[3].clone(),
                                    decoded[6].clone(),
                                    decoded[7].clone(),
                                    decoded[8].clone(),
                                ]))
                            } else {
                                try_tx_fus!(refund_func.encode_input(&[
                                    decoded[0].clone(),
                                    decoded[1].clone(),
                                    decoded[4].clone(),
                                    Token::Address(token_addr),
                                    decoded[3].clone(),
                                ]))
                            };

                            clone.sign_and_send_transaction(
                                0.into(),
                                Action::Call(swap_contract_address),
                                data,
                                U256::from(ETH_GAS),
                            )
                        }),
                )
            },
        }
    }

    fn address_balance(&self, address: Address) -> BalanceFut<U256> {
        let coin = self.clone();
        let fut = async move {
            match coin.coin_type {
                EthCoinType::Eth => Ok(coin.web3.eth().balance(address, Some(BlockNumber::Latest)).await?),
                EthCoinType::Erc20 { ref token_addr, .. } => {
                    let function = ERC20_CONTRACT.function("balanceOf")?;
                    let data = function.encode_input(&[Token::Address(address)])?;

                    let res = coin.call_request(*token_addr, None, Some(data.into())).await?;
                    let decoded = function.decode_output(&res.0)?;
                    match decoded[0] {
                        Token::Uint(number) => Ok(number),
                        _ => {
                            let error = format!("Expected U256 as balanceOf result but got {:?}", decoded);
                            MmError::err(BalanceError::InvalidResponse(error))
                        },
                    }
                },
            }
        };
        Box::new(fut.boxed().compat())
    }

    fn my_balance(&self) -> BalanceFut<U256> { self.address_balance(self.my_address) }

    pub async fn get_tokens_balance_list(&self) -> Result<HashMap<String, CoinBalance>, MmError<BalanceError>> {
        let coin = || self;
        let mut requests = Vec::new();
        for (token_ticker, info) in self.get_erc_tokens_infos() {
            let fut = async move {
                let balance_as_u256 = coin().get_token_balance_by_address(info.token_address).await?;
                let balance_as_big_decimal = u256_to_big_decimal(balance_as_u256, info.decimals)?;
                let balance = CoinBalance::new(balance_as_big_decimal);
                Ok((token_ticker, balance))
            };
            requests.push(fut);
        }

        try_join_all(requests).await.map(|res| res.into_iter().collect())
    }

    async fn get_token_balance_by_address(&self, token_address: Address) -> Result<U256, MmError<BalanceError>> {
        let coin = self.clone();
        let function = ERC20_CONTRACT.function("balanceOf")?;
        let data = function.encode_input(&[Token::Address(coin.my_address)])?;
        let res = coin.call_request(token_address, None, Some(data.into())).await?;
        let decoded = function.decode_output(&res.0)?;

        match decoded[0] {
            Token::Uint(number) => Ok(number),
            _ => {
                let error = format!("Expected U256 as balanceOf result but got {:?}", decoded);
                MmError::err(BalanceError::InvalidResponse(error))
            },
        }
    }

    fn estimate_gas(&self, req: CallRequest) -> Box<dyn Future<Item = U256, Error = web3::Error> + Send> {
        // always using None block number as old Geth version accept only single argument in this RPC
        Box::new(self.web3.eth().estimate_gas(req, None).compat())
    }

    /// Estimates how much gas is necessary to allow the contract call to complete.
    /// `contract_addr` can be a ERC20 token address or any other contract address.
    ///
    /// # Important
    ///
    /// Don't use this method to estimate gas for a withdrawal of `ETH` coin.
    /// For more details, see `withdraw_impl`.
    ///
    /// Also, note that the contract call has to be initiated by my wallet address,
    /// because [`CallRequest::from`] is set to [`EthCoinImpl::my_address`].
    fn estimate_gas_for_contract_call(&self, contract_addr: Address, call_data: Bytes) -> Web3RpcFut<U256> {
        let coin = self.clone();
        Box::new(coin.get_gas_price().and_then(move |gas_price| {
            let eth_value = U256::zero();
            let estimate_gas_req = CallRequest {
                value: Some(eth_value),
                data: Some(call_data),
                from: Some(coin.my_address),
                to: Some(contract_addr),
                gas: None,
                // gas price must be supplied because some smart contracts base their
                // logic on gas price, e.g. TUSD: https://github.com/KomodoPlatform/atomicDEX-API/issues/643
                gas_price: Some(gas_price),
                ..CallRequest::default()
            };
            coin.estimate_gas(estimate_gas_req).map_to_mm_fut(Web3RpcError::from)
        }))
    }

    fn eth_balance(&self) -> BalanceFut<U256> {
        Box::new(
            self.web3
                .eth()
                .balance(self.my_address, Some(BlockNumber::Latest))
                .compat()
                .map_to_mm_fut(BalanceError::from),
        )
    }

    async fn call_request(&self, to: Address, value: Option<U256>, data: Option<Bytes>) -> Result<Bytes, web3::Error> {
        let request = CallRequest {
            from: Some(self.my_address),
            to: Some(to),
            gas: None,
            gas_price: None,
            value,
            data,
            ..CallRequest::default()
        };

        self.web3
            .eth()
            .call(request, Some(BlockId::Number(BlockNumber::Latest)))
            .await
    }

    fn allowance(&self, spender: Address) -> Web3RpcFut<U256> {
        let coin = self.clone();
        let fut = async move {
            match coin.coin_type {
                EthCoinType::Eth => MmError::err(Web3RpcError::Internal(
                    "'allowance' must not be called for ETH coin".to_owned(),
                )),
                EthCoinType::Erc20 { ref token_addr, .. } => {
                    let function = ERC20_CONTRACT.function("allowance")?;
                    let data = function.encode_input(&[Token::Address(coin.my_address), Token::Address(spender)])?;

                    let res = coin.call_request(*token_addr, None, Some(data.into())).await?;
                    let decoded = function.decode_output(&res.0)?;

                    match decoded[0] {
                        Token::Uint(number) => Ok(number),
                        _ => {
                            let error = format!("Expected U256 as allowance result but got {:?}", decoded);
                            MmError::err(Web3RpcError::InvalidResponse(error))
                        },
                    }
                },
            }
        };
        Box::new(fut.boxed().compat())
    }

    fn wait_for_required_allowance(
        &self,
        spender: Address,
        required_allowance: U256,
        wait_until: u64,
    ) -> Web3RpcFut<()> {
        const CHECK_ALLOWANCE_EVERY: f64 = 5.;

        let selfi = self.clone();
        let fut = async move {
            loop {
                if now_sec() > wait_until {
                    return MmError::err(Web3RpcError::Timeout(ERRL!(
                        "Waited too long until {} for allowance to be updated to at least {}",
                        wait_until,
                        required_allowance
                    )));
                }

                match selfi.allowance(spender).compat().await {
                    Ok(allowed) if allowed >= required_allowance => return Ok(()),
                    Ok(_allowed) => (),
                    Err(e) => match e.get_inner() {
                        Web3RpcError::Transport(e) => error!("Error {} on trying to get the allowed amount!", e),
                        _ => return Err(e),
                    },
                }

                Timer::sleep(CHECK_ALLOWANCE_EVERY).await;
            }
        };
        Box::new(fut.boxed().compat())
    }

    fn approve(&self, spender: Address, amount: U256) -> EthTxFut {
        let coin = self.clone();
        let fut = async move {
            let token_addr = match coin.coin_type {
                EthCoinType::Eth => return TX_PLAIN_ERR!("'approve' is expected to be call for ERC20 coins only"),
                EthCoinType::Erc20 { token_addr, .. } => token_addr,
            };
            let function = try_tx_s!(ERC20_CONTRACT.function("approve"));
            let data = try_tx_s!(function.encode_input(&[Token::Address(spender), Token::Uint(amount)]));

            let gas_limit = try_tx_s!(
                coin.estimate_gas_for_contract_call(token_addr, Bytes::from(data.clone()))
                    .compat()
                    .await
            );

            coin.sign_and_send_transaction(0.into(), Action::Call(token_addr), data, gas_limit)
                .compat()
                .await
        };
        Box::new(fut.boxed().compat())
    }

    /// Gets `PaymentSent` events from etomic swap smart contract since `from_block`
    fn payment_sent_events(
        &self,
        swap_contract_address: Address,
        from_block: u64,
        to_block: u64,
    ) -> Box<dyn Future<Item = Vec<Log>, Error = String> + Send> {
        let contract_event = try_fus!(SWAP_CONTRACT.event("PaymentSent"));
        let filter = FilterBuilder::default()
            .topics(Some(vec![contract_event.signature()]), None, None, None)
            .from_block(BlockNumber::Number(from_block.into()))
            .to_block(BlockNumber::Number(to_block.into()))
            .address(vec![swap_contract_address])
            .build();

        Box::new(self.web3.eth().logs(filter).compat().map_err(|e| ERRL!("{}", e)))
    }

    /// Gets `ReceiverSpent` events from etomic swap smart contract since `from_block`
    fn spend_events(
        &self,
        swap_contract_address: Address,
        from_block: u64,
        to_block: u64,
    ) -> Box<dyn Future<Item = Vec<Log>, Error = String> + Send> {
        let contract_event = try_fus!(SWAP_CONTRACT.event("ReceiverSpent"));
        let filter = FilterBuilder::default()
            .topics(Some(vec![contract_event.signature()]), None, None, None)
            .from_block(BlockNumber::Number(from_block.into()))
            .to_block(BlockNumber::Number(to_block.into()))
            .address(vec![swap_contract_address])
            .build();

        Box::new(self.web3.eth().logs(filter).compat().map_err(|e| ERRL!("{}", e)))
    }

    fn validate_payment(&self, input: ValidatePaymentInput) -> ValidatePaymentFut<()> {
        let expected_swap_contract_address = try_f!(input
            .swap_contract_address
            .try_to_address()
            .map_to_mm(ValidatePaymentError::InvalidParameter));

        let unsigned: UnverifiedTransaction = try_f!(rlp::decode(&input.payment_tx));
        let tx =
            try_f!(SignedEthTx::new(unsigned)
                .map_to_mm(|err| ValidatePaymentError::TxDeserializationError(err.to_string())));
        let sender = try_f!(addr_from_raw_pubkey(&input.other_pub).map_to_mm(ValidatePaymentError::InvalidParameter));
        let time_lock = try_f!(input
            .time_lock
            .try_into()
            .map_to_mm(ValidatePaymentError::TimelockOverflow));

        let selfi = self.clone();
        let swap_id = selfi.etomic_swap_id(time_lock, &input.secret_hash);
        let decimals = self.decimals;
        let secret_hash = if input.secret_hash.len() == 32 {
            ripemd160(&input.secret_hash).to_vec()
        } else {
            input.secret_hash.to_vec()
        };
        let trade_amount = try_f!(wei_from_big_decimal(&(input.amount), decimals));
        let fut = async move {
            let status = selfi
                .payment_status(expected_swap_contract_address, Token::FixedBytes(swap_id.clone()))
                .compat()
                .await
                .map_to_mm(ValidatePaymentError::Transport)?;
            if status != U256::from(PaymentState::Sent as u8) {
                return MmError::err(ValidatePaymentError::UnexpectedPaymentState(format!(
                    "Payment state is not PAYMENT_STATE_SENT, got {}",
                    status
                )));
            }

            let tx_from_rpc = selfi.web3.eth().transaction(TransactionId::Hash(tx.hash)).await?;
            let tx_from_rpc = tx_from_rpc.as_ref().ok_or_else(|| {
                ValidatePaymentError::TxDoesNotExist(format!("Didn't find provided tx {:?} on ETH node", tx.hash))
            })?;

            if tx_from_rpc.from != Some(sender) {
                return MmError::err(ValidatePaymentError::WrongPaymentTx(format!(
                    "Payment tx {:?} was sent from wrong address, expected {:?}",
                    tx_from_rpc, sender
                )));
            }

            match &selfi.coin_type {
                EthCoinType::Eth => {
                    let mut expected_value = trade_amount;

                    if tx_from_rpc.to != Some(expected_swap_contract_address) {
                        return MmError::err(ValidatePaymentError::WrongPaymentTx(format!(
                            "Payment tx {:?} was sent to wrong address, expected {:?}",
                            tx_from_rpc, expected_swap_contract_address,
                        )));
                    }

                    let function_name = get_function_name("ethPayment", input.watcher_reward.is_some());
                    let function = SWAP_CONTRACT
                        .function(&function_name)
                        .map_to_mm(|err| ValidatePaymentError::InternalError(err.to_string()))?;

                    let decoded = decode_contract_call(function, &tx_from_rpc.input.0)
                        .map_to_mm(|err| ValidatePaymentError::TxDeserializationError(err.to_string()))?;

                    if decoded[0] != Token::FixedBytes(swap_id.clone()) {
                        return MmError::err(ValidatePaymentError::WrongPaymentTx(format!(
                            "Invalid 'swap_id' {:?}, expected {:?}",
                            decoded, swap_id
                        )));
                    }

                    if decoded[1] != Token::Address(selfi.my_address) {
                        return MmError::err(ValidatePaymentError::WrongPaymentTx(format!(
                            "Payment tx receiver arg {:?} is invalid, expected {:?}",
                            decoded[1],
                            Token::Address(selfi.my_address)
                        )));
                    }

                    if decoded[2] != Token::FixedBytes(secret_hash.to_vec()) {
                        return MmError::err(ValidatePaymentError::WrongPaymentTx(format!(
                            "Payment tx secret_hash arg {:?} is invalid, expected {:?}",
                            decoded[2],
                            Token::FixedBytes(secret_hash.to_vec()),
                        )));
                    }

                    if decoded[3] != Token::Uint(U256::from(input.time_lock)) {
                        return MmError::err(ValidatePaymentError::WrongPaymentTx(format!(
                            "Payment tx time_lock arg {:?} is invalid, expected {:?}",
                            decoded[3],
                            Token::Uint(U256::from(input.time_lock)),
                        )));
                    }

                    if let Some(watcher_reward) = input.watcher_reward {
                        if decoded[4] != Token::Uint(U256::from(watcher_reward.reward_target as u8)) {
                            return MmError::err(ValidatePaymentError::WrongPaymentTx(format!(
                                "Payment tx reward target arg {:?} is invalid, expected {:?}",
                                decoded[4], watcher_reward.reward_target as u8
                            )));
                        }

                        if decoded[5] != Token::Bool(watcher_reward.send_contract_reward_on_spend) {
                            return MmError::err(ValidatePaymentError::WrongPaymentTx(format!(
                                "Payment tx sends_contract_reward_on_spend arg {:?} is invalid, expected {:?}",
                                decoded[5], watcher_reward.send_contract_reward_on_spend
                            )));
                        }

                        let expected_reward_amount = wei_from_big_decimal(&watcher_reward.amount, decimals)?;
                        let actual_reward_amount = decoded[6].clone().into_uint().ok_or_else(|| {
                            ValidatePaymentError::WrongPaymentTx("Invalid type for watcher reward argument".to_string())
                        })?;

                        validate_watcher_reward(
                            expected_reward_amount.as_u64(),
                            actual_reward_amount.as_u64(),
                            watcher_reward.is_exact_amount,
                        )?;

                        match watcher_reward.reward_target {
                            RewardTarget::None | RewardTarget::PaymentReceiver => (),
                            RewardTarget::PaymentSender | RewardTarget::PaymentSpender | RewardTarget::Contract => {
                                expected_value += actual_reward_amount
                            },
                        };
                    }

                    if tx_from_rpc.value != expected_value {
                        return MmError::err(ValidatePaymentError::WrongPaymentTx(format!(
                            "Payment tx value arg {:?} is invalid, expected {:?}",
                            tx_from_rpc.value, trade_amount
                        )));
                    }
                },
                EthCoinType::Erc20 {
                    platform: _,
                    token_addr,
                } => {
                    let mut expected_value = U256::from(0);
                    let mut expected_amount = trade_amount;

                    if tx_from_rpc.to != Some(expected_swap_contract_address) {
                        return MmError::err(ValidatePaymentError::WrongPaymentTx(format!(
                            "Payment tx {:?} was sent to wrong address, expected {:?}",
                            tx_from_rpc, expected_swap_contract_address,
                        )));
                    }
                    let function_name = get_function_name("erc20Payment", input.watcher_reward.is_some());
                    let function = SWAP_CONTRACT
                        .function(&function_name)
                        .map_to_mm(|err| ValidatePaymentError::InternalError(err.to_string()))?;
                    let decoded = decode_contract_call(function, &tx_from_rpc.input.0)
                        .map_to_mm(|err| ValidatePaymentError::TxDeserializationError(err.to_string()))?;

                    if decoded[0] != Token::FixedBytes(swap_id.clone()) {
                        return MmError::err(ValidatePaymentError::WrongPaymentTx(format!(
                            "Invalid 'swap_id' {:?}, expected {:?}",
                            decoded, swap_id
                        )));
                    }

                    if decoded[2] != Token::Address(*token_addr) {
                        return MmError::err(ValidatePaymentError::WrongPaymentTx(format!(
                            "Payment tx token_addr arg {:?} is invalid, expected {:?}",
                            decoded[2],
                            Token::Address(*token_addr)
                        )));
                    }

                    if decoded[3] != Token::Address(selfi.my_address) {
                        return MmError::err(ValidatePaymentError::WrongPaymentTx(format!(
                            "Payment tx receiver arg {:?} is invalid, expected {:?}",
                            decoded[3],
                            Token::Address(selfi.my_address),
                        )));
                    }

                    if decoded[4] != Token::FixedBytes(secret_hash.to_vec()) {
                        return MmError::err(ValidatePaymentError::WrongPaymentTx(format!(
                            "Payment tx secret_hash arg {:?} is invalid, expected {:?}",
                            decoded[4],
                            Token::FixedBytes(secret_hash.to_vec()),
                        )));
                    }

                    if decoded[5] != Token::Uint(U256::from(input.time_lock)) {
                        return MmError::err(ValidatePaymentError::WrongPaymentTx(format!(
                            "Payment tx time_lock arg {:?} is invalid, expected {:?}",
                            decoded[5],
                            Token::Uint(U256::from(input.time_lock)),
                        )));
                    }

                    if let Some(watcher_reward) = input.watcher_reward {
                        if decoded[6] != Token::Uint(U256::from(watcher_reward.reward_target as u8)) {
                            return MmError::err(ValidatePaymentError::WrongPaymentTx(format!(
                                "Payment tx reward target arg {:?} is invalid, expected {:?}",
                                decoded[4], watcher_reward.reward_target as u8
                            )));
                        }

                        if decoded[7] != Token::Bool(watcher_reward.send_contract_reward_on_spend) {
                            return MmError::err(ValidatePaymentError::WrongPaymentTx(format!(
                                "Payment tx sends_contract_reward_on_spend arg {:?} is invalid, expected {:?}",
                                decoded[5], watcher_reward.send_contract_reward_on_spend
                            )));
                        }

                        let expected_reward_amount = wei_from_big_decimal(&watcher_reward.amount, decimals)?;
                        let actual_reward_amount = get_function_input_data(&decoded, function, 8)
                            .map_to_mm(ValidatePaymentError::TxDeserializationError)?
                            .into_uint()
                            .ok_or_else(|| {
                                ValidatePaymentError::WrongPaymentTx(
                                    "Invalid type for watcher reward argument".to_string(),
                                )
                            })?;

                        validate_watcher_reward(
                            expected_reward_amount.as_u64(),
                            actual_reward_amount.as_u64(),
                            watcher_reward.is_exact_amount,
                        )?;

                        match watcher_reward.reward_target {
                            RewardTarget::PaymentSender | RewardTarget::Contract => {
                                expected_value += actual_reward_amount
                            },
                            RewardTarget::PaymentSpender => expected_amount += actual_reward_amount,
                            _ => (),
                        };

                        if decoded[1] != Token::Uint(expected_amount) {
                            return MmError::err(ValidatePaymentError::WrongPaymentTx(format!(
                                "Payment tx amount arg {:?} is invalid, expected {:?}",
                                decoded[1], expected_amount,
                            )));
                        }
                    }

                    if tx_from_rpc.value != expected_value {
                        return MmError::err(ValidatePaymentError::WrongPaymentTx(format!(
                            "Payment tx value arg {:?} is invalid, expected {:?}",
                            tx_from_rpc.value, trade_amount
                        )));
                    }
                },
            }

            Ok(())
        };
        Box::new(fut.boxed().compat())
    }

    fn payment_status(
        &self,
        swap_contract_address: H160,
        token: Token,
    ) -> Box<dyn Future<Item = U256, Error = String> + Send + 'static> {
        let function = try_fus!(SWAP_CONTRACT.function("payments"));

        let data = try_fus!(function.encode_input(&[token]));

        let coin = self.clone();
        let fut = async move { coin.call_request(swap_contract_address, None, Some(data.into())).await };

        Box::new(fut.boxed().compat().map_err(|e| ERRL!("{}", e)).and_then(move |bytes| {
            let decoded_tokens = try_s!(function.decode_output(&bytes.0));
            let state = decoded_tokens
                .get(2)
                .ok_or_else(|| ERRL!("Payment status must contain 'state' as the 2nd token"))?;
            match state {
                Token::Uint(state) => Ok(*state),
                _ => ERR!("Payment status must be uint, got {:?}", state),
            }
        }))
    }

    async fn search_for_swap_tx_spend(
        &self,
        tx: &[u8],
        swap_contract_address: Address,
        _secret_hash: &[u8],
        search_from_block: u64,
        watcher_reward: bool,
    ) -> Result<Option<FoundSwapTxSpend>, String> {
        let unverified: UnverifiedTransaction = try_s!(rlp::decode(tx));
        let tx = try_s!(SignedEthTx::new(unverified));

        let func_name = match self.coin_type {
            EthCoinType::Eth => get_function_name("ethPayment", watcher_reward),
            EthCoinType::Erc20 { .. } => get_function_name("erc20Payment", watcher_reward),
        };

        let payment_func = try_s!(SWAP_CONTRACT.function(&func_name));
        let decoded = try_s!(decode_contract_call(payment_func, &tx.data));
        let id = match decoded.first() {
            Some(Token::FixedBytes(bytes)) => bytes.clone(),
            invalid_token => return ERR!("Expected Token::FixedBytes, got {:?}", invalid_token),
        };

        let mut current_block = try_s!(self.current_block().compat().await);
        if current_block < search_from_block {
            current_block = search_from_block;
        }

        let mut from_block = search_from_block;

        loop {
            let to_block = current_block.min(from_block + self.logs_block_range);

            let spend_events = try_s!(
                self.spend_events(swap_contract_address, from_block, to_block)
                    .compat()
                    .await
            );
            let found = spend_events.iter().find(|event| &event.data.0[..32] == id.as_slice());

            if let Some(event) = found {
                match event.transaction_hash {
                    Some(tx_hash) => {
                        let transaction = match try_s!(self.web3.eth().transaction(TransactionId::Hash(tx_hash)).await)
                        {
                            Some(t) => t,
                            None => {
                                return ERR!("Found ReceiverSpent event, but transaction {:02x} is missing", tx_hash)
                            },
                        };

                        return Ok(Some(FoundSwapTxSpend::Spent(TransactionEnum::from(try_s!(
                            signed_tx_from_web3_tx(transaction)
                        )))));
                    },
                    None => return ERR!("Found ReceiverSpent event, but it doesn't have tx_hash"),
                }
            }

            let refund_events = try_s!(
                self.refund_events(swap_contract_address, from_block, to_block)
                    .compat()
                    .await
            );
            let found = refund_events.iter().find(|event| &event.data.0[..32] == id.as_slice());

            if let Some(event) = found {
                match event.transaction_hash {
                    Some(tx_hash) => {
                        let transaction = match try_s!(self.web3.eth().transaction(TransactionId::Hash(tx_hash)).await)
                        {
                            Some(t) => t,
                            None => {
                                return ERR!("Found SenderRefunded event, but transaction {:02x} is missing", tx_hash)
                            },
                        };

                        return Ok(Some(FoundSwapTxSpend::Refunded(TransactionEnum::from(try_s!(
                            signed_tx_from_web3_tx(transaction)
                        )))));
                    },
                    None => return ERR!("Found SenderRefunded event, but it doesn't have tx_hash"),
                }
            }

            if to_block >= current_block {
                break;
            }
            from_block = to_block;
        }

        Ok(None)
    }

    pub async fn get_watcher_reward_amount(&self, wait_until: u64) -> Result<BigDecimal, MmError<WatcherRewardError>> {
        let gas_price = repeatable!(async { self.get_gas_price().compat().await.retry_on_err() })
            .until_s(wait_until)
            .repeat_every_secs(10.)
            .await
            .map_err(|_| WatcherRewardError::RPCError("Error getting the gas price".to_string()))?;

        let gas_cost_wei = U256::from(REWARD_GAS_AMOUNT) * gas_price;
        let gas_cost_eth =
            u256_to_big_decimal(gas_cost_wei, 18).map_err(|e| WatcherRewardError::InternalError(e.to_string()))?;
        Ok(gas_cost_eth)
    }

    /// Get gas price
    pub fn get_gas_price(&self) -> Web3RpcFut<U256> {
        let coin = self.clone();
        let fut = async move {
            // TODO refactor to error_log_passthrough once simple maker bot is merged
            let gas_station_price = match &coin.gas_station_url {
                Some(url) => {
                    match GasStationData::get_gas_price(url, coin.gas_station_decimals, coin.gas_station_policy.clone())
                        .compat()
                        .await
                    {
                        Ok(from_station) => Some(increase_by_percent_one_gwei(from_station, GAS_PRICE_PERCENT)),
                        Err(e) => {
                            error!("Error {} on request to gas station url {}", e, url);
                            None
                        },
                    }
                },
                None => None,
            };

            let eth_gas_price = match coin.web3.eth().gas_price().await {
                Ok(eth_gas) => Some(eth_gas),
                Err(e) => {
                    error!("Error {} on eth_gasPrice request", e);
                    None
                },
            };

            let fee_history_namespace: EthFeeHistoryNamespace<_> = coin.web3.api();
            let eth_fee_history_price = match fee_history_namespace
                .eth_fee_history(U256::from(1u64), BlockNumber::Latest, &[])
                .await
            {
                Ok(res) => res
                    .base_fee_per_gas
                    .first()
                    .map(|val| increase_by_percent_one_gwei(*val, BASE_BLOCK_FEE_DIFF_PCT)),
                Err(e) => {
                    debug!("Error {} on eth_feeHistory request", e);
                    None
                },
            };

            // on editions < 2021 the compiler will resolve array.into_iter() as (&array).into_iter()
            // https://doc.rust-lang.org/edition-guide/rust-2021/IntoIterator-for-arrays.html#details
            IntoIterator::into_iter([gas_station_price, eth_gas_price, eth_fee_history_price])
                .flatten()
                .max()
                .or_mm_err(|| Web3RpcError::Internal("All requests failed".into()))
        };
        Box::new(fut.boxed().compat())
    }

    /// Checks every second till at least one ETH node recognizes that nonce is increased.
    /// Parity has reliable "nextNonce" method that always returns correct nonce for address.
    /// But we can't expect that all nodes will always be Parity.
    /// Some of ETH forks use Geth only so they don't have Parity nodes at all.
    ///
    /// Please note that we just keep looping in case of a transport error hoping it will go away.
    ///
    /// # Warning
    ///
    /// The function is endless, we just keep looping in case of a transport error hoping it will go away.
    async fn wait_for_addr_nonce_increase(&self, addr: Address, prev_nonce: U256) {
        repeatable!(async {
            match get_addr_nonce(addr, self.web3_instances.clone()).compat().await {
                Ok((new_nonce, _)) if new_nonce > prev_nonce => Ready(()),
                Ok((_nonce, _)) => Retry(()),
                Err(e) => {
                    error!("Error getting {} {} nonce: {}", self.ticker(), self.my_address, e);
                    Retry(())
                },
            }
        })
        .until_ready()
        .repeat_every_secs(1.)
        .await
        .ok();
    }

    /// Returns `None` if the transaction hasn't appeared on the RPC nodes at the specified time.
    #[cfg(target_arch = "wasm32")]
    async fn wait_for_tx_appears_on_rpc(
        &self,
        tx_hash: H256,
        wait_rpc_timeout_ms: u64,
        check_every: f64,
    ) -> Web3RpcResult<Option<SignedEthTx>> {
        let wait_until = wait_until_ms(wait_rpc_timeout_ms);
        while now_ms() < wait_until {
            let maybe_tx = self.web3.eth().transaction(TransactionId::Hash(tx_hash)).await?;
            if let Some(tx) = maybe_tx {
                let signed_tx = signed_tx_from_web3_tx(tx).map_to_mm(Web3RpcError::InvalidResponse)?;
                return Ok(Some(signed_tx));
            }

            Timer::sleep(check_every).await;
        }

        let timeout_s = wait_rpc_timeout_ms / 1000;
        warn!(
            "Couldn't fetch the '{tx_hash:02x}' transaction hex as it hasn't appeared on the RPC node in {timeout_s}s"
        );
        Ok(None)
    }

    fn transaction_confirmed_at(&self, payment_hash: H256, wait_until: u64, check_every: f64) -> Web3RpcFut<U64> {
        let selfi = self.clone();
        let fut = async move {
            loop {
                if now_sec() > wait_until {
                    return MmError::err(Web3RpcError::Timeout(ERRL!(
                        "Waited too long until {} for payment tx: {:02x}, for coin:{}, to be confirmed!",
                        wait_until,
                        payment_hash,
                        selfi.ticker()
                    )));
                }

                let web3_receipt = match selfi.web3.eth().transaction_receipt(payment_hash).await {
                    Ok(r) => r,
                    Err(e) => {
                        error!(
                            "Error {:?} getting the {} transaction {:?}, retrying in 15 seconds",
                            e,
                            selfi.ticker(),
                            payment_hash
                        );
                        Timer::sleep(check_every).await;
                        continue;
                    },
                };

                if let Some(receipt) = web3_receipt {
                    if receipt.status != Some(1.into()) {
                        return MmError::err(Web3RpcError::Internal(ERRL!(
                            "Tx receipt {:?} status of {} tx {:?} is failed",
                            receipt,
                            selfi.ticker(),
                            payment_hash
                        )));
                    }

                    if let Some(confirmed_at) = receipt.block_number {
                        break Ok(confirmed_at);
                    }
                }

                Timer::sleep(check_every).await;
            }
        };
        Box::new(fut.boxed().compat())
    }

    fn wait_for_block(&self, block_number: U64, wait_until: u64, check_every: f64) -> Web3RpcFut<()> {
        let selfi = self.clone();
        let fut = async move {
            loop {
                if now_sec() > wait_until {
                    return MmError::err(Web3RpcError::Timeout(ERRL!(
                        "Waited too long until {} for block number: {:02x} to appear on-chain, for coin:{}",
                        wait_until,
                        block_number,
                        selfi.ticker()
                    )));
                }

                match selfi.web3.eth().block_number().await {
                    Ok(current_block) => {
                        if current_block >= block_number {
                            break Ok(());
                        }
                    },
                    Err(e) => {
                        error!(
                            "Error {:?} getting the {} block number retrying in 15 seconds",
                            e,
                            selfi.ticker()
                        );
                    },
                };

                Timer::sleep(check_every).await;
            }
        };
        Box::new(fut.boxed().compat())
    }
}

#[derive(Clone, Debug, Deserialize, PartialEq, Serialize)]
pub struct EthTxFeeDetails {
    pub coin: String,
    pub gas: u64,
    /// WEI units per 1 gas
    pub gas_price: BigDecimal,
    pub total_fee: BigDecimal,
}

impl EthTxFeeDetails {
    pub(crate) fn new(gas: U256, gas_price: U256, coin: &str) -> NumConversResult<EthTxFeeDetails> {
        let total_fee = gas * gas_price;
        // Fees are always paid in ETH, can use 18 decimals by default
        let total_fee = u256_to_big_decimal(total_fee, ETH_DECIMALS)?;
        let gas_price = u256_to_big_decimal(gas_price, ETH_DECIMALS)?;

        let gas_u64 = u64::try_from(gas).map_to_mm(|e| NumConversError::new(e.to_string()))?;

        Ok(EthTxFeeDetails {
            coin: coin.to_owned(),
            gas: gas_u64,
            gas_price,
            total_fee,
        })
    }
}

#[async_trait]
impl MmCoin for EthCoin {
    fn is_asset_chain(&self) -> bool { false }

    fn spawner(&self) -> CoinFutSpawner { CoinFutSpawner::new(&self.abortable_system) }

    fn get_raw_transaction(&self, req: GetRawTransactionRequest) -> RawTransactionFut {
        Box::new(get_raw_transaction_impl(self.clone(), req).boxed().compat())
    }

    fn get_tx_hex_by_hash(&self, tx_hash: Vec<u8>) -> RawTransactionFut {
        if tx_hash.len() != H256::len_bytes() {
            let error = format!(
                "TX hash should have exactly {} bytes, got {}",
                H256::len_bytes(),
                tx_hash.len(),
            );
            return Box::new(futures01::future::err(MmError::new(
                RawTransactionError::InvalidHashError(error),
            )));
        }

        let tx_hash = H256::from_slice(tx_hash.as_slice());
        Box::new(get_tx_hex_by_hash_impl(self.clone(), tx_hash).boxed().compat())
    }

    fn withdraw(&self, req: WithdrawRequest) -> WithdrawFut {
        Box::new(Box::pin(withdraw_impl(self.clone(), req)).compat())
    }

    fn decimals(&self) -> u8 { self.decimals }

    fn convert_to_address(&self, from: &str, to_address_format: Json) -> Result<String, String> {
        let to_address_format: EthAddressFormat =
            json::from_value(to_address_format).map_err(|e| ERRL!("Error on parse ETH address format {:?}", e))?;
        match to_address_format {
            EthAddressFormat::SingleCase => ERR!("conversion is available only to mixed-case"),
            EthAddressFormat::MixedCase => {
                let _addr = try_s!(addr_from_str(from));
                Ok(checksum_address(from))
            },
        }
    }

    fn validate_address(&self, address: &str) -> ValidateAddressResult {
        let result = self.address_from_str(address);
        ValidateAddressResult {
            is_valid: result.is_ok(),
            reason: result.err(),
        }
    }

    fn process_history_loop(&self, ctx: MmArc) -> Box<dyn Future<Item = (), Error = ()> + Send> {
        cfg_wasm32! {
            ctx.log.log(
                "🤔",
                &[&"tx_history", &self.ticker],
                &ERRL!("Transaction history is not supported for ETH/ERC20 coins"),
            );
            Box::new(futures01::future::ok(()))
        }
        cfg_native! {
            let coin = self.clone();
            let fut = async move {
                match coin.coin_type {
                    EthCoinType::Eth => coin.process_eth_history(&ctx).await,
                    EthCoinType::Erc20 { ref token_addr, .. } => coin.process_erc20_history(*token_addr, &ctx).await,
                }
                Ok(())
            };
            Box::new(fut.boxed().compat())
        }
    }

    fn history_sync_status(&self) -> HistorySyncState { self.history_sync_state.lock().unwrap().clone() }

    fn get_trade_fee(&self) -> Box<dyn Future<Item = TradeFee, Error = String> + Send> {
        let coin = self.clone();
        Box::new(
            self.get_gas_price()
                .map_err(|e| e.to_string())
                .and_then(move |gas_price| {
                    let fee = gas_price * U256::from(ETH_GAS);
                    let fee_coin = match &coin.coin_type {
                        EthCoinType::Eth => &coin.ticker,
                        EthCoinType::Erc20 { platform, .. } => platform,
                    };
                    Ok(TradeFee {
                        coin: fee_coin.into(),
                        amount: try_s!(u256_to_big_decimal(fee, ETH_DECIMALS)).into(),
                        paid_from_trading_vol: false,
                    })
                }),
        )
    }

    async fn get_sender_trade_fee(
        &self,
        value: TradePreimageValue,
        stage: FeeApproxStage,
    ) -> TradePreimageResult<TradeFee> {
        let gas_price = self.get_gas_price().compat().await?;
        let gas_price = increase_gas_price_by_stage(gas_price, &stage);
        let gas_limit = match self.coin_type {
            EthCoinType::Eth => {
                // this gas_limit includes gas for `ethPayment` and `senderRefund` contract calls
                U256::from(300_000)
            },
            EthCoinType::Erc20 { token_addr, .. } => {
                let value = match value {
                    TradePreimageValue::Exact(value) | TradePreimageValue::UpperBound(value) => {
                        wei_from_big_decimal(&value, self.decimals)?
                    },
                };
                let allowed = self.allowance(self.swap_contract_address).compat().await?;
                if allowed < value {
                    // estimate gas for the `approve` contract call

                    // Pass a dummy spender. Let's use `my_address`.
                    let spender = self.my_address;
                    let approve_function = ERC20_CONTRACT.function("approve")?;
                    let approve_data = approve_function.encode_input(&[Token::Address(spender), Token::Uint(value)])?;
                    let approve_gas_limit = self
                        .estimate_gas_for_contract_call(token_addr, Bytes::from(approve_data))
                        .compat()
                        .await?;

                    // this gas_limit includes gas for `approve`, `erc20Payment` and `senderRefund` contract calls
                    U256::from(300_000) + approve_gas_limit
                } else {
                    // this gas_limit includes gas for `erc20Payment` and `senderRefund` contract calls
                    U256::from(300_000)
                }
            },
        };

        let total_fee = gas_limit * gas_price;
        let amount = u256_to_big_decimal(total_fee, ETH_DECIMALS)?;
        let fee_coin = match &self.coin_type {
            EthCoinType::Eth => &self.ticker,
            EthCoinType::Erc20 { platform, .. } => platform,
        };
        Ok(TradeFee {
            coin: fee_coin.into(),
            amount: amount.into(),
            paid_from_trading_vol: false,
        })
    }

    fn get_receiver_trade_fee(&self, stage: FeeApproxStage) -> TradePreimageFut<TradeFee> {
        let coin = self.clone();
        let fut = async move {
            let gas_price = coin.get_gas_price().compat().await?;
            let gas_price = increase_gas_price_by_stage(gas_price, &stage);
            let total_fee = gas_price * U256::from(ETH_GAS);
            let amount = u256_to_big_decimal(total_fee, ETH_DECIMALS)?;
            let fee_coin = match &coin.coin_type {
                EthCoinType::Eth => &coin.ticker,
                EthCoinType::Erc20 { platform, .. } => platform,
            };
            Ok(TradeFee {
                coin: fee_coin.into(),
                amount: amount.into(),
                paid_from_trading_vol: false,
            })
        };
        Box::new(fut.boxed().compat())
    }

    async fn get_fee_to_send_taker_fee(
        &self,
        dex_fee_amount: DexFee,
        stage: FeeApproxStage,
    ) -> TradePreimageResult<TradeFee> {
        let dex_fee_amount = wei_from_big_decimal(&dex_fee_amount.fee_amount().into(), self.decimals)?;

        // pass the dummy params
        let to_addr = addr_from_raw_pubkey(&DEX_FEE_ADDR_RAW_PUBKEY)
            .expect("addr_from_raw_pubkey should never fail with DEX_FEE_ADDR_RAW_PUBKEY");
        let (eth_value, data, call_addr, fee_coin) = match &self.coin_type {
            EthCoinType::Eth => (dex_fee_amount, Vec::new(), &to_addr, &self.ticker),
            EthCoinType::Erc20 { platform, token_addr } => {
                let function = ERC20_CONTRACT.function("transfer")?;
                let data = function.encode_input(&[Token::Address(to_addr), Token::Uint(dex_fee_amount)])?;
                (0.into(), data, token_addr, platform)
            },
        };

        let gas_price = self.get_gas_price().compat().await?;
        let gas_price = increase_gas_price_by_stage(gas_price, &stage);
        let estimate_gas_req = CallRequest {
            value: Some(eth_value),
            data: Some(data.clone().into()),
            from: Some(self.my_address),
            to: Some(*call_addr),
            gas: None,
            // gas price must be supplied because some smart contracts base their
            // logic on gas price, e.g. TUSD: https://github.com/KomodoPlatform/atomicDEX-API/issues/643
            gas_price: Some(gas_price),
            ..CallRequest::default()
        };

        // Please note if the wallet's balance is insufficient to withdraw, then `estimate_gas` may fail with the `Exception` error.
        // Ideally we should determine the case when we have the insufficient balance and return `TradePreimageError::NotSufficientBalance` error.
        let gas_limit = self.estimate_gas(estimate_gas_req).compat().await?;
        let total_fee = gas_limit * gas_price;
        let amount = u256_to_big_decimal(total_fee, ETH_DECIMALS)?;
        Ok(TradeFee {
            coin: fee_coin.into(),
            amount: amount.into(),
            paid_from_trading_vol: false,
        })
    }

    fn required_confirmations(&self) -> u64 { self.required_confirmations.load(AtomicOrdering::Relaxed) }

    fn requires_notarization(&self) -> bool { false }

    fn set_required_confirmations(&self, confirmations: u64) {
        self.required_confirmations
            .store(confirmations, AtomicOrdering::Relaxed);
    }

    fn set_requires_notarization(&self, _requires_nota: bool) {
        warn!("set_requires_notarization doesn't take any effect on ETH/ERC20 coins");
    }

    fn swap_contract_address(&self) -> Option<BytesJson> {
        Some(BytesJson::from(self.swap_contract_address.0.as_ref()))
    }

    fn fallback_swap_contract(&self) -> Option<BytesJson> {
        self.fallback_swap_contract.map(|a| BytesJson::from(a.0.as_ref()))
    }

    fn mature_confirmations(&self) -> Option<u32> { None }

    fn coin_protocol_info(&self, _amount_to_receive: Option<MmNumber>) -> Vec<u8> { Vec::new() }

    fn is_coin_protocol_supported(
        &self,
        _info: &Option<Vec<u8>>,
        _amount_to_send: Option<MmNumber>,
        _locktime: u64,
        _is_maker: bool,
    ) -> bool {
        true
    }

    fn on_disabled(&self) -> Result<(), AbortedError> { AbortableSystem::abort_all(&self.abortable_system) }

    fn on_token_deactivated(&self, ticker: &str) {
        if let Ok(tokens) = self.erc20_tokens_infos.lock().as_deref_mut() {
            tokens.remove(ticker);
        };
    }
}

pub trait TryToAddress {
    fn try_to_address(&self) -> Result<Address, String>;
}

impl TryToAddress for BytesJson {
    fn try_to_address(&self) -> Result<Address, String> { self.0.try_to_address() }
}

impl TryToAddress for [u8] {
    fn try_to_address(&self) -> Result<Address, String> { (&self).try_to_address() }
}

impl<'a> TryToAddress for &'a [u8] {
    fn try_to_address(&self) -> Result<Address, String> {
        if self.len() != Address::len_bytes() {
            return ERR!(
                "Cannot construct an Ethereum address from {} bytes slice",
                Address::len_bytes()
            );
        }

        Ok(Address::from_slice(self))
    }
}

impl<T: TryToAddress> TryToAddress for Option<T> {
    fn try_to_address(&self) -> Result<Address, String> {
        match self {
            Some(ref inner) => inner.try_to_address(),
            None => ERR!("Cannot convert None to address"),
        }
    }
}

pub trait GuiAuthMessages {
    fn gui_auth_sign_message_hash(message: String) -> Option<[u8; 32]>;
    fn generate_gui_auth_signed_validation(generator: GuiAuthValidationGenerator)
        -> SignatureResult<GuiAuthValidation>;
}

impl GuiAuthMessages for EthCoin {
    fn gui_auth_sign_message_hash(message: String) -> Option<[u8; 32]> {
        let message_prefix = "atomicDEX Auth Ethereum Signed Message:\n";
        let prefix_len = CompactInteger::from(message_prefix.len());

        let mut stream = Stream::new();
        prefix_len.serialize(&mut stream);
        stream.append_slice(message_prefix.as_bytes());
        stream.append_slice(message.len().to_string().as_bytes());
        stream.append_slice(message.as_bytes());

        Some(keccak256(&stream.out()).take())
    }

    fn generate_gui_auth_signed_validation(
        generator: GuiAuthValidationGenerator,
    ) -> SignatureResult<GuiAuthValidation> {
        let timestamp_message = get_utc_timestamp() + GUI_AUTH_SIGNED_MESSAGE_LIFETIME_SEC;

        let message_hash =
            EthCoin::gui_auth_sign_message_hash(timestamp_message.to_string()).ok_or(SignatureError::PrefixNotFound)?;
        let signature = sign(&generator.secret, &H256::from(message_hash))?;

        Ok(GuiAuthValidation {
            coin_ticker: generator.coin_ticker,
            address: generator.address,
            timestamp_message,
            signature: format!("0x{}", signature),
        })
    }
}

fn validate_fee_impl(coin: EthCoin, validate_fee_args: EthValidateFeeArgs<'_>) -> ValidatePaymentFut<()> {
    let fee_tx_hash = validate_fee_args.fee_tx_hash.to_owned();
    let sender_addr = try_f!(
        addr_from_raw_pubkey(validate_fee_args.expected_sender).map_to_mm(ValidatePaymentError::InvalidParameter)
    );
    let fee_addr =
        try_f!(addr_from_raw_pubkey(validate_fee_args.fee_addr).map_to_mm(ValidatePaymentError::InvalidParameter));
    let amount = validate_fee_args.amount.clone();
    let min_block_number = validate_fee_args.min_block_number;

    let fut = async move {
        let expected_value = wei_from_big_decimal(&amount, coin.decimals)?;
        let tx_from_rpc = coin.web3.eth().transaction(TransactionId::Hash(fee_tx_hash)).await?;

        let tx_from_rpc = tx_from_rpc.as_ref().ok_or_else(|| {
            ValidatePaymentError::TxDoesNotExist(format!("Didn't find provided tx {:?} on ETH node", fee_tx_hash))
        })?;

        if tx_from_rpc.from != Some(sender_addr) {
            return MmError::err(ValidatePaymentError::WrongPaymentTx(format!(
                "{}: Fee tx {:?} was sent from wrong address, expected {:?}",
                INVALID_SENDER_ERR_LOG, tx_from_rpc, sender_addr
            )));
        }

        if let Some(block_number) = tx_from_rpc.block_number {
            if block_number <= min_block_number.into() {
                return MmError::err(ValidatePaymentError::WrongPaymentTx(format!(
                    "{}: Fee tx {:?} confirmed before min_block {}",
                    EARLY_CONFIRMATION_ERR_LOG, tx_from_rpc, min_block_number
                )));
            }
        }
        match &coin.coin_type {
            EthCoinType::Eth => {
                if tx_from_rpc.to != Some(fee_addr) {
                    return MmError::err(ValidatePaymentError::WrongPaymentTx(format!(
                        "{}: Fee tx {:?} was sent to wrong address, expected {:?}",
                        INVALID_RECEIVER_ERR_LOG, tx_from_rpc, fee_addr
                    )));
                }

                if tx_from_rpc.value < expected_value {
                    return MmError::err(ValidatePaymentError::WrongPaymentTx(format!(
                        "Fee tx {:?} value is less than expected {:?}",
                        tx_from_rpc, expected_value
                    )));
                }
            },
            EthCoinType::Erc20 {
                platform: _,
                token_addr,
            } => {
                if tx_from_rpc.to != Some(*token_addr) {
                    return MmError::err(ValidatePaymentError::WrongPaymentTx(format!(
                        "{}: ERC20 Fee tx {:?} called wrong smart contract, expected {:?}",
                        INVALID_CONTRACT_ADDRESS_ERR_LOG, tx_from_rpc, token_addr
                    )));
                }

                let function = ERC20_CONTRACT
                    .function("transfer")
                    .map_to_mm(|e| ValidatePaymentError::InternalError(e.to_string()))?;
                let decoded_input = decode_contract_call(function, &tx_from_rpc.input.0)
                    .map_to_mm(|e| ValidatePaymentError::TxDeserializationError(e.to_string()))?;
                let address_input = get_function_input_data(&decoded_input, function, 0)
                    .map_to_mm(ValidatePaymentError::TxDeserializationError)?;

                if address_input != Token::Address(fee_addr) {
                    return MmError::err(ValidatePaymentError::WrongPaymentTx(format!(
                        "{}: ERC20 Fee tx was sent to wrong address {:?}, expected {:?}",
                        INVALID_RECEIVER_ERR_LOG, address_input, fee_addr
                    )));
                }

                let value_input = get_function_input_data(&decoded_input, function, 1)
                    .map_to_mm(ValidatePaymentError::TxDeserializationError)?;

                match value_input {
                    Token::Uint(value) => {
                        if value < expected_value {
                            return MmError::err(ValidatePaymentError::WrongPaymentTx(format!(
                                "ERC20 Fee tx value {} is less than expected {}",
                                value, expected_value
                            )));
                        }
                    },
                    _ => {
                        return MmError::err(ValidatePaymentError::WrongPaymentTx(format!(
                            "Should have got uint token but got {:?}",
                            value_input
                        )))
                    },
                }
            },
        }

        Ok(())
    };
    Box::new(fut.boxed().compat())
}

fn get_function_input_data(decoded: &[Token], func: &Function, index: usize) -> Result<Token, String> {
    decoded.get(index).cloned().ok_or(format!(
        "Missing input in function {}: No input found at index {}",
        func.name.clone(),
        index
    ))
}

fn get_function_name(name: &str, watcher_reward: bool) -> String {
    if watcher_reward {
        format!("{}{}", name, "Reward")
    } else {
        name.to_owned()
    }
}

pub fn addr_from_raw_pubkey(pubkey: &[u8]) -> Result<Address, String> {
    let pubkey = try_s!(PublicKey::from_slice(pubkey).map_err(|e| ERRL!("{:?}", e)));
    let eth_public = Public::from_slice(&pubkey.serialize_uncompressed()[1..65]);
    Ok(public_to_address(&eth_public))
}

pub fn addr_from_pubkey_str(pubkey: &str) -> Result<String, String> {
    let pubkey_bytes = try_s!(hex::decode(pubkey));
    let addr = try_s!(addr_from_raw_pubkey(&pubkey_bytes));
    Ok(format!("{:#02x}", addr))
}

fn display_u256_with_decimal_point(number: U256, decimals: u8) -> String {
    let mut string = number.to_string();
    let decimals = decimals as usize;
    if string.len() <= decimals {
        string.insert_str(0, &"0".repeat(decimals - string.len() + 1));
    }

    string.insert(string.len() - decimals, '.');
    string.trim_end_matches('0').into()
}

pub fn u256_to_big_decimal(number: U256, decimals: u8) -> NumConversResult<BigDecimal> {
    let string = display_u256_with_decimal_point(number, decimals);
    Ok(string.parse::<BigDecimal>()?)
}

pub fn wei_from_big_decimal(amount: &BigDecimal, decimals: u8) -> NumConversResult<U256> {
    let mut amount = amount.to_string();
    let dot = amount.find(|c| c == '.');
    let decimals = decimals as usize;
    if let Some(index) = dot {
        let mut fractional = amount.split_off(index);
        // remove the dot from fractional part
        fractional.remove(0);
        if fractional.len() < decimals {
            fractional.insert_str(fractional.len(), &"0".repeat(decimals - fractional.len()));
        }
        fractional.truncate(decimals);
        amount.push_str(&fractional);
    } else {
        amount.insert_str(amount.len(), &"0".repeat(decimals));
    }
    U256::from_dec_str(&amount)
        .map_err(|e| format!("{:?}", e))
        .map_to_mm(NumConversError::new)
}

impl Transaction for SignedEthTx {
    fn tx_hex(&self) -> Vec<u8> { rlp::encode(self).to_vec() }

    fn tx_hash(&self) -> BytesJson { self.hash.0.to_vec().into() }
}

fn signed_tx_from_web3_tx(transaction: Web3Transaction) -> Result<SignedEthTx, String> {
    let r = transaction.r.ok_or_else(|| ERRL!("'Transaction::r' is not set"))?;
    let s = transaction.s.ok_or_else(|| ERRL!("'Transaction::s' is not set"))?;
    let v = transaction
        .v
        .ok_or_else(|| ERRL!("'Transaction::v' is not set"))?
        .as_u64();
    let gas_price = transaction
        .gas_price
        .ok_or_else(|| ERRL!("'Transaction::gas_price' is not set"))?;

    let unverified = UnverifiedTransaction {
        r,
        s,
        v,
        hash: transaction.hash,
        unsigned: UnSignedEthTx {
            data: transaction.input.0,
            gas_price,
            gas: transaction.gas,
            value: transaction.value,
            nonce: transaction.nonce,
            action: match transaction.to {
                Some(addr) => Action::Call(addr),
                None => Action::Create,
            },
        },
    };

    Ok(try_s!(SignedEthTx::new(unverified)))
}

#[derive(Deserialize, Debug, Serialize)]
pub struct GasStationData {
    // matic gas station average fees is named standard, using alias to support both format.
    #[serde(alias = "average", alias = "standard")]
    average: MmNumber,
    fast: MmNumber,
}

impl GasStationData {
    fn average_gwei(&self, decimals: u8, gas_price_policy: GasStationPricePolicy) -> NumConversResult<U256> {
        let gas_price = match gas_price_policy {
            GasStationPricePolicy::MeanAverageFast => ((&self.average + &self.fast) / MmNumber::from(2)).into(),
            GasStationPricePolicy::Average => self.average.to_decimal(),
        };
        wei_from_big_decimal(&gas_price, decimals)
    }

    fn get_gas_price(uri: &str, decimals: u8, gas_price_policy: GasStationPricePolicy) -> Web3RpcFut<U256> {
        let uri = uri.to_owned();
        let fut = async move {
            make_gas_station_request(&uri)
                .await?
                .average_gwei(decimals, gas_price_policy)
                .mm_err(|e| Web3RpcError::Internal(e.0))
        };
        Box::new(fut.boxed().compat())
    }
}

async fn get_token_decimals(web3: &Web3<Web3Transport>, token_addr: Address) -> Result<u8, String> {
    let function = try_s!(ERC20_CONTRACT.function("decimals"));
    let data = try_s!(function.encode_input(&[]));
    let request = CallRequest {
        from: Some(Address::default()),
        to: Some(token_addr),
        gas: None,
        gas_price: None,
        value: Some(0.into()),
        data: Some(data.into()),
        ..CallRequest::default()
    };

    let res = web3
        .eth()
        .call(request, Some(BlockId::Number(BlockNumber::Latest)))
        .map_err(|e| ERRL!("{}", e))
        .await?;
    let tokens = try_s!(function.decode_output(&res.0));
    let decimals = match tokens[0] {
        Token::Uint(dec) => dec.as_u64(),
        _ => return ERR!("Invalid decimals type {:?}", tokens),
    };
    Ok(decimals as u8)
}

pub fn valid_addr_from_str(addr_str: &str) -> Result<Address, String> {
    let addr = try_s!(addr_from_str(addr_str));
    if !is_valid_checksum_addr(addr_str) {
        return ERR!("Invalid address checksum");
    }
    Ok(addr)
}

pub fn addr_from_str(addr_str: &str) -> Result<Address, String> {
    if !addr_str.starts_with("0x") {
        return ERR!("Address must be prefixed with 0x");
    };

    Ok(try_s!(Address::from_str(&addr_str[2..])))
}

/// This function fixes a bug appeared on `ethabi` update:
/// 1. `ethabi(6.1.0)::Function::decode_input` had
/// ```rust
/// decode(&self.input_param_types(), &data[4..])
/// ```
///
/// 2. `ethabi(17.2.0)::Function::decode_input` has
/// ```rust
/// decode(&self.input_param_types(), data)
/// ```
pub fn decode_contract_call(function: &Function, contract_call_bytes: &[u8]) -> Result<Vec<Token>, ethabi::Error> {
    if contract_call_bytes.len() < 4 {
        return Err(ethabi::Error::Other(
            "Contract call should contain at least 4 bytes known as a function signature".into(),
        ));
    }

    let actual_signature = &contract_call_bytes[..4];
    let expected_signature = &function.short_signature();
    if actual_signature != expected_signature {
        let error =
            format!("Unexpected contract call signature: expected {expected_signature:?}, found {actual_signature:?}");
        return Err(ethabi::Error::Other(error.into()));
    }

    function.decode_input(&contract_call_bytes[4..])
}

fn rpc_event_handlers_for_eth_transport(ctx: &MmArc, ticker: String) -> Vec<RpcTransportEventHandlerShared> {
    let metrics = ctx.metrics.weak();
    vec![CoinTransportMetrics::new(metrics, ticker, RpcClientType::Ethereum).into_shared()]
}

#[inline]
fn new_nonce_lock() -> Arc<AsyncMutex<()>> { Arc::new(AsyncMutex::new(())) }

pub async fn eth_coin_from_conf_and_request(
    ctx: &MmArc,
    ticker: &str,
    conf: &Json,
    req: &Json,
    protocol: CoinProtocol,
    priv_key_policy: PrivKeyBuildPolicy,
) -> Result<EthCoin, String> {
    // Convert `PrivKeyBuildPolicy` to `EthPrivKeyBuildPolicy` if it's possible.
    let priv_key_policy = try_s!(EthPrivKeyBuildPolicy::try_from(priv_key_policy));

    let mut urls: Vec<String> = try_s!(json::from_value(req["urls"].clone()));
    if urls.is_empty() {
        return ERR!("Enable request for ETH coin must have at least 1 node URL");
    }
    let mut rng = small_rng();
    urls.as_mut_slice().shuffle(&mut rng);

    let mut nodes = vec![];
    for url in urls.iter() {
        nodes.push(HttpTransportNode {
            uri: try_s!(url.parse()),
            gui_auth: false,
        });
    }
    drop_mutability!(nodes);

    let swap_contract_address: Address = try_s!(json::from_value(req["swap_contract_address"].clone()));
    if swap_contract_address == Address::default() {
        return ERR!("swap_contract_address can't be zero address");
    }
    let fallback_swap_contract: Option<Address> = try_s!(json::from_value(req["fallback_swap_contract"].clone()));
    if let Some(fallback) = fallback_swap_contract {
        if fallback == Address::default() {
            return ERR!("fallback_swap_contract can't be zero address");
        }
    }
    let contract_supports_watchers = req["contract_supports_watchers"].as_bool().unwrap_or_default();

    let path_to_address = try_s!(json::from_value::<Option<StandardHDCoinAddress>>(
        req["path_to_address"].clone()
    ))
    .unwrap_or_default();
    let (my_address, key_pair) =
        try_s!(build_address_and_priv_key_policy(conf, priv_key_policy, &path_to_address).await);

    let mut web3_instances = vec![];
    let event_handlers = rpc_event_handlers_for_eth_transport(ctx, ticker.to_string());
    for node in nodes.iter() {
        let transport = Web3Transport::new_http(vec![node.clone()], event_handlers.clone());
        let web3 = Web3::new(transport);
        let version = match web3.web3().client_version().await {
            Ok(v) => v,
            Err(e) => {
                error!("Couldn't get client version for url {}: {}", node.uri, e);
                continue;
            },
        };
        web3_instances.push(Web3Instance {
            web3,
            is_parity: version.contains("Parity") || version.contains("parity"),
        })
    }

    if web3_instances.is_empty() {
        return ERR!("Failed to get client version for all urls");
    }

    let transport = Web3Transport::new_http(nodes, event_handlers);
    let web3 = Web3::new(transport);

    let (coin_type, decimals) = match protocol {
        CoinProtocol::ETH => (EthCoinType::Eth, ETH_DECIMALS),
        CoinProtocol::ERC20 {
            platform,
            contract_address,
        } => {
            let token_addr = try_s!(valid_addr_from_str(&contract_address));
            let decimals = match conf["decimals"].as_u64() {
                None | Some(0) => try_s!(get_token_decimals(&web3, token_addr).await),
                Some(d) => d as u8,
            };
            (EthCoinType::Erc20 { platform, token_addr }, decimals)
        },
        _ => return ERR!("Expect ETH or ERC20 protocol"),
    };

    // param from request should override the config
    let required_confirmations = req["required_confirmations"]
        .as_u64()
        .unwrap_or_else(|| {
            conf["required_confirmations"]
                .as_u64()
                .unwrap_or(DEFAULT_REQUIRED_CONFIRMATIONS as u64)
        })
        .into();

    if req["requires_notarization"].as_bool().is_some() {
        warn!("requires_notarization doesn't take any effect on ETH/ERC20 coins");
    }

    let sign_message_prefix: Option<String> = json::from_value(conf["sign_message_prefix"].clone()).unwrap_or(None);

    let initial_history_state = if req["tx_history"].as_bool().unwrap_or(false) {
        HistorySyncState::NotStarted
    } else {
        HistorySyncState::NotEnabled
    };

    let gas_station_decimals: Option<u8> = try_s!(json::from_value(req["gas_station_decimals"].clone()));
    let gas_station_policy: GasStationPricePolicy =
        json::from_value(req["gas_station_policy"].clone()).unwrap_or_default();

    let key_lock = match &coin_type {
        EthCoinType::Eth => String::from(ticker),
        EthCoinType::Erc20 { ref platform, .. } => String::from(platform),
    };

    let mut map = NONCE_LOCK.lock().unwrap();

    let nonce_lock = map.entry(key_lock).or_insert_with(new_nonce_lock).clone();

    // Create an abortable system linked to the `MmCtx` so if the context is stopped via `MmArc::stop`,
    // all spawned futures related to `ETH` coin will be aborted as well.
    let abortable_system = try_s!(ctx.abortable_system.create_subsystem());

    let coin = EthCoinImpl {
        priv_key_policy: key_pair,
        my_address,
        coin_type,
        sign_message_prefix,
        swap_contract_address,
        fallback_swap_contract,
        contract_supports_watchers,
        decimals,
        ticker: ticker.into(),
        gas_station_url: try_s!(json::from_value(req["gas_station_url"].clone())),
        gas_station_decimals: gas_station_decimals.unwrap_or(ETH_GAS_STATION_DECIMALS),
        gas_station_policy,
        web3,
        web3_instances,
        history_sync_state: Mutex::new(initial_history_state),
        ctx: ctx.weak(),
        required_confirmations,
        chain_id: conf["chain_id"].as_u64(),
        logs_block_range: conf["logs_block_range"].as_u64().unwrap_or(DEFAULT_LOGS_BLOCK_RANGE),
        nonce_lock,
        erc20_tokens_infos: Default::default(),
        abortable_system,
    };
    Ok(EthCoin(Arc::new(coin)))
}

/// Displays the address in mixed-case checksum form
/// https://github.com/ethereum/EIPs/blob/master/EIPS/eip-55.md
fn checksum_address(addr: &str) -> String {
    let mut addr = addr.to_lowercase();
    if addr.starts_with("0x") {
        addr.replace_range(..2, "");
    }

    let mut hasher = Keccak256::default();
    hasher.update(&addr);
    let hash = hasher.finalize();
    let mut result: String = "0x".into();
    for (i, c) in addr.chars().enumerate() {
        if c.is_ascii_digit() {
            result.push(c);
        } else {
            // https://github.com/ethereum/EIPs/blob/master/EIPS/eip-55.md#specification
            // Convert the address to hex, but if the ith digit is a letter (ie. it's one of abcdef)
            // print it in uppercase if the 4*ith bit of the hash of the lowercase hexadecimal
            // address is 1 otherwise print it in lowercase.
            if hash[i / 2] & (1 << (7 - 4 * (i % 2))) != 0 {
                result.push(c.to_ascii_uppercase());
            } else {
                result.push(c.to_ascii_lowercase());
            }
        }
    }

    result
}

/// `eth_addr_to_hex` converts Address to hex format.
/// Note: the result will be in lowercase.
pub(crate) fn eth_addr_to_hex(address: &Address) -> String { format!("{:#02x}", address) }

/// Checks that input is valid mixed-case checksum form address
/// The input must be 0x prefixed hex string
fn is_valid_checksum_addr(addr: &str) -> bool { addr == checksum_address(addr) }

/// Requests the nonce from all available nodes and returns the highest nonce available with the list of nodes that returned the highest nonce.
/// Transactions will be sent using the nodes that returned the highest nonce.
#[cfg_attr(test, mockable)]
fn get_addr_nonce(
    addr: Address,
    web3s: Vec<Web3Instance>,
) -> Box<dyn Future<Item = (U256, Vec<Web3Instance>), Error = String> + Send> {
    let fut = async move {
        let mut errors: u32 = 0;
        loop {
            let (futures, web3s): (Vec<_>, Vec<_>) = web3s
                .iter()
                .map(|web3| {
                    if web3.is_parity {
                        let parity: ParityNonce<_> = web3.web3.api();
                        (Either::Left(parity.parity_next_nonce(addr)), web3.clone())
                    } else {
                        (
                            Either::Right(web3.web3.eth().transaction_count(addr, Some(BlockNumber::Pending))),
                            web3.clone(),
                        )
                    }
                })
                .unzip();

            let nonces: Vec<_> = join_all(futures)
                .await
                .into_iter()
                .zip(web3s.into_iter())
                .filter_map(|(nonce_res, web3)| match nonce_res {
                    Ok(n) => Some((n, web3)),
                    Err(e) => {
                        error!("Error getting nonce for addr {:?}: {}", addr, e);
                        None
                    },
                })
                .collect();
            if nonces.is_empty() {
                // all requests errored
                errors += 1;
                if errors > 5 {
                    return ERR!("Couldn't get nonce after 5 errored attempts, aborting");
                }
            } else {
                let max = nonces
                    .iter()
                    .map(|(n, _)| *n)
                    .max()
                    .expect("nonces should not be empty!");
                break Ok((
                    max,
                    nonces
                        .into_iter()
                        .filter_map(|(n, web3)| if n == max { Some(web3) } else { None })
                        .collect(),
                ));
            }
            Timer::sleep(1.).await
        }
    };
    Box::new(Box::pin(fut).compat())
}

fn increase_by_percent_one_gwei(num: U256, percent: u64) -> U256 {
    let one_gwei = U256::from(10u64.pow(9));
    let percent = (num / U256::from(100)) * U256::from(percent);
    if percent < one_gwei {
        num + one_gwei
    } else {
        num + percent
    }
}

fn increase_gas_price_by_stage(gas_price: U256, level: &FeeApproxStage) -> U256 {
    match level {
        FeeApproxStage::WithoutApprox => gas_price,
        FeeApproxStage::StartSwap => {
            increase_by_percent_one_gwei(gas_price, GAS_PRICE_APPROXIMATION_PERCENT_ON_START_SWAP)
        },
        FeeApproxStage::OrderIssue => {
            increase_by_percent_one_gwei(gas_price, GAS_PRICE_APPROXIMATION_PERCENT_ON_ORDER_ISSUE)
        },
        FeeApproxStage::TradePreimage => {
            increase_by_percent_one_gwei(gas_price, GAS_PRICE_APPROXIMATION_PERCENT_ON_TRADE_PREIMAGE)
        },
        FeeApproxStage::WatcherPreimage => {
            increase_by_percent_one_gwei(gas_price, GAS_PRICE_APPROXIMATION_PERCENT_ON_WATCHER_PREIMAGE)
        },
    }
}

#[derive(Clone, Debug, Deserialize, Display, PartialEq, Serialize)]
pub enum GetEthAddressError {
    PrivKeyPolicyNotAllowed(PrivKeyPolicyNotAllowed),
    EthActivationV2Error(EthActivationV2Error),
    Internal(String),
}

impl From<PrivKeyPolicyNotAllowed> for GetEthAddressError {
    fn from(e: PrivKeyPolicyNotAllowed) -> Self { GetEthAddressError::PrivKeyPolicyNotAllowed(e) }
}

impl From<EthActivationV2Error> for GetEthAddressError {
    fn from(e: EthActivationV2Error) -> Self { GetEthAddressError::EthActivationV2Error(e) }
}

impl From<CryptoCtxError> for GetEthAddressError {
    fn from(e: CryptoCtxError) -> Self { GetEthAddressError::Internal(e.to_string()) }
}

/// `get_eth_address` returns wallet address for coin with `ETH` protocol type.
/// Note: result address has mixed-case checksum form.
pub async fn get_eth_address(
    ctx: &MmArc,
    conf: &Json,
    ticker: &str,
    path_to_address: &StandardHDCoinAddress,
) -> MmResult<MyWalletAddress, GetEthAddressError> {
    let priv_key_policy = PrivKeyBuildPolicy::detect_priv_key_policy(ctx)?;
    // Convert `PrivKeyBuildPolicy` to `EthPrivKeyBuildPolicy` if it's possible.
    let priv_key_policy = EthPrivKeyBuildPolicy::try_from(priv_key_policy)?;

    let (my_address, ..) = build_address_and_priv_key_policy(conf, priv_key_policy, path_to_address).await?;
    let wallet_address = checksum_address(&format!("{:#02x}", my_address));

    Ok(MyWalletAddress {
        coin: ticker.to_owned(),
        wallet_address,
    })
}

#[derive(Display)]
pub enum GetValidEthWithdrawAddError {
    #[display(fmt = "My address {} and from address {} mismatch", my_address, from)]
    AddressMismatchError {
        my_address: String,
        from: String,
    },
    #[display(fmt = "{} coin doesn't support NFT withdrawing", coin)]
    CoinDoesntSupportNftWithdraw {
        coin: String,
    },
    InvalidAddress(String),
}

fn get_valid_nft_add_to_withdraw(
    coin_enum: MmCoinEnum,
    to: &str,
    token_add: &str,
) -> MmResult<(Address, Address, EthCoin), GetValidEthWithdrawAddError> {
    let eth_coin = match coin_enum {
        MmCoinEnum::EthCoin(eth_coin) => eth_coin,
        _ => {
            return MmError::err(GetValidEthWithdrawAddError::CoinDoesntSupportNftWithdraw {
                coin: coin_enum.ticker().to_owned(),
            })
        },
    };
    let to_addr = valid_addr_from_str(to).map_err(GetValidEthWithdrawAddError::InvalidAddress)?;
    let token_addr = addr_from_str(token_add).map_err(GetValidEthWithdrawAddError::InvalidAddress)?;
    Ok((to_addr, token_addr, eth_coin))
}

#[derive(Clone, Debug, Deserialize, Display, EnumFromStringify, PartialEq, Serialize)]
pub enum EthGasDetailsErr {
    #[display(fmt = "Invalid fee policy: {}", _0)]
    InvalidFeePolicy(String),
    #[from_stringify("NumConversError")]
    #[display(fmt = "Internal error: {}", _0)]
    Internal(String),
    #[display(fmt = "Transport: {}", _0)]
    Transport(String),
}

impl From<web3::Error> for EthGasDetailsErr {
    fn from(e: web3::Error) -> Self { EthGasDetailsErr::from(Web3RpcError::from(e)) }
}

impl From<Web3RpcError> for EthGasDetailsErr {
    fn from(e: Web3RpcError) -> Self {
        match e {
            Web3RpcError::Transport(tr) | Web3RpcError::InvalidResponse(tr) => EthGasDetailsErr::Transport(tr),
            Web3RpcError::Internal(internal) | Web3RpcError::Timeout(internal) => EthGasDetailsErr::Internal(internal),
        }
    }
}

async fn get_eth_gas_details(
    eth_coin: &EthCoin,
    fee: Option<WithdrawFee>,
    eth_value: U256,
    data: Bytes,
    call_addr: Address,
    fungible_max: bool,
) -> MmResult<GasDetails, EthGasDetailsErr> {
    match fee {
        Some(WithdrawFee::EthGas { gas_price, gas }) => {
            let gas_price = wei_from_big_decimal(&gas_price, 9)?;
            Ok((gas.into(), gas_price))
        },
        Some(fee_policy) => {
            let error = format!("Expected 'EthGas' fee type, found {:?}", fee_policy);
            MmError::err(EthGasDetailsErr::InvalidFeePolicy(error))
        },
        None => {
            let gas_price = eth_coin.get_gas_price().compat().await?;
            // covering edge case by deducting the standard transfer fee when we want to max withdraw ETH
            let eth_value_for_estimate = if fungible_max && eth_coin.coin_type == EthCoinType::Eth {
                eth_value - gas_price * U256::from(21000)
            } else {
                eth_value
            };
            let estimate_gas_req = CallRequest {
                value: Some(eth_value_for_estimate),
                data: Some(data),
                from: Some(eth_coin.my_address),
                to: Some(call_addr),
                gas: None,
                // gas price must be supplied because some smart contracts base their
                // logic on gas price, e.g. TUSD: https://github.com/KomodoPlatform/atomicDEX-API/issues/643
                gas_price: Some(gas_price),
                ..CallRequest::default()
            };
            // TODO Note if the wallet's balance is insufficient to withdraw, then `estimate_gas` may fail with the `Exception` error.
            // TODO Ideally we should determine the case when we have the insufficient balance and return `WithdrawError::NotSufficientBalance`.
            let gas_limit = eth_coin.estimate_gas(estimate_gas_req).compat().await?;
            Ok((gas_limit, gas_price))
        },
    }
}<|MERGE_RESOLUTION|>--- conflicted
+++ resolved
@@ -86,11 +86,11 @@
             EthValidateFeeArgs, FeeApproxStage, FoundSwapTxSpend, HistorySyncState, IguanaPrivKey, MakerSwapTakerCoin,
             MarketCoinOps, MmCoin, MmCoinEnum, MyAddressError, MyWalletAddress, NegotiateSwapContractAddrErr,
             NumConversError, NumConversResult, PaymentInstructionArgs, PaymentInstructions, PaymentInstructionsErr,
-<<<<<<< HEAD
             PrivKeyBuildPolicy, PrivKeyPolicyNotAllowed, RawTransactionError, RawTransactionFut, RawTransactionResult,
             RefundError, RefundPaymentArgs, RefundResult, RewardTarget, RpcClientType, RpcTransportEventHandler,
             RpcTransportEventHandlerShared, SearchForSwapTxSpendInput, SendMakerPaymentSpendPreimageInput,
-            SendPaymentArgs, SignatureError, SignatureResult, SpendPaymentArgs, SwapOps, TakerSwapMakerCoin, TradeFee,
+            SendPaymentArgs, SignEthTransactionParams, SignRawTransactionEnum, SignRawTransactionRequest,
+            SignatureError, SignatureResult, SpendPaymentArgs, SwapOps, TakerSwapMakerCoin, TradeFee,
             TradePreimageError, TradePreimageFut, TradePreimageResult, TradePreimageValue, Transaction,
             TransactionDetails, TransactionEnum, TransactionErr, TransactionFut, TransactionType, TxMarshalingErr,
             UnexpectedDerivationMethod, ValidateAddressResult, ValidateFeeArgs, ValidateInstructionsErr,
@@ -101,22 +101,6 @@
             INVALID_CONTRACT_ADDRESS_ERR_LOG, INVALID_PAYMENT_STATE_ERR_LOG, INVALID_RECEIVER_ERR_LOG,
             INVALID_SENDER_ERR_LOG, INVALID_SWAP_ID_ERR_LOG};
 use mm2_rpc::data::version2::wallet::{GetRawTransactionRequest, GetRawTransactionResponse};
-=======
-            PrivKeyBuildPolicy, PrivKeyPolicyNotAllowed, RawTransactionError, RawTransactionFut,
-            RawTransactionRequest, RawTransactionRes, RawTransactionResult, RefundError, RefundPaymentArgs,
-            RefundResult, RewardTarget, RpcClientType, RpcTransportEventHandler, RpcTransportEventHandlerShared,
-            SearchForSwapTxSpendInput, SendMakerPaymentSpendPreimageInput, SendPaymentArgs, SignEthTransactionParams,
-            SignRawTransactionEnum, SignRawTransactionRequest, SignatureError, SignatureResult, SpendPaymentArgs,
-            SwapOps, TakerSwapMakerCoin, TradeFee, TradePreimageError, TradePreimageFut, TradePreimageResult,
-            TradePreimageValue, Transaction, TransactionDetails, TransactionEnum, TransactionErr, TransactionFut,
-            TransactionType, TxMarshalingErr, UnexpectedDerivationMethod, ValidateAddressResult, ValidateFeeArgs,
-            ValidateInstructionsErr, ValidateOtherPubKeyErr, ValidatePaymentError, ValidatePaymentFut,
-            ValidatePaymentInput, VerificationError, VerificationResult, WaitForHTLCTxSpendArgs, WatcherOps,
-            WatcherReward, WatcherRewardError, WatcherSearchForSwapTxSpendInput, WatcherValidatePaymentInput,
-            WatcherValidateTakerFeeInput, WithdrawError, WithdrawFee, WithdrawFut, WithdrawRequest, WithdrawResult,
-            EARLY_CONFIRMATION_ERR_LOG, INVALID_CONTRACT_ADDRESS_ERR_LOG, INVALID_PAYMENT_STATE_ERR_LOG,
-            INVALID_RECEIVER_ERR_LOG, INVALID_SENDER_ERR_LOG, INVALID_SWAP_ID_ERR_LOG};
->>>>>>> 73825881
 pub use rlp;
 
 #[cfg(test)] mod eth_tests;
