--- conflicted
+++ resolved
@@ -2829,22 +2829,17 @@
                             tx_from_rpc, expected_value
                         )));
                     }
-
-<<<<<<< HEAD
-                    let function = if secret_hash.len() == 32 {
-                        try_s!(SWAP_CONTRACT.function("ethPaymentSha256"))
+                    let fn_name = if secret_hash.len() == 32 {
+                        "ethPaymentSha256"
                     } else {
-                        try_s!(SWAP_CONTRACT.function("ethPayment"))
+                        "ethPayment"
                     };
-                    let decoded = try_s!(function.decode_input(&tx_from_rpc.input.0));
-=======
                     let function = SWAP_CONTRACT
-                        .function("ethPayment")
+                        .function(fn_name)
                         .map_to_mm(|err| ValidatePaymentError::InternalError(err.to_string()))?;
                     let decoded = function
                         .decode_input(&tx_from_rpc.input.0)
                         .map_to_mm(|err| ValidatePaymentError::TxDeserializationError(err.to_string()))?;
->>>>>>> 5dbc5de4
                     if decoded[0] != Token::FixedBytes(swap_id.clone()) {
                         return MmError::err(ValidatePaymentError::WrongPaymentTx(format!(
                             "Invalid 'swap_id' {:?}, expected {:?}",
@@ -2886,22 +2881,17 @@
                             tx_from_rpc, expected_swap_contract_address,
                         )));
                     }
-
-<<<<<<< HEAD
-                    let function = if secret_hash.len() == 32 {
-                        try_s!(SWAP_CONTRACT.function("erc20PaymentSha256"))
+                    let fn_name = if secret_hash.len() == 32 {
+                        "erc20PaymentSha256"
                     } else {
-                        try_s!(SWAP_CONTRACT.function("erc20Payment"))
+                        "erc20Payment"
                     };
-                    let decoded = try_s!(function.decode_input(&tx_from_rpc.input.0));
-=======
                     let function = SWAP_CONTRACT
-                        .function("erc20Payment")
+                        .function(fn_name)
                         .map_to_mm(|err| ValidatePaymentError::InternalError(err.to_string()))?;
                     let decoded = function
                         .decode_input(&tx_from_rpc.input.0)
                         .map_to_mm(|err| ValidatePaymentError::TxDeserializationError(err.to_string()))?;
->>>>>>> 5dbc5de4
                     if decoded[0] != Token::FixedBytes(swap_id.clone()) {
                         return MmError::err(ValidatePaymentError::WrongPaymentTx(format!(
                             "Invalid 'swap_id' {:?}, expected {:?}",
