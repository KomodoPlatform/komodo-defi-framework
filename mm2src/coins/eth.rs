--- conflicted
+++ resolved
@@ -65,20 +65,6 @@
 
 use super::{coin_conf, AsyncMutex, BalanceError, BalanceFut, CheckIfMyPaymentSentArgs, CoinBalance, CoinFutSpawner,
             CoinProtocol, CoinTransportMetrics, CoinsContext, FeeApproxStage, FoundSwapTxSpend, HistorySyncState,
-<<<<<<< HEAD
-            MarketCoinOps, MmCoin, MyAddressError, NegotiateSwapContractAddrErr, NumConversError, NumConversResult,
-            PaymentInstructions, PaymentInstructionsErr, PrivKeyBuildPolicy, PrivKeyPolicyNotAllowed,
-            RawTransactionError, RawTransactionFut, RawTransactionRequest, RawTransactionRes, RawTransactionResult,
-            RpcClientType, RpcTransportEventHandler, RpcTransportEventHandlerShared, SearchForSwapTxSpendInput,
-            SendMakerPaymentArgs, SendMakerRefundsPaymentArgs, SendMakerSpendsTakerPaymentArgs, SendTakerPaymentArgs,
-            SendTakerRefundsPaymentArgs, SendTakerSpendsMakerPaymentArgs, SignatureError, SignatureResult, SwapOps,
-            TradeFee, TradePreimageError, TradePreimageFut, TradePreimageResult, TradePreimageValue, Transaction,
-            TransactionDetails, TransactionEnum, TransactionErr, TransactionFut, TxMarshalingErr,
-            UnexpectedDerivationMethod, ValidateAddressResult, ValidateFeeArgs, ValidateInstructionsErr,
-            ValidateOtherPubKeyErr, ValidatePaymentError, ValidatePaymentFut, ValidatePaymentInput, VerificationError,
-            VerificationResult, WatcherOps, WatcherSearchForSwapTxSpendInput, WatcherValidatePaymentInput,
-            WatcherValidateTakerFeeInput, WithdrawError, WithdrawFee, WithdrawFut, WithdrawRequest, WithdrawResult};
-=======
             IguanaPrivKey, MarketCoinOps, MmCoin, MyAddressError, NegotiateSwapContractAddrErr, NumConversError,
             NumConversResult, PaymentInstructions, PaymentInstructionsErr, PrivKeyBuildPolicy,
             PrivKeyPolicyNotAllowed, RawTransactionError, RawTransactionFut, RawTransactionRequest, RawTransactionRes,
@@ -90,9 +76,8 @@
             TransactionEnum, TransactionErr, TransactionFut, TxMarshalingErr, UnexpectedDerivationMethod,
             ValidateAddressResult, ValidateFeeArgs, ValidateInstructionsErr, ValidateOtherPubKeyErr,
             ValidatePaymentError, ValidatePaymentFut, ValidatePaymentInput, VerificationError, VerificationResult,
-            WatcherOps, WatcherValidatePaymentInput, WithdrawError, WithdrawFee, WithdrawFut, WithdrawRequest,
-            WithdrawResult};
->>>>>>> a6046fd7
+            WatcherOps, WatcherSearchForSwapTxSpendInput, WatcherValidatePaymentInput, WatcherValidateTakerFeeInput,
+            WithdrawError, WithdrawFee, WithdrawFut, WithdrawRequest, WithdrawResult};
 pub use rlp;
 
 #[cfg(test)] mod eth_tests;
