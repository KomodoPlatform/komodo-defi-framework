/******************************************************************************
 * Copyright © 2023 Pampex LTD and TillyHK LTD                                *
 *                                                                            *
 * See the CONTRIBUTOR-LICENSE-AGREEMENT, COPYING, LICENSE-COPYRIGHT-NOTICE   *
 * and DEVELOPER-CERTIFICATE-OF-ORIGIN files in the LEGAL directory in        *
 * the top-level directory of this distribution for the individual copyright  *
 * holder information and the developer policies on copyright and licensing.  *
 *                                                                            *
 * Unless otherwise agreed in a custom licensing agreement, no part of the    *
 * Komodo DeFi Framework software, including this file may be copied, modified, propagated *
 * or distributed except according to the terms contained in the              *
 * LICENSE-COPYRIGHT-NOTICE file.                                             *
 *                                                                            *
 * Removal or modification of this copyright notice is prohibited.            *
 *                                                                            *
 ******************************************************************************/
//
//  eth.rs
//  marketmaker
//
//  Copyright © 2023 Pampex LTD and TillyHK LTD. All rights reserved.
//
use super::eth::Action::{Call, Create};
use super::watcher_common::{validate_watcher_reward, REWARD_GAS_AMOUNT};
use super::*;
use crate::coin_balance::{EnableCoinBalanceError, EnabledCoinBalanceParams, HDAccountBalance, HDAddressBalance,
                          HDWalletBalance, HDWalletBalanceOps};
use crate::eth::eth_rpc::ETH_RPC_REQUEST_TIMEOUT;
use crate::eth::web3_transport::websocket_transport::{WebsocketTransport, WebsocketTransportNode};
use crate::hd_wallet::{HDAccountOps, HDCoinAddress, HDCoinWithdrawOps, HDConfirmAddress, HDPathAccountToAddressId,
                       HDWalletCoinOps, HDXPubExtractor};
use crate::lp_price::get_base_price_in_rel;
use crate::nft::nft_errors::ParseContractTypeError;
use crate::nft::nft_structs::{ContractType, ConvertChain, NftInfo, TransactionNftDetails, WithdrawErc1155,
                              WithdrawErc721};
use crate::nft::WithdrawNftResult;
use crate::rpc_command::account_balance::{AccountBalanceParams, AccountBalanceRpcOps, HDAccountBalanceResponse};
use crate::rpc_command::get_new_address::{GetNewAddressParams, GetNewAddressResponse, GetNewAddressRpcError,
                                          GetNewAddressRpcOps};
use crate::rpc_command::hd_account_balance_rpc_error::HDAccountBalanceRpcError;
use crate::rpc_command::init_account_balance::{InitAccountBalanceParams, InitAccountBalanceRpcOps};
use crate::rpc_command::init_create_account::{CreateAccountRpcError, CreateAccountState, CreateNewAccountParams,
                                              InitCreateAccountRpcOps};
use crate::rpc_command::init_scan_for_new_addresses::{InitScanAddressesRpcOps, ScanAddressesParams,
                                                      ScanAddressesResponse};
use crate::rpc_command::init_withdraw::{InitWithdrawCoin, WithdrawTaskHandleShared};
use crate::rpc_command::{account_balance, get_new_address, init_account_balance, init_create_account,
                         init_scan_for_new_addresses};
use crate::{coin_balance, scan_for_new_addresses_impl, BalanceResult, CoinWithDerivationMethod, DerivationMethod,
            DexFee, Eip1559Ops, MakerNftSwapOpsV2, ParseCoinAssocTypes, ParseNftAssocTypes, PayForGasParams,
            PrivKeyPolicy, RpcCommonOps, SendNftMakerPaymentArgs, SpendNftMakerPaymentArgs, ToBytes,
            ValidateNftMakerPaymentArgs, ValidateWatcherSpendInput, WatcherSpendType};
use async_trait::async_trait;
use bitcrypto::{dhash160, keccak256, ripemd160, sha256};
use common::custom_futures::repeatable::{Ready, Retry, RetryOnError};
use common::custom_futures::timeout::FutureTimerExt;
use common::executor::{abortable_queue::AbortableQueue, AbortOnDropHandle, AbortSettings, AbortableSystem,
                       AbortedError, SpawnAbortable, Timer};
use common::log::{debug, error, info, warn};
use common::number_type_casting::SafeTypeCastingNumbers;
use common::{now_sec, small_rng, DEX_FEE_ADDR_RAW_PUBKEY};
use crypto::privkey::key_pair_from_secret;
use crypto::{Bip44Chain, CryptoCtx, CryptoCtxError, GlobalHDAccountArc, KeyPairPolicy};
use derive_more::Display;
use enum_derives::EnumFromStringify;
use ethabi::{Contract, Function, Token};
use ethcore_transaction::tx_builders::TxBuilderError;
use ethcore_transaction::{Action, TransactionWrapper, TransactionWrapperBuilder as UnSignedEthTxBuilder,
                          UnverifiedEip1559Transaction, UnverifiedEip2930Transaction, UnverifiedLegacyTransaction,
                          UnverifiedTransactionWrapper};
pub use ethcore_transaction::{SignedTransaction as SignedEthTx, TxType};
use ethereum_types::{Address, H160, H256, U256};
use ethkey::{public_to_address, sign, verify_address, KeyPair, Public, Signature};
use futures::compat::Future01CompatExt;
use futures::future::{join, join_all, select_ok, try_join_all, Either, FutureExt, TryFutureExt};
use futures01::Future;
use http::Uri;
use instant::Instant;
use mm2_core::mm_ctx::{MmArc, MmWeak};
use mm2_event_stream::behaviour::{EventBehaviour, EventInitStatus};
use mm2_number::bigdecimal_custom::CheckedDivision;
use mm2_number::{BigDecimal, BigUint, MmNumber};
#[cfg(test)] use mocktopus::macros::*;
use rand::seq::SliceRandom;
use rlp::{DecoderError, Encodable, RlpStream};
use rpc::v1::types::Bytes as BytesJson;
use secp256k1::PublicKey;
use serde_json::{self as json, Value as Json};
use serialization::{CompactInteger, Serializable, Stream};
use sha3::{Digest, Keccak256};
use std::collections::HashMap;
use std::convert::{TryFrom, TryInto};
use std::ops::Deref;
use std::str::from_utf8;
use std::str::FromStr;
use std::sync::atomic::{AtomicU64, Ordering as AtomicOrdering};
use std::sync::{Arc, Mutex};
use std::time::Duration;
use web3::types::{Action as TraceAction, BlockId, BlockNumber, Bytes, CallRequest, FilterBuilder, Log, Trace,
                  TraceFilterBuilder, Transaction as Web3Transaction, TransactionId, U64};
use web3::{self, Web3};

cfg_wasm32! {
    use common::{now_ms, wait_until_ms};
    use crypto::MetamaskArc;
    use ethereum_types::{H264, H520};
    use mm2_metamask::MetamaskError;
    use web3::types::TransactionRequest;
}

use super::{coin_conf, lp_coinfind_or_err, AsyncMutex, BalanceError, BalanceFut, CheckIfMyPaymentSentArgs,
            CoinBalance, CoinFutSpawner, CoinProtocol, CoinTransportMetrics, CoinsContext, ConfirmPaymentInput,
            EthValidateFeeArgs, FeeApproxStage, FoundSwapTxSpend, HistorySyncState, IguanaPrivKey, MakerSwapTakerCoin,
            MarketCoinOps, MmCoin, MmCoinEnum, MyAddressError, MyWalletAddress, NegotiateSwapContractAddrErr,
            NumConversError, NumConversResult, PaymentInstructionArgs, PaymentInstructions, PaymentInstructionsErr,
            PrivKeyBuildPolicy, PrivKeyPolicyNotAllowed, RawTransactionError, RawTransactionFut,
            RawTransactionRequest, RawTransactionRes, RawTransactionResult, RefundError, RefundPaymentArgs,
            RefundResult, RewardTarget, RpcClientType, RpcTransportEventHandler, RpcTransportEventHandlerShared,
            SearchForSwapTxSpendInput, SendMakerPaymentSpendPreimageInput, SendPaymentArgs, SignEthTransactionParams,
            SignRawTransactionEnum, SignRawTransactionRequest, SignatureError, SignatureResult, SpendPaymentArgs,
            SwapOps, SwapTxFeePolicy, TakerSwapMakerCoin, TradeFee, TradePreimageError, TradePreimageFut,
            TradePreimageResult, TradePreimageValue, Transaction, TransactionDetails, TransactionEnum, TransactionErr,
            TransactionFut, TransactionType, TxMarshalingErr, UnexpectedDerivationMethod, ValidateAddressResult,
            ValidateFeeArgs, ValidateInstructionsErr, ValidateOtherPubKeyErr, ValidatePaymentError,
            ValidatePaymentFut, ValidatePaymentInput, VerificationError, VerificationResult, WaitForHTLCTxSpendArgs,
            WatcherOps, WatcherReward, WatcherRewardError, WatcherSearchForSwapTxSpendInput,
            WatcherValidatePaymentInput, WatcherValidateTakerFeeInput, WithdrawError, WithdrawFee, WithdrawFut,
            WithdrawRequest, WithdrawResult, EARLY_CONFIRMATION_ERR_LOG, INVALID_CONTRACT_ADDRESS_ERR_LOG,
            INVALID_PAYMENT_STATE_ERR_LOG, INVALID_RECEIVER_ERR_LOG, INVALID_SENDER_ERR_LOG, INVALID_SWAP_ID_ERR_LOG};
pub use rlp;
cfg_native! {
    use std::path::PathBuf;
}

mod eth_balance_events;
mod eth_rpc;
#[cfg(test)] mod eth_tests;
#[cfg(target_arch = "wasm32")] mod eth_wasm_tests;
#[cfg(any(test, target_arch = "wasm32"))] mod for_tests;
pub(crate) mod nft_swap_v2;
mod web3_transport;
use web3_transport::{http_transport::HttpTransportNode, Web3Transport};

pub mod eth_hd_wallet;
use eth_hd_wallet::EthHDWallet;

#[path = "eth/v2_activation.rs"] pub mod v2_activation;
use v2_activation::{build_address_and_priv_key_policy, EthActivationV2Error};

mod eth_withdraw;
use eth_withdraw::{EthWithdraw, InitEthWithdraw, StandardEthWithdraw};

mod nonce;
use nonce::ParityNonce;

mod eip1559_gas_fee;
pub(crate) use eip1559_gas_fee::FeePerGasEstimated;
use eip1559_gas_fee::{BlocknativeGasApiCaller, FeePerGasSimpleEstimator, GasApiConfig, GasApiProvider,
                      InfuraGasApiCaller};
pub(crate) mod eth_swap_v2;

/// https://github.com/artemii235/etomic-swap/blob/master/contracts/EtomicSwap.sol
/// Dev chain (195.201.137.5:8565) contract address: 0x83965C539899cC0F918552e5A26915de40ee8852
/// Ropsten: https://ropsten.etherscan.io/address/0x7bc1bbdd6a0a722fc9bffc49c921b685ecb84b94
/// ETH mainnet: https://etherscan.io/address/0x8500AFc0bc5214728082163326C2FF0C73f4a871
pub const SWAP_CONTRACT_ABI: &str = include_str!("eth/swap_contract_abi.json");
/// https://github.com/ethereum/EIPs/blob/master/EIPS/eip-20.md
pub const ERC20_ABI: &str = include_str!("eth/erc20_abi.json");
/// https://github.com/ethereum/EIPs/blob/master/EIPS/eip-721.md
const ERC721_ABI: &str = include_str!("eth/erc721_abi.json");
/// https://github.com/ethereum/EIPs/blob/master/EIPS/eip-1155.md
const ERC1155_ABI: &str = include_str!("eth/erc1155_abi.json");
const NFT_SWAP_CONTRACT_ABI: &str = include_str!("eth/nft_swap_contract_abi.json");
const NFT_MAKER_SWAP_V2_ABI: &str = include_str!("eth/nft_maker_swap_v2_abi.json");
const MAKER_SWAP_V2_ABI: &str = include_str!("eth/maker_swap_v2_abi.json");
const TAKER_SWAP_V2_ABI: &str = include_str!("eth/taker_swap_v2_abi.json");

/// Payment states from etomic swap smart contract: https://github.com/artemii235/etomic-swap/blob/master/contracts/EtomicSwap.sol#L5
pub enum PaymentState {
    Uninitialized,
    Sent,
    Spent,
    Refunded,
}

#[allow(dead_code)]
pub(crate) enum MakerPaymentStateV2 {
    Uninitialized,
    PaymentSent,
    TakerSpent,
    MakerRefunded,
}

#[allow(dead_code)]
pub(crate) enum TakerPaymentStateV2 {
    Uninitialized,
    PaymentSent,
    TakerApproved,
    MakerSpent,
    TakerRefunded,
}

/// It can change 12.5% max each block according to https://www.blocknative.com/blog/eip-1559-fees
const BASE_BLOCK_FEE_DIFF_PCT: u64 = 13;
const DEFAULT_LOGS_BLOCK_RANGE: u64 = 1000;

const DEFAULT_REQUIRED_CONFIRMATIONS: u8 = 1;

pub(crate) const ETH_DECIMALS: u8 = 18;

pub(crate) const ETH_GWEI_DECIMALS: u8 = 9;

/// Take into account that the dynamic fee may increase by 3% during the swap.
const GAS_PRICE_APPROXIMATION_PERCENT_ON_START_SWAP: u64 = 3;
/// Take into account that the dynamic fee may increase until the locktime is expired
const GAS_PRICE_APPROXIMATION_PERCENT_ON_WATCHER_PREIMAGE: u64 = 3;
/// Take into account that the dynamic fee may increase at each of the following stages:
/// - it may increase by 2% until a swap is started;
/// - it may increase by 3% during the swap.
const GAS_PRICE_APPROXIMATION_PERCENT_ON_ORDER_ISSUE: u64 = 5;
/// Take into account that the dynamic fee may increase at each of the following stages:
/// - it may increase by 2% until an order is issued;
/// - it may increase by 2% until a swap is started;
/// - it may increase by 3% during the swap.
const GAS_PRICE_APPROXIMATION_PERCENT_ON_TRADE_PREIMAGE: u64 = 7;

/// Heuristic default gas limits for withdraw and swap operations (including extra margin value for possible changes in opcodes cost)
pub mod gas_limit {
    /// Gas limit for sending coins
    pub const ETH_SEND_COINS: u64 = 21_000;
    /// Gas limit for transfer ERC20 tokens
    /// TODO: maybe this is too much and 150K is okay
    pub const ETH_SEND_ERC20: u64 = 210_000;
    /// Gas limit for swap payment tx with coins
    /// real values are approx 48,6K by etherscan
    pub const ETH_PAYMENT: u64 = 65_000;
    /// Gas limit for swap payment tx with ERC20 tokens
    /// real values are 98,9K for ERC20 and 135K for ERC-1967 proxied ERC20 contracts (use 'gas_limit' override in coins to tune)
    pub const ERC20_PAYMENT: u64 = 150_000;
    /// Gas limit for swap receiver spend tx with coins
    /// real values are 40,7K
    pub const ETH_RECEIVER_SPEND: u64 = 65_000;
    /// Gas limit for swap receiver spend tx with ERC20 tokens
    /// real values are 72,8K
    pub const ERC20_RECEIVER_SPEND: u64 = 150_000;
    /// Gas limit for swap refund tx with coins
    pub const ETH_SENDER_REFUND: u64 = 100_000;
    /// Gas limit for swap refund tx with with ERC20 tokens
    pub const ERC20_SENDER_REFUND: u64 = 150_000;
    /// Gas limit for other operations
    pub const ETH_MAX_TRADE_GAS: u64 = 150_000;
}

/// Coin conf param to override default gas limits
#[derive(Deserialize)]
#[serde(default)]
pub struct EthGasLimit {
    /// Gas limit for sending coins
    pub eth_send_coins: u64,
    /// Gas limit for sending ERC20 tokens
    pub eth_send_erc20: u64,
    /// Gas limit for swap payment tx with coins
    pub eth_payment: u64,
    /// Gas limit for swap payment tx with ERC20 tokens
    pub erc20_payment: u64,
    /// Gas limit for swap receiver spend tx with coins
    pub eth_receiver_spend: u64,
    /// Gas limit for swap receiver spend tx with ERC20 tokens
    pub erc20_receiver_spend: u64,
    /// Gas limit for swap refund tx with coins
    pub eth_sender_refund: u64,
    /// Gas limit for swap refund tx with with ERC20 tokens
    pub erc20_sender_refund: u64,
    /// Gas limit for other operations
    pub eth_max_trade_gas: u64,
}

impl Default for EthGasLimit {
    fn default() -> Self {
        EthGasLimit {
            eth_send_coins: gas_limit::ETH_SEND_COINS,
            eth_send_erc20: gas_limit::ETH_SEND_ERC20,
            eth_payment: gas_limit::ETH_PAYMENT,
            erc20_payment: gas_limit::ERC20_PAYMENT,
            eth_receiver_spend: gas_limit::ETH_RECEIVER_SPEND,
            erc20_receiver_spend: gas_limit::ERC20_RECEIVER_SPEND,
            eth_sender_refund: gas_limit::ETH_SENDER_REFUND,
            erc20_sender_refund: gas_limit::ERC20_SENDER_REFUND,
            eth_max_trade_gas: gas_limit::ETH_MAX_TRADE_GAS,
        }
    }
}

/// Max transaction type according to EIP-2718
const ETH_MAX_TX_TYPE: u64 = 0x7f;

lazy_static! {
    pub static ref SWAP_CONTRACT: Contract = Contract::load(SWAP_CONTRACT_ABI.as_bytes()).unwrap();
    pub static ref MAKER_SWAP_V2: Contract = Contract::load(MAKER_SWAP_V2_ABI.as_bytes()).unwrap();
    pub static ref TAKER_SWAP_V2: Contract = Contract::load(TAKER_SWAP_V2_ABI.as_bytes()).unwrap();
    pub static ref ERC20_CONTRACT: Contract = Contract::load(ERC20_ABI.as_bytes()).unwrap();
    pub static ref ERC721_CONTRACT: Contract = Contract::load(ERC721_ABI.as_bytes()).unwrap();
    pub static ref ERC1155_CONTRACT: Contract = Contract::load(ERC1155_ABI.as_bytes()).unwrap();
    pub static ref NFT_SWAP_CONTRACT: Contract = Contract::load(NFT_SWAP_CONTRACT_ABI.as_bytes()).unwrap();
    pub static ref NFT_MAKER_SWAP_V2: Contract = Contract::load(NFT_MAKER_SWAP_V2_ABI.as_bytes()).unwrap();
}

pub type EthDerivationMethod = DerivationMethod<Address, EthHDWallet>;
pub type Web3RpcFut<T> = Box<dyn Future<Item = T, Error = MmError<Web3RpcError>> + Send>;
pub type Web3RpcResult<T> = Result<T, MmError<Web3RpcError>>;
type EthPrivKeyPolicy = PrivKeyPolicy<KeyPair>;

#[macro_export]
macro_rules! wei_from_gwei_decimal {
    ($big_decimal: expr) => {
        $crate::eth::wei_from_big_decimal($big_decimal, $crate::eth::ETH_GWEI_DECIMALS)
    };
}

#[macro_export]
macro_rules! wei_to_gwei_decimal {
    ($gwei: expr) => {
        $crate::eth::u256_to_big_decimal($gwei, $crate::eth::ETH_GWEI_DECIMALS)
    };
}

#[derive(Clone, Debug)]
pub(crate) struct LegacyGasPrice {
    pub(crate) gas_price: U256,
}

#[derive(Clone, Debug)]
pub(crate) struct Eip1559FeePerGas {
    pub(crate) max_fee_per_gas: U256,
    pub(crate) max_priority_fee_per_gas: U256,
}

/// Internal structure describing how transaction pays for gas unit:
/// either legacy gas price or EIP-1559 fee per gas
#[derive(Clone, Debug)]
pub(crate) enum PayForGasOption {
    Legacy(LegacyGasPrice),
    Eip1559(Eip1559FeePerGas),
}

impl PayForGasOption {
    fn get_gas_price(&self) -> Option<U256> {
        match self {
            PayForGasOption::Legacy(LegacyGasPrice { gas_price }) => Some(*gas_price),
            PayForGasOption::Eip1559(..) => None,
        }
    }

    fn get_fee_per_gas(&self) -> (Option<U256>, Option<U256>) {
        match self {
            PayForGasOption::Eip1559(Eip1559FeePerGas {
                max_fee_per_gas,
                max_priority_fee_per_gas,
            }) => (Some(*max_fee_per_gas), Some(*max_priority_fee_per_gas)),
            PayForGasOption::Legacy(..) => (None, None),
        }
    }
}

impl TryFrom<PayForGasParams> for PayForGasOption {
    type Error = MmError<NumConversError>;

    fn try_from(param: PayForGasParams) -> Result<Self, Self::Error> {
        match param {
            PayForGasParams::Legacy(legacy) => Ok(Self::Legacy(LegacyGasPrice {
                gas_price: wei_from_gwei_decimal!(&legacy.gas_price)?,
            })),
            PayForGasParams::Eip1559(eip1559) => Ok(Self::Eip1559(Eip1559FeePerGas {
                max_fee_per_gas: wei_from_gwei_decimal!(&eip1559.max_fee_per_gas)?,
                max_priority_fee_per_gas: wei_from_gwei_decimal!(&eip1559.max_priority_fee_per_gas)?,
            })),
        }
    }
}

type GasDetails = (U256, PayForGasOption);

#[derive(Debug, Display, EnumFromStringify)]
pub enum Web3RpcError {
    #[display(fmt = "Transport: {}", _0)]
    Transport(String),
    #[display(fmt = "Invalid response: {}", _0)]
    InvalidResponse(String),
    #[display(fmt = "Timeout: {}", _0)]
    Timeout(String),
    #[from_stringify("serde_json::Error")]
    #[display(fmt = "Internal: {}", _0)]
    Internal(String),
    #[display(fmt = "Invalid gas api provider config: {}", _0)]
    InvalidGasApiConfig(String),
    #[display(fmt = "Nft Protocol is not supported yet!")]
    NftProtocolNotSupported,
    #[display(fmt = "Number conversion: {}", _0)]
    NumConversError(String),
}

impl From<web3::Error> for Web3RpcError {
    fn from(e: web3::Error) -> Self {
        let error_str = e.to_string();
        match e {
            web3::Error::InvalidResponse(_) | web3::Error::Decoder(_) | web3::Error::Rpc(_) => {
                Web3RpcError::InvalidResponse(error_str)
            },
            web3::Error::Unreachable | web3::Error::Transport(_) | web3::Error::Io(_) => {
                Web3RpcError::Transport(error_str)
            },
            _ => Web3RpcError::Internal(error_str),
        }
    }
}

impl From<Web3RpcError> for RawTransactionError {
    fn from(e: Web3RpcError) -> Self {
        match e {
            Web3RpcError::Transport(tr) | Web3RpcError::InvalidResponse(tr) => RawTransactionError::Transport(tr),
            Web3RpcError::Internal(internal)
            | Web3RpcError::Timeout(internal)
            | Web3RpcError::NumConversError(internal)
            | Web3RpcError::InvalidGasApiConfig(internal) => RawTransactionError::InternalError(internal),
            Web3RpcError::NftProtocolNotSupported => {
                RawTransactionError::InternalError("Nft Protocol is not supported yet!".to_string())
            },
        }
    }
}

impl From<ethabi::Error> for Web3RpcError {
    fn from(e: ethabi::Error) -> Web3RpcError {
        // Currently, we use the `ethabi` crate to work with a smart contract ABI known at compile time.
        // It's an internal error if there are any issues during working with a smart contract ABI.
        Web3RpcError::Internal(e.to_string())
    }
}

impl From<UnexpectedDerivationMethod> for Web3RpcError {
    fn from(e: UnexpectedDerivationMethod) -> Self { Web3RpcError::Internal(e.to_string()) }
}

#[cfg(target_arch = "wasm32")]
impl From<MetamaskError> for Web3RpcError {
    fn from(e: MetamaskError) -> Self {
        match e {
            MetamaskError::Internal(internal) => Web3RpcError::Internal(internal),
            other => Web3RpcError::Transport(other.to_string()),
        }
    }
}

impl From<NumConversError> for Web3RpcError {
    fn from(e: NumConversError) -> Self { Web3RpcError::NumConversError(e.to_string()) }
}

impl From<ethabi::Error> for WithdrawError {
    fn from(e: ethabi::Error) -> Self {
        // Currently, we use the `ethabi` crate to work with a smart contract ABI known at compile time.
        // It's an internal error if there are any issues during working with a smart contract ABI.
        WithdrawError::InternalError(e.to_string())
    }
}

impl From<web3::Error> for WithdrawError {
    fn from(e: web3::Error) -> Self { WithdrawError::Transport(e.to_string()) }
}

impl From<Web3RpcError> for WithdrawError {
    fn from(e: Web3RpcError) -> Self {
        match e {
            Web3RpcError::Transport(err) | Web3RpcError::InvalidResponse(err) => WithdrawError::Transport(err),
            Web3RpcError::Internal(internal)
            | Web3RpcError::Timeout(internal)
            | Web3RpcError::NumConversError(internal)
            | Web3RpcError::InvalidGasApiConfig(internal) => WithdrawError::InternalError(internal),
            Web3RpcError::NftProtocolNotSupported => WithdrawError::NftProtocolNotSupported,
        }
    }
}

impl From<ethcore_transaction::Error> for WithdrawError {
    fn from(e: ethcore_transaction::Error) -> Self { WithdrawError::SigningError(e.to_string()) }
}

impl From<web3::Error> for TradePreimageError {
    fn from(e: web3::Error) -> Self { TradePreimageError::Transport(e.to_string()) }
}

impl From<Web3RpcError> for TradePreimageError {
    fn from(e: Web3RpcError) -> Self {
        match e {
            Web3RpcError::Transport(err) | Web3RpcError::InvalidResponse(err) => TradePreimageError::Transport(err),
            Web3RpcError::Internal(internal)
            | Web3RpcError::Timeout(internal)
            | Web3RpcError::NumConversError(internal)
            | Web3RpcError::InvalidGasApiConfig(internal) => TradePreimageError::InternalError(internal),
            Web3RpcError::NftProtocolNotSupported => TradePreimageError::NftProtocolNotSupported,
        }
    }
}

impl From<ethabi::Error> for TradePreimageError {
    fn from(e: ethabi::Error) -> Self {
        // Currently, we use the `ethabi` crate to work with a smart contract ABI known at compile time.
        // It's an internal error if there are any issues during working with a smart contract ABI.
        TradePreimageError::InternalError(e.to_string())
    }
}

impl From<ethabi::Error> for BalanceError {
    fn from(e: ethabi::Error) -> Self {
        // Currently, we use the `ethabi` crate to work with a smart contract ABI known at compile time.
        // It's an internal error if there are any issues during working with a smart contract ABI.
        BalanceError::Internal(e.to_string())
    }
}

impl From<web3::Error> for BalanceError {
    fn from(e: web3::Error) -> Self { BalanceError::from(Web3RpcError::from(e)) }
}

impl From<Web3RpcError> for BalanceError {
    fn from(e: Web3RpcError) -> Self {
        match e {
            Web3RpcError::Transport(tr) | Web3RpcError::InvalidResponse(tr) => BalanceError::Transport(tr),
            Web3RpcError::Internal(internal)
            | Web3RpcError::Timeout(internal)
            | Web3RpcError::NumConversError(internal)
            | Web3RpcError::InvalidGasApiConfig(internal) => BalanceError::Internal(internal),
            Web3RpcError::NftProtocolNotSupported => {
                BalanceError::Internal("Nft Protocol is not supported yet!".to_string())
            },
        }
    }
}

impl From<TxBuilderError> for TransactionErr {
    fn from(e: TxBuilderError) -> Self { TransactionErr::Plain(e.to_string()) }
}

impl From<ethcore_transaction::Error> for TransactionErr {
    fn from(e: ethcore_transaction::Error) -> Self { TransactionErr::Plain(e.to_string()) }
}

#[derive(Debug, Deserialize, Serialize)]
struct SavedTraces {
    /// ETH traces for my_address
    traces: Vec<Trace>,
    /// Earliest processed block
    earliest_block: U64,
    /// Latest processed block
    latest_block: U64,
}

#[derive(Debug, Deserialize, Serialize)]
struct SavedErc20Events {
    /// ERC20 events for my_address
    events: Vec<Log>,
    /// Earliest processed block
    earliest_block: U64,
    /// Latest processed block
    latest_block: U64,
}

#[derive(Clone, Debug, PartialEq, Eq)]
pub enum EthCoinType {
    /// Ethereum itself or it's forks: ETC/others
    Eth,
    /// ERC20 token with smart contract address
    /// https://github.com/ethereum/EIPs/blob/master/EIPS/eip-20.md
    Erc20 {
        platform: String,
        token_addr: Address,
    },
    Nft {
        platform: String,
    },
}

/// An alternative to `crate::PrivKeyBuildPolicy`, typical only for ETH coin.
pub enum EthPrivKeyBuildPolicy {
    IguanaPrivKey(IguanaPrivKey),
    GlobalHDAccount(GlobalHDAccountArc),
    #[cfg(target_arch = "wasm32")]
    Metamask(MetamaskArc),
    Trezor,
}

impl EthPrivKeyBuildPolicy {
    /// Detects the `EthPrivKeyBuildPolicy` with which the given `MmArc` is initialized.
    pub fn detect_priv_key_policy(ctx: &MmArc) -> MmResult<EthPrivKeyBuildPolicy, CryptoCtxError> {
        let crypto_ctx = CryptoCtx::from_ctx(ctx)?;

        match crypto_ctx.key_pair_policy() {
            KeyPairPolicy::Iguana => {
                // Use an internal private key as the coin secret.
                let priv_key = crypto_ctx.mm2_internal_privkey_secret();
                Ok(EthPrivKeyBuildPolicy::IguanaPrivKey(priv_key))
            },
            KeyPairPolicy::GlobalHDAccount(global_hd) => Ok(EthPrivKeyBuildPolicy::GlobalHDAccount(global_hd.clone())),
        }
    }
}

impl From<PrivKeyBuildPolicy> for EthPrivKeyBuildPolicy {
    fn from(policy: PrivKeyBuildPolicy) -> Self {
        match policy {
            PrivKeyBuildPolicy::IguanaPrivKey(iguana) => EthPrivKeyBuildPolicy::IguanaPrivKey(iguana),
            PrivKeyBuildPolicy::GlobalHDAccount(global_hd) => EthPrivKeyBuildPolicy::GlobalHDAccount(global_hd),
            PrivKeyBuildPolicy::Trezor => EthPrivKeyBuildPolicy::Trezor,
        }
    }
}

/// Gas fee estimator loop context, runs a loop to estimate max fee and max priority fee per gas according to EIP-1559 for the next block
///
/// This FeeEstimatorContext handles rpc requests which start and stop gas fee estimation loop and handles the loop itself.
/// FeeEstimatorContext keeps the latest estimated gas fees to return them on rpc request
pub(crate) struct FeeEstimatorContext {
    /// Latest estimated gas fee values
    pub(crate) estimated_fees: Arc<AsyncMutex<FeePerGasEstimated>>,
    /// Handler for estimator loop graceful shutdown
    pub(crate) abort_handler: AsyncMutex<Option<AbortOnDropHandle>>,
}

/// Gas fee estimator creation state
pub(crate) enum FeeEstimatorState {
    /// Gas fee estimation not supported for this coin
    CoinNotSupported,
    /// Platform coin required to be enabled for gas fee estimation for this coin
    PlatformCoinRequired,
    /// Fee estimator created, use simple internal estimator
    Simple(AsyncMutex<FeeEstimatorContext>),
    /// Fee estimator created, use provider or simple internal estimator (if provider fails)
    Provider(AsyncMutex<FeeEstimatorContext>),
}

/// pImpl idiom.
pub struct EthCoinImpl {
    ticker: String,
    pub coin_type: EthCoinType,
    pub(crate) priv_key_policy: EthPrivKeyPolicy,
    /// Either an Iguana address or a 'EthHDWallet' instance.
    /// Arc is used to use the same hd wallet from platform coin if we need to.
    /// This allows the reuse of the same derived accounts/addresses of the
    /// platform coin for tokens and vice versa.
    derivation_method: Arc<EthDerivationMethod>,
    sign_message_prefix: Option<String>,
    swap_contract_address: Address,
    swap_v2_contracts: Option<SwapV2Contracts>,
    fallback_swap_contract: Option<Address>,
    contract_supports_watchers: bool,
    web3_instances: AsyncMutex<Vec<Web3Instance>>,
    decimals: u8,
    history_sync_state: Mutex<HistorySyncState>,
    required_confirmations: AtomicU64,
    swap_txfee_policy: Mutex<SwapTxFeePolicy>,
    max_eth_tx_type: Option<u64>,
    /// Coin needs access to the context in order to reuse the logging and shutdown facilities.
    /// Using a weak reference by default in order to avoid circular references and leaks.
    pub ctx: MmWeak,
    chain_id: u64,
    /// The name of the coin with which Trezor wallet associates this asset.
    trezor_coin: Option<String>,
    /// the block range used for eth_getLogs
    logs_block_range: u64,
    /// A mapping of Ethereum addresses to their respective nonce locks.
    /// This is used to ensure that only one transaction is sent at a time per address.
    /// Each address is associated with an `AsyncMutex` which is locked when a transaction is being created and sent,
    /// and unlocked once the transaction is confirmed. This prevents nonce conflicts when multiple transactions
    /// are initiated concurrently from the same address.
    address_nonce_locks: Arc<AsyncMutex<HashMap<String, Arc<AsyncMutex<()>>>>>,
    erc20_tokens_infos: Arc<Mutex<HashMap<String, Erc20TokenInfo>>>,
    /// Stores information about NFTs owned by the user. Each entry in the HashMap is uniquely identified by a composite key
    /// consisting of the token address and token ID, separated by a comma. This field is essential for tracking the NFT assets
    /// information (chain & contract type, amount etc.), where ownership and amount, in ERC1155 case, might change over time.
    pub nfts_infos: Arc<AsyncMutex<HashMap<String, NftInfo>>>,
    /// Context for eth fee per gas estimator loop. Created if coin supports fee per gas estimation
    pub(crate) platform_fee_estimator_state: Arc<FeeEstimatorState>,
    /// Config provided gas limits for swap and send transactions
    pub(crate) gas_limit: EthGasLimit,
    /// This spawner is used to spawn coin's related futures that should be aborted on coin deactivation
    /// and on [`MmArc::stop`].
    pub abortable_system: AbortableQueue,
}

#[derive(Clone, Debug)]
pub struct Web3Instance {
    web3: Web3<Web3Transport>,
    is_parity: bool,
}

/// Information about a token that follows the ERC20 protocol on an EVM-based network.
#[derive(Clone, Debug)]
pub struct Erc20TokenInfo {
    /// The contract address of the token on the EVM-based network.
    pub token_address: Address,
    /// The number of decimal places the token uses.
    /// This represents the smallest unit that the token can be divided into.
    pub decimals: u8,
}

#[derive(Copy, Clone, Deserialize)]
pub struct SwapV2Contracts {
    pub maker_swap_v2_contract: Address,
    pub taker_swap_v2_contract: Address,
    pub nft_maker_swap_v2_contract: Address,
}

#[derive(Deserialize, Serialize)]
#[serde(tag = "format")]
pub enum EthAddressFormat {
    /// Single-case address (lowercase)
    #[serde(rename = "singlecase")]
    SingleCase,
    /// Mixed-case address.
    /// https://eips.ethereum.org/EIPS/eip-55
    #[serde(rename = "mixedcase")]
    MixedCase,
}

/// get tx type from pay_for_gas_option
/// currently only type2 and legacy supported
/// if for Eth Classic we also want support for type 1 then use a fn
#[macro_export]
macro_rules! tx_type_from_pay_for_gas_option {
    ($pay_for_gas_option: expr) => {
        if matches!($pay_for_gas_option, PayForGasOption::Eip1559(..)) {
            ethcore_transaction::TxType::Type2
        } else {
            ethcore_transaction::TxType::Legacy
        }
    };
}

impl EthCoinImpl {
    #[cfg(not(target_arch = "wasm32"))]
    fn eth_traces_path(&self, ctx: &MmArc, my_address: Address) -> PathBuf {
        ctx.dbdir()
            .join("TRANSACTIONS")
            .join(format!("{}_{:#02x}_trace.json", self.ticker, my_address))
    }

    /// Load saved ETH traces from local DB
    #[cfg(not(target_arch = "wasm32"))]
    fn load_saved_traces(&self, ctx: &MmArc, my_address: Address) -> Option<SavedTraces> {
        let content = gstuff::slurp(&self.eth_traces_path(ctx, my_address));
        if content.is_empty() {
            None
        } else {
            match json::from_slice(&content) {
                Ok(t) => Some(t),
                Err(_) => None,
            }
        }
    }

    /// Load saved ETH traces from local DB
    #[cfg(target_arch = "wasm32")]
    fn load_saved_traces(&self, _ctx: &MmArc, _my_address: Address) -> Option<SavedTraces> {
        common::panic_w("'load_saved_traces' is not implemented in WASM");
        unreachable!()
    }

    /// Store ETH traces to local DB
    #[cfg(not(target_arch = "wasm32"))]
    fn store_eth_traces(&self, ctx: &MmArc, my_address: Address, traces: &SavedTraces) {
        let content = json::to_vec(traces).unwrap();
        let tmp_file = format!("{}.tmp", self.eth_traces_path(ctx, my_address).display());
        std::fs::write(&tmp_file, content).unwrap();
        std::fs::rename(tmp_file, self.eth_traces_path(ctx, my_address)).unwrap();
    }

    /// Store ETH traces to local DB
    #[cfg(target_arch = "wasm32")]
    fn store_eth_traces(&self, _ctx: &MmArc, _my_address: Address, _traces: &SavedTraces) {
        common::panic_w("'store_eth_traces' is not implemented in WASM");
        unreachable!()
    }

    #[cfg(not(target_arch = "wasm32"))]
    fn erc20_events_path(&self, ctx: &MmArc, my_address: Address) -> PathBuf {
        ctx.dbdir()
            .join("TRANSACTIONS")
            .join(format!("{}_{:#02x}_events.json", self.ticker, my_address))
    }

    /// Store ERC20 events to local DB
    #[cfg(not(target_arch = "wasm32"))]
    fn store_erc20_events(&self, ctx: &MmArc, my_address: Address, events: &SavedErc20Events) {
        let content = json::to_vec(events).unwrap();
        let tmp_file = format!("{}.tmp", self.erc20_events_path(ctx, my_address).display());
        std::fs::write(&tmp_file, content).unwrap();
        std::fs::rename(tmp_file, self.erc20_events_path(ctx, my_address)).unwrap();
    }

    /// Store ERC20 events to local DB
    #[cfg(target_arch = "wasm32")]
    fn store_erc20_events(&self, _ctx: &MmArc, _my_address: Address, _events: &SavedErc20Events) {
        common::panic_w("'store_erc20_events' is not implemented in WASM");
        unreachable!()
    }

    /// Load saved ERC20 events from local DB
    #[cfg(not(target_arch = "wasm32"))]
    fn load_saved_erc20_events(&self, ctx: &MmArc, my_address: Address) -> Option<SavedErc20Events> {
        let content = gstuff::slurp(&self.erc20_events_path(ctx, my_address));
        if content.is_empty() {
            None
        } else {
            match json::from_slice(&content) {
                Ok(t) => Some(t),
                Err(_) => None,
            }
        }
    }

    /// Load saved ERC20 events from local DB
    #[cfg(target_arch = "wasm32")]
    fn load_saved_erc20_events(&self, _ctx: &MmArc, _my_address: Address) -> Option<SavedErc20Events> {
        common::panic_w("'load_saved_erc20_events' is not implemented in WASM");
        unreachable!()
    }

    /// The id used to differentiate payments on Etomic swap smart contract
    pub(crate) fn etomic_swap_id(&self, time_lock: u32, secret_hash: &[u8]) -> Vec<u8> {
        let timelock_bytes = time_lock.to_le_bytes();
        self.generate_etomic_swap_id(&timelock_bytes, secret_hash)
    }

    /// The id used to differentiate payments on Etomic swap v2 smart contracts
    pub(crate) fn etomic_swap_id_v2(&self, time_lock: u64, secret_hash: &[u8]) -> Vec<u8> {
        let timelock_bytes = time_lock.to_le_bytes();
        self.generate_etomic_swap_id(&timelock_bytes, secret_hash)
    }

    fn generate_etomic_swap_id(&self, time_lock_bytes: &[u8], secret_hash: &[u8]) -> Vec<u8> {
        let mut input = Vec::with_capacity(time_lock_bytes.len() + secret_hash.len());
        input.extend_from_slice(time_lock_bytes);
        input.extend_from_slice(secret_hash);
        sha256(&input).to_vec()
    }

    /// Try to parse address from string.
    pub fn address_from_str(&self, address: &str) -> Result<Address, String> {
        Ok(try_s!(valid_addr_from_str(address)))
    }

    pub fn erc20_token_address(&self) -> Option<Address> {
        match self.coin_type {
            EthCoinType::Erc20 { token_addr, .. } => Some(token_addr),
            EthCoinType::Eth | EthCoinType::Nft { .. } => None,
        }
    }

    pub fn add_erc_token_info(&self, ticker: String, info: Erc20TokenInfo) {
        self.erc20_tokens_infos.lock().unwrap().insert(ticker, info);
    }

    /// # Warning
    /// Be very careful using this function since it returns dereferenced clone
    /// of value behind the MutexGuard and makes it non-thread-safe.
    pub fn get_erc_tokens_infos(&self) -> HashMap<String, Erc20TokenInfo> {
        let guard = self.erc20_tokens_infos.lock().unwrap();
        (*guard).clone()
    }
}

async fn get_raw_transaction_impl(coin: EthCoin, req: RawTransactionRequest) -> RawTransactionResult {
    let tx = match req.tx_hash.strip_prefix("0x") {
        Some(tx) => tx,
        None => &req.tx_hash,
    };
    let hash = H256::from_str(tx).map_to_mm(|e| RawTransactionError::InvalidHashError(e.to_string()))?;
    get_tx_hex_by_hash_impl(coin, hash).await
}

async fn get_tx_hex_by_hash_impl(coin: EthCoin, tx_hash: H256) -> RawTransactionResult {
    let web3_tx = coin
        .transaction(TransactionId::Hash(tx_hash))
        .await?
        .or_mm_err(|| RawTransactionError::HashNotExist(tx_hash.to_string()))?;
    let raw = signed_tx_from_web3_tx(web3_tx).map_to_mm(RawTransactionError::InternalError)?;
    Ok(RawTransactionRes {
        tx_hex: BytesJson(rlp::encode(&raw).to_vec()),
    })
}

async fn withdraw_impl(coin: EthCoin, req: WithdrawRequest) -> WithdrawResult {
    StandardEthWithdraw::new(coin.clone(), req)?.build().await
}

#[async_trait]
impl InitWithdrawCoin for EthCoin {
    async fn init_withdraw(
        &self,
        ctx: MmArc,
        req: WithdrawRequest,
        task_handle: WithdrawTaskHandleShared,
    ) -> Result<TransactionDetails, MmError<WithdrawError>> {
        InitEthWithdraw::new(ctx, self.clone(), req, task_handle)?.build().await
    }
}

/// `withdraw_erc1155` function returns details of `ERC-1155` transaction including tx hex,
/// which should be sent to`send_raw_transaction` RPC to broadcast the transaction.
pub async fn withdraw_erc1155(ctx: MmArc, withdraw_type: WithdrawErc1155) -> WithdrawNftResult {
    let coin = lp_coinfind_or_err(&ctx, withdraw_type.chain.to_ticker()).await?;
    let (to_addr, token_addr, eth_coin) =
        get_valid_nft_addr_to_withdraw(coin, &withdraw_type.to, &withdraw_type.token_address)?;

    let token_id_str = &withdraw_type.token_id.to_string();
    let wallet_amount = eth_coin.erc1155_balance(token_addr, token_id_str).await?;

    let amount_dec = if withdraw_type.max {
        wallet_amount.clone()
    } else {
        withdraw_type.amount.unwrap_or_else(|| 1.into())
    };

    if amount_dec > wallet_amount {
        return MmError::err(WithdrawError::NotEnoughNftsAmount {
            token_address: withdraw_type.token_address,
            token_id: withdraw_type.token_id.to_string(),
            available: wallet_amount,
            required: amount_dec,
        });
    }

    let my_address = eth_coin.derivation_method.single_addr_or_err().await?;
    let (eth_value, data, call_addr, fee_coin) = match eth_coin.coin_type {
        EthCoinType::Eth => {
            let function = ERC1155_CONTRACT.function("safeTransferFrom")?;
            let token_id_u256 =
                U256::from_dec_str(token_id_str).map_to_mm(|e| NumConversError::new(format!("{:?}", e)))?;
            let amount_u256 =
                U256::from_dec_str(&amount_dec.to_string()).map_to_mm(|e| NumConversError::new(format!("{:?}", e)))?;
            let data = function.encode_input(&[
                Token::Address(my_address),
                Token::Address(to_addr),
                Token::Uint(token_id_u256),
                Token::Uint(amount_u256),
                Token::Bytes("0x".into()),
            ])?;
            (0.into(), data, token_addr, eth_coin.ticker())
        },
        EthCoinType::Erc20 { .. } => {
            return MmError::err(WithdrawError::InternalError(
                "Erc20 coin type doesnt support withdraw nft".to_owned(),
            ))
        },
        EthCoinType::Nft { .. } => return MmError::err(WithdrawError::NftProtocolNotSupported),
    };
    let (gas, pay_for_gas_option) = get_eth_gas_details_from_withdraw_fee(
        &eth_coin,
        withdraw_type.fee,
        eth_value,
        data.clone().into(),
        my_address,
        call_addr,
        false,
    )
    .await?;
    let address_lock = eth_coin.get_address_lock(my_address.to_string()).await;
    let _nonce_lock = address_lock.lock().await;
    let (nonce, _) = eth_coin
        .clone()
        .get_addr_nonce(my_address)
        .compat()
        .timeout_secs(30.)
        .await?
        .map_to_mm(WithdrawError::Transport)?;

    let tx_type = tx_type_from_pay_for_gas_option!(pay_for_gas_option);
    if !eth_coin.is_tx_type_supported(&tx_type) {
        return MmError::err(WithdrawError::TxTypeNotSupported);
    }
    let tx_builder = UnSignedEthTxBuilder::new(tx_type, nonce, gas, Action::Call(call_addr), eth_value, data);
    let tx_builder = tx_builder_with_pay_for_gas_option(&eth_coin, tx_builder, &pay_for_gas_option)?;
    let tx = tx_builder
        .build()
        .map_to_mm(|e| WithdrawError::InternalError(e.to_string()))?;
    let secret = eth_coin.priv_key_policy.activated_key_or_err()?.secret();
    let signed = tx.sign(secret, Some(eth_coin.chain_id))?;
    let signed_bytes = rlp::encode(&signed);
    let fee_details = EthTxFeeDetails::new(gas, pay_for_gas_option, fee_coin)?;

    Ok(TransactionNftDetails {
        tx_hex: BytesJson::from(signed_bytes.to_vec()),
        tx_hash: format!("{:02x}", signed.tx_hash_as_bytes()),
        from: vec![eth_coin.my_address()?],
        to: vec![withdraw_type.to],
        contract_type: ContractType::Erc1155,
        token_address: withdraw_type.token_address,
        token_id: withdraw_type.token_id,
        amount: amount_dec,
        fee_details: Some(fee_details.into()),
        coin: eth_coin.ticker.clone(),
        block_height: 0,
        timestamp: now_sec(),
        internal_id: 0,
        transaction_type: TransactionType::NftTransfer,
    })
}

/// `withdraw_erc721` function returns details of `ERC-721` transaction including tx hex,
/// which should be sent to`send_raw_transaction` RPC to broadcast the transaction.
pub async fn withdraw_erc721(ctx: MmArc, withdraw_type: WithdrawErc721) -> WithdrawNftResult {
    let coin = lp_coinfind_or_err(&ctx, withdraw_type.chain.to_ticker()).await?;
    let (to_addr, token_addr, eth_coin) =
        get_valid_nft_addr_to_withdraw(coin, &withdraw_type.to, &withdraw_type.token_address)?;

    let token_id_str = &withdraw_type.token_id.to_string();
    let token_owner = eth_coin.erc721_owner(token_addr, token_id_str).await?;
    let my_address = eth_coin.derivation_method.single_addr_or_err().await?;
    if token_owner != my_address {
        return MmError::err(WithdrawError::MyAddressNotNftOwner {
            my_address: eth_addr_to_hex(&my_address),
            token_owner: eth_addr_to_hex(&token_owner),
        });
    }

    let my_address = eth_coin.derivation_method.single_addr_or_err().await?;
    let (eth_value, data, call_addr, fee_coin) = match eth_coin.coin_type {
        EthCoinType::Eth => {
            let function = ERC721_CONTRACT.function("safeTransferFrom")?;
            let token_id_u256 = U256::from_dec_str(&withdraw_type.token_id.to_string())
                .map_to_mm(|e| NumConversError::new(format!("{:?}", e)))?;
            let data = function.encode_input(&[
                Token::Address(my_address),
                Token::Address(to_addr),
                Token::Uint(token_id_u256),
            ])?;
            (0.into(), data, token_addr, eth_coin.ticker())
        },
        EthCoinType::Erc20 { .. } => {
            return MmError::err(WithdrawError::InternalError(
                "Erc20 coin type doesnt support withdraw nft".to_owned(),
            ))
        },
        // TODO: start to use NFT GLOBAL TOKEN for withdraw
        EthCoinType::Nft { .. } => return MmError::err(WithdrawError::NftProtocolNotSupported),
    };
    let (gas, pay_for_gas_option) = get_eth_gas_details_from_withdraw_fee(
        &eth_coin,
        withdraw_type.fee,
        eth_value,
        data.clone().into(),
        my_address,
        call_addr,
        false,
    )
    .await?;

    let address_lock = eth_coin.get_address_lock(my_address.to_string()).await;
    let _nonce_lock = address_lock.lock().await;
    let (nonce, _) = eth_coin
        .clone()
        .get_addr_nonce(my_address)
        .compat()
        .timeout_secs(30.)
        .await?
        .map_to_mm(WithdrawError::Transport)?;

    let tx_type = tx_type_from_pay_for_gas_option!(pay_for_gas_option);
    if !eth_coin.is_tx_type_supported(&tx_type) {
        return MmError::err(WithdrawError::TxTypeNotSupported);
    }
    let tx_builder = UnSignedEthTxBuilder::new(tx_type, nonce, gas, Action::Call(call_addr), eth_value, data);
    let tx_builder = tx_builder_with_pay_for_gas_option(&eth_coin, tx_builder, &pay_for_gas_option)?;
    let tx = tx_builder
        .build()
        .map_to_mm(|e| WithdrawError::InternalError(e.to_string()))?;
    let secret = eth_coin.priv_key_policy.activated_key_or_err()?.secret();
    let signed = tx.sign(secret, Some(eth_coin.chain_id))?;
    let signed_bytes = rlp::encode(&signed);
    let fee_details = EthTxFeeDetails::new(gas, pay_for_gas_option, fee_coin)?;

    Ok(TransactionNftDetails {
        tx_hex: BytesJson::from(signed_bytes.to_vec()),
        tx_hash: format!("{:02x}", signed.tx_hash_as_bytes()),
        from: vec![eth_coin.my_address()?],
        to: vec![withdraw_type.to],
        contract_type: ContractType::Erc721,
        token_address: withdraw_type.token_address,
        token_id: withdraw_type.token_id,
        amount: 1.into(),
        fee_details: Some(fee_details.into()),
        coin: eth_coin.ticker.clone(),
        block_height: 0,
        timestamp: now_sec(),
        internal_id: 0,
        transaction_type: TransactionType::NftTransfer,
    })
}

#[derive(Clone)]
pub struct EthCoin(Arc<EthCoinImpl>);
impl Deref for EthCoin {
    type Target = EthCoinImpl;
    fn deref(&self) -> &EthCoinImpl { &self.0 }
}

#[async_trait]
impl SwapOps for EthCoin {
    fn send_taker_fee(&self, fee_addr: &[u8], dex_fee: DexFee, _uuid: &[u8], _expire_at: u64) -> TransactionFut {
        let address = try_tx_fus!(addr_from_raw_pubkey(fee_addr));

        Box::new(
            self.send_to_address(
                address,
                try_tx_fus!(wei_from_big_decimal(&dex_fee.fee_amount().into(), self.decimals)),
            )
            .map(TransactionEnum::from),
        )
    }

    fn send_maker_payment(&self, maker_payment: SendPaymentArgs) -> TransactionFut {
        Box::new(
            self.send_hash_time_locked_payment(maker_payment)
                .map(TransactionEnum::from),
        )
    }

    fn send_taker_payment(&self, taker_payment: SendPaymentArgs) -> TransactionFut {
        Box::new(
            self.send_hash_time_locked_payment(taker_payment)
                .map(TransactionEnum::from),
        )
    }

    async fn send_maker_spends_taker_payment(
        &self,
        maker_spends_payment_args: SpendPaymentArgs<'_>,
    ) -> TransactionResult {
        self.spend_hash_time_locked_payment(maker_spends_payment_args)
            .await
            .map(TransactionEnum::from)
    }

    async fn send_taker_spends_maker_payment(
        &self,
        taker_spends_payment_args: SpendPaymentArgs<'_>,
    ) -> TransactionResult {
        self.spend_hash_time_locked_payment(taker_spends_payment_args)
            .await
            .map(TransactionEnum::from)
    }

    async fn send_taker_refunds_payment(&self, taker_refunds_payment_args: RefundPaymentArgs<'_>) -> TransactionResult {
        self.refund_hash_time_locked_payment(taker_refunds_payment_args)
            .await
            .map(TransactionEnum::from)
    }

    async fn send_maker_refunds_payment(&self, maker_refunds_payment_args: RefundPaymentArgs<'_>) -> TransactionResult {
        self.refund_hash_time_locked_payment(maker_refunds_payment_args)
            .await
            .map(TransactionEnum::from)
    }

    fn validate_fee(&self, validate_fee_args: ValidateFeeArgs<'_>) -> ValidatePaymentFut<()> {
        let tx = match validate_fee_args.fee_tx {
            TransactionEnum::SignedEthTx(t) => t.clone(),
            _ => panic!(),
        };
        validate_fee_impl(self.clone(), EthValidateFeeArgs {
            fee_tx_hash: &tx.tx_hash(),
            expected_sender: validate_fee_args.expected_sender,
            fee_addr: validate_fee_args.fee_addr,
            amount: &validate_fee_args.dex_fee.fee_amount().into(),
            min_block_number: validate_fee_args.min_block_number,
            uuid: validate_fee_args.uuid,
        })
    }

    #[inline]
    async fn validate_maker_payment(&self, input: ValidatePaymentInput) -> ValidatePaymentResult<()> {
        self.validate_payment(input).compat().await
    }

    #[inline]
    async fn validate_taker_payment(&self, input: ValidatePaymentInput) -> ValidatePaymentResult<()> {
        self.validate_payment(input).compat().await
    }

    fn check_if_my_payment_sent(
        &self,
        if_my_payment_sent_args: CheckIfMyPaymentSentArgs,
    ) -> Box<dyn Future<Item = Option<TransactionEnum>, Error = String> + Send> {
        let id = self.etomic_swap_id(
            try_fus!(if_my_payment_sent_args.time_lock.try_into()),
            if_my_payment_sent_args.secret_hash,
        );
        let swap_contract_address = try_fus!(if_my_payment_sent_args.swap_contract_address.try_to_address());
        let selfi = self.clone();
        let from_block = if_my_payment_sent_args.search_from_block;
        let fut = async move {
            let status = try_s!(
                selfi
                    .payment_status(swap_contract_address, Token::FixedBytes(id.clone()))
                    .compat()
                    .await
            );

            if status == U256::from(PaymentState::Uninitialized as u8) {
                return Ok(None);
            };

            let mut current_block = try_s!(selfi.current_block().compat().await);
            if current_block < from_block {
                current_block = from_block;
            }

            let mut from_block = from_block;

            loop {
                let to_block = current_block.min(from_block + selfi.logs_block_range);

                let events = try_s!(
                    selfi
                        .payment_sent_events(swap_contract_address, from_block, to_block)
                        .compat()
                        .await
                );

                let found = events.iter().find(|event| &event.data.0[..32] == id.as_slice());

                match found {
                    Some(event) => {
                        let transaction = try_s!(
                            selfi
                                .transaction(TransactionId::Hash(event.transaction_hash.unwrap()))
                                .await
                        );
                        match transaction {
                            Some(t) => break Ok(Some(try_s!(signed_tx_from_web3_tx(t)).into())),
                            None => break Ok(None),
                        }
                    },
                    None => {
                        if to_block >= current_block {
                            break Ok(None);
                        }
                        from_block = to_block;
                    },
                }
            }
        };
        Box::new(fut.boxed().compat())
    }

    async fn search_for_swap_tx_spend_my(
        &self,
        input: SearchForSwapTxSpendInput<'_>,
    ) -> Result<Option<FoundSwapTxSpend>, String> {
        let swap_contract_address = try_s!(input.swap_contract_address.try_to_address());
        self.search_for_swap_tx_spend(
            input.tx,
            swap_contract_address,
            input.secret_hash,
            input.search_from_block,
            input.watcher_reward,
        )
        .await
    }

    async fn search_for_swap_tx_spend_other(
        &self,
        input: SearchForSwapTxSpendInput<'_>,
    ) -> Result<Option<FoundSwapTxSpend>, String> {
        let swap_contract_address = try_s!(input.swap_contract_address.try_to_address());
        self.search_for_swap_tx_spend(
            input.tx,
            swap_contract_address,
            input.secret_hash,
            input.search_from_block,
            input.watcher_reward,
        )
        .await
    }

    fn check_tx_signed_by_pub(&self, _tx: &[u8], _expected_pub: &[u8]) -> Result<bool, MmError<ValidatePaymentError>> {
        unimplemented!();
    }

    async fn extract_secret(
        &self,
        _secret_hash: &[u8],
        spend_tx: &[u8],
        watcher_reward: bool,
    ) -> Result<Vec<u8>, String> {
        let unverified: UnverifiedTransactionWrapper = try_s!(rlp::decode(spend_tx));
        let function_name = get_function_name("receiverSpend", watcher_reward);
        let function = try_s!(SWAP_CONTRACT.function(&function_name));

        // Validate contract call; expected to be receiverSpend.
        // https://www.4byte.directory/signatures/?bytes4_signature=02ed292b.
        let expected_signature = function.short_signature();
        let actual_signature = &unverified.unsigned().data()[0..4];
        if actual_signature != expected_signature {
            return ERR!(
                "Expected 'receiverSpend' contract call signature: {:?}, found {:?}",
                expected_signature,
                actual_signature
            );
        };

        let tokens = try_s!(decode_contract_call(function, unverified.unsigned().data()));
        if tokens.len() < 3 {
            return ERR!("Invalid arguments in 'receiverSpend' call: {:?}", tokens);
        }
        match &tokens[2] {
            Token::FixedBytes(secret) => Ok(secret.to_vec()),
            _ => ERR!(
                "Expected secret to be fixed bytes, decoded function data is {:?}",
                tokens
            ),
        }
    }

    fn is_auto_refundable(&self) -> bool { false }

    async fn wait_for_htlc_refund(&self, _tx: &[u8], _locktime: u64) -> RefundResult<()> {
        MmError::err(RefundError::Internal(
            "wait_for_htlc_refund is not supported for this coin!".into(),
        ))
    }

    fn negotiate_swap_contract_addr(
        &self,
        other_side_address: Option<&[u8]>,
    ) -> Result<Option<BytesJson>, MmError<NegotiateSwapContractAddrErr>> {
        match other_side_address {
            Some(bytes) => {
                if bytes.len() != 20 {
                    return MmError::err(NegotiateSwapContractAddrErr::InvalidOtherAddrLen(bytes.into()));
                }
                let other_addr = Address::from_slice(bytes);

                if other_addr == self.swap_contract_address {
                    return Ok(Some(self.swap_contract_address.0.to_vec().into()));
                }

                if Some(other_addr) == self.fallback_swap_contract {
                    return Ok(self.fallback_swap_contract.map(|addr| addr.0.to_vec().into()));
                }
                MmError::err(NegotiateSwapContractAddrErr::UnexpectedOtherAddr(bytes.into()))
            },
            None => self
                .fallback_swap_contract
                .map(|addr| Some(addr.0.to_vec().into()))
                .ok_or_else(|| MmError::new(NegotiateSwapContractAddrErr::NoOtherAddrAndNoFallback)),
        }
    }

    #[inline]
    fn derive_htlc_key_pair(&self, _swap_unique_data: &[u8]) -> keys::KeyPair {
        match self.priv_key_policy {
            EthPrivKeyPolicy::Iguana(ref key_pair)
            | EthPrivKeyPolicy::HDWallet {
                activated_key: ref key_pair,
                ..
            } => key_pair_from_secret(key_pair.secret().as_bytes()).expect("valid key"),
            EthPrivKeyPolicy::Trezor => todo!(),
            #[cfg(target_arch = "wasm32")]
            EthPrivKeyPolicy::Metamask(_) => todo!(),
        }
    }

    #[inline]
    fn derive_htlc_pubkey(&self, _swap_unique_data: &[u8]) -> Vec<u8> {
        match self.priv_key_policy {
            EthPrivKeyPolicy::Iguana(ref key_pair)
            | EthPrivKeyPolicy::HDWallet {
                activated_key: ref key_pair,
                ..
            } => key_pair_from_secret(key_pair.secret().as_bytes())
                .expect("valid key")
                .public_slice()
                .to_vec(),
            EthPrivKeyPolicy::Trezor => todo!(),
            #[cfg(target_arch = "wasm32")]
            EthPrivKeyPolicy::Metamask(ref metamask_policy) => metamask_policy.public_key.as_bytes().to_vec(),
        }
    }

    fn validate_other_pubkey(&self, raw_pubkey: &[u8]) -> MmResult<(), ValidateOtherPubKeyErr> {
        if let Err(e) = PublicKey::from_slice(raw_pubkey) {
            return MmError::err(ValidateOtherPubKeyErr::InvalidPubKey(e.to_string()));
        };
        Ok(())
    }

    async fn maker_payment_instructions(
        &self,
        args: PaymentInstructionArgs<'_>,
    ) -> Result<Option<Vec<u8>>, MmError<PaymentInstructionsErr>> {
        let watcher_reward = if args.watcher_reward {
            Some(
                self.get_watcher_reward_amount(args.wait_until)
                    .await
                    .map_err(|err| PaymentInstructionsErr::WatcherRewardErr(err.get_inner().to_string()))?
                    .to_string()
                    .into_bytes(),
            )
        } else {
            None
        };
        Ok(watcher_reward)
    }

    async fn taker_payment_instructions(
        &self,
        _args: PaymentInstructionArgs<'_>,
    ) -> Result<Option<Vec<u8>>, MmError<PaymentInstructionsErr>> {
        Ok(None)
    }

    fn validate_maker_payment_instructions(
        &self,
        instructions: &[u8],
        _args: PaymentInstructionArgs,
    ) -> Result<PaymentInstructions, MmError<ValidateInstructionsErr>> {
        let watcher_reward = BigDecimal::from_str(
            &String::from_utf8(instructions.to_vec())
                .map_err(|err| ValidateInstructionsErr::DeserializationErr(err.to_string()))?,
        )
        .map_err(|err| ValidateInstructionsErr::DeserializationErr(err.to_string()))?;

        // TODO: Reward can be validated here
        Ok(PaymentInstructions::WatcherReward(watcher_reward))
    }

    fn validate_taker_payment_instructions(
        &self,
        _instructions: &[u8],
        _args: PaymentInstructionArgs,
    ) -> Result<PaymentInstructions, MmError<ValidateInstructionsErr>> {
        MmError::err(ValidateInstructionsErr::UnsupportedCoin(self.ticker().to_string()))
    }

    fn is_supported_by_watchers(&self) -> bool {
        std::env::var("USE_WATCHER_REWARD").is_ok()
        //self.contract_supports_watchers
    }
}

#[async_trait]
impl TakerSwapMakerCoin for EthCoin {
    async fn on_taker_payment_refund_start(&self, _maker_payment: &[u8]) -> RefundResult<()> { Ok(()) }

    async fn on_taker_payment_refund_success(&self, _maker_payment: &[u8]) -> RefundResult<()> { Ok(()) }
}

#[async_trait]
impl MakerSwapTakerCoin for EthCoin {
    async fn on_maker_payment_refund_start(&self, _taker_payment: &[u8]) -> RefundResult<()> { Ok(()) }

    async fn on_maker_payment_refund_success(&self, _taker_payment: &[u8]) -> RefundResult<()> { Ok(()) }
}

#[async_trait]
impl WatcherOps for EthCoin {
    fn send_maker_payment_spend_preimage(&self, input: SendMakerPaymentSpendPreimageInput) -> TransactionFut {
        Box::new(
            self.watcher_spends_hash_time_locked_payment(input)
                .map(TransactionEnum::from),
        )
    }

    fn create_maker_payment_spend_preimage(
        &self,
        maker_payment_tx: &[u8],
        _time_lock: u64,
        _maker_pub: &[u8],
        _secret_hash: &[u8],
        _swap_unique_data: &[u8],
    ) -> TransactionFut {
        let tx: UnverifiedTransactionWrapper = try_tx_fus!(rlp::decode(maker_payment_tx));
        let signed = try_tx_fus!(SignedEthTx::new(tx));
        let fut = async move { Ok(TransactionEnum::from(signed)) };

        Box::new(fut.boxed().compat())
    }

    fn create_taker_payment_refund_preimage(
        &self,
        taker_payment_tx: &[u8],
        _time_lock: u64,
        _maker_pub: &[u8],
        _secret_hash: &[u8],
        _swap_contract_address: &Option<BytesJson>,
        _swap_unique_data: &[u8],
    ) -> TransactionFut {
        let tx: UnverifiedTransactionWrapper = try_tx_fus!(rlp::decode(taker_payment_tx));
        let signed = try_tx_fus!(SignedEthTx::new(tx));
        let fut = async move { Ok(TransactionEnum::from(signed)) };

        Box::new(fut.boxed().compat())
    }

    fn send_taker_payment_refund_preimage(&self, args: RefundPaymentArgs) -> TransactionFut {
        Box::new(
            self.watcher_refunds_hash_time_locked_payment(args)
                .map(TransactionEnum::from),
        )
    }

    fn watcher_validate_taker_fee(&self, validate_fee_args: WatcherValidateTakerFeeInput) -> ValidatePaymentFut<()> {
        validate_fee_impl(self.clone(), EthValidateFeeArgs {
            fee_tx_hash: &H256::from_slice(validate_fee_args.taker_fee_hash.as_slice()),
            expected_sender: &validate_fee_args.sender_pubkey,
            fee_addr: &validate_fee_args.fee_addr,
            amount: &BigDecimal::from(0),
            min_block_number: validate_fee_args.min_block_number,
            uuid: &[],
        })

        // TODO: Add validations specific for watchers
        // 1.Validate if taker fee is old
    }

    fn taker_validates_payment_spend_or_refund(&self, input: ValidateWatcherSpendInput) -> ValidatePaymentFut<()> {
        let watcher_reward = try_f!(input
            .watcher_reward
            .clone()
            .ok_or_else(|| ValidatePaymentError::WatcherRewardError("Watcher reward not found".to_string())));
        let expected_reward_amount = try_f!(wei_from_big_decimal(&watcher_reward.amount, ETH_DECIMALS));

        let expected_swap_contract_address = try_f!(input
            .swap_contract_address
            .try_to_address()
            .map_to_mm(ValidatePaymentError::InvalidParameter));

        let unsigned: UnverifiedTransactionWrapper = try_f!(rlp::decode(&input.payment_tx));
        let tx =
            try_f!(SignedEthTx::new(unsigned)
                .map_to_mm(|err| ValidatePaymentError::TxDeserializationError(err.to_string())));

        let selfi = self.clone();
        let time_lock = try_f!(input
            .time_lock
            .try_into()
            .map_to_mm(ValidatePaymentError::TimelockOverflow));
        let swap_id = selfi.etomic_swap_id(time_lock, &input.secret_hash);
        let decimals = self.decimals;
        let secret_hash = if input.secret_hash.len() == 32 {
            ripemd160(&input.secret_hash).to_vec()
        } else {
            input.secret_hash.to_vec()
        };
        let maker_addr =
            try_f!(addr_from_raw_pubkey(&input.maker_pub).map_to_mm(ValidatePaymentError::InvalidParameter));

        let trade_amount = try_f!(wei_from_big_decimal(&(input.amount), decimals));
        let fut = async move {
            match tx.unsigned().action() {
                Call(contract_address) => {
                    if *contract_address != expected_swap_contract_address {
                        return MmError::err(ValidatePaymentError::WrongPaymentTx(format!(
                            "Transaction {:?} was sent to wrong address, expected {:?}",
                            contract_address, expected_swap_contract_address,
                        )));
                    }
                },
                Create => {
                    return MmError::err(ValidatePaymentError::WrongPaymentTx(
                        "Tx action must be Call, found Create instead".to_string(),
                    ));
                },
            };

            let actual_status = selfi
                .payment_status(expected_swap_contract_address, Token::FixedBytes(swap_id.clone()))
                .compat()
                .await
                .map_to_mm(ValidatePaymentError::Transport)?;
            let expected_status = match input.spend_type {
                WatcherSpendType::MakerPaymentSpend => U256::from(PaymentState::Spent as u8),
                WatcherSpendType::TakerPaymentRefund => U256::from(PaymentState::Refunded as u8),
            };
            if actual_status != expected_status {
                return MmError::err(ValidatePaymentError::UnexpectedPaymentState(format!(
                    "Payment state is not {}, got {}",
                    expected_status, actual_status
                )));
            }

            let function_name = match input.spend_type {
                WatcherSpendType::MakerPaymentSpend => get_function_name("receiverSpend", true),
                WatcherSpendType::TakerPaymentRefund => get_function_name("senderRefund", true),
            };
            let function = SWAP_CONTRACT
                .function(&function_name)
                .map_to_mm(|err| ValidatePaymentError::InternalError(err.to_string()))?;

            let decoded = decode_contract_call(function, tx.unsigned().data())
                .map_to_mm(|err| ValidatePaymentError::TxDeserializationError(err.to_string()))?;

            let swap_id_input = get_function_input_data(&decoded, function, 0)
                .map_to_mm(ValidatePaymentError::TxDeserializationError)?;
            if swap_id_input != Token::FixedBytes(swap_id.clone()) {
                return MmError::err(ValidatePaymentError::WrongPaymentTx(format!(
                    "Transaction invalid swap_id arg {:?}, expected {:?}",
                    swap_id_input,
                    Token::FixedBytes(swap_id.clone())
                )));
            }

            let hash_input = match input.spend_type {
                WatcherSpendType::MakerPaymentSpend => {
                    let secret_input = get_function_input_data(&decoded, function, 2)
                        .map_to_mm(ValidatePaymentError::TxDeserializationError)?
                        .into_fixed_bytes()
                        .ok_or_else(|| {
                            ValidatePaymentError::WrongPaymentTx("Invalid type for secret hash argument".to_string())
                        })?;
                    dhash160(&secret_input).to_vec()
                },
                WatcherSpendType::TakerPaymentRefund => get_function_input_data(&decoded, function, 2)
                    .map_to_mm(ValidatePaymentError::TxDeserializationError)?
                    .into_fixed_bytes()
                    .ok_or_else(|| {
                        ValidatePaymentError::WrongPaymentTx("Invalid type for secret argument".to_string())
                    })?,
            };
            if hash_input != secret_hash {
                return MmError::err(ValidatePaymentError::WrongPaymentTx(format!(
                    "Transaction secret or secret_hash arg {:?} is invalid, expected {:?}",
                    hash_input,
                    Token::FixedBytes(secret_hash),
                )));
            }

            let my_address = selfi.derivation_method.single_addr_or_err().await?;
            let sender_input = get_function_input_data(&decoded, function, 4)
                .map_to_mm(ValidatePaymentError::TxDeserializationError)?;
            let expected_sender = match input.spend_type {
                WatcherSpendType::MakerPaymentSpend => maker_addr,
                WatcherSpendType::TakerPaymentRefund => my_address,
            };
            if sender_input != Token::Address(expected_sender) {
                return MmError::err(ValidatePaymentError::WrongPaymentTx(format!(
                    "Transaction sender arg {:?} is invalid, expected {:?}",
                    sender_input,
                    Token::Address(expected_sender)
                )));
            }

            let receiver_input = get_function_input_data(&decoded, function, 5)
                .map_to_mm(ValidatePaymentError::TxDeserializationError)?;
            let expected_receiver = match input.spend_type {
                WatcherSpendType::MakerPaymentSpend => my_address,
                WatcherSpendType::TakerPaymentRefund => maker_addr,
            };
            if receiver_input != Token::Address(expected_receiver) {
                return MmError::err(ValidatePaymentError::WrongPaymentTx(format!(
                    "Transaction receiver arg {:?} is invalid, expected {:?}",
                    receiver_input,
                    Token::Address(expected_receiver)
                )));
            }

            let reward_target_input = get_function_input_data(&decoded, function, 6)
                .map_to_mm(ValidatePaymentError::TxDeserializationError)?;
            if reward_target_input != Token::Uint(U256::from(watcher_reward.reward_target as u8)) {
                return MmError::err(ValidatePaymentError::WrongPaymentTx(format!(
                    "Transaction reward target arg {:?} is invalid, expected {:?}",
                    reward_target_input,
                    Token::Uint(U256::from(watcher_reward.reward_target as u8))
                )));
            }

            let contract_reward_input = get_function_input_data(&decoded, function, 7)
                .map_to_mm(ValidatePaymentError::TxDeserializationError)?;
            if contract_reward_input != Token::Bool(watcher_reward.send_contract_reward_on_spend) {
                return MmError::err(ValidatePaymentError::WrongPaymentTx(format!(
                    "Transaction sends contract reward on spend arg {:?} is invalid, expected {:?}",
                    contract_reward_input,
                    Token::Bool(watcher_reward.send_contract_reward_on_spend)
                )));
            }

            let reward_amount_input = get_function_input_data(&decoded, function, 8)
                .map_to_mm(ValidatePaymentError::TxDeserializationError)?;
            if reward_amount_input != Token::Uint(expected_reward_amount) {
                return MmError::err(ValidatePaymentError::WrongPaymentTx(format!(
                    "Transaction watcher reward amount arg {:?} is invalid, expected {:?}",
                    reward_amount_input,
                    Token::Uint(expected_reward_amount)
                )));
            }

            if tx.unsigned().value() != U256::zero() {
                return MmError::err(ValidatePaymentError::WrongPaymentTx(format!(
                    "Transaction value arg {:?} is invalid, expected 0",
                    tx.unsigned().value()
                )));
            }

            match &selfi.coin_type {
                EthCoinType::Eth => {
                    let amount_input = get_function_input_data(&decoded, function, 1)
                        .map_to_mm(ValidatePaymentError::TxDeserializationError)?;
                    let total_amount = match input.spend_type {
                        WatcherSpendType::MakerPaymentSpend => {
                            if !matches!(watcher_reward.reward_target, RewardTarget::None)
                                || watcher_reward.send_contract_reward_on_spend
                            {
                                trade_amount + expected_reward_amount
                            } else {
                                trade_amount
                            }
                        },
                        WatcherSpendType::TakerPaymentRefund => trade_amount + expected_reward_amount,
                    };
                    if amount_input != Token::Uint(total_amount) {
                        return MmError::err(ValidatePaymentError::WrongPaymentTx(format!(
                            "Transaction amount arg {:?} is invalid, expected {:?}",
                            amount_input,
                            Token::Uint(total_amount),
                        )));
                    }

                    let token_address_input = get_function_input_data(&decoded, function, 3)
                        .map_to_mm(ValidatePaymentError::TxDeserializationError)?;
                    if token_address_input != Token::Address(Address::default()) {
                        return MmError::err(ValidatePaymentError::WrongPaymentTx(format!(
                            "Transaction token address arg {:?} is invalid, expected {:?}",
                            token_address_input,
                            Token::Address(Address::default()),
                        )));
                    }
                },
                EthCoinType::Erc20 {
                    platform: _,
                    token_addr,
                } => {
                    let amount_input = get_function_input_data(&decoded, function, 1)
                        .map_to_mm(ValidatePaymentError::TxDeserializationError)?;
                    if amount_input != Token::Uint(trade_amount) {
                        return MmError::err(ValidatePaymentError::WrongPaymentTx(format!(
                            "Transaction amount arg {:?} is invalid, expected {:?}",
                            amount_input,
                            Token::Uint(trade_amount),
                        )));
                    }

                    let token_address_input = get_function_input_data(&decoded, function, 3)
                        .map_to_mm(ValidatePaymentError::TxDeserializationError)?;
                    if token_address_input != Token::Address(*token_addr) {
                        return MmError::err(ValidatePaymentError::WrongPaymentTx(format!(
                            "Transaction token address arg {:?} is invalid, expected {:?}",
                            token_address_input,
                            Token::Address(*token_addr),
                        )));
                    }
                },
                EthCoinType::Nft { .. } => return MmError::err(ValidatePaymentError::NftProtocolNotSupported),
            }

            Ok(())
        };
        Box::new(fut.boxed().compat())
    }

    fn watcher_validate_taker_payment(&self, input: WatcherValidatePaymentInput) -> ValidatePaymentFut<()> {
        let unsigned: UnverifiedTransactionWrapper = try_f!(rlp::decode(&input.payment_tx));
        let tx =
            try_f!(SignedEthTx::new(unsigned)
                .map_to_mm(|err| ValidatePaymentError::TxDeserializationError(err.to_string())));
        let sender = try_f!(addr_from_raw_pubkey(&input.taker_pub).map_to_mm(ValidatePaymentError::InvalidParameter));
        let receiver = try_f!(addr_from_raw_pubkey(&input.maker_pub).map_to_mm(ValidatePaymentError::InvalidParameter));
        let time_lock = try_f!(input
            .time_lock
            .try_into()
            .map_to_mm(ValidatePaymentError::TimelockOverflow));

        let selfi = self.clone();
        let swap_id = selfi.etomic_swap_id(time_lock, &input.secret_hash);
        let secret_hash = if input.secret_hash.len() == 32 {
            ripemd160(&input.secret_hash).to_vec()
        } else {
            input.secret_hash.to_vec()
        };
        let expected_swap_contract_address = self.swap_contract_address;
        let fallback_swap_contract = self.fallback_swap_contract;

        let fut = async move {
            let tx_from_rpc = selfi.transaction(TransactionId::Hash(tx.tx_hash())).await?;

            let tx_from_rpc = tx_from_rpc.as_ref().ok_or_else(|| {
                ValidatePaymentError::TxDoesNotExist(format!("Didn't find provided tx {:?} on ETH node", tx))
            })?;

            if tx_from_rpc.from != Some(sender) {
                return MmError::err(ValidatePaymentError::WrongPaymentTx(format!(
                    "{INVALID_SENDER_ERR_LOG}: Payment tx {tx_from_rpc:?} was sent from wrong address, expected {sender:?}"
                )));
            }

            let swap_contract_address = tx_from_rpc.to.ok_or_else(|| {
                ValidatePaymentError::TxDeserializationError(format!(
                    "Swap contract address not found in payment Tx {tx_from_rpc:?}"
                ))
            })?;

            if swap_contract_address != expected_swap_contract_address
                && Some(swap_contract_address) != fallback_swap_contract
            {
                return MmError::err(ValidatePaymentError::WrongPaymentTx(format!(
                    "{INVALID_CONTRACT_ADDRESS_ERR_LOG}: Payment tx {tx_from_rpc:?} was sent to wrong address, expected either {expected_swap_contract_address:?} or the fallback {fallback_swap_contract:?}"
                )));
            }

            let status = selfi
                .payment_status(swap_contract_address, Token::FixedBytes(swap_id.clone()))
                .compat()
                .await
                .map_to_mm(ValidatePaymentError::Transport)?;
            if status != U256::from(PaymentState::Sent as u8) && status != U256::from(PaymentState::Spent as u8) {
                return MmError::err(ValidatePaymentError::UnexpectedPaymentState(format!(
                    "{INVALID_PAYMENT_STATE_ERR_LOG}: Payment state is not PAYMENT_STATE_SENT or PAYMENT_STATE_SPENT, got {status}"
                )));
            }

            let watcher_reward = selfi
                .get_taker_watcher_reward(&input.maker_coin, None, None, None, input.wait_until)
                .await
                .map_err(|err| ValidatePaymentError::WatcherRewardError(err.into_inner().to_string()))?;
            let expected_reward_amount = wei_from_big_decimal(&watcher_reward.amount, ETH_DECIMALS)?;

            match &selfi.coin_type {
                EthCoinType::Eth => {
                    let function_name = get_function_name("ethPayment", true);
                    let function = SWAP_CONTRACT
                        .function(&function_name)
                        .map_to_mm(|err| ValidatePaymentError::InternalError(err.to_string()))?;
                    let decoded = decode_contract_call(function, &tx_from_rpc.input.0)
                        .map_to_mm(|err| ValidatePaymentError::TxDeserializationError(err.to_string()))?;

                    let swap_id_input = get_function_input_data(&decoded, function, 0)
                        .map_to_mm(ValidatePaymentError::TxDeserializationError)?;
                    if swap_id_input != Token::FixedBytes(swap_id.clone()) {
                        return MmError::err(ValidatePaymentError::WrongPaymentTx(format!(
                            "{INVALID_SWAP_ID_ERR_LOG}: Invalid 'swap_id' {decoded:?}, expected {swap_id:?}"
                        )));
                    }

                    let receiver_input = get_function_input_data(&decoded, function, 1)
                        .map_to_mm(ValidatePaymentError::TxDeserializationError)?;
                    if receiver_input != Token::Address(receiver) {
                        return MmError::err(ValidatePaymentError::WrongPaymentTx(format!(
                            "{INVALID_RECEIVER_ERR_LOG}: Payment tx receiver arg {receiver_input:?} is invalid, expected {:?}", Token::Address(receiver)
                        )));
                    }

                    let secret_hash_input = get_function_input_data(&decoded, function, 2)
                        .map_to_mm(ValidatePaymentError::TxDeserializationError)?;
                    if secret_hash_input != Token::FixedBytes(secret_hash.to_vec()) {
                        return MmError::err(ValidatePaymentError::WrongPaymentTx(format!(
                            "Payment tx secret_hash arg {:?} is invalid, expected {:?}",
                            secret_hash_input,
                            Token::FixedBytes(secret_hash.to_vec()),
                        )));
                    }

                    let time_lock_input = get_function_input_data(&decoded, function, 3)
                        .map_to_mm(ValidatePaymentError::TxDeserializationError)?;
                    if time_lock_input != Token::Uint(U256::from(input.time_lock)) {
                        return MmError::err(ValidatePaymentError::WrongPaymentTx(format!(
                            "Payment tx time_lock arg {:?} is invalid, expected {:?}",
                            time_lock_input,
                            Token::Uint(U256::from(input.time_lock)),
                        )));
                    }

                    let reward_target_input = get_function_input_data(&decoded, function, 4)
                        .map_to_mm(ValidatePaymentError::TxDeserializationError)?;
                    let expected_reward_target = watcher_reward.reward_target as u8;
                    if reward_target_input != Token::Uint(U256::from(expected_reward_target)) {
                        return MmError::err(ValidatePaymentError::WrongPaymentTx(format!(
                            "Payment tx reward target arg {:?} is invalid, expected {:?}",
                            reward_target_input, expected_reward_target
                        )));
                    }

                    let sends_contract_reward_input = get_function_input_data(&decoded, function, 5)
                        .map_to_mm(ValidatePaymentError::TxDeserializationError)?;
                    if sends_contract_reward_input != Token::Bool(watcher_reward.send_contract_reward_on_spend) {
                        return MmError::err(ValidatePaymentError::WrongPaymentTx(format!(
                            "Payment tx sends_contract_reward_on_spend arg {:?} is invalid, expected {:?}",
                            sends_contract_reward_input, watcher_reward.send_contract_reward_on_spend
                        )));
                    }

                    let reward_amount_input = get_function_input_data(&decoded, function, 6)
                        .map_to_mm(ValidatePaymentError::TxDeserializationError)?
                        .into_uint()
                        .ok_or_else(|| {
                            ValidatePaymentError::WrongPaymentTx("Invalid type for reward amount argument".to_string())
                        })?;

                    validate_watcher_reward(expected_reward_amount.as_u64(), reward_amount_input.as_u64(), false)?;

                    // TODO: Validate the value
                },
                EthCoinType::Erc20 {
                    platform: _,
                    token_addr,
                } => {
                    let function_name = get_function_name("erc20Payment", true);
                    let function = SWAP_CONTRACT
                        .function(&function_name)
                        .map_to_mm(|err| ValidatePaymentError::InternalError(err.to_string()))?;
                    let decoded = decode_contract_call(function, &tx_from_rpc.input.0)
                        .map_to_mm(|err| ValidatePaymentError::TxDeserializationError(err.to_string()))?;

                    let swap_id_input = get_function_input_data(&decoded, function, 0)
                        .map_to_mm(ValidatePaymentError::TxDeserializationError)?;
                    if swap_id_input != Token::FixedBytes(swap_id.clone()) {
                        return MmError::err(ValidatePaymentError::WrongPaymentTx(format!(
                            "{INVALID_SWAP_ID_ERR_LOG}: Invalid 'swap_id' {decoded:?}, expected {swap_id:?}"
                        )));
                    }

                    let token_addr_input = get_function_input_data(&decoded, function, 2)
                        .map_to_mm(ValidatePaymentError::TxDeserializationError)?;
                    if token_addr_input != Token::Address(*token_addr) {
                        return MmError::err(ValidatePaymentError::WrongPaymentTx(format!(
                            "Payment tx token_addr arg {:?} is invalid, expected {:?}",
                            token_addr_input,
                            Token::Address(*token_addr)
                        )));
                    }

                    let receiver_addr_input = get_function_input_data(&decoded, function, 3)
                        .map_to_mm(ValidatePaymentError::TxDeserializationError)?;
                    if receiver_addr_input != Token::Address(receiver) {
                        return MmError::err(ValidatePaymentError::WrongPaymentTx(format!(
                            "{INVALID_RECEIVER_ERR_LOG}: Payment tx receiver arg {receiver_addr_input:?} is invalid, expected {:?}", Token::Address(receiver),
                        )));
                    }

                    let secret_hash_input = get_function_input_data(&decoded, function, 4)
                        .map_to_mm(ValidatePaymentError::TxDeserializationError)?;
                    if secret_hash_input != Token::FixedBytes(secret_hash.to_vec()) {
                        return MmError::err(ValidatePaymentError::WrongPaymentTx(format!(
                            "Payment tx secret_hash arg {:?} is invalid, expected {:?}",
                            secret_hash_input,
                            Token::FixedBytes(secret_hash.to_vec()),
                        )));
                    }

                    let time_lock_input = get_function_input_data(&decoded, function, 5)
                        .map_to_mm(ValidatePaymentError::TxDeserializationError)?;
                    if time_lock_input != Token::Uint(U256::from(input.time_lock)) {
                        return MmError::err(ValidatePaymentError::WrongPaymentTx(format!(
                            "Payment tx time_lock arg {:?} is invalid, expected {:?}",
                            time_lock_input,
                            Token::Uint(U256::from(input.time_lock)),
                        )));
                    }

                    let reward_target_input = get_function_input_data(&decoded, function, 6)
                        .map_to_mm(ValidatePaymentError::TxDeserializationError)?;
                    let expected_reward_target = watcher_reward.reward_target as u8;
                    if reward_target_input != Token::Uint(U256::from(expected_reward_target)) {
                        return MmError::err(ValidatePaymentError::WrongPaymentTx(format!(
                            "Payment tx reward target arg {:?} is invalid, expected {:?}",
                            reward_target_input, expected_reward_target
                        )));
                    }

                    let sends_contract_reward_input = get_function_input_data(&decoded, function, 7)
                        .map_to_mm(ValidatePaymentError::TxDeserializationError)?;
                    if sends_contract_reward_input != Token::Bool(watcher_reward.send_contract_reward_on_spend) {
                        return MmError::err(ValidatePaymentError::WrongPaymentTx(format!(
                            "Payment tx sends_contract_reward_on_spend arg {:?} is invalid, expected {:?}",
                            sends_contract_reward_input, watcher_reward.send_contract_reward_on_spend
                        )));
                    }

                    let reward_amount_input = get_function_input_data(&decoded, function, 8)
                        .map_to_mm(ValidatePaymentError::TxDeserializationError)?
                        .into_uint()
                        .ok_or_else(|| {
                            ValidatePaymentError::WrongPaymentTx("Invalid type for reward amount argument".to_string())
                        })?;

                    validate_watcher_reward(expected_reward_amount.as_u64(), reward_amount_input.as_u64(), false)?;

                    if tx_from_rpc.value != reward_amount_input {
                        return MmError::err(ValidatePaymentError::WrongPaymentTx(format!(
                            "Payment tx value arg {:?} is invalid, expected {:?}",
                            tx_from_rpc.value, reward_amount_input
                        )));
                    }
                },
                EthCoinType::Nft { .. } => return MmError::err(ValidatePaymentError::NftProtocolNotSupported),
            }

            Ok(())
        };
        Box::new(fut.boxed().compat())
    }

    async fn watcher_search_for_swap_tx_spend(
        &self,
        input: WatcherSearchForSwapTxSpendInput<'_>,
    ) -> Result<Option<FoundSwapTxSpend>, String> {
        let unverified: UnverifiedTransactionWrapper = try_s!(rlp::decode(input.tx));
        let tx = try_s!(SignedEthTx::new(unverified));
        let swap_contract_address = match tx.unsigned().action() {
            Call(address) => *address,
            Create => return Err(ERRL!("Invalid payment action: the payment action cannot be create")),
        };

        self.search_for_swap_tx_spend(
            input.tx,
            swap_contract_address,
            input.secret_hash,
            input.search_from_block,
            true,
        )
        .await
    }

    async fn get_taker_watcher_reward(
        &self,
        other_coin: &MmCoinEnum,
        _coin_amount: Option<BigDecimal>,
        _other_coin_amount: Option<BigDecimal>,
        reward_amount: Option<BigDecimal>,
        wait_until: u64,
    ) -> Result<WatcherReward, MmError<WatcherRewardError>> {
        let reward_target = if other_coin.is_eth() {
            RewardTarget::Contract
        } else {
            RewardTarget::PaymentSender
        };

        let amount = match reward_amount {
            Some(amount) => amount,
            None => self.get_watcher_reward_amount(wait_until).await?,
        };

        let send_contract_reward_on_spend = false;

        Ok(WatcherReward {
            amount,
            is_exact_amount: false,
            reward_target,
            send_contract_reward_on_spend,
        })
    }

    async fn get_maker_watcher_reward(
        &self,
        other_coin: &MmCoinEnum,
        reward_amount: Option<BigDecimal>,
        wait_until: u64,
    ) -> Result<Option<WatcherReward>, MmError<WatcherRewardError>> {
        let reward_target = if other_coin.is_eth() {
            RewardTarget::None
        } else {
            RewardTarget::PaymentSpender
        };

        let is_exact_amount = reward_amount.is_some();
        let amount = match reward_amount {
            Some(amount) => amount,
            None => {
                let gas_cost_eth = self.get_watcher_reward_amount(wait_until).await?;

                match &self.coin_type {
                    EthCoinType::Eth => gas_cost_eth,
                    EthCoinType::Erc20 { .. } => {
                        if other_coin.is_eth() {
                            gas_cost_eth
                        } else {
                            get_base_price_in_rel(Some(self.ticker().to_string()), Some("ETH".to_string()))
                                .await
                                .and_then(|price_in_eth| gas_cost_eth.checked_div(price_in_eth))
                                .ok_or_else(|| {
                                    WatcherRewardError::RPCError(format!(
                                        "Price of coin {} in ETH could not be found",
                                        self.ticker()
                                    ))
                                })?
                        }
                    },
                    EthCoinType::Nft { .. } => {
                        return MmError::err(WatcherRewardError::InternalError(
                            "Nft Protocol is not supported yet!".to_string(),
                        ))
                    },
                }
            },
        };

        let send_contract_reward_on_spend = other_coin.is_eth();

        Ok(Some(WatcherReward {
            amount,
            is_exact_amount,
            reward_target,
            send_contract_reward_on_spend,
        }))
    }
}

#[async_trait]
#[cfg_attr(test, mockable)]
#[async_trait]
impl MarketCoinOps for EthCoin {
    fn ticker(&self) -> &str { &self.ticker[..] }

    fn my_address(&self) -> MmResult<String, MyAddressError> {
        match self.derivation_method() {
            DerivationMethod::SingleAddress(my_address) => Ok(display_eth_address(my_address)),
            DerivationMethod::HDWallet(_) => MmError::err(MyAddressError::UnexpectedDerivationMethod(
                "'my_address' is deprecated for HD wallets".to_string(),
            )),
        }
    }

    async fn get_public_key(&self) -> Result<String, MmError<UnexpectedDerivationMethod>> {
        match self.priv_key_policy {
            EthPrivKeyPolicy::Iguana(ref key_pair)
            | EthPrivKeyPolicy::HDWallet {
                activated_key: ref key_pair,
                ..
            } => {
                let uncompressed_without_prefix = hex::encode(key_pair.public());
                Ok(format!("04{}", uncompressed_without_prefix))
            },
            EthPrivKeyPolicy::Trezor => {
                let public_key = self
                    .deref()
                    .derivation_method
                    .hd_wallet()
                    .ok_or(UnexpectedDerivationMethod::ExpectedHDWallet)?
                    .get_enabled_address()
                    .await
                    .ok_or_else(|| UnexpectedDerivationMethod::InternalError("no enabled address".to_owned()))?
                    .pubkey();
                let uncompressed_without_prefix = hex::encode(public_key);
                Ok(format!("04{}", uncompressed_without_prefix))
            },
            #[cfg(target_arch = "wasm32")]
            EthPrivKeyPolicy::Metamask(ref metamask_policy) => {
                Ok(format!("{:02x}", metamask_policy.public_key_uncompressed))
            },
        }
    }

    /// Hash message for signature using Ethereum's message signing format.
    /// keccak256(PREFIX_LENGTH + PREFIX + MESSAGE_LENGTH + MESSAGE)
    fn sign_message_hash(&self, message: &str) -> Option<[u8; 32]> {
        let message_prefix = self.sign_message_prefix.as_ref()?;

        let mut stream = Stream::new();
        let prefix_len = CompactInteger::from(message_prefix.len());
        prefix_len.serialize(&mut stream);
        stream.append_slice(message_prefix.as_bytes());
        stream.append_slice(message.len().to_string().as_bytes());
        stream.append_slice(message.as_bytes());
        Some(keccak256(&stream.out()).take())
    }

    fn sign_message(&self, message: &str) -> SignatureResult<String> {
        let message_hash = self.sign_message_hash(message).ok_or(SignatureError::PrefixNotFound)?;
        let privkey = &self.priv_key_policy.activated_key_or_err()?.secret();
        let signature = sign(privkey, &H256::from(message_hash))?;
        Ok(format!("0x{}", signature))
    }

    fn verify_message(&self, signature: &str, message: &str, address: &str) -> VerificationResult<bool> {
        let message_hash = self
            .sign_message_hash(message)
            .ok_or(VerificationError::PrefixNotFound)?;
        let address = self
            .address_from_str(address)
            .map_err(VerificationError::AddressDecodingError)?;
        let signature = Signature::from_str(signature.strip_prefix("0x").unwrap_or(signature))?;
        let is_verified = verify_address(&address, &signature, &H256::from(message_hash))?;
        Ok(is_verified)
    }

    fn my_balance(&self) -> BalanceFut<CoinBalance> {
        let decimals = self.decimals;
        let fut = self
            .get_balance()
            .and_then(move |result| Ok(u256_to_big_decimal(result, decimals)?))
            .map(|spendable| CoinBalance {
                spendable,
                unspendable: BigDecimal::from(0),
            });
        Box::new(fut)
    }

    fn base_coin_balance(&self) -> BalanceFut<BigDecimal> {
        Box::new(
            self.eth_balance()
                .and_then(move |result| Ok(u256_to_big_decimal(result, ETH_DECIMALS)?)),
        )
    }

    fn platform_ticker(&self) -> &str {
        match &self.coin_type {
            EthCoinType::Eth => self.ticker(),
            EthCoinType::Erc20 { platform, .. } | EthCoinType::Nft { platform } => platform,
        }
    }

    fn send_raw_tx(&self, mut tx: &str) -> Box<dyn Future<Item = String, Error = String> + Send> {
        if tx.starts_with("0x") {
            tx = &tx[2..];
        }
        let bytes = try_fus!(hex::decode(tx));

        let coin = self.clone();

        let fut = async move {
            coin.send_raw_transaction(bytes.into())
                .await
                .map(|res| format!("{:02x}", res))
                .map_err(|e| ERRL!("{}", e))
        };

        Box::new(fut.boxed().compat())
    }

    fn send_raw_tx_bytes(&self, tx: &[u8]) -> Box<dyn Future<Item = String, Error = String> + Send> {
        let coin = self.clone();

        let tx = tx.to_owned();
        let fut = async move {
            coin.send_raw_transaction(tx.into())
                .await
                .map(|res| format!("{:02x}", res))
                .map_err(|e| ERRL!("{}", e))
        };

        Box::new(fut.boxed().compat())
    }

    async fn sign_raw_tx(&self, args: &SignRawTransactionRequest) -> RawTransactionResult {
        if let SignRawTransactionEnum::ETH(eth_args) = &args.tx {
            sign_raw_eth_tx(self, eth_args).await
        } else {
            MmError::err(RawTransactionError::InvalidParam("eth type expected".to_string()))
        }
    }

    fn wait_for_confirmations(&self, input: ConfirmPaymentInput) -> Box<dyn Future<Item = (), Error = String> + Send> {
        macro_rules! update_status_with_error {
            ($status: ident, $error: ident) => {
                match $error.get_inner() {
                    Web3RpcError::Timeout(_) => $status.append(" Timed out."),
                    _ => $status.append(" Failed."),
                }
            };
        }

        let ctx = try_fus!(MmArc::from_weak(&self.ctx).ok_or("No context"));
        let mut status = ctx.log.status_handle();
        status.status(&[&self.ticker], "Waiting for confirmations…");
        status.deadline(input.wait_until * 1000);

        let unsigned: UnverifiedTransactionWrapper = try_fus!(rlp::decode(&input.payment_tx));
        let tx = try_fus!(SignedEthTx::new(unsigned));
        let tx_hash = tx.tx_hash();

        let required_confirms = U64::from(input.confirmations);
        let check_every = input.check_every as f64;
        let selfi = self.clone();
        let fut = async move {
            loop {
                // Wait for one confirmation and return the transaction confirmation block number
                let confirmed_at = match selfi
                    .transaction_confirmed_at(tx_hash, input.wait_until, check_every)
                    .compat()
                    .await
                {
                    Ok(c) => c,
                    Err(e) => {
                        update_status_with_error!(status, e);
                        return Err(e.to_string());
                    },
                };

                // checking that confirmed_at is greater than zero to prevent overflow.
                // untrusted RPC nodes might send a zero value to cause overflow if we didn't do this check.
                // required_confirms should always be more than 0 anyways but we should keep this check nonetheless.
                if confirmed_at <= U64::from(0) {
                    error!(
                        "confirmed_at: {}, for payment tx: {:02x}, for coin:{} should be greater than zero!",
                        confirmed_at,
                        tx_hash,
                        selfi.ticker()
                    );
                    Timer::sleep(check_every).await;
                    continue;
                }

                // Wait for a block that achieves the required confirmations
                let confirmation_block_number = confirmed_at + required_confirms - 1;
                if let Err(e) = selfi
                    .wait_for_block(confirmation_block_number, input.wait_until, check_every)
                    .compat()
                    .await
                {
                    update_status_with_error!(status, e);
                    return Err(e.to_string());
                }

                // Make sure that there was no chain reorganization that led to transaction confirmation block to be changed
                match selfi
                    .transaction_confirmed_at(tx_hash, input.wait_until, check_every)
                    .compat()
                    .await
                {
                    Ok(conf) => {
                        if conf == confirmed_at {
                            status.append(" Confirmed.");
                            break Ok(());
                        }
                    },
                    Err(e) => {
                        update_status_with_error!(status, e);
                        return Err(e.to_string());
                    },
                }

                Timer::sleep(check_every).await;
            }
        };

        Box::new(fut.boxed().compat())
    }

    fn wait_for_htlc_tx_spend(&self, args: WaitForHTLCTxSpendArgs<'_>) -> TransactionFut {
        let unverified: UnverifiedTransactionWrapper = try_tx_fus!(rlp::decode(args.tx_bytes));
        let tx = try_tx_fus!(SignedEthTx::new(unverified));

        let swap_contract_address = match args.swap_contract_address {
            Some(addr) => try_tx_fus!(addr.try_to_address()),
            None => match tx.unsigned().action() {
                Call(address) => *address,
                Create => {
                    return Box::new(futures01::future::err(TransactionErr::Plain(ERRL!(
                        "Invalid payment action: the payment action cannot be create"
                    ))))
                },
            },
        };

        let func_name = match self.coin_type {
            EthCoinType::Eth => get_function_name("ethPayment", args.watcher_reward),
            EthCoinType::Erc20 { .. } => get_function_name("erc20Payment", args.watcher_reward),
            EthCoinType::Nft { .. } => {
                return Box::new(futures01::future::err(TransactionErr::ProtocolNotSupported(ERRL!(
                    "Nft Protocol is not supported yet!"
                ))))
            },
        };

        let payment_func = try_tx_fus!(SWAP_CONTRACT.function(&func_name));
        let decoded = try_tx_fus!(decode_contract_call(payment_func, tx.unsigned().data()));
        let id = match decoded.first() {
            Some(Token::FixedBytes(bytes)) => bytes.clone(),
            invalid_token => {
                return Box::new(futures01::future::err(TransactionErr::Plain(ERRL!(
                    "Expected Token::FixedBytes, got {:?}",
                    invalid_token
                ))))
            },
        };
        let selfi = self.clone();
        let from_block = args.from_block;
        let wait_until = args.wait_until;
        let check_every = args.check_every;
        let fut = async move {
            loop {
                if now_sec() > wait_until {
                    return TX_PLAIN_ERR!(
                        "Waited too long until {} for transaction {:?} to be spent ",
                        wait_until,
                        tx,
                    );
                }

                let current_block = match selfi.current_block().compat().await {
                    Ok(b) => b,
                    Err(e) => {
                        error!("Error getting block number: {}", e);
                        Timer::sleep(5.).await;
                        continue;
                    },
                };

                let events = match selfi
                    .spend_events(swap_contract_address, from_block, current_block)
                    .compat()
                    .await
                {
                    Ok(ev) => ev,
                    Err(e) => {
                        error!("Error getting spend events: {}", e);
                        Timer::sleep(5.).await;
                        continue;
                    },
                };

                let found = events.iter().find(|event| &event.data.0[..32] == id.as_slice());

                if let Some(event) = found {
                    if let Some(tx_hash) = event.transaction_hash {
                        let transaction = match selfi.transaction(TransactionId::Hash(tx_hash)).await {
                            Ok(Some(t)) => t,
                            Ok(None) => {
                                info!("Tx {} not found yet", tx_hash);
                                Timer::sleep(check_every).await;
                                continue;
                            },
                            Err(e) => {
                                error!("Get tx {} error: {}", tx_hash, e);
                                Timer::sleep(check_every).await;
                                continue;
                            },
                        };

                        return Ok(TransactionEnum::from(try_tx_s!(signed_tx_from_web3_tx(transaction))));
                    }
                }

                Timer::sleep(5.).await;
            }
        };
        Box::new(fut.boxed().compat())
    }

    fn tx_enum_from_bytes(&self, bytes: &[u8]) -> Result<TransactionEnum, MmError<TxMarshalingErr>> {
        signed_eth_tx_from_bytes(bytes)
            .map(TransactionEnum::from)
            .map_to_mm(TxMarshalingErr::InvalidInput)
    }

    fn current_block(&self) -> Box<dyn Future<Item = u64, Error = String> + Send> {
        let coin = self.clone();

        let fut = async move {
            coin.block_number()
                .await
                .map(|res| res.as_u64())
                .map_err(|e| ERRL!("{}", e))
        };

        Box::new(fut.boxed().compat())
    }

    fn display_priv_key(&self) -> Result<String, String> {
        match self.priv_key_policy {
            EthPrivKeyPolicy::Iguana(ref key_pair)
            | EthPrivKeyPolicy::HDWallet {
                activated_key: ref key_pair,
                ..
            } => Ok(format!("{:#02x}", key_pair.secret())),
            EthPrivKeyPolicy::Trezor => ERR!("'display_priv_key' is not supported for Hardware Wallets"),
            #[cfg(target_arch = "wasm32")]
            EthPrivKeyPolicy::Metamask(_) => ERR!("'display_priv_key' is not supported for MetaMask"),
        }
    }

    #[inline]
    fn min_tx_amount(&self) -> BigDecimal { BigDecimal::from(0) }

    #[inline]
    fn min_trading_vol(&self) -> MmNumber {
        let pow = self.decimals as u32;
        MmNumber::from(1) / MmNumber::from(10u64.pow(pow))
    }

    fn is_trezor(&self) -> bool { self.priv_key_policy.is_trezor() }
}

pub fn signed_eth_tx_from_bytes(bytes: &[u8]) -> Result<SignedEthTx, String> {
    let tx: UnverifiedTransactionWrapper = try_s!(rlp::decode(bytes));
    let signed = try_s!(SignedEthTx::new(tx));
    Ok(signed)
}

type AddressNonceLocks = Mutex<HashMap<String, HashMap<String, Arc<AsyncMutex<()>>>>>;

// We can use a nonce lock shared between tokens using the same platform coin and the platform itself.
// For example, ETH/USDT-ERC20 should use the same lock, but it will be different for BNB/USDT-BEP20.
// This lock is used to ensure that only one transaction is sent at a time per address.
lazy_static! {
    static ref NONCE_LOCK: AddressNonceLocks = Mutex::new(HashMap::new());
}

type EthTxFut = Box<dyn Future<Item = SignedEthTx, Error = TransactionErr> + Send + 'static>;

/// Signs an Eth transaction using `key_pair`.
///
/// This method polls for the latest nonce from the RPC nodes and uses it for the transaction to be signed.
/// A `nonce_lock` is returned so that the caller doesn't release it until the transaction is sent and the
/// address nonce is updated on RPC nodes.
#[allow(clippy::too_many_arguments)]
async fn sign_transaction_with_keypair<'a>(
    coin: &'a EthCoin,
    key_pair: &KeyPair,
    value: U256,
    action: Action,
    data: Vec<u8>,
    gas: U256,
    pay_for_gas_option: &PayForGasOption,
    from_address: Address,
) -> Result<(SignedEthTx, Vec<Web3Instance>), TransactionErr> {
    info!(target: "sign", "get_addr_nonce…");
    let (nonce, web3_instances_with_latest_nonce) = try_tx_s!(coin.clone().get_addr_nonce(from_address).compat().await);
    let tx_type = tx_type_from_pay_for_gas_option!(pay_for_gas_option);
    if !coin.is_tx_type_supported(&tx_type) {
        return Err(TransactionErr::Plain("Eth transaction type not supported".into()));
    }
    let tx_builder = UnSignedEthTxBuilder::new(tx_type, nonce, gas, action, value, data);
    let tx_builder = tx_builder_with_pay_for_gas_option(coin, tx_builder, pay_for_gas_option)
        .map_err(|e| TransactionErr::Plain(e.get_inner().to_string()))?;
    let tx = tx_builder.build()?;

    Ok((
        tx.sign(key_pair.secret(), Some(coin.chain_id))?,
        web3_instances_with_latest_nonce,
    ))
}

/// Sign and send eth transaction with provided keypair,
/// This fn is primarily for swap transactions so it uses swap tx fee policy
async fn sign_and_send_transaction_with_keypair(
    coin: &EthCoin,
    key_pair: &KeyPair,
    address: Address,
    value: U256,
    action: Action,
    data: Vec<u8>,
    gas: U256,
) -> Result<SignedEthTx, TransactionErr> {
    info!(target: "sign-and-send", "get_gas_price…");
    let pay_for_gas_option = try_tx_s!(
        coin.get_swap_pay_for_gas_option(coin.get_swap_transaction_fee_policy())
            .await
    );
    let address_lock = coin.get_address_lock(address.to_string()).await;
    let _nonce_lock = address_lock.lock().await;
    let (signed, web3_instances_with_latest_nonce) =
        sign_transaction_with_keypair(coin, key_pair, value, action, data, gas, &pay_for_gas_option, address).await?;
    let bytes = Bytes(rlp::encode(&signed).to_vec());
    info!(target: "sign-and-send", "send_raw_transaction…");

    let futures = web3_instances_with_latest_nonce
        .into_iter()
        .map(|web3_instance| web3_instance.web3.eth().send_raw_transaction(bytes.clone()));
    try_tx_s!(select_ok(futures).await.map_err(|e| ERRL!("{}", e)), signed);

    info!(target: "sign-and-send", "wait_for_tx_appears_on_rpc…");
    coin.wait_for_addr_nonce_increase(address, signed.unsigned().nonce())
        .await;
    Ok(signed)
}

/// Sign and send eth transaction with metamask API,
/// This fn is primarily for swap transactions so it uses swap tx fee policy
#[cfg(target_arch = "wasm32")]
async fn sign_and_send_transaction_with_metamask(
    coin: EthCoin,
    value: U256,
    action: Action,
    data: Vec<u8>,
    gas: U256,
) -> Result<SignedEthTx, TransactionErr> {
    let to = match action {
        Action::Create => None,
        Action::Call(to) => Some(to),
    };

    let pay_for_gas_option = try_tx_s!(
        coin.get_swap_pay_for_gas_option(coin.get_swap_transaction_fee_policy())
            .await
    );
    let my_address = try_tx_s!(coin.derivation_method.single_addr_or_err().await);
    let gas_price = pay_for_gas_option.get_gas_price();
    let (max_fee_per_gas, max_priority_fee_per_gas) = pay_for_gas_option.get_fee_per_gas();
    let tx_to_send = TransactionRequest {
        from: my_address,
        to,
        gas: Some(gas),
        gas_price,
        max_fee_per_gas,
        max_priority_fee_per_gas,
        value: Some(value),
        data: Some(data.clone().into()),
        nonce: None,
        ..TransactionRequest::default()
    };

    // It's important to return the transaction hex for the swap,
    // so wait up to 60 seconds for the transaction to appear on the RPC node.
    let wait_rpc_timeout = 60_000;
    let check_every = 1.;

    // Please note that this method may take a long time
    // due to `wallet_switchEthereumChain` and `eth_sendTransaction` requests.
    let tx_hash = try_tx_s!(coin.send_transaction(tx_to_send).await);

    let maybe_signed_tx = try_tx_s!(
        coin.wait_for_tx_appears_on_rpc(tx_hash, wait_rpc_timeout, check_every)
            .await
    );
    match maybe_signed_tx {
        Some(signed_tx) => Ok(signed_tx),
        None => TX_PLAIN_ERR!(
            "Waited too long until the transaction {:?} appear on the RPC node",
            tx_hash
        ),
    }
}

/// Sign eth transaction
async fn sign_raw_eth_tx(coin: &EthCoin, args: &SignEthTransactionParams) -> RawTransactionResult {
    let value = wei_from_big_decimal(args.value.as_ref().unwrap_or(&BigDecimal::from(0)), coin.decimals)?;
    let action = if let Some(to) = &args.to {
        Call(Address::from_str(to).map_to_mm(|err| RawTransactionError::InvalidParam(err.to_string()))?)
    } else {
        Create
    };
    let data = hex::decode(args.data.as_ref().unwrap_or(&String::from("")))?;
    match coin.priv_key_policy {
        // TODO: use zeroise for privkey
        EthPrivKeyPolicy::Iguana(ref key_pair)
        | EthPrivKeyPolicy::HDWallet {
            activated_key: ref key_pair,
            ..
        } => {
            let my_address = coin
                .derivation_method
                .single_addr_or_err()
                .await
                .mm_err(|e| RawTransactionError::InternalError(e.to_string()))?;
            let address_lock = coin.get_address_lock(my_address.to_string()).await;
            let _nonce_lock = address_lock.lock().await;
            let pay_for_gas_option = if let Some(ref pay_for_gas) = args.pay_for_gas {
                pay_for_gas.clone().try_into()?
            } else {
                // use legacy gas_price() if not set
                info!(target: "sign-and-send", "get_gas_price…");
                let gas_price = coin.get_gas_price().await?;
                PayForGasOption::Legacy(LegacyGasPrice { gas_price })
            };
            sign_transaction_with_keypair(
                coin,
                key_pair,
                value,
                action,
                data,
                args.gas_limit,
                &pay_for_gas_option,
                my_address,
            )
            .await
            .map(|(signed_tx, _)| RawTransactionRes {
                tx_hex: signed_tx.tx_hex().into(),
            })
            .map_to_mm(|err| RawTransactionError::TransactionError(err.get_plain_text_format()))
        },
        #[cfg(target_arch = "wasm32")]
        EthPrivKeyPolicy::Metamask(_) => MmError::err(RawTransactionError::InvalidParam(
            "sign raw eth tx not implemented for Metamask".into(),
        )),
        EthPrivKeyPolicy::Trezor => MmError::err(RawTransactionError::InvalidParam(
            "sign raw eth tx not implemented for Trezor".into(),
        )),
    }
}

#[async_trait]
impl RpcCommonOps for EthCoin {
    type RpcClient = Web3Instance;
    type Error = Web3RpcError;

    async fn get_live_client(&self) -> Result<Self::RpcClient, Self::Error> {
        let mut clients = self.web3_instances.lock().await;

        // try to find first live client
        for (i, client) in clients.clone().into_iter().enumerate() {
            if let Web3Transport::Websocket(socket_transport) = &client.web3.transport() {
                socket_transport.maybe_spawn_connection_loop(self.clone());
            };

            if !client.web3.transport().is_last_request_failed() {
                // Bring the live client to the front of rpc_clients
                clients.rotate_left(i);
                return Ok(client);
            }

            match client
                .web3
                .web3()
                .client_version()
                .timeout(ETH_RPC_REQUEST_TIMEOUT)
                .await
            {
                Ok(Ok(_)) => {
                    // Bring the live client to the front of rpc_clients
                    clients.rotate_left(i);
                    return Ok(client);
                },
                Ok(Err(rpc_error)) => {
                    debug!("Could not get client version on: {:?}. Error: {}", &client, rpc_error);

                    if let Web3Transport::Websocket(socket_transport) = client.web3.transport() {
                        socket_transport.stop_connection_loop().await;
                    };
                },
                Err(timeout_error) => {
                    debug!(
                        "Client version timeout exceed on: {:?}. Error: {}",
                        &client, timeout_error
                    );

                    if let Web3Transport::Websocket(socket_transport) = client.web3.transport() {
                        socket_transport.stop_connection_loop().await;
                    };
                },
            };
        }

        return Err(Web3RpcError::Transport(
            "All the current rpc nodes are unavailable.".to_string(),
        ));
    }
}

impl EthCoin {
    pub(crate) async fn web3(&self) -> Result<Web3<Web3Transport>, Web3RpcError> {
        self.get_live_client().await.map(|t| t.web3)
    }

    /// Gets `SenderRefunded` events from etomic swap smart contract since `from_block`
    fn refund_events(
        &self,
        swap_contract_address: Address,
        from_block: u64,
        to_block: u64,
    ) -> Box<dyn Future<Item = Vec<Log>, Error = String> + Send> {
        let contract_event = try_fus!(SWAP_CONTRACT.event("SenderRefunded"));
        let filter = FilterBuilder::default()
            .topics(Some(vec![contract_event.signature()]), None, None, None)
            .from_block(BlockNumber::Number(from_block.into()))
            .to_block(BlockNumber::Number(to_block.into()))
            .address(vec![swap_contract_address])
            .build();

        let coin = self.clone();

        let fut = async move { coin.logs(filter).await.map_err(|e| ERRL!("{}", e)) };

        Box::new(fut.boxed().compat())
    }

    /// Gets ETH traces from ETH node between addresses in `from_block` and `to_block`
    async fn eth_traces(
        &self,
        from_addr: Vec<Address>,
        to_addr: Vec<Address>,
        from_block: BlockNumber,
        to_block: BlockNumber,
        limit: Option<usize>,
    ) -> Web3RpcResult<Vec<Trace>> {
        let mut filter = TraceFilterBuilder::default()
            .from_address(from_addr)
            .to_address(to_addr)
            .from_block(from_block)
            .to_block(to_block);
        if let Some(l) = limit {
            filter = filter.count(l);
        }
        drop_mutability!(filter);

        self.trace_filter(filter.build()).await.map_to_mm(Web3RpcError::from)
    }

    /// Gets Transfer events from ERC20 smart contract `addr` between `from_block` and `to_block`
    async fn erc20_transfer_events(
        &self,
        contract: Address,
        from_addr: Option<Address>,
        to_addr: Option<Address>,
        from_block: BlockNumber,
        to_block: BlockNumber,
        limit: Option<usize>,
    ) -> Web3RpcResult<Vec<Log>> {
        let contract_event = ERC20_CONTRACT.event("Transfer")?;
        let topic0 = Some(vec![contract_event.signature()]);
        let topic1 = from_addr.map(|addr| vec![addr.into()]);
        let topic2 = to_addr.map(|addr| vec![addr.into()]);

        let mut filter = FilterBuilder::default()
            .topics(topic0, topic1, topic2, None)
            .from_block(from_block)
            .to_block(to_block)
            .address(vec![contract]);
        if let Some(l) = limit {
            filter = filter.limit(l);
        }
        drop_mutability!(filter);

        self.logs(filter.build()).await.map_to_mm(Web3RpcError::from)
    }

    /// Downloads and saves ETH transaction history of my_address, relies on Parity trace_filter API
    /// https://wiki.parity.io/JSONRPC-trace-module#trace_filter, this requires tracing to be enabled
    /// in node config. Other ETH clients (Geth, etc.) are `not` supported (yet).
    #[allow(clippy::cognitive_complexity)]
    #[cfg_attr(target_arch = "wasm32", allow(dead_code))]
    async fn process_eth_history(&self, ctx: &MmArc) {
        // Artem Pikulin: by playing a bit with Parity mainnet node I've discovered that trace_filter API responds after reasonable time for 1000 blocks.
        // I've tried to increase the amount to 10000, but request times out somewhere near 2500000 block.
        // Also the Parity RPC server seem to get stuck while request in running (other requests performance is also lowered).
        let delta = U64::from(1000);

        let my_address = match self.derivation_method.single_addr_or_err().await {
            Ok(addr) => addr,
            Err(e) => {
                ctx.log.log(
                    "",
                    &[&"tx_history", &self.ticker],
                    &ERRL!("Error on getting my address: {}", e),
                );
                return;
            },
        };
        let mut success_iteration = 0i32;
        loop {
            if ctx.is_stopping() {
                break;
            };
            {
                let coins_ctx = CoinsContext::from_ctx(ctx).unwrap();
                let coins = coins_ctx.coins.lock().await;
                if !coins.contains_key(&self.ticker) {
                    ctx.log.log("", &[&"tx_history", &self.ticker], "Loop stopped");
                    break;
                };
            }

            let current_block = match self.block_number().await {
                Ok(block) => block,
                Err(e) => {
                    ctx.log.log(
                        "",
                        &[&"tx_history", &self.ticker],
                        &ERRL!("Error {} on eth_block_number, retrying", e),
                    );
                    Timer::sleep(10.).await;
                    continue;
                },
            };

            let mut saved_traces = match self.load_saved_traces(ctx, my_address) {
                Some(traces) => traces,
                None => SavedTraces {
                    traces: vec![],
                    earliest_block: current_block,
                    latest_block: current_block,
                },
            };
            *self.history_sync_state.lock().unwrap() = HistorySyncState::InProgress(json!({
                "blocks_left": saved_traces.earliest_block.as_u64(),
            }));

            let mut existing_history = match self.load_history_from_file(ctx).compat().await {
                Ok(history) => history,
                Err(e) => {
                    ctx.log.log(
                        "",
                        &[&"tx_history", &self.ticker],
                        &ERRL!("Error {} on 'load_history_from_file', stop the history loop", e),
                    );
                    return;
                },
            };

            // AP: AFAIK ETH RPC doesn't support conditional filters like `get this OR this` so we have
            // to run several queries to get trace events including our address as sender `or` receiver
            // TODO refactor this to batch requests instead of single request per query
            if saved_traces.earliest_block > 0.into() {
                let before_earliest = if saved_traces.earliest_block >= delta {
                    saved_traces.earliest_block - delta
                } else {
                    0.into()
                };

                let from_traces_before_earliest = match self
                    .eth_traces(
                        vec![my_address],
                        vec![],
                        BlockNumber::Number(before_earliest),
                        BlockNumber::Number(saved_traces.earliest_block),
                        None,
                    )
                    .await
                {
                    Ok(traces) => traces,
                    Err(e) => {
                        ctx.log.log(
                            "",
                            &[&"tx_history", &self.ticker],
                            &ERRL!("Error {} on eth_traces, retrying", e),
                        );
                        Timer::sleep(10.).await;
                        continue;
                    },
                };

                let to_traces_before_earliest = match self
                    .eth_traces(
                        vec![],
                        vec![my_address],
                        BlockNumber::Number(before_earliest),
                        BlockNumber::Number(saved_traces.earliest_block),
                        None,
                    )
                    .await
                {
                    Ok(traces) => traces,
                    Err(e) => {
                        ctx.log.log(
                            "",
                            &[&"tx_history", &self.ticker],
                            &ERRL!("Error {} on eth_traces, retrying", e),
                        );
                        Timer::sleep(10.).await;
                        continue;
                    },
                };

                let total_length = from_traces_before_earliest.len() + to_traces_before_earliest.len();
                mm_counter!(ctx.metrics, "tx.history.response.total_length", total_length as u64,
                    "coin" => self.ticker.clone(), "client" => "ethereum", "method" => "eth_traces");

                saved_traces.traces.extend(from_traces_before_earliest);
                saved_traces.traces.extend(to_traces_before_earliest);
                saved_traces.earliest_block = if before_earliest > 0.into() {
                    // need to exclude the before earliest block from next iteration
                    before_earliest - 1
                } else {
                    0.into()
                };
                self.store_eth_traces(ctx, my_address, &saved_traces);
            }

            if current_block > saved_traces.latest_block {
                let from_traces_after_latest = match self
                    .eth_traces(
                        vec![my_address],
                        vec![],
                        BlockNumber::Number(saved_traces.latest_block + 1),
                        BlockNumber::Number(current_block),
                        None,
                    )
                    .await
                {
                    Ok(traces) => traces,
                    Err(e) => {
                        ctx.log.log(
                            "",
                            &[&"tx_history", &self.ticker],
                            &ERRL!("Error {} on eth_traces, retrying", e),
                        );
                        Timer::sleep(10.).await;
                        continue;
                    },
                };

                let to_traces_after_latest = match self
                    .eth_traces(
                        vec![],
                        vec![my_address],
                        BlockNumber::Number(saved_traces.latest_block + 1),
                        BlockNumber::Number(current_block),
                        None,
                    )
                    .await
                {
                    Ok(traces) => traces,
                    Err(e) => {
                        ctx.log.log(
                            "",
                            &[&"tx_history", &self.ticker],
                            &ERRL!("Error {} on eth_traces, retrying", e),
                        );
                        Timer::sleep(10.).await;
                        continue;
                    },
                };

                let total_length = from_traces_after_latest.len() + to_traces_after_latest.len();
                mm_counter!(ctx.metrics, "tx.history.response.total_length", total_length as u64,
                    "coin" => self.ticker.clone(), "client" => "ethereum", "method" => "eth_traces");

                saved_traces.traces.extend(from_traces_after_latest);
                saved_traces.traces.extend(to_traces_after_latest);
                saved_traces.latest_block = current_block;

                self.store_eth_traces(ctx, my_address, &saved_traces);
            }
            saved_traces.traces.sort_by(|a, b| b.block_number.cmp(&a.block_number));
            for trace in saved_traces.traces {
                let hash = sha256(&json::to_vec(&trace).unwrap());
                let internal_id = BytesJson::from(hash.to_vec());
                let processed = existing_history.iter().find(|tx| tx.internal_id == internal_id);
                if processed.is_some() {
                    continue;
                }

                // TODO Only standard Call traces are supported, contract creations, suicides and block rewards will be supported later
                let call_data = match trace.action {
                    TraceAction::Call(d) => d,
                    _ => continue,
                };

                mm_counter!(ctx.metrics, "tx.history.request.count", 1, "coin" => self.ticker.clone(), "method" => "tx_detail_by_hash");

                let web3_tx = match self
                    .transaction(TransactionId::Hash(trace.transaction_hash.unwrap()))
                    .await
                {
                    Ok(tx) => tx,
                    Err(e) => {
                        ctx.log.log(
                            "",
                            &[&"tx_history", &self.ticker],
                            &ERRL!(
                                "Error {} on getting transaction {:?}",
                                e,
                                trace.transaction_hash.unwrap()
                            ),
                        );
                        continue;
                    },
                };
                let web3_tx = match web3_tx {
                    Some(t) => t,
                    None => {
                        ctx.log.log(
                            "",
                            &[&"tx_history", &self.ticker],
                            &ERRL!("No such transaction {:?}", trace.transaction_hash.unwrap()),
                        );
                        continue;
                    },
                };

                mm_counter!(ctx.metrics, "tx.history.response.count", 1, "coin" => self.ticker.clone(), "method" => "tx_detail_by_hash");

                let receipt = match self.transaction_receipt(trace.transaction_hash.unwrap()).await {
                    Ok(r) => r,
                    Err(e) => {
                        ctx.log.log(
                            "",
                            &[&"tx_history", &self.ticker],
                            &ERRL!(
                                "Error {} on getting transaction {:?} receipt",
                                e,
                                trace.transaction_hash.unwrap()
                            ),
                        );
                        continue;
                    },
                };
                let fee_coin = match &self.coin_type {
                    EthCoinType::Eth => self.ticker(),
                    EthCoinType::Erc20 { platform, .. } => platform.as_str(),
                    EthCoinType::Nft { .. } => {
                        ctx.log.log(
                            "",
                            &[&"tx_history", &self.ticker],
                            &ERRL!("Error on getting fee coin: Nft Protocol is not supported yet!"),
                        );
                        continue;
                    },
                };
                let fee_details: Option<EthTxFeeDetails> = match receipt {
                    Some(r) => {
                        let gas_used = r.gas_used.unwrap_or_default();
                        let gas_price = web3_tx.gas_price.unwrap_or_default();
                        // TODO: create and use EthTxFeeDetails::from(web3_tx)
                        // It's relatively safe to unwrap `EthTxFeeDetails::new` as it may fail due to `u256_to_big_decimal` only.
                        // Also TX history is not used by any GUI and has significant disadvantages.
                        Some(
                            EthTxFeeDetails::new(
                                gas_used,
                                PayForGasOption::Legacy(LegacyGasPrice { gas_price }),
                                fee_coin,
                            )
                            .unwrap(),
                        )
                    },
                    None => None,
                };

                let total_amount: BigDecimal = u256_to_big_decimal(call_data.value, ETH_DECIMALS).unwrap();
                let mut received_by_me = 0.into();
                let mut spent_by_me = 0.into();

                if call_data.from == my_address {
                    // ETH transfer is actually happening only if no error occurred
                    if trace.error.is_none() {
                        spent_by_me = total_amount.clone();
                    }
                    if let Some(ref fee) = fee_details {
                        spent_by_me += &fee.total_fee;
                    }
                }

                if call_data.to == my_address {
                    // ETH transfer is actually happening only if no error occurred
                    if trace.error.is_none() {
                        received_by_me = total_amount.clone();
                    }
                }

                let raw = signed_tx_from_web3_tx(web3_tx).unwrap();
                let block = match self
                    .block(BlockId::Number(BlockNumber::Number(trace.block_number.into())))
                    .await
                {
                    Ok(b) => b.unwrap(),
                    Err(e) => {
                        ctx.log.log(
                            "",
                            &[&"tx_history", &self.ticker],
                            &ERRL!("Error {} on getting block {} data", e, trace.block_number),
                        );
                        continue;
                    },
                };

                let details = TransactionDetails {
                    my_balance_change: &received_by_me - &spent_by_me,
                    spent_by_me,
                    received_by_me,
                    total_amount,
                    to: vec![display_eth_address(&call_data.to)],
                    from: vec![display_eth_address(&call_data.from)],
                    coin: self.ticker.clone(),
                    fee_details: fee_details.map(|d| d.into()),
                    block_height: trace.block_number,
                    tx: TransactionData::new_signed(
                        BytesJson(rlp::encode(&raw).to_vec()),
                        format!("{:02x}", BytesJson(raw.tx_hash_as_bytes().to_vec())),
                    ),
                    internal_id,
                    timestamp: block.timestamp.into_or_max(),
                    kmd_rewards: None,
                    transaction_type: Default::default(),
                    memo: None,
                };

                existing_history.push(details);

                if let Err(e) = self.save_history_to_file(ctx, existing_history.clone()).compat().await {
                    ctx.log.log(
                        "",
                        &[&"tx_history", &self.ticker],
                        &ERRL!("Error {} on 'save_history_to_file', stop the history loop", e),
                    );
                    return;
                }
            }
            if saved_traces.earliest_block == 0.into() {
                if success_iteration == 0 {
                    ctx.log.log(
                        "😅",
                        &[&"tx_history", &("coin", self.ticker.clone().as_str())],
                        "history has been loaded successfully",
                    );
                }

                success_iteration += 1;
                *self.history_sync_state.lock().unwrap() = HistorySyncState::Finished;
                Timer::sleep(15.).await;
            } else {
                Timer::sleep(2.).await;
            }
        }
    }

    /// Downloads and saves ERC20 transaction history of my_address
    #[allow(clippy::cognitive_complexity)]
    #[cfg_attr(target_arch = "wasm32", allow(dead_code))]
    async fn process_erc20_history(&self, token_addr: H160, ctx: &MmArc) {
        let delta = U64::from(10000);

        let my_address = match self.derivation_method.single_addr_or_err().await {
            Ok(addr) => addr,
            Err(e) => {
                ctx.log.log(
                    "",
                    &[&"tx_history", &self.ticker],
                    &ERRL!("Error on getting my address: {}", e),
                );
                return;
            },
        };
        let mut success_iteration = 0i32;
        loop {
            if ctx.is_stopping() {
                break;
            };
            {
                let coins_ctx = CoinsContext::from_ctx(ctx).unwrap();
                let coins = coins_ctx.coins.lock().await;
                if !coins.contains_key(&self.ticker) {
                    ctx.log.log("", &[&"tx_history", &self.ticker], "Loop stopped");
                    break;
                };
            }

            let current_block = match self.block_number().await {
                Ok(block) => block,
                Err(e) => {
                    ctx.log.log(
                        "",
                        &[&"tx_history", &self.ticker],
                        &ERRL!("Error {} on eth_block_number, retrying", e),
                    );
                    Timer::sleep(10.).await;
                    continue;
                },
            };

            let mut saved_events = match self.load_saved_erc20_events(ctx, my_address) {
                Some(events) => events,
                None => SavedErc20Events {
                    events: vec![],
                    earliest_block: current_block,
                    latest_block: current_block,
                },
            };
            *self.history_sync_state.lock().unwrap() = HistorySyncState::InProgress(json!({
                "blocks_left": saved_events.earliest_block,
            }));

            // AP: AFAIK ETH RPC doesn't support conditional filters like `get this OR this` so we have
            // to run several queries to get transfer events including our address as sender `or` receiver
            // TODO refactor this to batch requests instead of single request per query
            if saved_events.earliest_block > 0.into() {
                let before_earliest = if saved_events.earliest_block >= delta {
                    saved_events.earliest_block - delta
                } else {
                    0.into()
                };

                let from_events_before_earliest = match self
                    .erc20_transfer_events(
                        token_addr,
                        Some(my_address),
                        None,
                        BlockNumber::Number(before_earliest),
                        BlockNumber::Number(saved_events.earliest_block - 1),
                        None,
                    )
                    .await
                {
                    Ok(events) => events,
                    Err(e) => {
                        ctx.log.log(
                            "",
                            &[&"tx_history", &self.ticker],
                            &ERRL!("Error {} on erc20_transfer_events, retrying", e),
                        );
                        Timer::sleep(10.).await;
                        continue;
                    },
                };

                let to_events_before_earliest = match self
                    .erc20_transfer_events(
                        token_addr,
                        None,
                        Some(my_address),
                        BlockNumber::Number(before_earliest),
                        BlockNumber::Number(saved_events.earliest_block - 1),
                        None,
                    )
                    .await
                {
                    Ok(events) => events,
                    Err(e) => {
                        ctx.log.log(
                            "",
                            &[&"tx_history", &self.ticker],
                            &ERRL!("Error {} on erc20_transfer_events, retrying", e),
                        );
                        Timer::sleep(10.).await;
                        continue;
                    },
                };

                let total_length = from_events_before_earliest.len() + to_events_before_earliest.len();
                mm_counter!(ctx.metrics, "tx.history.response.total_length", total_length as u64,
                    "coin" => self.ticker.clone(), "client" => "ethereum", "method" => "erc20_transfer_events");

                saved_events.events.extend(from_events_before_earliest);
                saved_events.events.extend(to_events_before_earliest);
                saved_events.earliest_block = if before_earliest > 0.into() {
                    before_earliest - 1
                } else {
                    0.into()
                };
                self.store_erc20_events(ctx, my_address, &saved_events);
            }

            if current_block > saved_events.latest_block {
                let from_events_after_latest = match self
                    .erc20_transfer_events(
                        token_addr,
                        Some(my_address),
                        None,
                        BlockNumber::Number(saved_events.latest_block + 1),
                        BlockNumber::Number(current_block),
                        None,
                    )
                    .await
                {
                    Ok(events) => events,
                    Err(e) => {
                        ctx.log.log(
                            "",
                            &[&"tx_history", &self.ticker],
                            &ERRL!("Error {} on erc20_transfer_events, retrying", e),
                        );
                        Timer::sleep(10.).await;
                        continue;
                    },
                };

                let to_events_after_latest = match self
                    .erc20_transfer_events(
                        token_addr,
                        None,
                        Some(my_address),
                        BlockNumber::Number(saved_events.latest_block + 1),
                        BlockNumber::Number(current_block),
                        None,
                    )
                    .await
                {
                    Ok(events) => events,
                    Err(e) => {
                        ctx.log.log(
                            "",
                            &[&"tx_history", &self.ticker],
                            &ERRL!("Error {} on erc20_transfer_events, retrying", e),
                        );
                        Timer::sleep(10.).await;
                        continue;
                    },
                };

                let total_length = from_events_after_latest.len() + to_events_after_latest.len();
                mm_counter!(ctx.metrics, "tx.history.response.total_length", total_length as u64,
                    "coin" => self.ticker.clone(), "client" => "ethereum", "method" => "erc20_transfer_events");

                saved_events.events.extend(from_events_after_latest);
                saved_events.events.extend(to_events_after_latest);
                saved_events.latest_block = current_block;
                self.store_erc20_events(ctx, my_address, &saved_events);
            }

            let all_events: HashMap<_, _> = saved_events
                .events
                .iter()
                .filter(|e| e.block_number.is_some() && e.transaction_hash.is_some() && !e.is_removed())
                .map(|e| (e.transaction_hash.unwrap(), e))
                .collect();
            let mut all_events: Vec<_> = all_events.into_values().collect();
            all_events.sort_by(|a, b| b.block_number.unwrap().cmp(&a.block_number.unwrap()));

            for event in all_events {
                let mut existing_history = match self.load_history_from_file(ctx).compat().await {
                    Ok(history) => history,
                    Err(e) => {
                        ctx.log.log(
                            "",
                            &[&"tx_history", &self.ticker],
                            &ERRL!("Error {} on 'load_history_from_file', stop the history loop", e),
                        );
                        return;
                    },
                };
                let internal_id = BytesJson::from(sha256(&json::to_vec(&event).unwrap()).to_vec());
                if existing_history.iter().any(|item| item.internal_id == internal_id) {
                    // the transaction already imported
                    continue;
                };

                let amount = U256::from(event.data.0.as_slice());
                let total_amount = u256_to_big_decimal(amount, self.decimals).unwrap();
                let mut received_by_me = 0.into();
                let mut spent_by_me = 0.into();

                let from_addr = H160::from(event.topics[1]);
                let to_addr = H160::from(event.topics[2]);

                if from_addr == my_address {
                    spent_by_me = total_amount.clone();
                }

                if to_addr == my_address {
                    received_by_me = total_amount.clone();
                }

                mm_counter!(ctx.metrics, "tx.history.request.count", 1,
                    "coin" => self.ticker.clone(), "client" => "ethereum", "method" => "tx_detail_by_hash");

                let web3_tx = match self
                    .transaction(TransactionId::Hash(event.transaction_hash.unwrap()))
                    .await
                {
                    Ok(tx) => tx,
                    Err(e) => {
                        ctx.log.log(
                            "",
                            &[&"tx_history", &self.ticker],
                            &ERRL!(
                                "Error {} on getting transaction {:?}",
                                e,
                                event.transaction_hash.unwrap()
                            ),
                        );
                        continue;
                    },
                };

                mm_counter!(ctx.metrics, "tx.history.response.count", 1,
                    "coin" => self.ticker.clone(), "client" => "ethereum", "method" => "tx_detail_by_hash");

                let web3_tx = match web3_tx {
                    Some(t) => t,
                    None => {
                        ctx.log.log(
                            "",
                            &[&"tx_history", &self.ticker],
                            &ERRL!("No such transaction {:?}", event.transaction_hash.unwrap()),
                        );
                        continue;
                    },
                };

                let receipt = match self.transaction_receipt(event.transaction_hash.unwrap()).await {
                    Ok(r) => r,
                    Err(e) => {
                        ctx.log.log(
                            "",
                            &[&"tx_history", &self.ticker],
                            &ERRL!(
                                "Error {} on getting transaction {:?} receipt",
                                e,
                                event.transaction_hash.unwrap()
                            ),
                        );
                        continue;
                    },
                };
                let fee_coin = match &self.coin_type {
                    EthCoinType::Eth => self.ticker(),
                    EthCoinType::Erc20 { platform, .. } => platform.as_str(),
                    EthCoinType::Nft { .. } => {
                        ctx.log.log(
                            "",
                            &[&"tx_history", &self.ticker],
                            &ERRL!("Error on getting fee coin: Nft Protocol is not supported yet!"),
                        );
                        continue;
                    },
                };
                let fee_details = match receipt {
                    Some(r) => {
                        let gas_used = r.gas_used.unwrap_or_default();
                        let gas_price = web3_tx.gas_price.unwrap_or_default();
                        // It's relatively safe to unwrap `EthTxFeeDetails::new` as it may fail
                        // due to `u256_to_big_decimal` only.
                        // Also TX history is not used by any GUI and has significant disadvantages.
                        Some(
                            EthTxFeeDetails::new(
                                gas_used,
                                PayForGasOption::Legacy(LegacyGasPrice { gas_price }),
                                fee_coin,
                            )
                            .unwrap(),
                        )
                    },
                    None => None,
                };
                let block_number = event.block_number.unwrap();
                let block = match self.block(BlockId::Number(BlockNumber::Number(block_number))).await {
                    Ok(Some(b)) => b,
                    Ok(None) => {
                        ctx.log.log(
                            "",
                            &[&"tx_history", &self.ticker],
                            &ERRL!("Block {} is None", block_number),
                        );
                        continue;
                    },
                    Err(e) => {
                        ctx.log.log(
                            "",
                            &[&"tx_history", &self.ticker],
                            &ERRL!("Error {} on getting block {} data", e, block_number),
                        );
                        continue;
                    },
                };

                let raw = signed_tx_from_web3_tx(web3_tx).unwrap();
                let details = TransactionDetails {
                    my_balance_change: &received_by_me - &spent_by_me,
                    spent_by_me,
                    received_by_me,
                    total_amount,
                    to: vec![display_eth_address(&to_addr)],
                    from: vec![display_eth_address(&from_addr)],
                    coin: self.ticker.clone(),
                    fee_details: fee_details.map(|d| d.into()),
                    block_height: block_number.as_u64(),
                    tx: TransactionData::new_signed(
                        BytesJson(rlp::encode(&raw).to_vec()),
                        format!("{:02x}", BytesJson(raw.tx_hash_as_bytes().to_vec())),
                    ),
                    internal_id: BytesJson(internal_id.to_vec()),
                    timestamp: block.timestamp.into_or_max(),
                    kmd_rewards: None,
                    transaction_type: Default::default(),
                    memo: None,
                };

                existing_history.push(details);

                if let Err(e) = self.save_history_to_file(ctx, existing_history).compat().await {
                    ctx.log.log(
                        "",
                        &[&"tx_history", &self.ticker],
                        &ERRL!("Error {} on 'save_history_to_file', stop the history loop", e),
                    );
                    return;
                }
            }
            if saved_events.earliest_block == 0.into() {
                if success_iteration == 0 {
                    ctx.log.log(
                        "😅",
                        &[&"tx_history", &("coin", self.ticker.clone().as_str())],
                        "history has been loaded successfully",
                    );
                }

                success_iteration += 1;
                *self.history_sync_state.lock().unwrap() = HistorySyncState::Finished;
                Timer::sleep(15.).await;
            } else {
                Timer::sleep(2.).await;
            }
        }
    }

    /// Returns tx type as number if this type supported by this coin
    fn is_tx_type_supported(&self, tx_type: &TxType) -> bool {
        let tx_type_as_num = match tx_type {
            TxType::Legacy => 0_u64,
            TxType::Type1 => 1_u64,
            TxType::Type2 => 2_u64,
            TxType::Invalid => return false,
        };
        let max_tx_type = self.max_eth_tx_type.unwrap_or(0_u64);
        tx_type_as_num <= max_tx_type
    }

    /// Retrieves the lock associated with a given address.
    ///
    /// This function is used to ensure that only one transaction is sent at a time per address.
    /// If the address does not have an associated lock, a new one is created and stored.
    async fn get_address_lock(&self, address: String) -> Arc<AsyncMutex<()>> {
        let address_lock = {
            let mut lock = self.address_nonce_locks.lock().await;
            lock.entry(address)
                .or_insert_with(|| Arc::new(AsyncMutex::new(())))
                .clone()
        };
        address_lock
    }
}

#[cfg_attr(test, mockable)]
impl EthCoin {
    /// Sign and send eth transaction.
    /// This function is primarily for swap transactions so internally it relies on the swap tx fee policy
    pub fn sign_and_send_transaction(&self, value: U256, action: Action, data: Vec<u8>, gas: U256) -> EthTxFut {
        let coin = self.clone();
        let fut = async move {
            match coin.priv_key_policy {
                EthPrivKeyPolicy::Iguana(ref key_pair)
                | EthPrivKeyPolicy::HDWallet {
                    activated_key: ref key_pair,
                    ..
                } => {
                    let address = coin
                        .derivation_method
                        .single_addr_or_err()
                        .await
                        .map_err(|e| TransactionErr::Plain(ERRL!("{}", e)))?;
                    sign_and_send_transaction_with_keypair(&coin, key_pair, address, value, action, data, gas).await
                },
                EthPrivKeyPolicy::Trezor => Err(TransactionErr::Plain(ERRL!("Trezor is not supported for swaps yet!"))),
                #[cfg(target_arch = "wasm32")]
                EthPrivKeyPolicy::Metamask(_) => {
                    sign_and_send_transaction_with_metamask(coin, value, action, data, gas).await
                },
            }
        };
        Box::new(fut.boxed().compat())
    }

    pub fn send_to_address(&self, address: Address, value: U256) -> EthTxFut {
        match &self.coin_type {
            EthCoinType::Eth => self.sign_and_send_transaction(
                value,
                Action::Call(address),
                vec![],
                U256::from(self.gas_limit.eth_send_coins),
            ),
            EthCoinType::Erc20 {
                platform: _,
                token_addr,
            } => {
                let abi = try_tx_fus!(Contract::load(ERC20_ABI.as_bytes()));
                let function = try_tx_fus!(abi.function("transfer"));
                let data = try_tx_fus!(function.encode_input(&[Token::Address(address), Token::Uint(value)]));
                self.sign_and_send_transaction(
                    0.into(),
                    Action::Call(*token_addr),
                    data,
                    U256::from(self.gas_limit.eth_send_erc20),
                )
            },
            EthCoinType::Nft { .. } => Box::new(futures01::future::err(TransactionErr::ProtocolNotSupported(ERRL!(
                "Nft Protocol is not supported yet!"
            )))),
        }
    }

    fn send_hash_time_locked_payment(&self, args: SendPaymentArgs<'_>) -> EthTxFut {
        let receiver_addr = try_tx_fus!(addr_from_raw_pubkey(args.other_pubkey));
        let swap_contract_address = try_tx_fus!(args.swap_contract_address.try_to_address());
        let id = self.etomic_swap_id(try_tx_fus!(args.time_lock.try_into()), args.secret_hash);
        let trade_amount = try_tx_fus!(wei_from_big_decimal(&args.amount, self.decimals));

        let time_lock = U256::from(args.time_lock);

        let secret_hash = if args.secret_hash.len() == 32 {
            ripemd160(args.secret_hash).to_vec()
        } else {
            args.secret_hash.to_vec()
        };

        match &self.coin_type {
            EthCoinType::Eth => {
                let function_name = get_function_name("ethPayment", args.watcher_reward.is_some());
                let function = try_tx_fus!(SWAP_CONTRACT.function(&function_name));

                let mut value = trade_amount;
                let data = match &args.watcher_reward {
                    Some(reward) => {
                        let reward_amount = try_tx_fus!(wei_from_big_decimal(&reward.amount, self.decimals));
                        if !matches!(reward.reward_target, RewardTarget::None) || reward.send_contract_reward_on_spend {
                            value += reward_amount;
                        }

                        try_tx_fus!(function.encode_input(&[
                            Token::FixedBytes(id),
                            Token::Address(receiver_addr),
                            Token::FixedBytes(secret_hash),
                            Token::Uint(time_lock),
                            Token::Uint(U256::from(reward.reward_target as u8)),
                            Token::Bool(reward.send_contract_reward_on_spend),
                            Token::Uint(reward_amount)
                        ]))
                    },
                    None => try_tx_fus!(function.encode_input(&[
                        Token::FixedBytes(id),
                        Token::Address(receiver_addr),
                        Token::FixedBytes(secret_hash),
                        Token::Uint(time_lock),
                    ])),
                };
                let gas = U256::from(self.gas_limit.eth_payment);
                self.sign_and_send_transaction(value, Action::Call(swap_contract_address), data, gas)
            },
            EthCoinType::Erc20 {
                platform: _,
                token_addr,
            } => {
                let allowance_fut = self
                    .allowance(swap_contract_address)
                    .map_err(|e| TransactionErr::Plain(ERRL!("{}", e)));

                let function_name = get_function_name("erc20Payment", args.watcher_reward.is_some());
                let function = try_tx_fus!(SWAP_CONTRACT.function(&function_name));

                let mut value = U256::from(0);
                let mut amount = trade_amount;

                debug!("Using watcher reward {:?} for swap payment", args.watcher_reward);

                let data = match args.watcher_reward {
                    Some(reward) => {
                        let reward_amount = match reward.reward_target {
                            RewardTarget::Contract | RewardTarget::PaymentSender => {
                                let eth_reward_amount = try_tx_fus!(wei_from_big_decimal(&reward.amount, ETH_DECIMALS));
                                value += eth_reward_amount;
                                eth_reward_amount
                            },
                            RewardTarget::PaymentSpender => {
                                let token_reward_amount =
                                    try_tx_fus!(wei_from_big_decimal(&reward.amount, self.decimals));
                                amount += token_reward_amount;
                                token_reward_amount
                            },
                            _ => {
                                // TODO tests passed without this change, need to research on how it worked
                                if reward.send_contract_reward_on_spend {
                                    let eth_reward_amount =
                                        try_tx_fus!(wei_from_big_decimal(&reward.amount, ETH_DECIMALS));
                                    value += eth_reward_amount;
                                    eth_reward_amount
                                } else {
                                    0.into()
                                }
                            },
                        };

                        try_tx_fus!(function.encode_input(&[
                            Token::FixedBytes(id),
                            Token::Uint(amount),
                            Token::Address(*token_addr),
                            Token::Address(receiver_addr),
                            Token::FixedBytes(secret_hash),
                            Token::Uint(time_lock),
                            Token::Uint(U256::from(reward.reward_target as u8)),
                            Token::Bool(reward.send_contract_reward_on_spend),
                            Token::Uint(reward_amount),
                        ]))
                    },
                    None => {
                        try_tx_fus!(function.encode_input(&[
                            Token::FixedBytes(id),
                            Token::Uint(trade_amount),
                            Token::Address(*token_addr),
                            Token::Address(receiver_addr),
                            Token::FixedBytes(secret_hash),
                            Token::Uint(time_lock)
                        ]))
                    },
                };

                let wait_for_required_allowance_until = args.wait_for_confirmation_until;
                let gas = U256::from(self.gas_limit.erc20_payment);

                let arc = self.clone();
                Box::new(allowance_fut.and_then(move |allowed| -> EthTxFut {
                    if allowed < amount {
                        Box::new(
                            arc.approve(swap_contract_address, U256::max_value())
                                .and_then(move |approved| {
                                    // make sure the approve tx is confirmed by making sure that the allowed value has been updated
                                    // this call is cheaper than waiting for confirmation calls
                                    arc.wait_for_required_allowance(
                                        swap_contract_address,
                                        amount,
                                        wait_for_required_allowance_until,
                                    )
                                    .map_err(move |e| {
                                        TransactionErr::Plain(ERRL!(
                                            "Allowed value was not updated in time after sending approve transaction {:02x}: {}",
                                            approved.tx_hash_as_bytes(),
                                            e
                                        ))
                                    })
                                    .and_then(move |_| {
                                        arc.sign_and_send_transaction(
                                            value,
                                            Call(swap_contract_address),
                                            data,
                                            gas,
                                        )
                                    })
                                }),
                        )
                    } else {
                        Box::new(arc.sign_and_send_transaction(
                            value,
                            Call(swap_contract_address),
                            data,
                            gas,
                        ))
                    }
                }))
            },
            EthCoinType::Nft { .. } => Box::new(futures01::future::err(TransactionErr::ProtocolNotSupported(ERRL!(
                "Nft Protocol is not supported yet!"
            )))),
        }
    }

    fn watcher_spends_hash_time_locked_payment(&self, input: SendMakerPaymentSpendPreimageInput) -> EthTxFut {
        let tx: UnverifiedTransactionWrapper = try_tx_fus!(rlp::decode(input.preimage));
        let payment = try_tx_fus!(SignedEthTx::new(tx));

        let function_name = get_function_name("receiverSpend", input.watcher_reward);
        let spend_func = try_tx_fus!(SWAP_CONTRACT.function(&function_name));
        let clone = self.clone();
        let secret_vec = input.secret.to_vec();
        let taker_addr = addr_from_raw_pubkey(input.taker_pub).unwrap();
        let swap_contract_address = match payment.unsigned().action() {
            Call(address) => *address,
            Create => {
                return Box::new(futures01::future::err(TransactionErr::Plain(ERRL!(
                    "Invalid payment action: the payment action cannot be create"
                ))))
            },
        };

        let watcher_reward = input.watcher_reward;
        match self.coin_type {
            EthCoinType::Eth => {
                let function_name = get_function_name("ethPayment", watcher_reward);
                let payment_func = try_tx_fus!(SWAP_CONTRACT.function(&function_name));
                let decoded = try_tx_fus!(decode_contract_call(payment_func, payment.unsigned().data()));
                let swap_id_input = try_tx_fus!(get_function_input_data(&decoded, payment_func, 0));

                let state_f = self.payment_status(swap_contract_address, swap_id_input.clone());
                Box::new(
                    state_f
                        .map_err(TransactionErr::Plain)
                        .and_then(move |state| -> EthTxFut {
                            if state != U256::from(PaymentState::Sent as u8) {
                                return Box::new(futures01::future::err(TransactionErr::Plain(ERRL!(
                                    "Payment {:?} state is not PAYMENT_STATE_SENT, got {}",
                                    payment,
                                    state
                                ))));
                            }

                            let value = payment.unsigned().value();
                            let reward_target = try_tx_fus!(get_function_input_data(&decoded, payment_func, 4));
                            let sends_contract_reward = try_tx_fus!(get_function_input_data(&decoded, payment_func, 5));
                            let watcher_reward_amount = try_tx_fus!(get_function_input_data(&decoded, payment_func, 6));

                            let data = try_tx_fus!(spend_func.encode_input(&[
                                swap_id_input,
                                Token::Uint(value),
                                Token::FixedBytes(secret_vec.clone()),
                                Token::Address(Address::default()),
                                Token::Address(payment.sender()),
                                Token::Address(taker_addr),
                                reward_target,
                                sends_contract_reward,
                                watcher_reward_amount,
                            ]));

                            clone.sign_and_send_transaction(
                                0.into(),
                                Call(swap_contract_address),
                                data,
                                U256::from(clone.gas_limit.eth_receiver_spend),
                            )
                        }),
                )
            },
            EthCoinType::Erc20 {
                platform: _,
                token_addr,
            } => {
                let function_name = get_function_name("erc20Payment", watcher_reward);
                let payment_func = try_tx_fus!(SWAP_CONTRACT.function(&function_name));

                let decoded = try_tx_fus!(decode_contract_call(payment_func, payment.unsigned().data()));
                let swap_id_input = try_tx_fus!(get_function_input_data(&decoded, payment_func, 0));
                let amount_input = try_tx_fus!(get_function_input_data(&decoded, payment_func, 1));

                let reward_target = try_tx_fus!(get_function_input_data(&decoded, payment_func, 6));
                let sends_contract_reward = try_tx_fus!(get_function_input_data(&decoded, payment_func, 7));
                let reward_amount = try_tx_fus!(get_function_input_data(&decoded, payment_func, 8));

                let state_f = self.payment_status(swap_contract_address, swap_id_input.clone());

                Box::new(
                    state_f
                        .map_err(TransactionErr::Plain)
                        .and_then(move |state| -> EthTxFut {
                            if state != U256::from(PaymentState::Sent as u8) {
                                return Box::new(futures01::future::err(TransactionErr::Plain(ERRL!(
                                    "Payment {:?} state is not PAYMENT_STATE_SENT, got {}",
                                    payment,
                                    state
                                ))));
                            }
                            let data = try_tx_fus!(spend_func.encode_input(&[
                                swap_id_input.clone(),
                                amount_input,
                                Token::FixedBytes(secret_vec.clone()),
                                Token::Address(token_addr),
                                Token::Address(payment.sender()),
                                Token::Address(taker_addr),
                                reward_target,
                                sends_contract_reward,
                                reward_amount
                            ]));
                            clone.sign_and_send_transaction(
                                0.into(),
                                Call(swap_contract_address),
                                data,
                                U256::from(clone.gas_limit.erc20_receiver_spend),
                            )
                        }),
                )
            },
            EthCoinType::Nft { .. } => Box::new(futures01::future::err(TransactionErr::ProtocolNotSupported(ERRL!(
                "Nft Protocol is not supported yet!"
            )))),
        }
    }

    fn watcher_refunds_hash_time_locked_payment(&self, args: RefundPaymentArgs) -> EthTxFut {
        let tx: UnverifiedTransactionWrapper = try_tx_fus!(rlp::decode(args.payment_tx));
        let payment = try_tx_fus!(SignedEthTx::new(tx));

        let function_name = get_function_name("senderRefund", true);
        let refund_func = try_tx_fus!(SWAP_CONTRACT.function(&function_name));

        let clone = self.clone();
        let taker_addr = addr_from_raw_pubkey(args.other_pubkey).unwrap();
        let swap_contract_address = match payment.unsigned().action() {
            Call(address) => *address,
            Create => {
                return Box::new(futures01::future::err(TransactionErr::Plain(ERRL!(
                    "Invalid payment action: the payment action cannot be create"
                ))))
            },
        };

        match self.coin_type {
            EthCoinType::Eth => {
                let function_name = get_function_name("ethPayment", true);
                let payment_func = try_tx_fus!(SWAP_CONTRACT.function(&function_name));
                let decoded = try_tx_fus!(decode_contract_call(payment_func, payment.unsigned().data()));
                let swap_id_input = try_tx_fus!(get_function_input_data(&decoded, payment_func, 0));
                let receiver_input = try_tx_fus!(get_function_input_data(&decoded, payment_func, 1));
                let hash_input = try_tx_fus!(get_function_input_data(&decoded, payment_func, 2));

                let state_f = self.payment_status(swap_contract_address, swap_id_input.clone());
                Box::new(
                    state_f
                        .map_err(TransactionErr::Plain)
                        .and_then(move |state| -> EthTxFut {
                            if state != U256::from(PaymentState::Sent as u8) {
                                return Box::new(futures01::future::err(TransactionErr::Plain(ERRL!(
                                    "Payment {:?} state is not PAYMENT_STATE_SENT, got {}",
                                    payment,
                                    state
                                ))));
                            }

                            let value = payment.unsigned().value();
                            let reward_target = try_tx_fus!(get_function_input_data(&decoded, payment_func, 4));
                            let sends_contract_reward = try_tx_fus!(get_function_input_data(&decoded, payment_func, 5));
                            let reward_amount = try_tx_fus!(get_function_input_data(&decoded, payment_func, 6));

                            let data = try_tx_fus!(refund_func.encode_input(&[
                                swap_id_input.clone(),
                                Token::Uint(value),
                                hash_input.clone(),
                                Token::Address(Address::default()),
                                Token::Address(taker_addr),
                                receiver_input.clone(),
                                reward_target,
                                sends_contract_reward,
                                reward_amount
                            ]));

                            clone.sign_and_send_transaction(
                                0.into(),
                                Call(swap_contract_address),
                                data,
                                U256::from(clone.gas_limit.eth_sender_refund),
                            )
                        }),
                )
            },
            EthCoinType::Erc20 {
                platform: _,
                token_addr,
            } => {
                let function_name = get_function_name("erc20Payment", true);
                let payment_func = try_tx_fus!(SWAP_CONTRACT.function(&function_name));

                let decoded = try_tx_fus!(decode_contract_call(payment_func, payment.unsigned().data()));
                let swap_id_input = try_tx_fus!(get_function_input_data(&decoded, payment_func, 0));
                let amount_input = try_tx_fus!(get_function_input_data(&decoded, payment_func, 1));
                let receiver_input = try_tx_fus!(get_function_input_data(&decoded, payment_func, 3));
                let hash_input = try_tx_fus!(get_function_input_data(&decoded, payment_func, 4));

                let reward_target = try_tx_fus!(get_function_input_data(&decoded, payment_func, 6));
                let sends_contract_reward = try_tx_fus!(get_function_input_data(&decoded, payment_func, 7));
                let reward_amount = try_tx_fus!(get_function_input_data(&decoded, payment_func, 8));

                let state_f = self.payment_status(swap_contract_address, swap_id_input.clone());
                Box::new(
                    state_f
                        .map_err(TransactionErr::Plain)
                        .and_then(move |state| -> EthTxFut {
                            if state != U256::from(PaymentState::Sent as u8) {
                                return Box::new(futures01::future::err(TransactionErr::Plain(ERRL!(
                                    "Payment {:?} state is not PAYMENT_STATE_SENT, got {}",
                                    payment,
                                    state
                                ))));
                            }

                            let data = try_tx_fus!(refund_func.encode_input(&[
                                swap_id_input.clone(),
                                amount_input.clone(),
                                hash_input.clone(),
                                Token::Address(token_addr),
                                Token::Address(taker_addr),
                                receiver_input.clone(),
                                reward_target,
                                sends_contract_reward,
                                reward_amount
                            ]));

                            clone.sign_and_send_transaction(
                                0.into(),
                                Call(swap_contract_address),
                                data,
                                U256::from(clone.gas_limit.erc20_sender_refund),
                            )
                        }),
                )
            },
            EthCoinType::Nft { .. } => Box::new(futures01::future::err(TransactionErr::ProtocolNotSupported(ERRL!(
                "Nft Protocol is not supported yet!"
            )))),
        }
    }

    async fn spend_hash_time_locked_payment<'a>(
        &self,
        args: SpendPaymentArgs<'a>,
    ) -> Result<SignedEthTx, TransactionErr> {
        let tx: UnverifiedTransactionWrapper = try_tx_s!(rlp::decode(args.other_payment_tx));
        let payment = try_tx_s!(SignedEthTx::new(tx));
        let my_address = try_tx_s!(self.derivation_method.single_addr_or_err().await);
        let swap_contract_address = try_tx_s!(args.swap_contract_address.try_to_address());

        let function_name = get_function_name("receiverSpend", args.watcher_reward);
        let spend_func = try_tx_s!(SWAP_CONTRACT.function(&function_name));

        let secret_vec = args.secret.to_vec();
        let watcher_reward = args.watcher_reward;

        match self.coin_type {
            EthCoinType::Eth => {
                let function_name = get_function_name("ethPayment", watcher_reward);
                let payment_func = try_tx_s!(SWAP_CONTRACT.function(&function_name));
                let decoded = try_tx_s!(decode_contract_call(payment_func, payment.unsigned().data()));

                let state = try_tx_s!(
                    self.payment_status(swap_contract_address, decoded[0].clone())
                        .compat()
                        .await
                );
                if state != U256::from(PaymentState::Sent as u8) {
                    return Err(TransactionErr::Plain(ERRL!(
                        "Payment {:?} state is not PAYMENT_STATE_SENT, got {}",
                        payment,
                        state
                    )));
                }

                let data = if watcher_reward {
                    try_tx_s!(spend_func.encode_input(&[
                        decoded[0].clone(),
                        Token::Uint(payment.unsigned().value()),
                        Token::FixedBytes(secret_vec),
                        Token::Address(Address::default()),
                        Token::Address(payment.sender()),
                        Token::Address(my_address),
                        decoded[4].clone(),
                        decoded[5].clone(),
                        decoded[6].clone(),
                    ]))
                } else {
                    try_tx_s!(spend_func.encode_input(&[
                        decoded[0].clone(),
                        Token::Uint(payment.unsigned().value()),
                        Token::FixedBytes(secret_vec),
                        Token::Address(Address::default()),
                        Token::Address(payment.sender()),
                    ]))
                };

                self.sign_and_send_transaction(
                    0.into(),
                    Call(swap_contract_address),
                    data,
                    U256::from(self.gas_limit.eth_receiver_spend),
                )
                .compat()
                .await
            },
            EthCoinType::Erc20 {
                platform: _,
                token_addr,
            } => {
                let function_name = get_function_name("erc20Payment", watcher_reward);
                let payment_func = try_tx_s!(SWAP_CONTRACT.function(&function_name));

                let decoded = try_tx_s!(decode_contract_call(payment_func, payment.unsigned().data()));
                let state = try_tx_s!(
                    self.payment_status(swap_contract_address, decoded[0].clone())
                        .compat()
                        .await
                );
                if state != U256::from(PaymentState::Sent as u8) {
                    return Err(TransactionErr::Plain(ERRL!(
                        "Payment {:?} state is not PAYMENT_STATE_SENT, got {}",
                        payment,
                        state
                    )));
                }

                let data = if watcher_reward {
                    try_tx_s!(spend_func.encode_input(&[
                        decoded[0].clone(),
                        decoded[1].clone(),
                        Token::FixedBytes(secret_vec),
                        Token::Address(token_addr),
                        Token::Address(payment.sender()),
                        Token::Address(my_address),
                        decoded[6].clone(),
                        decoded[7].clone(),
                        decoded[8].clone(),
                    ]))
                } else {
                    try_tx_s!(spend_func.encode_input(&[
                        decoded[0].clone(),
                        decoded[1].clone(),
                        Token::FixedBytes(secret_vec),
                        Token::Address(token_addr),
                        Token::Address(payment.sender()),
                    ]))
                };

                self.sign_and_send_transaction(
                    0.into(),
                    Call(swap_contract_address),
                    data,
                    U256::from(self.gas_limit.erc20_receiver_spend),
                )
                .compat()
                .await
            },
            EthCoinType::Nft { .. } => Err(TransactionErr::ProtocolNotSupported(ERRL!(
                "Nft Protocol is not supported!"
            ))),
        }
    }

    async fn refund_hash_time_locked_payment<'a>(
        &self,
        args: RefundPaymentArgs<'a>,
    ) -> Result<SignedEthTx, TransactionErr> {
        let tx: UnverifiedTransactionWrapper = try_tx_s!(rlp::decode(args.payment_tx));
        let payment = try_tx_s!(SignedEthTx::new(tx));
        let my_address = try_tx_s!(self.derivation_method.single_addr_or_err().await);
        let swap_contract_address = try_tx_s!(args.swap_contract_address.try_to_address());

        let function_name = get_function_name("senderRefund", args.watcher_reward);
        let refund_func = try_tx_s!(SWAP_CONTRACT.function(&function_name));
        let watcher_reward = args.watcher_reward;

        match self.coin_type {
            EthCoinType::Eth => {
                let function_name = get_function_name("ethPayment", watcher_reward);
                let payment_func = try_tx_s!(SWAP_CONTRACT.function(&function_name));

                let decoded = try_tx_s!(decode_contract_call(payment_func, payment.unsigned().data()));

                let state = try_tx_s!(
                    self.payment_status(swap_contract_address, decoded[0].clone())
                        .compat()
                        .await
                );
                if state != U256::from(PaymentState::Sent as u8) {
                    return Err(TransactionErr::Plain(ERRL!(
                        "Payment {:?} state is not PAYMENT_STATE_SENT, got {}",
                        payment,
                        state
                    )));
                }

                let value = payment.unsigned().value();
                let data = if watcher_reward {
                    try_tx_s!(refund_func.encode_input(&[
                        decoded[0].clone(),
                        Token::Uint(value),
                        decoded[2].clone(),
                        Token::Address(Address::default()),
                        Token::Address(my_address),
                        decoded[1].clone(),
                        decoded[4].clone(),
                        decoded[5].clone(),
                        decoded[6].clone(),
                    ]))
                } else {
                    try_tx_s!(refund_func.encode_input(&[
                        decoded[0].clone(),
                        Token::Uint(value),
                        decoded[2].clone(),
                        Token::Address(Address::default()),
                        decoded[1].clone(),
                    ]))
                };

                self.sign_and_send_transaction(
                    0.into(),
                    Call(swap_contract_address),
                    data,
                    U256::from(self.gas_limit.eth_sender_refund),
                )
                .compat()
                .await
            },
            EthCoinType::Erc20 {
                platform: _,
                token_addr,
            } => {
                let function_name = get_function_name("erc20Payment", watcher_reward);
                let payment_func = try_tx_s!(SWAP_CONTRACT.function(&function_name));

                let decoded = try_tx_s!(decode_contract_call(payment_func, payment.unsigned().data()));
                let state = try_tx_s!(
                    self.payment_status(swap_contract_address, decoded[0].clone())
                        .compat()
                        .await
                );
                if state != U256::from(PaymentState::Sent as u8) {
                    return Err(TransactionErr::Plain(ERRL!(
                        "Payment {:?} state is not PAYMENT_STATE_SENT, got {}",
                        payment,
                        state
                    )));
                }

                let data = if watcher_reward {
                    try_tx_s!(refund_func.encode_input(&[
                        decoded[0].clone(),
                        decoded[1].clone(),
                        decoded[4].clone(),
                        Token::Address(token_addr),
                        Token::Address(my_address),
                        decoded[3].clone(),
                        decoded[6].clone(),
                        decoded[7].clone(),
                        decoded[8].clone(),
                    ]))
                } else {
                    try_tx_s!(refund_func.encode_input(&[
                        decoded[0].clone(),
                        decoded[1].clone(),
                        decoded[4].clone(),
                        Token::Address(token_addr),
                        decoded[3].clone(),
                    ]))
                };

                self.sign_and_send_transaction(
                    0.into(),
                    Call(swap_contract_address),
                    data,
                    U256::from(self.gas_limit.erc20_sender_refund),
                )
                .compat()
                .await
            },
            EthCoinType::Nft { .. } => Err(TransactionErr::ProtocolNotSupported(ERRL!(
                "Nft Protocol is not supported yet!"
            ))),
        }
    }

    fn address_balance(&self, address: Address) -> BalanceFut<U256> {
        let coin = self.clone();
        let fut = async move {
            match coin.coin_type {
                EthCoinType::Eth => Ok(coin.balance(address, Some(BlockNumber::Latest)).await?),
                EthCoinType::Erc20 { ref token_addr, .. } => {
                    let function = ERC20_CONTRACT.function("balanceOf")?;
                    let data = function.encode_input(&[Token::Address(address)])?;

                    let res = coin.call_request(address, *token_addr, None, Some(data.into())).await?;
                    let decoded = function.decode_output(&res.0)?;
                    match decoded[0] {
                        Token::Uint(number) => Ok(number),
                        _ => {
                            let error = format!("Expected U256 as balanceOf result but got {:?}", decoded);
                            MmError::err(BalanceError::InvalidResponse(error))
                        },
                    }
                },
                EthCoinType::Nft { .. } => {
                    MmError::err(BalanceError::Internal("Nft Protocol is not supported yet!".to_string()))
                },
            }
        };
        Box::new(fut.boxed().compat())
    }

    fn get_balance(&self) -> BalanceFut<U256> {
        let coin = self.clone();
        let fut = async move {
            let my_address = coin.derivation_method.single_addr_or_err().await?;
            coin.address_balance(my_address).compat().await
        };
        Box::new(fut.boxed().compat())
    }

    pub async fn get_tokens_balance_list_for_address(
        &self,
        address: Address,
    ) -> Result<CoinBalanceMap, MmError<BalanceError>> {
        let coin = || self;

        let tokens = self.get_erc_tokens_infos();
        let mut requests = Vec::with_capacity(tokens.len());

        for (token_ticker, info) in tokens {
            let fut = async move {
                let balance_as_u256 = coin()
                    .get_token_balance_for_address(address, info.token_address)
                    .await?;
                let balance_as_big_decimal = u256_to_big_decimal(balance_as_u256, info.decimals)?;
                let balance = CoinBalance::new(balance_as_big_decimal);
                Ok((token_ticker, balance))
            };
            requests.push(fut);
        }

        try_join_all(requests).await.map(|res| res.into_iter().collect())
    }

    pub async fn get_tokens_balance_list(&self) -> Result<CoinBalanceMap, MmError<BalanceError>> {
        let my_address = self.derivation_method.single_addr_or_err().await?;
        self.get_tokens_balance_list_for_address(my_address).await
    }

    async fn get_token_balance_for_address(
        &self,
        address: Address,
        token_address: Address,
    ) -> Result<U256, MmError<BalanceError>> {
        let function = ERC20_CONTRACT.function("balanceOf")?;
        let data = function.encode_input(&[Token::Address(address)])?;
        let res = self
            .call_request(address, token_address, None, Some(data.into()))
            .await?;
        let decoded = function.decode_output(&res.0)?;

        match decoded[0] {
            Token::Uint(number) => Ok(number),
            _ => {
                let error = format!("Expected U256 as balanceOf result but got {:?}", decoded);
                MmError::err(BalanceError::InvalidResponse(error))
            },
        }
    }

    async fn get_token_balance(&self, token_address: Address) -> Result<U256, MmError<BalanceError>> {
        let my_address = self.derivation_method.single_addr_or_err().await?;
        self.get_token_balance_for_address(my_address, token_address).await
    }

    async fn erc1155_balance(&self, token_addr: Address, token_id: &str) -> MmResult<BigDecimal, BalanceError> {
        let wallet_amount_uint = match self.coin_type {
            EthCoinType::Eth | EthCoinType::Nft { .. } => {
                let function = ERC1155_CONTRACT.function("balanceOf")?;
                let token_id_u256 =
                    U256::from_dec_str(token_id).map_to_mm(|e| NumConversError::new(format!("{:?}", e)))?;
                let my_address = self.derivation_method.single_addr_or_err().await?;
                let data = function.encode_input(&[Token::Address(my_address), Token::Uint(token_id_u256)])?;
                let result = self
                    .call_request(my_address, token_addr, None, Some(data.into()))
                    .await?;
                let decoded = function.decode_output(&result.0)?;
                match decoded[0] {
                    Token::Uint(number) => number,
                    _ => {
                        let error = format!("Expected U256 as balanceOf result but got {:?}", decoded);
                        return MmError::err(BalanceError::InvalidResponse(error));
                    },
                }
            },
            EthCoinType::Erc20 { .. } => {
                return MmError::err(BalanceError::Internal(
                    "Erc20 coin type doesnt support Erc1155 standard".to_owned(),
                ))
            },
        };
        let wallet_amount = u256_to_big_decimal(wallet_amount_uint, self.decimals)?;
        Ok(wallet_amount)
    }

    async fn erc721_owner(&self, token_addr: Address, token_id: &str) -> MmResult<Address, GetNftInfoError> {
        let owner_address = match self.coin_type {
            EthCoinType::Eth | EthCoinType::Nft { .. } => {
                let function = ERC721_CONTRACT.function("ownerOf")?;
                let token_id_u256 =
                    U256::from_dec_str(token_id).map_to_mm(|e| NumConversError::new(format!("{:?}", e)))?;
                let data = function.encode_input(&[Token::Uint(token_id_u256)])?;
                let my_address = self.derivation_method.single_addr_or_err().await?;
                let result = self
                    .call_request(my_address, token_addr, None, Some(data.into()))
                    .await?;
                let decoded = function.decode_output(&result.0)?;
                match decoded[0] {
                    Token::Address(owner) => owner,
                    _ => {
                        let error = format!("Expected Address as ownerOf result but got {:?}", decoded);
                        return MmError::err(GetNftInfoError::InvalidResponse(error));
                    },
                }
            },
            EthCoinType::Erc20 { .. } => {
                return MmError::err(GetNftInfoError::Internal(
                    "Erc20 coin type doesnt support Erc721 standard".to_owned(),
                ))
            },
        };
        Ok(owner_address)
    }

    fn estimate_gas_wrapper(&self, req: CallRequest) -> Box<dyn Future<Item = U256, Error = web3::Error> + Send> {
        let coin = self.clone();

        // always using None block number as old Geth version accept only single argument in this RPC
        let fut = async move { coin.estimate_gas(req, None).await };

        Box::new(fut.boxed().compat())
    }

    /// Estimates how much gas is necessary to allow the contract call to complete.
    /// `contract_addr` can be a ERC20 token address or any other contract address.
    ///
    /// # Important
    ///
    /// Don't use this method to estimate gas for a withdrawal of `ETH` coin.
    /// For more details, see `withdraw_impl`.
    ///
    /// Also, note that the contract call has to be initiated by my wallet address,
    /// because [`CallRequest::from`] is set to [`EthCoinImpl::my_address`].
    async fn estimate_gas_for_contract_call(&self, contract_addr: Address, call_data: Bytes) -> Web3RpcResult<U256> {
        let coin = self.clone();
        let my_address = coin.derivation_method.single_addr_or_err().await?;
        let fee_policy_for_estimate = get_swap_fee_policy_for_estimate(self.get_swap_transaction_fee_policy());
        let pay_for_gas_option = coin.get_swap_pay_for_gas_option(fee_policy_for_estimate).await?;
        let eth_value = U256::zero();
        let estimate_gas_req = CallRequest {
            value: Some(eth_value),
            data: Some(call_data),
            from: Some(my_address),
            to: Some(contract_addr),
            ..CallRequest::default()
        };
        // gas price must be supplied because some smart contracts base their
        // logic on gas price, e.g. TUSD: https://github.com/KomodoPlatform/atomicDEX-API/issues/643
        let estimate_gas_req = call_request_with_pay_for_gas_option(estimate_gas_req, pay_for_gas_option);
        coin.estimate_gas_wrapper(estimate_gas_req)
            .compat()
            .await
            .map_to_mm(Web3RpcError::from)
    }

    fn eth_balance(&self) -> BalanceFut<U256> {
        let coin = self.clone();
        let fut = async move {
            let my_address = coin.derivation_method.single_addr_or_err().await?;
            coin.balance(my_address, Some(BlockNumber::Latest))
                .await
                .map_to_mm(BalanceError::from)
        };
        Box::new(fut.boxed().compat())
    }

    pub(crate) async fn call_request(
        &self,
        from: Address,
        to: Address,
        value: Option<U256>,
        data: Option<Bytes>,
    ) -> Result<Bytes, web3::Error> {
        let request = CallRequest {
            from: Some(from),
            to: Some(to),
            gas: None,
            gas_price: None,
            value,
            data,
            ..CallRequest::default()
        };

        self.call(request, Some(BlockId::Number(BlockNumber::Latest))).await
    }

    fn allowance(&self, spender: Address) -> Web3RpcFut<U256> {
        let coin = self.clone();
        let fut = async move {
            match coin.coin_type {
                EthCoinType::Eth => MmError::err(Web3RpcError::Internal(
                    "'allowance' must not be called for ETH coin".to_owned(),
                )),
                EthCoinType::Erc20 { ref token_addr, .. } => {
                    let function = ERC20_CONTRACT.function("allowance")?;
                    let my_address = coin.derivation_method.single_addr_or_err().await?;
                    let data = function.encode_input(&[Token::Address(my_address), Token::Address(spender)])?;

                    let res = coin
                        .call_request(my_address, *token_addr, None, Some(data.into()))
                        .await?;
                    let decoded = function.decode_output(&res.0)?;

                    match decoded[0] {
                        Token::Uint(number) => Ok(number),
                        _ => {
                            let error = format!("Expected U256 as allowance result but got {:?}", decoded);
                            MmError::err(Web3RpcError::InvalidResponse(error))
                        },
                    }
                },
                EthCoinType::Nft { .. } => MmError::err(Web3RpcError::NftProtocolNotSupported),
            }
        };
        Box::new(fut.boxed().compat())
    }

    fn wait_for_required_allowance(
        &self,
        spender: Address,
        required_allowance: U256,
        wait_until: u64,
    ) -> Web3RpcFut<()> {
        const CHECK_ALLOWANCE_EVERY: f64 = 5.;

        let selfi = self.clone();
        let fut = async move {
            loop {
                if now_sec() > wait_until {
                    return MmError::err(Web3RpcError::Timeout(ERRL!(
                        "Waited too long until {} for allowance to be updated to at least {}",
                        wait_until,
                        required_allowance
                    )));
                }

                match selfi.allowance(spender).compat().await {
                    Ok(allowed) if allowed >= required_allowance => return Ok(()),
                    Ok(_allowed) => (),
                    Err(e) => match e.get_inner() {
                        Web3RpcError::Transport(e) => error!("Error {} on trying to get the allowed amount!", e),
                        _ => return Err(e),
                    },
                }

                Timer::sleep(CHECK_ALLOWANCE_EVERY).await;
            }
        };
        Box::new(fut.boxed().compat())
    }

    fn approve(&self, spender: Address, amount: U256) -> EthTxFut {
        let coin = self.clone();
        let fut = async move {
            let token_addr = match coin.coin_type {
                EthCoinType::Eth => return TX_PLAIN_ERR!("'approve' is expected to be call for ERC20 coins only"),
                EthCoinType::Erc20 { token_addr, .. } => token_addr,
                EthCoinType::Nft { .. } => {
                    return Err(TransactionErr::ProtocolNotSupported(ERRL!(
                        "Nft Protocol is not supported yet!"
                    )))
                },
            };
            let function = try_tx_s!(ERC20_CONTRACT.function("approve"));
            let data = try_tx_s!(function.encode_input(&[Token::Address(spender), Token::Uint(amount)]));

            let gas_limit = try_tx_s!(
                coin.estimate_gas_for_contract_call(token_addr, Bytes::from(data.clone()))
                    .await
            );

            coin.sign_and_send_transaction(0.into(), Call(token_addr), data, gas_limit)
                .compat()
                .await
        };
        Box::new(fut.boxed().compat())
    }

    /// Gets `PaymentSent` events from etomic swap smart contract since `from_block`
    fn payment_sent_events(
        &self,
        swap_contract_address: Address,
        from_block: u64,
        to_block: u64,
    ) -> Box<dyn Future<Item = Vec<Log>, Error = String> + Send> {
        let contract_event = try_fus!(SWAP_CONTRACT.event("PaymentSent"));
        let filter = FilterBuilder::default()
            .topics(Some(vec![contract_event.signature()]), None, None, None)
            .from_block(BlockNumber::Number(from_block.into()))
            .to_block(BlockNumber::Number(to_block.into()))
            .address(vec![swap_contract_address])
            .build();

        let coin = self.clone();

        let fut = async move { coin.logs(filter).await.map_err(|e| ERRL!("{}", e)) };
        Box::new(fut.boxed().compat())
    }

    /// Gets `ReceiverSpent` events from etomic swap smart contract since `from_block`
    fn spend_events(
        &self,
        swap_contract_address: Address,
        from_block: u64,
        to_block: u64,
    ) -> Box<dyn Future<Item = Vec<Log>, Error = String> + Send> {
        let contract_event = try_fus!(SWAP_CONTRACT.event("ReceiverSpent"));
        let filter = FilterBuilder::default()
            .topics(Some(vec![contract_event.signature()]), None, None, None)
            .from_block(BlockNumber::Number(from_block.into()))
            .to_block(BlockNumber::Number(to_block.into()))
            .address(vec![swap_contract_address])
            .build();

        let coin = self.clone();

        let fut = async move { coin.logs(filter).await.map_err(|e| ERRL!("{}", e)) };
        Box::new(fut.boxed().compat())
    }

    fn validate_payment(&self, input: ValidatePaymentInput) -> ValidatePaymentFut<()> {
        let expected_swap_contract_address = try_f!(input
            .swap_contract_address
            .try_to_address()
            .map_to_mm(ValidatePaymentError::InvalidParameter));

        let unsigned: UnverifiedTransactionWrapper = try_f!(rlp::decode(&input.payment_tx));
        let tx =
            try_f!(SignedEthTx::new(unsigned)
                .map_to_mm(|err| ValidatePaymentError::TxDeserializationError(err.to_string())));
        let sender = try_f!(addr_from_raw_pubkey(&input.other_pub).map_to_mm(ValidatePaymentError::InvalidParameter));
        let time_lock = try_f!(input
            .time_lock
            .try_into()
            .map_to_mm(ValidatePaymentError::TimelockOverflow));

        let selfi = self.clone();
        let swap_id = selfi.etomic_swap_id(time_lock, &input.secret_hash);
        let decimals = self.decimals;
        let secret_hash = if input.secret_hash.len() == 32 {
            ripemd160(&input.secret_hash).to_vec()
        } else {
            input.secret_hash.to_vec()
        };
        let trade_amount = try_f!(wei_from_big_decimal(&(input.amount), decimals));
        let fut = async move {
            let status = selfi
                .payment_status(expected_swap_contract_address, Token::FixedBytes(swap_id.clone()))
                .compat()
                .await
                .map_to_mm(ValidatePaymentError::Transport)?;
            if status != U256::from(PaymentState::Sent as u8) {
                return MmError::err(ValidatePaymentError::UnexpectedPaymentState(format!(
                    "Payment state is not PAYMENT_STATE_SENT, got {}",
                    status
                )));
            }

            let tx_from_rpc = selfi.transaction(TransactionId::Hash(tx.tx_hash())).await?;
            let tx_from_rpc = tx_from_rpc.as_ref().ok_or_else(|| {
                ValidatePaymentError::TxDoesNotExist(format!("Didn't find provided tx {:?} on ETH node", tx.tx_hash()))
            })?;

            if tx_from_rpc.from != Some(sender) {
                return MmError::err(ValidatePaymentError::WrongPaymentTx(format!(
                    "Payment tx {:?} was sent from wrong address, expected {:?}",
                    tx_from_rpc, sender
                )));
            }

            let my_address = selfi.derivation_method.single_addr_or_err().await?;
            match &selfi.coin_type {
                EthCoinType::Eth => {
                    let mut expected_value = trade_amount;

                    if tx_from_rpc.to != Some(expected_swap_contract_address) {
                        return MmError::err(ValidatePaymentError::WrongPaymentTx(format!(
                            "Payment tx {:?} was sent to wrong address, expected {:?}",
                            tx_from_rpc, expected_swap_contract_address,
                        )));
                    }

                    let function_name = get_function_name("ethPayment", input.watcher_reward.is_some());
                    let function = SWAP_CONTRACT
                        .function(&function_name)
                        .map_to_mm(|err| ValidatePaymentError::InternalError(err.to_string()))?;

                    let decoded = decode_contract_call(function, &tx_from_rpc.input.0)
                        .map_to_mm(|err| ValidatePaymentError::TxDeserializationError(err.to_string()))?;

                    if decoded[0] != Token::FixedBytes(swap_id.clone()) {
                        return MmError::err(ValidatePaymentError::WrongPaymentTx(format!(
                            "Invalid 'swap_id' {:?}, expected {:?}",
                            decoded, swap_id
                        )));
                    }

                    if decoded[1] != Token::Address(my_address) {
                        return MmError::err(ValidatePaymentError::WrongPaymentTx(format!(
                            "Payment tx receiver arg {:?} is invalid, expected {:?}",
                            decoded[1],
                            Token::Address(my_address)
                        )));
                    }

                    if decoded[2] != Token::FixedBytes(secret_hash.to_vec()) {
                        return MmError::err(ValidatePaymentError::WrongPaymentTx(format!(
                            "Payment tx secret_hash arg {:?} is invalid, expected {:?}",
                            decoded[2],
                            Token::FixedBytes(secret_hash.to_vec()),
                        )));
                    }

                    if decoded[3] != Token::Uint(U256::from(input.time_lock)) {
                        return MmError::err(ValidatePaymentError::WrongPaymentTx(format!(
                            "Payment tx time_lock arg {:?} is invalid, expected {:?}",
                            decoded[3],
                            Token::Uint(U256::from(input.time_lock)),
                        )));
                    }

                    if let Some(watcher_reward) = input.watcher_reward {
                        if decoded[4] != Token::Uint(U256::from(watcher_reward.reward_target as u8)) {
                            return MmError::err(ValidatePaymentError::WrongPaymentTx(format!(
                                "Payment tx reward target arg {:?} is invalid, expected {:?}",
                                decoded[4], watcher_reward.reward_target as u8
                            )));
                        }

                        if decoded[5] != Token::Bool(watcher_reward.send_contract_reward_on_spend) {
                            return MmError::err(ValidatePaymentError::WrongPaymentTx(format!(
                                "Payment tx sends_contract_reward_on_spend arg {:?} is invalid, expected {:?}",
                                decoded[5], watcher_reward.send_contract_reward_on_spend
                            )));
                        }

                        let expected_reward_amount = wei_from_big_decimal(&watcher_reward.amount, decimals)?;
                        let actual_reward_amount = decoded[6].clone().into_uint().ok_or_else(|| {
                            ValidatePaymentError::WrongPaymentTx("Invalid type for watcher reward argument".to_string())
                        })?;

                        validate_watcher_reward(
                            expected_reward_amount.as_u64(),
                            actual_reward_amount.as_u64(),
                            watcher_reward.is_exact_amount,
                        )?;

                        match watcher_reward.reward_target {
                            RewardTarget::None | RewardTarget::PaymentReceiver => {
                                if watcher_reward.send_contract_reward_on_spend {
                                    expected_value += actual_reward_amount
                                }
                            },
                            RewardTarget::PaymentSender | RewardTarget::PaymentSpender | RewardTarget::Contract => {
                                expected_value += actual_reward_amount
                            },
                        };
                    }

                    if tx_from_rpc.value != expected_value {
                        return MmError::err(ValidatePaymentError::WrongPaymentTx(format!(
                            "Payment tx value arg {:?} is invalid, expected {:?}",
                            tx_from_rpc.value, trade_amount
                        )));
                    }
                },
                EthCoinType::Erc20 {
                    platform: _,
                    token_addr,
                } => {
                    let mut expected_value = U256::from(0);
                    let mut expected_amount = trade_amount;

                    if tx_from_rpc.to != Some(expected_swap_contract_address) {
                        return MmError::err(ValidatePaymentError::WrongPaymentTx(format!(
                            "Payment tx {:?} was sent to wrong address, expected {:?}",
                            tx_from_rpc, expected_swap_contract_address,
                        )));
                    }
                    let function_name = get_function_name("erc20Payment", input.watcher_reward.is_some());
                    let function = SWAP_CONTRACT
                        .function(&function_name)
                        .map_to_mm(|err| ValidatePaymentError::InternalError(err.to_string()))?;
                    let decoded = decode_contract_call(function, &tx_from_rpc.input.0)
                        .map_to_mm(|err| ValidatePaymentError::TxDeserializationError(err.to_string()))?;

                    if decoded[0] != Token::FixedBytes(swap_id.clone()) {
                        return MmError::err(ValidatePaymentError::WrongPaymentTx(format!(
                            "Invalid 'swap_id' {:?}, expected {:?}",
                            decoded, swap_id
                        )));
                    }

                    if decoded[2] != Token::Address(*token_addr) {
                        return MmError::err(ValidatePaymentError::WrongPaymentTx(format!(
                            "Payment tx token_addr arg {:?} is invalid, expected {:?}",
                            decoded[2],
                            Token::Address(*token_addr)
                        )));
                    }

                    if decoded[3] != Token::Address(my_address) {
                        return MmError::err(ValidatePaymentError::WrongPaymentTx(format!(
                            "Payment tx receiver arg {:?} is invalid, expected {:?}",
                            decoded[3],
                            Token::Address(my_address),
                        )));
                    }

                    if decoded[4] != Token::FixedBytes(secret_hash.to_vec()) {
                        return MmError::err(ValidatePaymentError::WrongPaymentTx(format!(
                            "Payment tx secret_hash arg {:?} is invalid, expected {:?}",
                            decoded[4],
                            Token::FixedBytes(secret_hash.to_vec()),
                        )));
                    }

                    if decoded[5] != Token::Uint(U256::from(input.time_lock)) {
                        return MmError::err(ValidatePaymentError::WrongPaymentTx(format!(
                            "Payment tx time_lock arg {:?} is invalid, expected {:?}",
                            decoded[5],
                            Token::Uint(U256::from(input.time_lock)),
                        )));
                    }

                    if let Some(watcher_reward) = input.watcher_reward {
                        if decoded[6] != Token::Uint(U256::from(watcher_reward.reward_target as u8)) {
                            return MmError::err(ValidatePaymentError::WrongPaymentTx(format!(
                                "Payment tx reward target arg {:?} is invalid, expected {:?}",
                                decoded[4], watcher_reward.reward_target as u8
                            )));
                        }

                        if decoded[7] != Token::Bool(watcher_reward.send_contract_reward_on_spend) {
                            return MmError::err(ValidatePaymentError::WrongPaymentTx(format!(
                                "Payment tx sends_contract_reward_on_spend arg {:?} is invalid, expected {:?}",
                                decoded[5], watcher_reward.send_contract_reward_on_spend
                            )));
                        }

                        let expected_reward_amount = match watcher_reward.reward_target {
                            RewardTarget::Contract | RewardTarget::PaymentSender => {
                                wei_from_big_decimal(&watcher_reward.amount, ETH_DECIMALS)?
                            },
                            RewardTarget::PaymentSpender => {
                                wei_from_big_decimal(&watcher_reward.amount, selfi.decimals)?
                            },
                            _ => {
                                // TODO tests passed without this change, need to research on how it worked
                                if watcher_reward.send_contract_reward_on_spend {
                                    wei_from_big_decimal(&watcher_reward.amount, ETH_DECIMALS)?
                                } else {
                                    0.into()
                                }
                            },
                        };

                        let actual_reward_amount = get_function_input_data(&decoded, function, 8)
                            .map_to_mm(ValidatePaymentError::TxDeserializationError)?
                            .into_uint()
                            .ok_or_else(|| {
                                ValidatePaymentError::WrongPaymentTx(
                                    "Invalid type for watcher reward argument".to_string(),
                                )
                            })?;

                        validate_watcher_reward(
                            expected_reward_amount.as_u64(),
                            actual_reward_amount.as_u64(),
                            watcher_reward.is_exact_amount,
                        )?;

                        match watcher_reward.reward_target {
                            RewardTarget::PaymentSender | RewardTarget::Contract => {
                                expected_value += actual_reward_amount
                            },
                            RewardTarget::PaymentSpender => expected_amount += actual_reward_amount,
                            _ => {
                                if watcher_reward.send_contract_reward_on_spend {
                                    expected_value += actual_reward_amount
                                }
                            },
                        };

                        if decoded[1] != Token::Uint(expected_amount) {
                            return MmError::err(ValidatePaymentError::WrongPaymentTx(format!(
                                "Payment tx amount arg {:?} is invalid, expected {:?}",
                                decoded[1], expected_amount,
                            )));
                        }
                    }

                    if tx_from_rpc.value != expected_value {
                        return MmError::err(ValidatePaymentError::WrongPaymentTx(format!(
                            "Payment tx value arg {:?} is invalid, expected {:?}",
                            tx_from_rpc.value, expected_value
                        )));
                    }
                },
                EthCoinType::Nft { .. } => return MmError::err(ValidatePaymentError::NftProtocolNotSupported),
            }

            Ok(())
        };
        Box::new(fut.boxed().compat())
    }

    fn payment_status(
        &self,
        swap_contract_address: H160,
        token: Token,
    ) -> Box<dyn Future<Item = U256, Error = String> + Send + 'static> {
        let function = try_fus!(SWAP_CONTRACT.function("payments"));

        let data = try_fus!(function.encode_input(&[token]));

        let coin = self.clone();
        let fut = async move {
            let my_address = coin
                .derivation_method
                .single_addr_or_err()
                .await
                .map_err(|e| ERRL!("{}", e))?;
            coin.call_request(my_address, swap_contract_address, None, Some(data.into()))
                .await
                .map_err(|e| ERRL!("{}", e))
        };

        Box::new(fut.boxed().compat().and_then(move |bytes| {
            let decoded_tokens = try_s!(function.decode_output(&bytes.0));
            let state = decoded_tokens
                .get(2)
                .ok_or_else(|| ERRL!("Payment status must contain 'state' as the 2nd token"))?;
            match state {
                Token::Uint(state) => Ok(*state),
                _ => ERR!("Payment status must be uint, got {:?}", state),
            }
        }))
    }

    async fn search_for_swap_tx_spend(
        &self,
        tx: &[u8],
        swap_contract_address: Address,
        _secret_hash: &[u8],
        search_from_block: u64,
        watcher_reward: bool,
    ) -> Result<Option<FoundSwapTxSpend>, String> {
        let unverified: UnverifiedTransactionWrapper = try_s!(rlp::decode(tx));
        let tx = try_s!(SignedEthTx::new(unverified));

        let func_name = match self.coin_type {
            EthCoinType::Eth => get_function_name("ethPayment", watcher_reward),
            EthCoinType::Erc20 { .. } => get_function_name("erc20Payment", watcher_reward),
            EthCoinType::Nft { .. } => return ERR!("Nft Protocol is not supported yet!"),
        };

        let payment_func = try_s!(SWAP_CONTRACT.function(&func_name));
        let decoded = try_s!(decode_contract_call(payment_func, tx.unsigned().data()));
        let id = match decoded.first() {
            Some(Token::FixedBytes(bytes)) => bytes.clone(),
            invalid_token => return ERR!("Expected Token::FixedBytes, got {:?}", invalid_token),
        };

        let mut current_block = try_s!(self.current_block().compat().await);
        if current_block < search_from_block {
            current_block = search_from_block;
        }

        let mut from_block = search_from_block;

        loop {
            let to_block = current_block.min(from_block + self.logs_block_range);

            let spend_events = try_s!(
                self.spend_events(swap_contract_address, from_block, to_block)
                    .compat()
                    .await
            );
            let found = spend_events.iter().find(|event| &event.data.0[..32] == id.as_slice());

            if let Some(event) = found {
                match event.transaction_hash {
                    Some(tx_hash) => {
                        let transaction = match try_s!(self.transaction(TransactionId::Hash(tx_hash)).await) {
                            Some(t) => t,
                            None => {
                                return ERR!("Found ReceiverSpent event, but transaction {:02x} is missing", tx_hash)
                            },
                        };

                        return Ok(Some(FoundSwapTxSpend::Spent(TransactionEnum::from(try_s!(
                            signed_tx_from_web3_tx(transaction)
                        )))));
                    },
                    None => return ERR!("Found ReceiverSpent event, but it doesn't have tx_hash"),
                }
            }

            let refund_events = try_s!(
                self.refund_events(swap_contract_address, from_block, to_block)
                    .compat()
                    .await
            );
            let found = refund_events.iter().find(|event| &event.data.0[..32] == id.as_slice());

            if let Some(event) = found {
                match event.transaction_hash {
                    Some(tx_hash) => {
                        let transaction = match try_s!(self.transaction(TransactionId::Hash(tx_hash)).await) {
                            Some(t) => t,
                            None => {
                                return ERR!("Found SenderRefunded event, but transaction {:02x} is missing", tx_hash)
                            },
                        };

                        return Ok(Some(FoundSwapTxSpend::Refunded(TransactionEnum::from(try_s!(
                            signed_tx_from_web3_tx(transaction)
                        )))));
                    },
                    None => return ERR!("Found SenderRefunded event, but it doesn't have tx_hash"),
                }
            }

            if to_block >= current_block {
                break;
            }
            from_block = to_block;
        }

        Ok(None)
    }

    pub async fn get_watcher_reward_amount(&self, wait_until: u64) -> Result<BigDecimal, MmError<WatcherRewardError>> {
        let pay_for_gas_option = repeatable!(async {
            self.get_swap_pay_for_gas_option(self.get_swap_transaction_fee_policy())
                .await
                .retry_on_err()
        })
        .until_s(wait_until)
        .repeat_every_secs(10.)
        .await
        .map_err(|_| WatcherRewardError::RPCError("Error getting the gas price".to_string()))?;

        let gas_cost_wei = calc_total_fee(U256::from(REWARD_GAS_AMOUNT), &pay_for_gas_option)
            .map_err(|e| WatcherRewardError::InternalError(e.to_string()))?;
        let gas_cost_eth = u256_to_big_decimal(gas_cost_wei, ETH_DECIMALS)
            .map_err(|e| WatcherRewardError::InternalError(e.to_string()))?;
        Ok(gas_cost_eth)
    }

    /// Get gas price
    pub async fn get_gas_price(&self) -> Web3RpcResult<U256> {
        let coin = self.clone();
        let eth_gas_price_fut = async {
            match coin.gas_price().await {
                Ok(eth_gas) => Some(eth_gas),
                Err(e) => {
                    error!("Error {} on eth_gasPrice request", e);
                    None
                },
            }
        }
        .boxed();

        let eth_fee_history_price_fut = async {
            match coin.eth_fee_history(U256::from(1u64), BlockNumber::Latest, &[]).await {
                Ok(res) => res
                    .base_fee_per_gas
                    .first()
                    .map(|val| increase_by_percent_one_gwei(*val, BASE_BLOCK_FEE_DIFF_PCT)),
                Err(e) => {
                    debug!("Error {} on eth_feeHistory request", e);
                    None
                },
            }
        }
        .boxed();

        let (eth_gas_price, eth_fee_history_price) = join(eth_gas_price_fut, eth_fee_history_price_fut).await;
        // on editions < 2021 the compiler will resolve array.into_iter() as (&array).into_iter()
        // https://doc.rust-lang.org/edition-guide/rust-2021/IntoIterator-for-arrays.html#details
        IntoIterator::into_iter([eth_gas_price, eth_fee_history_price])
            .flatten()
            .max()
            .or_mm_err(|| Web3RpcError::Internal("All requests failed".into()))
    }

    /// Get gas base fee and suggest priority tip fees for the next block (see EIP-1559)
    pub async fn get_eip1559_gas_fee(&self) -> Web3RpcResult<FeePerGasEstimated> {
        let coin = self.clone();
        let history_estimator_fut = FeePerGasSimpleEstimator::estimate_fee_by_history(&coin);
        let ctx =
            MmArc::from_weak(&coin.ctx).ok_or_else(|| MmError::new(Web3RpcError::Internal("ctx is null".into())))?;
        let gas_api_conf = ctx.conf["gas_api"].clone();
        if gas_api_conf.is_null() {
            debug!("No eth gas api provider config, using only history estimator");
            return history_estimator_fut
                .await
                .map_err(|e| MmError::new(Web3RpcError::Internal(e.to_string())));
        }
        let gas_api_conf: GasApiConfig = json::from_value(gas_api_conf)
            .map_err(|e| MmError::new(Web3RpcError::InvalidGasApiConfig(e.to_string())))?;
        let provider_estimator_fut = match gas_api_conf.provider {
            GasApiProvider::Infura => InfuraGasApiCaller::fetch_infura_fee_estimation(&gas_api_conf.url).boxed(),
            GasApiProvider::Blocknative => {
                BlocknativeGasApiCaller::fetch_blocknative_fee_estimation(&gas_api_conf.url).boxed()
            },
        };
        provider_estimator_fut
            .or_else(|provider_estimator_err| {
                debug!(
                    "Call to eth gas api provider failed {}, using internal fee estimator",
                    provider_estimator_err
                );
                history_estimator_fut.map_err(move |history_estimator_err| {
                    MmError::new(Web3RpcError::Internal(format!(
                        "All gas api requests failed, provider estimator error: {}, history estimator error: {}",
                        provider_estimator_err, history_estimator_err
                    )))
                })
            })
            .await
    }

    async fn get_swap_pay_for_gas_option(&self, swap_fee_policy: SwapTxFeePolicy) -> Web3RpcResult<PayForGasOption> {
        let coin = self.clone();
        match swap_fee_policy {
            SwapTxFeePolicy::Internal => {
                let gas_price = coin.get_gas_price().await?;
                Ok(PayForGasOption::Legacy(LegacyGasPrice { gas_price }))
            },
            SwapTxFeePolicy::Low | SwapTxFeePolicy::Medium | SwapTxFeePolicy::High => {
                let fee_per_gas = coin.get_eip1559_gas_fee().await?;
                let pay_result = match swap_fee_policy {
                    SwapTxFeePolicy::Low => PayForGasOption::Eip1559(Eip1559FeePerGas {
                        max_fee_per_gas: fee_per_gas.low.max_fee_per_gas,
                        max_priority_fee_per_gas: fee_per_gas.low.max_priority_fee_per_gas,
                    }),
                    SwapTxFeePolicy::Medium => PayForGasOption::Eip1559(Eip1559FeePerGas {
                        max_fee_per_gas: fee_per_gas.medium.max_fee_per_gas,
                        max_priority_fee_per_gas: fee_per_gas.medium.max_priority_fee_per_gas,
                    }),
                    _ => PayForGasOption::Eip1559(Eip1559FeePerGas {
                        max_fee_per_gas: fee_per_gas.high.max_fee_per_gas,
                        max_priority_fee_per_gas: fee_per_gas.high.max_priority_fee_per_gas,
                    }),
                };
                Ok(pay_result)
            },
            SwapTxFeePolicy::Unsupported => Err(MmError::new(Web3RpcError::Internal("swap fee policy not set".into()))),
        }
    }

    /// Checks every second till at least one ETH node recognizes that nonce is increased.
    /// Parity has reliable "nextNonce" method that always returns correct nonce for address.
    /// But we can't expect that all nodes will always be Parity.
    /// Some of ETH forks use Geth only so they don't have Parity nodes at all.
    ///
    /// Please note that we just keep looping in case of a transport error hoping it will go away.
    ///
    /// # Warning
    ///
    /// The function is endless, we just keep looping in case of a transport error hoping it will go away.
    async fn wait_for_addr_nonce_increase(&self, addr: Address, prev_nonce: U256) {
        repeatable!(async {
            match self.clone().get_addr_nonce(addr).compat().await {
                Ok((new_nonce, _)) if new_nonce > prev_nonce => Ready(()),
                Ok((_nonce, _)) => Retry(()),
                Err(e) => {
                    error!("Error getting {} {} nonce: {}", self.ticker(), addr, e);
                    Retry(())
                },
            }
        })
        .until_ready()
        .repeat_every_secs(1.)
        .await
        .ok();
    }

    /// Returns `None` if the transaction hasn't appeared on the RPC nodes at the specified time.
    #[cfg(target_arch = "wasm32")]
    async fn wait_for_tx_appears_on_rpc(
        &self,
        tx_hash: H256,
        wait_rpc_timeout_ms: u64,
        check_every: f64,
    ) -> Web3RpcResult<Option<SignedEthTx>> {
        let wait_until = wait_until_ms(wait_rpc_timeout_ms);
        while now_ms() < wait_until {
            let maybe_tx = self.transaction(TransactionId::Hash(tx_hash)).await?;
            if let Some(tx) = maybe_tx {
                let signed_tx = signed_tx_from_web3_tx(tx).map_to_mm(Web3RpcError::InvalidResponse)?;
                return Ok(Some(signed_tx));
            }

            Timer::sleep(check_every).await;
        }

        let timeout_s = wait_rpc_timeout_ms / 1000;
        warn!(
            "Couldn't fetch the '{tx_hash:02x}' transaction hex as it hasn't appeared on the RPC node in {timeout_s}s"
        );
        Ok(None)
    }

    fn transaction_confirmed_at(&self, payment_hash: H256, wait_until: u64, check_every: f64) -> Web3RpcFut<U64> {
        let selfi = self.clone();
        let fut = async move {
            loop {
                if now_sec() > wait_until {
                    return MmError::err(Web3RpcError::Timeout(ERRL!(
                        "Waited too long until {} for payment tx: {:02x}, for coin:{}, to be confirmed!",
                        wait_until,
                        payment_hash,
                        selfi.ticker()
                    )));
                }

                let web3_receipt = match selfi.transaction_receipt(payment_hash).await {
                    Ok(r) => r,
                    Err(e) => {
                        error!(
                            "Error {:?} getting the {} transaction {:?}, retrying in 15 seconds",
                            e,
                            selfi.ticker(),
                            payment_hash
                        );
                        Timer::sleep(check_every).await;
                        continue;
                    },
                };

                if let Some(receipt) = web3_receipt {
                    if receipt.status != Some(1.into()) {
                        return MmError::err(Web3RpcError::Internal(ERRL!(
                            "Tx receipt {:?} status of {} tx {:?} is failed",
                            receipt,
                            selfi.ticker(),
                            payment_hash
                        )));
                    }

                    if let Some(confirmed_at) = receipt.block_number {
                        break Ok(confirmed_at);
                    }
                }

                Timer::sleep(check_every).await;
            }
        };
        Box::new(fut.boxed().compat())
    }

    fn wait_for_block(&self, block_number: U64, wait_until: u64, check_every: f64) -> Web3RpcFut<()> {
        let selfi = self.clone();
        let fut = async move {
            loop {
                if now_sec() > wait_until {
                    return MmError::err(Web3RpcError::Timeout(ERRL!(
                        "Waited too long until {} for block number: {:02x} to appear on-chain, for coin:{}",
                        wait_until,
                        block_number,
                        selfi.ticker()
                    )));
                }

                match selfi.block_number().await {
                    Ok(current_block) => {
                        if current_block >= block_number {
                            break Ok(());
                        }
                    },
                    Err(e) => {
                        error!(
                            "Error {:?} getting the {} block number retrying in 15 seconds",
                            e,
                            selfi.ticker()
                        );
                    },
                };

                Timer::sleep(check_every).await;
            }
        };
        Box::new(fut.boxed().compat())
    }

    async fn spawn_balance_stream_if_enabled(&self, ctx: &MmArc) -> Result<(), String> {
        if let Some(stream_config) = &ctx.event_stream_configuration {
            if let EventInitStatus::Failed(err) = EventBehaviour::spawn_if_active(self.clone(), stream_config).await {
                return ERR!("Failed spawning balance events. Error: {}", err);
            }
        }

        Ok(())
    }

    /// Requests the nonce from all available nodes and returns the highest nonce available with the list of nodes that returned the highest nonce.
    /// Transactions will be sent using the nodes that returned the highest nonce.
    pub fn get_addr_nonce(
        self,
        addr: Address,
    ) -> Box<dyn Future<Item = (U256, Vec<Web3Instance>), Error = String> + Send> {
        const TMP_SOCKET_DURATION: Duration = Duration::from_secs(300);

        let fut = async move {
            let mut errors: u32 = 0;
            let web3_instances = self.web3_instances.lock().await.to_vec();
            loop {
                let (futures, web3_instances): (Vec<_>, Vec<_>) = web3_instances
                    .iter()
                    .map(|instance| {
                        if let Web3Transport::Websocket(socket_transport) = instance.web3.transport() {
                            socket_transport.maybe_spawn_temporary_connection_loop(
                                self.clone(),
                                Instant::now() + TMP_SOCKET_DURATION,
                            );
                        };

                        if instance.is_parity {
                            let parity: ParityNonce<_> = instance.web3.api();
                            (Either::Left(parity.parity_next_nonce(addr)), instance.clone())
                        } else {
                            (
                                Either::Right(instance.web3.eth().transaction_count(addr, Some(BlockNumber::Pending))),
                                instance.clone(),
                            )
                        }
                    })
                    .unzip();

                let nonces: Vec<_> = join_all(futures)
                    .await
                    .into_iter()
                    .zip(web3_instances.into_iter())
                    .filter_map(|(nonce_res, instance)| match nonce_res {
                        Ok(n) => Some((n, instance)),
                        Err(e) => {
                            error!("Error getting nonce for addr {:?}: {}", addr, e);
                            None
                        },
                    })
                    .collect();
                if nonces.is_empty() {
                    // all requests errored
                    errors += 1;
                    if errors > 5 {
                        return ERR!("Couldn't get nonce after 5 errored attempts, aborting");
                    }
                } else {
                    let max = nonces
                        .iter()
                        .map(|(n, _)| *n)
                        .max()
                        .expect("nonces should not be empty!");
                    break Ok((
                        max,
                        nonces
                            .into_iter()
                            .filter_map(|(n, instance)| if n == max { Some(instance) } else { None })
                            .collect(),
                    ));
                }
                Timer::sleep(1.).await
            }
        };
        Box::new(Box::pin(fut).compat())
    }
}

#[derive(Clone, Debug, Deserialize, PartialEq, Serialize)]
pub struct EthTxFeeDetails {
    pub coin: String,
    pub gas: u64,
    /// Gas price in ETH per gas unit
    /// if 'max_fee_per_gas' and 'max_priority_fee_per_gas' are used we set 'gas_price' as 'max_fee_per_gas' for compatibility with GUI
    pub gas_price: BigDecimal,
    /// Max fee per gas in ETH per gas unit
    pub max_fee_per_gas: Option<BigDecimal>,
    /// Max priority fee per gas in ETH per gas unit
    pub max_priority_fee_per_gas: Option<BigDecimal>,
    pub total_fee: BigDecimal,
}

impl EthTxFeeDetails {
    pub(crate) fn new(gas: U256, pay_for_gas_option: PayForGasOption, coin: &str) -> NumConversResult<EthTxFeeDetails> {
        let total_fee = calc_total_fee(gas, &pay_for_gas_option)?;
        // Fees are always paid in ETH, can use 18 decimals by default
        let total_fee = u256_to_big_decimal(total_fee, ETH_DECIMALS)?;
        let (gas_price, max_fee_per_gas, max_priority_fee_per_gas) = match pay_for_gas_option {
            PayForGasOption::Legacy(LegacyGasPrice { gas_price }) => (gas_price, None, None),
            // Using max_fee_per_gas as estimated gas_price value for compatibility in caller not expecting eip1559 fee per gas values.
            // Normally the caller should pay attention to presence of max_fee_per_gas and max_priority_fee_per_gas in the result:
            PayForGasOption::Eip1559(Eip1559FeePerGas {
                max_fee_per_gas,
                max_priority_fee_per_gas,
            }) => (max_fee_per_gas, Some(max_fee_per_gas), Some(max_priority_fee_per_gas)),
        };
        let gas_price = u256_to_big_decimal(gas_price, ETH_DECIMALS)?;
        let (max_fee_per_gas, max_priority_fee_per_gas) = match (max_fee_per_gas, max_priority_fee_per_gas) {
            (Some(max_fee_per_gas), Some(max_priority_fee_per_gas)) => (
                Some(u256_to_big_decimal(max_fee_per_gas, ETH_DECIMALS)?),
                Some(u256_to_big_decimal(max_priority_fee_per_gas, ETH_DECIMALS)?),
            ),
            (_, _) => (None, None),
        };
        let gas_u64 = u64::try_from(gas).map_to_mm(|e| NumConversError::new(e.to_string()))?;

        Ok(EthTxFeeDetails {
            coin: coin.to_owned(),
            gas: gas_u64,
            gas_price,
            max_fee_per_gas,
            max_priority_fee_per_gas,
            total_fee,
        })
    }
}

#[async_trait]
impl MmCoin for EthCoin {
    fn is_asset_chain(&self) -> bool { false }

    fn spawner(&self) -> CoinFutSpawner { CoinFutSpawner::new(&self.abortable_system) }

    fn get_raw_transaction(&self, req: RawTransactionRequest) -> RawTransactionFut {
        Box::new(get_raw_transaction_impl(self.clone(), req).boxed().compat())
    }

    fn get_tx_hex_by_hash(&self, tx_hash: Vec<u8>) -> RawTransactionFut {
        if tx_hash.len() != H256::len_bytes() {
            let error = format!(
                "TX hash should have exactly {} bytes, got {}",
                H256::len_bytes(),
                tx_hash.len(),
            );
            return Box::new(futures01::future::err(MmError::new(
                RawTransactionError::InvalidHashError(error),
            )));
        }

        let tx_hash = H256::from_slice(tx_hash.as_slice());
        Box::new(get_tx_hex_by_hash_impl(self.clone(), tx_hash).boxed().compat())
    }

    fn withdraw(&self, req: WithdrawRequest) -> WithdrawFut {
        Box::new(Box::pin(withdraw_impl(self.clone(), req)).compat())
    }

    fn decimals(&self) -> u8 { self.decimals }

    fn convert_to_address(&self, from: &str, to_address_format: Json) -> Result<String, String> {
        let to_address_format: EthAddressFormat =
            json::from_value(to_address_format).map_err(|e| ERRL!("Error on parse ETH address format {:?}", e))?;
        match to_address_format {
            EthAddressFormat::SingleCase => ERR!("conversion is available only to mixed-case"),
            EthAddressFormat::MixedCase => {
                let _addr = try_s!(addr_from_str(from));
                Ok(checksum_address(from))
            },
        }
    }

    fn validate_address(&self, address: &str) -> ValidateAddressResult {
        let result = self.address_from_str(address);
        ValidateAddressResult {
            is_valid: result.is_ok(),
            reason: result.err(),
        }
    }

    fn process_history_loop(&self, ctx: MmArc) -> Box<dyn Future<Item = (), Error = ()> + Send> {
        cfg_wasm32! {
            ctx.log.log(
                "🤔",
                &[&"tx_history", &self.ticker],
                &ERRL!("Transaction history is not supported for ETH/ERC20 coins"),
            );
            Box::new(futures01::future::ok(()))
        }
        cfg_native! {
            let coin = self.clone();
            let fut = async move {
                match coin.coin_type {
                    EthCoinType::Eth => coin.process_eth_history(&ctx).await,
                    EthCoinType::Erc20 { ref token_addr, .. } => coin.process_erc20_history(*token_addr, &ctx).await,
                    EthCoinType::Nft {..} => return Err(())
                }
                Ok(())
            };
            Box::new(fut.boxed().compat())
        }
    }

    fn history_sync_status(&self) -> HistorySyncState { self.history_sync_state.lock().unwrap().clone() }

    fn get_trade_fee(&self) -> Box<dyn Future<Item = TradeFee, Error = String> + Send> {
        let coin = self.clone();
        Box::new(
            async move {
                let pay_for_gas_option = coin
                    .get_swap_pay_for_gas_option(coin.get_swap_transaction_fee_policy())
                    .await
                    .map_err(|e| e.to_string())?;

                let fee = calc_total_fee(U256::from(coin.gas_limit.eth_max_trade_gas), &pay_for_gas_option)
                    .map_err(|e| e.to_string())?;
                let fee_coin = match &coin.coin_type {
                    EthCoinType::Eth => &coin.ticker,
                    EthCoinType::Erc20 { platform, .. } => platform,
                    EthCoinType::Nft { .. } => return ERR!("Nft Protocol is not supported yet!"),
                };
                Ok(TradeFee {
                    coin: fee_coin.into(),
                    amount: try_s!(u256_to_big_decimal(fee, ETH_DECIMALS)).into(),
                    paid_from_trading_vol: false,
                })
            }
            .boxed()
            .compat(),
        )
    }

    async fn get_sender_trade_fee(
        &self,
        value: TradePreimageValue,
        stage: FeeApproxStage,
        include_refund_fee: bool,
    ) -> TradePreimageResult<TradeFee> {
        let pay_for_gas_option = self
            .get_swap_pay_for_gas_option(self.get_swap_transaction_fee_policy())
            .await?;
        let pay_for_gas_option = increase_gas_price_by_stage(pay_for_gas_option, &stage);
        let gas_limit = match self.coin_type {
            EthCoinType::Eth => {
                // this gas_limit includes gas for `ethPayment` and optionally `senderRefund` contract calls
                if include_refund_fee {
                    U256::from(self.gas_limit.eth_payment) + U256::from(self.gas_limit.eth_sender_refund)
                } else {
                    U256::from(self.gas_limit.eth_payment)
                }
            },
            EthCoinType::Erc20 { token_addr, .. } => {
                let mut gas = U256::from(self.gas_limit.erc20_payment);
                let value = match value {
                    TradePreimageValue::Exact(value) | TradePreimageValue::UpperBound(value) => {
                        wei_from_big_decimal(&value, self.decimals)?
                    },
                };
                let allowed = self.allowance(self.swap_contract_address).compat().await?;
                if allowed < value {
                    // estimate gas for the `approve` contract call

                    // Pass a dummy spender. Let's use `my_address`.
                    let spender = self.derivation_method.single_addr_or_err().await?;
                    let approve_function = ERC20_CONTRACT.function("approve")?;
                    let approve_data = approve_function.encode_input(&[Token::Address(spender), Token::Uint(value)])?;
                    let approve_gas_limit = self
                        .estimate_gas_for_contract_call(token_addr, Bytes::from(approve_data))
                        .await?;

                    // this gas_limit includes gas for `approve`, `erc20Payment` contract calls
                    gas += approve_gas_limit;
                }
                // add 'senderRefund' gas if requested
                if include_refund_fee {
                    gas += U256::from(self.gas_limit.erc20_sender_refund);
                }
                gas
            },
            EthCoinType::Nft { .. } => return MmError::err(TradePreimageError::NftProtocolNotSupported),
        };

        let total_fee = calc_total_fee(gas_limit, &pay_for_gas_option)?;
        let amount = u256_to_big_decimal(total_fee, ETH_DECIMALS)?;
        let fee_coin = match &self.coin_type {
            EthCoinType::Eth => &self.ticker,
            EthCoinType::Erc20 { platform, .. } => platform,
            EthCoinType::Nft { .. } => return MmError::err(TradePreimageError::NftProtocolNotSupported),
        };
        Ok(TradeFee {
            coin: fee_coin.into(),
            amount: amount.into(),
            paid_from_trading_vol: false,
        })
    }

    fn get_receiver_trade_fee(&self, stage: FeeApproxStage) -> TradePreimageFut<TradeFee> {
        let coin = self.clone();
        let fut = async move {
            let pay_for_gas_option = coin
                .get_swap_pay_for_gas_option(coin.get_swap_transaction_fee_policy())
                .await?;
            let pay_for_gas_option = increase_gas_price_by_stage(pay_for_gas_option, &stage);
            let (fee_coin, total_fee) = match &coin.coin_type {
                EthCoinType::Eth => (
                    &coin.ticker,
                    calc_total_fee(U256::from(coin.gas_limit.eth_receiver_spend), &pay_for_gas_option)?,
                ),
                EthCoinType::Erc20 { platform, .. } => (
                    platform,
                    calc_total_fee(U256::from(coin.gas_limit.erc20_receiver_spend), &pay_for_gas_option)?,
                ),
                EthCoinType::Nft { .. } => return MmError::err(TradePreimageError::NftProtocolNotSupported),
            };
            let amount = u256_to_big_decimal(total_fee, ETH_DECIMALS)?;
            Ok(TradeFee {
                coin: fee_coin.into(),
                amount: amount.into(),
                paid_from_trading_vol: false,
            })
        };
        Box::new(fut.boxed().compat())
    }

    async fn get_fee_to_send_taker_fee(
        &self,
        dex_fee_amount: DexFee,
        stage: FeeApproxStage,
    ) -> TradePreimageResult<TradeFee> {
        let dex_fee_amount = wei_from_big_decimal(&dex_fee_amount.fee_amount().into(), self.decimals)?;

        // pass the dummy params
        let to_addr = addr_from_raw_pubkey(&DEX_FEE_ADDR_RAW_PUBKEY)
            .expect("addr_from_raw_pubkey should never fail with DEX_FEE_ADDR_RAW_PUBKEY");
        let (eth_value, data, call_addr, fee_coin) = match &self.coin_type {
            EthCoinType::Eth => (dex_fee_amount, Vec::new(), &to_addr, &self.ticker),
            EthCoinType::Erc20 { platform, token_addr } => {
                let function = ERC20_CONTRACT.function("transfer")?;
                let data = function.encode_input(&[Token::Address(to_addr), Token::Uint(dex_fee_amount)])?;
                (0.into(), data, token_addr, platform)
            },
            EthCoinType::Nft { .. } => return MmError::err(TradePreimageError::NftProtocolNotSupported),
        };

        let my_address = self.derivation_method.single_addr_or_err().await?;
        let fee_policy_for_estimate = get_swap_fee_policy_for_estimate(self.get_swap_transaction_fee_policy());
        let pay_for_gas_option = self.get_swap_pay_for_gas_option(fee_policy_for_estimate).await?;
        let pay_for_gas_option = increase_gas_price_by_stage(pay_for_gas_option, &stage);
        let estimate_gas_req = CallRequest {
            value: Some(eth_value),
            data: Some(data.clone().into()),
            from: Some(my_address),
            to: Some(*call_addr),
            gas: None,
            ..CallRequest::default()
        };
        // gas price must be supplied because some smart contracts base their
        // logic on gas price, e.g. TUSD: https://github.com/KomodoPlatform/atomicDEX-API/issues/643
        let estimate_gas_req = call_request_with_pay_for_gas_option(estimate_gas_req, pay_for_gas_option.clone());
        // Please note if the wallet's balance is insufficient to withdraw, then `estimate_gas` may fail with the `Exception` error.
        // Ideally we should determine the case when we have the insufficient balance and return `TradePreimageError::NotSufficientBalance` error.
        let gas_limit = self.estimate_gas_wrapper(estimate_gas_req).compat().await?;
        let total_fee = calc_total_fee(gas_limit, &pay_for_gas_option)?;
        let amount = u256_to_big_decimal(total_fee, ETH_DECIMALS)?;
        Ok(TradeFee {
            coin: fee_coin.into(),
            amount: amount.into(),
            paid_from_trading_vol: false,
        })
    }

    fn required_confirmations(&self) -> u64 { self.required_confirmations.load(AtomicOrdering::Relaxed) }

    fn requires_notarization(&self) -> bool { false }

    fn set_required_confirmations(&self, confirmations: u64) {
        self.required_confirmations
            .store(confirmations, AtomicOrdering::Relaxed);
    }

    fn set_requires_notarization(&self, _requires_nota: bool) {
        warn!("set_requires_notarization doesn't take any effect on ETH/ERC20 coins");
    }

    fn swap_contract_address(&self) -> Option<BytesJson> {
        Some(BytesJson::from(self.swap_contract_address.0.as_ref()))
    }

    fn fallback_swap_contract(&self) -> Option<BytesJson> {
        self.fallback_swap_contract.map(|a| BytesJson::from(a.0.as_ref()))
    }

    fn mature_confirmations(&self) -> Option<u32> { None }

    fn coin_protocol_info(&self, _amount_to_receive: Option<MmNumber>) -> Vec<u8> { Vec::new() }

    fn is_coin_protocol_supported(
        &self,
        _info: &Option<Vec<u8>>,
        _amount_to_send: Option<MmNumber>,
        _locktime: u64,
        _is_maker: bool,
    ) -> bool {
        true
    }

    fn on_disabled(&self) -> Result<(), AbortedError> { AbortableSystem::abort_all(&self.abortable_system) }

    fn on_token_deactivated(&self, ticker: &str) {
        if let Ok(tokens) = self.erc20_tokens_infos.lock().as_deref_mut() {
            tokens.remove(ticker);
        };
    }
}

pub trait TryToAddress {
    fn try_to_address(&self) -> Result<Address, String>;
}

impl TryToAddress for BytesJson {
    fn try_to_address(&self) -> Result<Address, String> { self.0.try_to_address() }
}

impl TryToAddress for [u8] {
    fn try_to_address(&self) -> Result<Address, String> { (&self).try_to_address() }
}

impl<'a> TryToAddress for &'a [u8] {
    fn try_to_address(&self) -> Result<Address, String> {
        if self.len() != Address::len_bytes() {
            return ERR!(
                "Cannot construct an Ethereum address from {} bytes slice",
                Address::len_bytes()
            );
        }

        Ok(Address::from_slice(self))
    }
}

impl<T: TryToAddress> TryToAddress for Option<T> {
    fn try_to_address(&self) -> Result<Address, String> {
        match self {
            Some(ref inner) => inner.try_to_address(),
            None => ERR!("Cannot convert None to address"),
        }
    }
}

fn validate_fee_impl(coin: EthCoin, validate_fee_args: EthValidateFeeArgs<'_>) -> ValidatePaymentFut<()> {
    let fee_tx_hash = validate_fee_args.fee_tx_hash.to_owned();
    let sender_addr = try_f!(
        addr_from_raw_pubkey(validate_fee_args.expected_sender).map_to_mm(ValidatePaymentError::InvalidParameter)
    );
    let fee_addr =
        try_f!(addr_from_raw_pubkey(validate_fee_args.fee_addr).map_to_mm(ValidatePaymentError::InvalidParameter));
    let amount = validate_fee_args.amount.clone();
    let min_block_number = validate_fee_args.min_block_number;

    let fut = async move {
        let expected_value = wei_from_big_decimal(&amount, coin.decimals)?;
        let tx_from_rpc = coin.transaction(TransactionId::Hash(fee_tx_hash)).await?;

        let tx_from_rpc = tx_from_rpc.as_ref().ok_or_else(|| {
            ValidatePaymentError::TxDoesNotExist(format!("Didn't find provided tx {:?} on ETH node", fee_tx_hash))
        })?;

        if tx_from_rpc.from != Some(sender_addr) {
            return MmError::err(ValidatePaymentError::WrongPaymentTx(format!(
                "{}: Fee tx {:?} was sent from wrong address, expected {:?}",
                INVALID_SENDER_ERR_LOG, tx_from_rpc, sender_addr
            )));
        }

        if let Some(block_number) = tx_from_rpc.block_number {
            if block_number <= min_block_number.into() {
                return MmError::err(ValidatePaymentError::WrongPaymentTx(format!(
                    "{}: Fee tx {:?} confirmed before min_block {}",
                    EARLY_CONFIRMATION_ERR_LOG, tx_from_rpc, min_block_number
                )));
            }
        }
        match &coin.coin_type {
            EthCoinType::Eth => {
                if tx_from_rpc.to != Some(fee_addr) {
                    return MmError::err(ValidatePaymentError::WrongPaymentTx(format!(
                        "{}: Fee tx {:?} was sent to wrong address, expected {:?}",
                        INVALID_RECEIVER_ERR_LOG, tx_from_rpc, fee_addr
                    )));
                }

                if tx_from_rpc.value < expected_value {
                    return MmError::err(ValidatePaymentError::WrongPaymentTx(format!(
                        "Fee tx {:?} value is less than expected {:?}",
                        tx_from_rpc, expected_value
                    )));
                }
            },
            EthCoinType::Erc20 {
                platform: _,
                token_addr,
            } => {
                if tx_from_rpc.to != Some(*token_addr) {
                    return MmError::err(ValidatePaymentError::WrongPaymentTx(format!(
                        "{}: ERC20 Fee tx {:?} called wrong smart contract, expected {:?}",
                        INVALID_CONTRACT_ADDRESS_ERR_LOG, tx_from_rpc, token_addr
                    )));
                }

                let function = ERC20_CONTRACT
                    .function("transfer")
                    .map_to_mm(|e| ValidatePaymentError::InternalError(e.to_string()))?;
                let decoded_input = decode_contract_call(function, &tx_from_rpc.input.0)
                    .map_to_mm(|e| ValidatePaymentError::TxDeserializationError(e.to_string()))?;
                let address_input = get_function_input_data(&decoded_input, function, 0)
                    .map_to_mm(ValidatePaymentError::TxDeserializationError)?;

                if address_input != Token::Address(fee_addr) {
                    return MmError::err(ValidatePaymentError::WrongPaymentTx(format!(
                        "{}: ERC20 Fee tx was sent to wrong address {:?}, expected {:?}",
                        INVALID_RECEIVER_ERR_LOG, address_input, fee_addr
                    )));
                }

                let value_input = get_function_input_data(&decoded_input, function, 1)
                    .map_to_mm(ValidatePaymentError::TxDeserializationError)?;

                match value_input {
                    Token::Uint(value) => {
                        if value < expected_value {
                            return MmError::err(ValidatePaymentError::WrongPaymentTx(format!(
                                "ERC20 Fee tx value {} is less than expected {}",
                                value, expected_value
                            )));
                        }
                    },
                    _ => {
                        return MmError::err(ValidatePaymentError::WrongPaymentTx(format!(
                            "Should have got uint token but got {:?}",
                            value_input
                        )))
                    },
                }
            },
            EthCoinType::Nft { .. } => return MmError::err(ValidatePaymentError::NftProtocolNotSupported),
        }

        Ok(())
    };
    Box::new(fut.boxed().compat())
}

fn get_function_input_data(decoded: &[Token], func: &Function, index: usize) -> Result<Token, String> {
    decoded.get(index).cloned().ok_or(format!(
        "Missing input in function {}: No input found at index {}",
        func.name.clone(),
        index
    ))
}

fn get_function_name(name: &str, watcher_reward: bool) -> String {
    if watcher_reward {
        format!("{}{}", name, "Reward")
    } else {
        name.to_owned()
    }
}

pub fn addr_from_raw_pubkey(pubkey: &[u8]) -> Result<Address, String> {
    let pubkey = try_s!(PublicKey::from_slice(pubkey).map_err(|e| ERRL!("{:?}", e)));
    let eth_public = Public::from_slice(&pubkey.serialize_uncompressed()[1..65]);
    Ok(public_to_address(&eth_public))
}

pub fn addr_from_pubkey_str(pubkey: &str) -> Result<String, String> {
    let pubkey_bytes = try_s!(hex::decode(pubkey));
    let addr = try_s!(addr_from_raw_pubkey(&pubkey_bytes));
    Ok(format!("{:#02x}", addr))
}

fn display_u256_with_decimal_point(number: U256, decimals: u8) -> String {
    let mut string = number.to_string();
    let decimals = decimals as usize;
    if string.len() <= decimals {
        string.insert_str(0, &"0".repeat(decimals - string.len() + 1));
    }

    string.insert(string.len() - decimals, '.');
    string.trim_end_matches('0').into()
}

/// Converts 'number' to value with decimal point and shifts it left by 'decimals' places
pub fn u256_to_big_decimal(number: U256, decimals: u8) -> NumConversResult<BigDecimal> {
    let string = display_u256_with_decimal_point(number, decimals);
    Ok(string.parse::<BigDecimal>()?)
}

/// Shifts 'number' with decimal point right by 'decimals' places and converts it to U256 value
pub fn wei_from_big_decimal(amount: &BigDecimal, decimals: u8) -> NumConversResult<U256> {
    let mut amount = amount.to_string();
    let dot = amount.find(|c| c == '.');
    let decimals = decimals as usize;
    if let Some(index) = dot {
        let mut fractional = amount.split_off(index);
        // remove the dot from fractional part
        fractional.remove(0);
        if fractional.len() < decimals {
            fractional.insert_str(fractional.len(), &"0".repeat(decimals - fractional.len()));
        }
        fractional.truncate(decimals);
        amount.push_str(&fractional);
    } else {
        amount.insert_str(amount.len(), &"0".repeat(decimals));
    }
    U256::from_dec_str(&amount).map_to_mm(|e| NumConversError::new(format!("{:?}", e)))
}

impl Transaction for SignedEthTx {
    fn tx_hex(&self) -> Vec<u8> { rlp::encode(self).to_vec() }

    fn tx_hash_as_bytes(&self) -> BytesJson { self.tx_hash().as_bytes().into() }
}

fn signed_tx_from_web3_tx(transaction: Web3Transaction) -> Result<SignedEthTx, String> {
    // Local function to map the access list
    fn map_access_list(web3_access_list: &Option<Vec<web3::types::AccessListItem>>) -> ethcore_transaction::AccessList {
        match web3_access_list {
            Some(list) => ethcore_transaction::AccessList(
                list.iter()
                    .map(|item| ethcore_transaction::AccessListItem {
                        address: item.address,
                        storage_keys: item.storage_keys.clone(),
                    })
                    .collect(),
            ),
            None => ethcore_transaction::AccessList(vec![]),
        }
    }

    // Define transaction types
    let type_0: ethereum_types::U64 = 0.into();
    let type_1: ethereum_types::U64 = 1.into();
    let type_2: ethereum_types::U64 = 2.into();

    // Determine the transaction type
    let tx_type = match transaction.transaction_type {
        None => TxType::Legacy,
        Some(t) if t == type_0 => TxType::Legacy,
        Some(t) if t == type_1 => TxType::Type1,
        Some(t) if t == type_2 => TxType::Type2,
        _ => return Err(ERRL!("'Transaction::transaction_type' unsupported")),
    };

    // Determine the action based on the presence of 'to' field
    let action = match transaction.to {
        Some(addr) => Action::Call(addr),
        None => Action::Create,
    };

    // Initialize the transaction builder
    let tx_builder = UnSignedEthTxBuilder::new(
        tx_type.clone(),
        transaction.nonce,
        transaction.gas,
        action,
        transaction.value,
        transaction.input.0,
    );

    // Modify the builder based on the transaction type
    let tx_builder = match tx_type {
        TxType::Legacy => {
            let gas_price = transaction
                .gas_price
                .ok_or_else(|| ERRL!("'Transaction::gas_price' is not set"))?;
            tx_builder.with_gas_price(gas_price)
        },
        TxType::Type1 => {
            let gas_price = transaction
                .gas_price
                .ok_or_else(|| ERRL!("'Transaction::gas_price' is not set"))?;
            let chain_id = transaction
                .chain_id
                .ok_or_else(|| ERRL!("'Transaction::chain_id' is not set"))?
                .to_string()
                .parse()
                .map_err(|e: std::num::ParseIntError| e.to_string())?;
            tx_builder
                .with_gas_price(gas_price)
                .with_chain_id(chain_id)
                .with_access_list(map_access_list(&transaction.access_list))
        },
        TxType::Type2 => {
            let max_fee_per_gas = transaction
                .max_fee_per_gas
                .ok_or_else(|| ERRL!("'Transaction::max_fee_per_gas' is not set"))?;
            let max_priority_fee_per_gas = transaction
                .max_priority_fee_per_gas
                .ok_or_else(|| ERRL!("'Transaction::max_priority_fee_per_gas' is not set"))?;
            let chain_id = transaction
                .chain_id
                .ok_or_else(|| ERRL!("'Transaction::chain_id' is not set"))?
                .to_string()
                .parse()
                .map_err(|e: std::num::ParseIntError| e.to_string())?;
            tx_builder
                .with_priority_fee_per_gas(max_fee_per_gas, max_priority_fee_per_gas)
                .with_chain_id(chain_id)
                .with_access_list(map_access_list(&transaction.access_list))
        },
        TxType::Invalid => return Err(ERRL!("Internal error: 'tx_type' invalid")),
    };

    // Build the unsigned transaction
    let unsigned = tx_builder.build().map_err(|err| err.to_string())?;

    // Extract signature components
    let r = transaction.r.ok_or_else(|| ERRL!("'Transaction::r' is not set"))?;
    let s = transaction.s.ok_or_else(|| ERRL!("'Transaction::s' is not set"))?;
    let v = transaction
        .v
        .ok_or_else(|| ERRL!("'Transaction::v' is not set"))?
        .as_u64();

    // Create the signed transaction
    let unverified = match unsigned {
        TransactionWrapper::Legacy(unsigned) => UnverifiedTransactionWrapper::Legacy(
            UnverifiedLegacyTransaction::new_with_network_v(unsigned, r, s, v, transaction.hash)
                .map_err(|err| ERRL!("'Transaction::new' error {}", err.to_string()))?,
        ),
        TransactionWrapper::Eip2930(unsigned) => UnverifiedTransactionWrapper::Eip2930(
            UnverifiedEip2930Transaction::new(unsigned, r, s, v, transaction.hash)
                .map_err(|err| ERRL!("'Transaction::new' error {}", err.to_string()))?,
        ),
        TransactionWrapper::Eip1559(unsigned) => UnverifiedTransactionWrapper::Eip1559(
            UnverifiedEip1559Transaction::new(unsigned, r, s, v, transaction.hash)
                .map_err(|err| ERRL!("'Transaction::new' error {}", err.to_string()))?,
        ),
    };

    // Return the signed transaction
    Ok(try_s!(SignedEthTx::new(unverified)))
}

async fn get_token_decimals(web3: &Web3<Web3Transport>, token_addr: Address) -> Result<u8, String> {
    let function = try_s!(ERC20_CONTRACT.function("decimals"));
    let data = try_s!(function.encode_input(&[]));
    let request = CallRequest {
        from: Some(Address::default()),
        to: Some(token_addr),
        gas: None,
        gas_price: None,
        value: Some(0.into()),
        data: Some(data.into()),
        ..CallRequest::default()
    };

    let res = web3
        .eth()
        .call(request, Some(BlockId::Number(BlockNumber::Latest)))
        .map_err(|e| ERRL!("{}", e))
        .await?;
    let tokens = try_s!(function.decode_output(&res.0));
    let decimals = match tokens[0] {
        Token::Uint(dec) => dec.as_u64(),
        _ => return ERR!("Invalid decimals type {:?}", tokens),
    };
    Ok(decimals as u8)
}

pub fn valid_addr_from_str(addr_str: &str) -> Result<Address, String> {
    let addr = try_s!(addr_from_str(addr_str));
    if !is_valid_checksum_addr(addr_str) {
        return ERR!("Invalid address checksum");
    }
    Ok(addr)
}

pub fn addr_from_str(addr_str: &str) -> Result<Address, String> {
    if !addr_str.starts_with("0x") {
        return ERR!("Address must be prefixed with 0x");
    };

    Ok(try_s!(Address::from_str(&addr_str[2..])))
}

/// This function fixes a bug appeared on `ethabi` update:
/// 1. `ethabi(6.1.0)::Function::decode_input` had
/// ```rust
/// decode(&self.input_param_types(), &data[4..])
/// ```
///
/// 2. `ethabi(17.2.0)::Function::decode_input` has
/// ```rust
/// decode(&self.input_param_types(), data)
/// ```
pub fn decode_contract_call(function: &Function, contract_call_bytes: &[u8]) -> Result<Vec<Token>, ethabi::Error> {
    if contract_call_bytes.len() < 4 {
        return Err(ethabi::Error::Other(
            "Contract call should contain at least 4 bytes known as a function signature".into(),
        ));
    }

    let actual_signature = &contract_call_bytes[..4];
    let expected_signature = &function.short_signature();
    if actual_signature != expected_signature {
        let error =
            format!("Unexpected contract call signature: expected {expected_signature:?}, found {actual_signature:?}");
        return Err(ethabi::Error::Other(error.into()));
    }

    function.decode_input(&contract_call_bytes[4..])
}

fn rpc_event_handlers_for_eth_transport(ctx: &MmArc, ticker: String) -> Vec<RpcTransportEventHandlerShared> {
    let metrics = ctx.metrics.weak();
    vec![CoinTransportMetrics::new(metrics, ticker, RpcClientType::Ethereum).into_shared()]
}

async fn get_max_eth_tx_type_conf(ctx: &MmArc, conf: &Json, coin_type: &EthCoinType) -> Result<Option<u64>, String> {
    fn check_max_eth_tx_type_conf(conf: &Json) -> Result<Option<u64>, String> {
        if !conf["max_eth_tx_type"].is_null() {
            let max_eth_tx_type = conf["max_eth_tx_type"]
                .as_u64()
                .ok_or_else(|| "max_eth_tx_type in coins is invalid".to_string())?;
            if max_eth_tx_type > ETH_MAX_TX_TYPE {
                return Err("max_eth_tx_type in coins is too big".to_string());
            }
            Ok(Some(max_eth_tx_type))
        } else {
            Ok(None)
        }
    }

    match &coin_type {
        EthCoinType::Eth => check_max_eth_tx_type_conf(conf),
        EthCoinType::Erc20 { platform, .. } | EthCoinType::Nft { platform } => {
            let coin_max_eth_tx_type = check_max_eth_tx_type_conf(conf)?;
            // Normally we suppose max_eth_tx_type is in platform coin but also try to get it from tokens for tests to work:
            if let Some(coin_max_eth_tx_type) = coin_max_eth_tx_type {
                Ok(Some(coin_max_eth_tx_type))
            } else {
                let platform_coin = lp_coinfind_or_err(ctx, platform).await;
                match platform_coin {
                    Ok(MmCoinEnum::EthCoin(eth_coin)) => Ok(eth_coin.max_eth_tx_type),
                    _ => Ok(None),
                }
            }
        },
    }
}

#[inline]
fn new_nonce_lock() -> HashMap<String, Arc<AsyncMutex<()>>> { HashMap::new() }

/// Activate eth coin or erc20 token from coin config and private key build policy
pub async fn eth_coin_from_conf_and_request(
    ctx: &MmArc,
    ticker: &str,
    conf: &Json,
    req: &Json,
    protocol: CoinProtocol,
    priv_key_policy: PrivKeyBuildPolicy,
) -> Result<EthCoin, String> {
    // Convert `PrivKeyBuildPolicy` to `EthPrivKeyBuildPolicy` if it's possible.
    let priv_key_policy = try_s!(EthPrivKeyBuildPolicy::try_from(priv_key_policy));

    let mut urls: Vec<String> = try_s!(json::from_value(req["urls"].clone()));
    if urls.is_empty() {
        return ERR!("Enable request for ETH coin must have at least 1 node URL");
    }
    let mut rng = small_rng();
    urls.as_mut_slice().shuffle(&mut rng);

    let swap_contract_address: Address = try_s!(json::from_value(req["swap_contract_address"].clone()));
    if swap_contract_address == Address::default() {
        return ERR!("swap_contract_address can't be zero address");
    }
    let fallback_swap_contract: Option<Address> = try_s!(json::from_value(req["fallback_swap_contract"].clone()));
    if let Some(fallback) = fallback_swap_contract {
        if fallback == Address::default() {
            return ERR!("fallback_swap_contract can't be zero address");
        }
    }
    let contract_supports_watchers = req["contract_supports_watchers"].as_bool().unwrap_or_default();

    let path_to_address = try_s!(json::from_value::<Option<HDPathAccountToAddressId>>(
        req["path_to_address"].clone()
    ))
    .unwrap_or_default();
    let (key_pair, derivation_method) =
        try_s!(build_address_and_priv_key_policy(ctx, ticker, conf, priv_key_policy, &path_to_address, None).await);

    let mut web3_instances = vec![];
    let event_handlers = rpc_event_handlers_for_eth_transport(ctx, ticker.to_string());
    for url in urls.iter() {
        let uri: Uri = try_s!(url.parse());

        let transport = match uri.scheme_str() {
            Some("ws") | Some("wss") => {
                const TMP_SOCKET_CONNECTION: Duration = Duration::from_secs(20);

                let node = WebsocketTransportNode { uri: uri.clone() };
                let websocket_transport = WebsocketTransport::with_event_handlers(node, event_handlers.clone());

                // Temporarily start the connection loop (we close the connection once we have the client version below).
                // Ideally, it would be much better to not do this workaround, which requires a lot of refactoring or
                // dropping websocket support on parity nodes.
                let fut = websocket_transport
                    .clone()
                    .start_connection_loop(Some(Instant::now() + TMP_SOCKET_CONNECTION));
                let settings = AbortSettings::info_on_abort(format!("connection loop stopped for {:?}", uri));
                ctx.spawner().spawn_with_settings(fut, settings);

                Web3Transport::Websocket(websocket_transport)
            },
            Some("http") | Some("https") => {
                let node = HttpTransportNode {
                    uri,
                    komodo_proxy: false,
                };

                Web3Transport::new_http_with_event_handlers(node, event_handlers.clone())
            },
            _ => {
                return ERR!(
                    "Invalid node address '{}'. Only http(s) and ws(s) nodes are supported",
                    uri
                );
            },
        };

        let web3 = Web3::new(transport);
        let version = match web3.web3().client_version().await {
            Ok(v) => v,
            Err(e) => {
                error!("Couldn't get client version for url {}: {}", url, e);

                continue;
            },
        };

        web3_instances.push(Web3Instance {
            web3,
            is_parity: version.contains("Parity") || version.contains("parity"),
        })
    }

    if web3_instances.is_empty() {
        return ERR!("Failed to get client version for all urls");
    }

    let (coin_type, decimals) = match protocol {
        CoinProtocol::ETH => (EthCoinType::Eth, ETH_DECIMALS),
        CoinProtocol::ERC20 {
            platform,
            contract_address,
        } => {
            let token_addr = try_s!(valid_addr_from_str(&contract_address));
            let decimals = match conf["decimals"].as_u64() {
                None | Some(0) => try_s!(
                    get_token_decimals(
                        &web3_instances
                            .first()
                            .expect("web3_instances can't be empty in ETH activation")
                            .web3,
                        token_addr
                    )
                    .await
                ),
                Some(d) => d as u8,
            };
            (EthCoinType::Erc20 { platform, token_addr }, decimals)
        },
        CoinProtocol::NFT { platform } => (EthCoinType::Nft { platform }, ETH_DECIMALS),
        _ => return ERR!("Expect ETH, ERC20 or NFT protocol"),
    };

    // param from request should override the config
    let required_confirmations = req["required_confirmations"]
        .as_u64()
        .unwrap_or_else(|| {
            conf["required_confirmations"]
                .as_u64()
                .unwrap_or(DEFAULT_REQUIRED_CONFIRMATIONS as u64)
        })
        .into();

    if req["requires_notarization"].as_bool().is_some() {
        warn!("requires_notarization doesn't take any effect on ETH/ERC20 coins");
    }

    let sign_message_prefix: Option<String> = json::from_value(conf["sign_message_prefix"].clone()).unwrap_or(None);

    let chain_id = try_s!(conf["chain_id"]
        .as_u64()
        .ok_or_else(|| format!("chain_id is not set for {}", ticker)));

    let trezor_coin: Option<String> = json::from_value(conf["trezor_coin"].clone()).unwrap_or(None);

    let initial_history_state = if req["tx_history"].as_bool().unwrap_or(false) {
        HistorySyncState::NotStarted
    } else {
        HistorySyncState::NotEnabled
    };

    let key_lock = match &coin_type {
        EthCoinType::Eth => String::from(ticker),
        EthCoinType::Erc20 { platform, .. } | EthCoinType::Nft { platform } => String::from(platform),
    };

    let address_nonce_locks = {
        let mut map = NONCE_LOCK.lock().unwrap();
        Arc::new(AsyncMutex::new(
            map.entry(key_lock).or_insert_with(new_nonce_lock).clone(),
        ))
    };

    // Create an abortable system linked to the `MmCtx` so if the context is stopped via `MmArc::stop`,
    // all spawned futures related to `ETH` coin will be aborted as well.
    let abortable_system = try_s!(ctx.abortable_system.create_subsystem());

    let platform_fee_estimator_state = FeeEstimatorState::init_fee_estimator(ctx, conf, &coin_type).await?;
    let max_eth_tx_type = get_max_eth_tx_type_conf(ctx, conf, &coin_type).await?;
    let gas_limit = extract_gas_limit_from_conf(conf)?;

    let coin = EthCoinImpl {
        priv_key_policy: key_pair,
        derivation_method: Arc::new(derivation_method),
        coin_type,
        sign_message_prefix,
        swap_contract_address,
        swap_v2_contracts: None,
        fallback_swap_contract,
        contract_supports_watchers,
        decimals,
        ticker: ticker.into(),
        web3_instances: AsyncMutex::new(web3_instances),
        history_sync_state: Mutex::new(initial_history_state),
        swap_txfee_policy: Mutex::new(SwapTxFeePolicy::Internal),
        max_eth_tx_type,
        ctx: ctx.weak(),
        required_confirmations,
        chain_id,
        trezor_coin,
        logs_block_range: conf["logs_block_range"].as_u64().unwrap_or(DEFAULT_LOGS_BLOCK_RANGE),
        address_nonce_locks,
        erc20_tokens_infos: Default::default(),
        nfts_infos: Default::default(),
        platform_fee_estimator_state,
        gas_limit,
        abortable_system,
    };

    let coin = EthCoin(Arc::new(coin));
    coin.spawn_balance_stream_if_enabled(ctx).await?;

    Ok(coin)
}

/// Displays the address in mixed-case checksum form
/// https://github.com/ethereum/EIPs/blob/master/EIPS/eip-55.md
pub fn checksum_address(addr: &str) -> String {
    let mut addr = addr.to_lowercase();
    if addr.starts_with("0x") {
        addr.replace_range(..2, "");
    }

    let mut hasher = Keccak256::default();
    hasher.update(&addr);
    let hash = hasher.finalize();
    let mut result: String = "0x".into();
    for (i, c) in addr.chars().enumerate() {
        if c.is_ascii_digit() {
            result.push(c);
        } else {
            // https://github.com/ethereum/EIPs/blob/master/EIPS/eip-55.md#specification
            // Convert the address to hex, but if the ith digit is a letter (ie. it's one of abcdef)
            // print it in uppercase if the 4*ith bit of the hash of the lowercase hexadecimal
            // address is 1 otherwise print it in lowercase.
            if hash[i / 2] & (1 << (7 - 4 * (i % 2))) != 0 {
                result.push(c.to_ascii_uppercase());
            } else {
                result.push(c.to_ascii_lowercase());
            }
        }
    }

    result
}

/// `eth_addr_to_hex` converts Address to hex format.
/// Note: the result will be in lowercase.
pub fn eth_addr_to_hex(address: &Address) -> String { format!("{:#02x}", address) }

/// Checks that input is valid mixed-case checksum form address
/// The input must be 0x prefixed hex string
fn is_valid_checksum_addr(addr: &str) -> bool { addr == checksum_address(addr) }

/// `display_eth_address` converts Address to mixed-case checksum form.
#[inline]
pub fn display_eth_address(addr: &Address) -> String { checksum_address(&eth_addr_to_hex(addr)) }

fn increase_by_percent_one_gwei(num: U256, percent: u64) -> U256 {
    let one_gwei = U256::from(10u64.pow(9));
    let percent = (num / U256::from(100)) * U256::from(percent);
    if percent < one_gwei {
        num + one_gwei
    } else {
        num + percent
    }
}

fn increase_gas_price_by_stage(pay_for_gas_option: PayForGasOption, level: &FeeApproxStage) -> PayForGasOption {
    if let PayForGasOption::Legacy(LegacyGasPrice { gas_price }) = pay_for_gas_option {
        let new_gas_price = match level {
            FeeApproxStage::WithoutApprox => gas_price,
            FeeApproxStage::StartSwap => {
                increase_by_percent_one_gwei(gas_price, GAS_PRICE_APPROXIMATION_PERCENT_ON_START_SWAP)
            },
            FeeApproxStage::OrderIssue => {
                increase_by_percent_one_gwei(gas_price, GAS_PRICE_APPROXIMATION_PERCENT_ON_ORDER_ISSUE)
            },
            FeeApproxStage::TradePreimage => {
                increase_by_percent_one_gwei(gas_price, GAS_PRICE_APPROXIMATION_PERCENT_ON_TRADE_PREIMAGE)
            },
            FeeApproxStage::WatcherPreimage => {
                increase_by_percent_one_gwei(gas_price, GAS_PRICE_APPROXIMATION_PERCENT_ON_WATCHER_PREIMAGE)
            },
        };
        PayForGasOption::Legacy(LegacyGasPrice {
            gas_price: new_gas_price,
        })
    } else {
        pay_for_gas_option
    }
}

/// Represents errors that can occur while retrieving an Ethereum address.
#[derive(Clone, Debug, Deserialize, Display, PartialEq, Serialize)]
pub enum GetEthAddressError {
    UnexpectedDerivationMethod(UnexpectedDerivationMethod),
    EthActivationV2Error(EthActivationV2Error),
    Internal(String),
}

impl From<UnexpectedDerivationMethod> for GetEthAddressError {
    fn from(e: UnexpectedDerivationMethod) -> Self { GetEthAddressError::UnexpectedDerivationMethod(e) }
}

impl From<EthActivationV2Error> for GetEthAddressError {
    fn from(e: EthActivationV2Error) -> Self { GetEthAddressError::EthActivationV2Error(e) }
}

impl From<CryptoCtxError> for GetEthAddressError {
    fn from(e: CryptoCtxError) -> Self { GetEthAddressError::Internal(e.to_string()) }
}

// Todo: `get_eth_address` should be removed since NFT is now part of the coins ctx.
/// `get_eth_address` returns wallet address for coin with `ETH` protocol type.
/// Note: result address has mixed-case checksum form.
pub async fn get_eth_address(
    ctx: &MmArc,
    conf: &Json,
    ticker: &str,
    path_to_address: &HDPathAccountToAddressId,
) -> MmResult<MyWalletAddress, GetEthAddressError> {
    let crypto_ctx = CryptoCtx::from_ctx(ctx)?;
    let priv_key_policy = if crypto_ctx.hw_ctx().is_some() {
        PrivKeyBuildPolicy::Trezor
    } else {
        PrivKeyBuildPolicy::detect_priv_key_policy(ctx)?
    }
    .into();

    let (_, derivation_method) =
        build_address_and_priv_key_policy(ctx, ticker, conf, priv_key_policy, path_to_address, None).await?;
    let my_address = match derivation_method {
        EthDerivationMethod::SingleAddress(my_address) => my_address,
        EthDerivationMethod::HDWallet(_) => {
            return Err(MmError::new(GetEthAddressError::UnexpectedDerivationMethod(
                UnexpectedDerivationMethod::UnsupportedError("HDWallet is not supported for NFT yet!".to_owned()),
            )));
        },
    };

    Ok(MyWalletAddress {
        coin: ticker.to_owned(),
        wallet_address: display_eth_address(&my_address),
    })
}

/// Errors encountered while validating Ethereum addresses for NFT withdrawal.
#[derive(Display)]
pub enum GetValidEthWithdrawAddError {
    /// The specified coin does not support NFT withdrawal.
    #[display(fmt = "{} coin doesn't support NFT withdrawing", coin)]
    CoinDoesntSupportNftWithdraw { coin: String },
    /// The provided address is invalid.
    InvalidAddress(String),
}

/// Validates Ethereum addresses for NFT withdrawal.
/// Returns a tuple of valid `to` address, `token` address, and `EthCoin` instance on success.
/// Errors if the coin doesn't support NFT withdrawal or if the addresses are invalid.
fn get_valid_nft_addr_to_withdraw(
    coin_enum: MmCoinEnum,
    to: &str,
    token_add: &str,
) -> MmResult<(Address, Address, EthCoin), GetValidEthWithdrawAddError> {
    let eth_coin = match coin_enum {
        MmCoinEnum::EthCoin(eth_coin) => eth_coin,
        _ => {
            return MmError::err(GetValidEthWithdrawAddError::CoinDoesntSupportNftWithdraw {
                coin: coin_enum.ticker().to_owned(),
            })
        },
    };
    let to_addr = valid_addr_from_str(to).map_err(GetValidEthWithdrawAddError::InvalidAddress)?;
    let token_addr = addr_from_str(token_add).map_err(GetValidEthWithdrawAddError::InvalidAddress)?;
    Ok((to_addr, token_addr, eth_coin))
}

#[derive(Clone, Debug, Deserialize, Display, EnumFromStringify, PartialEq, Serialize)]
pub enum EthGasDetailsErr {
    #[display(fmt = "Invalid fee policy: {}", _0)]
    InvalidFeePolicy(String),
    #[from_stringify("NumConversError")]
    #[display(fmt = "Internal error: {}", _0)]
    Internal(String),
    #[display(fmt = "Transport: {}", _0)]
    Transport(String),
    #[display(fmt = "Nft Protocol is not supported yet!")]
    NftProtocolNotSupported,
}

impl From<web3::Error> for EthGasDetailsErr {
    fn from(e: web3::Error) -> Self { EthGasDetailsErr::from(Web3RpcError::from(e)) }
}

impl From<Web3RpcError> for EthGasDetailsErr {
    fn from(e: Web3RpcError) -> Self {
        match e {
            Web3RpcError::Transport(tr) | Web3RpcError::InvalidResponse(tr) => EthGasDetailsErr::Transport(tr),
            Web3RpcError::Internal(internal)
            | Web3RpcError::Timeout(internal)
            | Web3RpcError::NumConversError(internal)
            | Web3RpcError::InvalidGasApiConfig(internal) => EthGasDetailsErr::Internal(internal),
            Web3RpcError::NftProtocolNotSupported => EthGasDetailsErr::NftProtocolNotSupported,
        }
    }
}

async fn get_eth_gas_details_from_withdraw_fee(
    eth_coin: &EthCoin,
    fee: Option<WithdrawFee>,
    eth_value: U256,
    data: Bytes,
    sender_address: Address,
    call_addr: Address,
    fungible_max: bool,
) -> MmResult<GasDetails, EthGasDetailsErr> {
    let pay_for_gas_option = match fee {
        Some(WithdrawFee::EthGas { gas_price, gas }) => {
            let gas_price = wei_from_big_decimal(&gas_price, ETH_GWEI_DECIMALS)?;
            return Ok((gas.into(), PayForGasOption::Legacy(LegacyGasPrice { gas_price })));
        },
        Some(WithdrawFee::EthGasEip1559 {
            max_fee_per_gas,
            max_priority_fee_per_gas,
            gas_option: gas_limit,
        }) => {
            let max_fee_per_gas = wei_from_big_decimal(&max_fee_per_gas, ETH_GWEI_DECIMALS)?;
            let max_priority_fee_per_gas = wei_from_big_decimal(&max_priority_fee_per_gas, ETH_GWEI_DECIMALS)?;
            match gas_limit {
                EthGasLimitOption::Set(gas) => {
                    return Ok((
                        gas.into(),
                        PayForGasOption::Eip1559(Eip1559FeePerGas {
                            max_fee_per_gas,
                            max_priority_fee_per_gas,
                        }),
                    ))
                },
                EthGasLimitOption::Calc =>
                // go to gas estimate code
                {
                    PayForGasOption::Eip1559(Eip1559FeePerGas {
                        max_fee_per_gas,
                        max_priority_fee_per_gas,
                    })
                },
            }
        },
        Some(fee_policy) => {
            let error = format!("Expected 'EthGas' fee type, found {:?}", fee_policy);
            return MmError::err(EthGasDetailsErr::InvalidFeePolicy(error));
        },
        None => {
            // If WithdrawFee not set use legacy gas price (?)
            let gas_price = eth_coin.get_gas_price().await?;
            // go to gas estimate code
            PayForGasOption::Legacy(LegacyGasPrice { gas_price })
        },
    };

    // covering edge case by deducting the standard transfer fee when we want to max withdraw ETH
    let eth_value_for_estimate = if fungible_max && eth_coin.coin_type == EthCoinType::Eth {
        eth_value - calc_total_fee(U256::from(eth_coin.gas_limit.eth_send_coins), &pay_for_gas_option)?
    } else {
        eth_value
    };

    let gas_price = pay_for_gas_option.get_gas_price();
    let (max_fee_per_gas, max_priority_fee_per_gas) = pay_for_gas_option.get_fee_per_gas();
    let estimate_gas_req = CallRequest {
        value: Some(eth_value_for_estimate),
        data: Some(data),
        from: Some(sender_address),
        to: Some(call_addr),
        gas: None,
        // gas price must be supplied because some smart contracts base their
        // logic on gas price, e.g. TUSD: https://github.com/KomodoPlatform/atomicDEX-API/issues/643
        gas_price,
        max_priority_fee_per_gas,
        max_fee_per_gas,
        ..CallRequest::default()
    };
    // TODO Note if the wallet's balance is insufficient to withdraw, then `estimate_gas` may fail with the `Exception` error.
    // TODO Ideally we should determine the case when we have the insufficient balance and return `WithdrawError::NotSufficientBalance`.
    let gas_limit = eth_coin.estimate_gas_wrapper(estimate_gas_req).compat().await?;
    Ok((gas_limit, pay_for_gas_option))
}

/// Calc estimated total gas fee or price
fn calc_total_fee(gas: U256, pay_for_gas_option: &PayForGasOption) -> NumConversResult<U256> {
    match *pay_for_gas_option {
        PayForGasOption::Legacy(LegacyGasPrice { gas_price }) => gas
            .checked_mul(gas_price)
            .or_mm_err(|| NumConversError("total fee overflow".into())),
        PayForGasOption::Eip1559(Eip1559FeePerGas { max_fee_per_gas, .. }) => gas
            .checked_mul(max_fee_per_gas)
            .or_mm_err(|| NumConversError("total fee overflow".into())),
    }
}

#[allow(clippy::result_large_err)]
fn tx_builder_with_pay_for_gas_option(
    eth_coin: &EthCoin,
    tx_builder: UnSignedEthTxBuilder,
    pay_for_gas_option: &PayForGasOption,
) -> MmResult<UnSignedEthTxBuilder, WithdrawError> {
    let tx_builder = match *pay_for_gas_option {
        PayForGasOption::Legacy(LegacyGasPrice { gas_price }) => tx_builder.with_gas_price(gas_price),
        PayForGasOption::Eip1559(Eip1559FeePerGas {
            max_priority_fee_per_gas,
            max_fee_per_gas,
        }) => tx_builder
            .with_priority_fee_per_gas(max_fee_per_gas, max_priority_fee_per_gas)
            .with_chain_id(eth_coin.chain_id),
    };
    Ok(tx_builder)
}

/// convert fee policy for gas estimate requests
fn get_swap_fee_policy_for_estimate(swap_fee_policy: SwapTxFeePolicy) -> SwapTxFeePolicy {
    match swap_fee_policy {
        SwapTxFeePolicy::Internal => SwapTxFeePolicy::Internal,
        // always use 'high' for estimate to avoid max_fee_per_gas less than base_fee errors:
        SwapTxFeePolicy::Low | SwapTxFeePolicy::Medium | SwapTxFeePolicy::High => SwapTxFeePolicy::High,
        SwapTxFeePolicy::Unsupported => SwapTxFeePolicy::Unsupported,
    }
}

fn call_request_with_pay_for_gas_option(call_request: CallRequest, pay_for_gas_option: PayForGasOption) -> CallRequest {
    match pay_for_gas_option {
        PayForGasOption::Legacy(LegacyGasPrice { gas_price }) => CallRequest {
            gas_price: Some(gas_price),
            max_fee_per_gas: None,
            max_priority_fee_per_gas: None,
            ..call_request
        },
        PayForGasOption::Eip1559(Eip1559FeePerGas {
            max_fee_per_gas,
            max_priority_fee_per_gas,
        }) => CallRequest {
            gas_price: None,
            max_fee_per_gas: Some(max_fee_per_gas),
            max_priority_fee_per_gas: Some(max_priority_fee_per_gas),
            ..call_request
        },
    }
}

impl ToBytes for Signature {
    fn to_bytes(&self) -> Vec<u8> { self.to_vec() }
}

impl ToBytes for SignedEthTx {
    fn to_bytes(&self) -> Vec<u8> {
        let mut stream = RlpStream::new();
        self.rlp_append(&mut stream);
        // Handle potential panicking.
        if stream.is_finished() {
            Vec::from(stream.out())
        } else {
            // TODO: Consider returning Result<Vec<u8>, Error> in future refactoring for better error handling.
            warn!("RlpStream was not finished; returning an empty Vec as a fail-safe.");
            vec![]
        }
    }
}

#[derive(Debug, Display, EnumFromStringify)]
pub enum EthAssocTypesError {
    InvalidHexString(String),
    #[from_stringify("DecoderError")]
    TxParseError(String),
    ParseSignatureError(String),
}

#[derive(Debug, Display)]
pub enum EthNftAssocTypesError {
    Utf8Error(String),
    ParseContractTypeError(ParseContractTypeError),
    ParseTokenContractError(String),
}

impl From<ParseContractTypeError> for EthNftAssocTypesError {
    fn from(e: ParseContractTypeError) -> Self { EthNftAssocTypesError::ParseContractTypeError(e) }
}

#[async_trait]
impl ParseCoinAssocTypes for EthCoin {
    type Address = Address;
    type AddressParseError = MmError<EthAssocTypesError>;
    type Pubkey = Public;
    type PubkeyParseError = MmError<EthAssocTypesError>;
    type Tx = SignedEthTx;
    type TxParseError = MmError<EthAssocTypesError>;
    type Preimage = SignedEthTx;
    type PreimageParseError = MmError<EthAssocTypesError>;
    type Sig = Signature;
    type SigParseError = MmError<EthAssocTypesError>;

    async fn my_addr(&self) -> Self::Address {
        match self.derivation_method() {
            DerivationMethod::SingleAddress(addr) => *addr,
            // Todo: Expect should not fail but we need to handle it properly
            DerivationMethod::HDWallet(hd_wallet) => hd_wallet
                .get_enabled_address()
                .await
                .expect("Getting enabled address should not fail!")
                .address(),
        }
    }

    fn parse_address(&self, address: &str) -> Result<Self::Address, Self::AddressParseError> {
        Address::from_str(address).map_to_mm(|e| EthAssocTypesError::InvalidHexString(e.to_string()))
    }

    /// As derive_htlc_pubkey_v2 returns coin specific pubkey we can use [Public::from_slice] directly
    fn parse_pubkey(&self, pubkey: &[u8]) -> Result<Self::Pubkey, Self::PubkeyParseError> {
        Ok(Public::from_slice(pubkey))
    }

    fn parse_tx(&self, tx: &[u8]) -> Result<Self::Tx, Self::TxParseError> {
        let unverified: UnverifiedTransactionWrapper = rlp::decode(tx).map_err(EthAssocTypesError::from)?;
        SignedEthTx::new(unverified).map_to_mm(|e| EthAssocTypesError::TxParseError(e.to_string()))
    }

    fn parse_preimage(&self, tx: &[u8]) -> Result<Self::Preimage, Self::PreimageParseError> { self.parse_tx(tx) }

    fn parse_signature(&self, sig: &[u8]) -> Result<Self::Sig, Self::SigParseError> {
        if sig.len() != 65 {
            return MmError::err(EthAssocTypesError::ParseSignatureError(
                "Signature slice is not 65 bytes long".to_string(),
            ));
        };

        let mut arr = [0; 65];
        arr.copy_from_slice(sig);
        Ok(Signature::from(arr)) // Assuming `Signature::from([u8; 65])` exists
    }
}

impl ToBytes for Address {
    fn to_bytes(&self) -> Vec<u8> { self.0.to_vec() }
}

impl ToBytes for BigUint {
    fn to_bytes(&self) -> Vec<u8> { self.to_bytes_be() }
}

impl ToBytes for ContractType {
    fn to_bytes(&self) -> Vec<u8> { self.to_string().into_bytes() }
}

impl ToBytes for Public {
    fn to_bytes(&self) -> Vec<u8> { self.0.to_vec() }
}

impl ParseNftAssocTypes for EthCoin {
    type ContractAddress = Address;
    type TokenId = BigUint;
    type ContractType = ContractType;
    type NftAssocTypesError = MmError<EthNftAssocTypesError>;

    fn parse_contract_address(
        &self,
        contract_address: &[u8],
    ) -> Result<Self::ContractAddress, Self::NftAssocTypesError> {
        contract_address
            .try_to_address()
            .map_to_mm(EthNftAssocTypesError::ParseTokenContractError)
    }

    fn parse_token_id(&self, token_id: &[u8]) -> Result<Self::TokenId, Self::NftAssocTypesError> {
        Ok(BigUint::from_bytes_be(token_id))
    }

    fn parse_contract_type(&self, contract_type: &[u8]) -> Result<Self::ContractType, Self::NftAssocTypesError> {
        let contract_str = from_utf8(contract_type).map_err(|e| EthNftAssocTypesError::Utf8Error(e.to_string()))?;
        ContractType::from_str(contract_str).map_to_mm(EthNftAssocTypesError::from)
    }
}

#[async_trait]
impl MakerNftSwapOpsV2 for EthCoin {
    async fn send_nft_maker_payment_v2(
        &self,
        args: SendNftMakerPaymentArgs<'_, Self>,
    ) -> Result<Self::Tx, TransactionErr> {
        self.send_nft_maker_payment_v2_impl(args).await
    }

    async fn validate_nft_maker_payment_v2(
        &self,
        args: ValidateNftMakerPaymentArgs<'_, Self>,
    ) -> ValidatePaymentResult<()> {
        self.validate_nft_maker_payment_v2_impl(args).await
    }

    async fn spend_nft_maker_payment_v2(
        &self,
        args: SpendNftMakerPaymentArgs<'_, Self>,
    ) -> Result<Self::Tx, TransactionErr> {
        self.spend_nft_maker_payment_v2_impl(args).await
    }

    async fn refund_nft_maker_payment_v2_timelock(
        &self,
        args: RefundNftMakerPaymentArgs<'_, Self>,
    ) -> Result<Self::Tx, TransactionErr> {
        self.refund_nft_maker_payment_v2_timelock_impl(args).await
    }

    async fn refund_nft_maker_payment_v2_secret(
        &self,
        args: RefundNftMakerPaymentArgs<'_, Self>,
    ) -> Result<Self::Tx, TransactionErr> {
        self.refund_nft_maker_payment_v2_secret_impl(args).await
    }
}

impl CoinWithPrivKeyPolicy for EthCoin {
    type KeyPair = KeyPair;

    fn priv_key_policy(&self) -> &PrivKeyPolicy<Self::KeyPair> { &self.priv_key_policy }
}

impl CoinWithDerivationMethod for EthCoin {
    fn derivation_method(&self) -> &DerivationMethod<HDCoinAddress<Self>, Self::HDWallet> { &self.derivation_method }
}

#[async_trait]
impl IguanaBalanceOps for EthCoin {
    type BalanceObject = CoinBalanceMap;

    async fn iguana_balances(&self) -> BalanceResult<Self::BalanceObject> {
        let platform_balance = self.my_balance().compat().await?;
        let token_balances = self.get_tokens_balance_list().await?;
        let mut balances = CoinBalanceMap::new();
        balances.insert(self.ticker().to_string(), platform_balance);
        balances.extend(token_balances.into_iter());
        Ok(balances)
    }
}

#[async_trait]
impl GetNewAddressRpcOps for EthCoin {
    type BalanceObject = CoinBalanceMap;
    async fn get_new_address_rpc_without_conf(
        &self,
        params: GetNewAddressParams,
    ) -> MmResult<GetNewAddressResponse<Self::BalanceObject>, GetNewAddressRpcError> {
        get_new_address::common_impl::get_new_address_rpc_without_conf(self, params).await
    }

    async fn get_new_address_rpc<ConfirmAddress>(
        &self,
        params: GetNewAddressParams,
        confirm_address: &ConfirmAddress,
    ) -> MmResult<GetNewAddressResponse<Self::BalanceObject>, GetNewAddressRpcError>
    where
        ConfirmAddress: HDConfirmAddress,
    {
        get_new_address::common_impl::get_new_address_rpc(self, params, confirm_address).await
    }
}

#[async_trait]
impl AccountBalanceRpcOps for EthCoin {
    type BalanceObject = CoinBalanceMap;

    async fn account_balance_rpc(
        &self,
        params: AccountBalanceParams,
    ) -> MmResult<HDAccountBalanceResponse<Self::BalanceObject>, HDAccountBalanceRpcError> {
        account_balance::common_impl::account_balance_rpc(self, params).await
    }
}

#[async_trait]
impl InitAccountBalanceRpcOps for EthCoin {
    type BalanceObject = CoinBalanceMap;

    async fn init_account_balance_rpc(
        &self,
        params: InitAccountBalanceParams,
    ) -> MmResult<HDAccountBalance<Self::BalanceObject>, HDAccountBalanceRpcError> {
        init_account_balance::common_impl::init_account_balance_rpc(self, params).await
    }
}

#[async_trait]
impl InitScanAddressesRpcOps for EthCoin {
    type BalanceObject = CoinBalanceMap;

    async fn init_scan_for_new_addresses_rpc(
        &self,
        params: ScanAddressesParams,
    ) -> MmResult<ScanAddressesResponse<Self::BalanceObject>, HDAccountBalanceRpcError> {
        init_scan_for_new_addresses::common_impl::scan_for_new_addresses_rpc(self, params).await
    }
}

#[async_trait]
impl InitCreateAccountRpcOps for EthCoin {
    type BalanceObject = CoinBalanceMap;

    async fn init_create_account_rpc<XPubExtractor>(
        &self,
        params: CreateNewAccountParams,
        state: CreateAccountState,
        xpub_extractor: Option<XPubExtractor>,
    ) -> MmResult<HDAccountBalance<Self::BalanceObject>, CreateAccountRpcError>
    where
        XPubExtractor: HDXPubExtractor + Send,
    {
        init_create_account::common_impl::init_create_new_account_rpc(self, params, state, xpub_extractor).await
    }

    async fn revert_creating_account(&self, account_id: u32) {
        init_create_account::common_impl::revert_creating_account(self, account_id).await
    }
}

/// Converts and extended public key derived using BIP32 to an Ethereum public key.
pub fn pubkey_from_extended(extended_pubkey: &Secp256k1ExtendedPublicKey) -> Public {
    let serialized = extended_pubkey.public_key().serialize_uncompressed();
    let mut pubkey_uncompressed = Public::default();
    pubkey_uncompressed.as_mut().copy_from_slice(&serialized[1..]);
    pubkey_uncompressed
}

fn extract_gas_limit_from_conf(coin_conf: &Json) -> Result<EthGasLimit, String> {
    if coin_conf["gas_limit"].is_null() {
        Ok(Default::default())
    } else {
        json::from_value(coin_conf["gas_limit"].clone()).map_err(|e| e.to_string())
    }
}

impl Eip1559Ops for EthCoin {
    fn get_swap_transaction_fee_policy(&self) -> SwapTxFeePolicy { self.swap_txfee_policy.lock().unwrap().clone() }

    fn set_swap_transaction_fee_policy(&self, swap_txfee_policy: SwapTxFeePolicy) {
        *self.swap_txfee_policy.lock().unwrap() = swap_txfee_policy
    }
}

#[async_trait]
impl TakerCoinSwapOpsV2 for EthCoin {
    /// Wrapper for [EthCoin::send_taker_funding_impl]
    async fn send_taker_funding(&self, args: SendTakerFundingArgs<'_>) -> Result<Self::Tx, TransactionErr> {
        self.send_taker_funding_impl(args).await
    }

    /// Wrapper for [EthCoin::validate_taker_funding_impl]
    async fn validate_taker_funding(&self, args: ValidateTakerFundingArgs<'_, Self>) -> ValidateSwapV2TxResult {
        self.validate_taker_funding_impl(args).await
    }

    async fn refund_taker_funding_timelock(
        &self,
        args: RefundTakerPaymentArgs<'_>,
    ) -> Result<Self::Tx, TransactionErr> {
        self.refund_taker_payment_with_timelock_impl(args).await
    }

    async fn refund_taker_funding_secret(
        &self,
        args: RefundFundingSecretArgs<'_, Self>,
    ) -> Result<Self::Tx, TransactionErr> {
        self.refund_taker_funding_secret_impl(args).await
    }

    /// Wrapper for [EthCoin::search_for_taker_funding_spend_impl]
    async fn search_for_taker_funding_spend(
        &self,
        tx: &Self::Tx,
        _from_block: u64,
        _secret_hash: &[u8],
    ) -> Result<Option<FundingTxSpend<Self>>, SearchForFundingSpendErr> {
        self.search_for_taker_funding_spend_impl(tx).await
    }

    /// Eth doesnt have preimages
    async fn gen_taker_funding_spend_preimage(
        &self,
        args: &GenTakerFundingSpendArgs<'_, Self>,
        _swap_unique_data: &[u8],
    ) -> GenPreimageResult<Self> {
        Ok(TxPreimageWithSig {
            preimage: args.funding_tx.clone(),
            signature: args.funding_tx.signature(),
        })
    }

    /// Eth doesnt have preimages
    async fn validate_taker_funding_spend_preimage(
        &self,
        _gen_args: &GenTakerFundingSpendArgs<'_, Self>,
        _preimage: &TxPreimageWithSig<Self>,
    ) -> ValidateTakerFundingSpendPreimageResult {
        Ok(())
    }

    /// Wrapper for [EthCoin::taker_payment_approve]
    async fn sign_and_send_taker_funding_spend(
        &self,
        _preimage: &TxPreimageWithSig<Self>,
        args: &GenTakerFundingSpendArgs<'_, Self>,
        _swap_unique_data: &[u8],
    ) -> Result<Self::Tx, TransactionErr> {
        self.taker_payment_approve(args).await
    }

    async fn refund_combined_taker_payment(
        &self,
        args: RefundTakerPaymentArgs<'_>,
    ) -> Result<Self::Tx, TransactionErr> {
        self.refund_taker_payment_with_timelock_impl(args).await
    }

    /// Eth doesnt have preimages
    async fn gen_taker_payment_spend_preimage(
        &self,
        args: &GenTakerPaymentSpendArgs<'_, Self>,
        _swap_unique_data: &[u8],
    ) -> GenPreimageResult<Self> {
        Ok(TxPreimageWithSig {
            preimage: args.taker_tx.clone(),
            signature: args.taker_tx.signature(),
        })
    }

    /// Eth doesnt have preimages
    async fn validate_taker_payment_spend_preimage(
        &self,
        _gen_args: &GenTakerPaymentSpendArgs<'_, Self>,
        _preimage: &TxPreimageWithSig<Self>,
    ) -> ValidateTakerPaymentSpendPreimageResult {
        Ok(())
    }

    /// Wrapper for [EthCoin::sign_and_broadcast_taker_payment_spend_impl]
    async fn sign_and_broadcast_taker_payment_spend(
        &self,
        _preimage: &TxPreimageWithSig<Self>,
        gen_args: &GenTakerPaymentSpendArgs<'_, Self>,
        secret: &[u8],
        _swap_unique_data: &[u8],
    ) -> Result<Self::Tx, TransactionErr> {
        self.sign_and_broadcast_taker_payment_spend_impl(gen_args, secret).await
    }

    /// Wrapper for [EthCoin::wait_for_taker_payment_spend_impl]
    async fn wait_for_taker_payment_spend(
        &self,
        taker_payment: &Self::Tx,
        _from_block: u64,
        wait_until: u64,
    ) -> MmResult<Self::Tx, WaitForTakerPaymentSpendError> {
        self.wait_for_taker_payment_spend_impl(taker_payment, wait_until).await
    }
}

impl CommonSwapOpsV2 for EthCoin {
    #[inline(always)]
    fn derive_htlc_pubkey_v2(&self, _swap_unique_data: &[u8]) -> Self::Pubkey {
        match self.priv_key_policy {
            EthPrivKeyPolicy::Iguana(ref key_pair)
            | EthPrivKeyPolicy::HDWallet {
                activated_key: ref key_pair,
                ..
            } => *key_pair.public(),
            EthPrivKeyPolicy::Trezor => todo!(),
            #[cfg(target_arch = "wasm32")]
            EthPrivKeyPolicy::Metamask(ref metamask_policy) => {
                // The metamask public key should be uncompressed
                // Remove the first byte (0x04) from the uncompressed public key
                let pubkey_bytes: [u8; 64] = metamask_policy.public_key_uncompressed[1..65]
                    .try_into()
                    .expect("slice with incorrect length");
                Public::from_slice(&pubkey_bytes)
            },
        }
    }

    #[inline(always)]
    fn derive_htlc_pubkey_v2_bytes(&self, swap_unique_data: &[u8]) -> Vec<u8> {
        self.derive_htlc_pubkey_v2(swap_unique_data).to_bytes()
    }
}

<<<<<<< HEAD
/// Finds if an ERC20 token is in coins config by its contract address and returns its ticker.
pub fn get_erc20_ticker_by_contract_address(ctx: &MmArc, platform: &str, contract_address: &str) -> Option<String> {
    ctx.conf["coins"].as_array()?.iter().find_map(|coin| {
        let protocol = coin.get("protocol")?;
        let protocol_type = protocol.get("type")?.as_str()?;
        if protocol_type != "ERC20" {
            return None;
        }
        let protocol_data = protocol.get("protocol_data")?;
        let coin_platform = protocol_data.get("platform")?.as_str()?;
        let coin_contract_address = protocol_data.get("contract_address")?.as_str()?;

        if coin_platform == platform && coin_contract_address == contract_address {
            coin.get("coin")?.as_str().map(|s| s.to_string())
        } else {
            None
        }
    })
}

/// Finds an enabled ERC20 token by its contract address and returns it as `MmCoinEnum`.
pub async fn get_enabled_erc20_by_contract(
    ctx: &MmArc,
    contract_address: Address,
) -> MmResult<Option<MmCoinEnum>, String> {
    let cctx = CoinsContext::from_ctx(ctx)?;
    let coins = cctx.coins.lock().await;

    Ok(coins
        .iter()
        .find(|(_, coin)| match &coin.inner {
            MmCoinEnum::EthCoin(eth_coin) => eth_coin.erc20_token_address() == Some(contract_address),
            _ => false,
        })
        .map(|(_, coin)| coin.inner.clone()))
=======
#[cfg(all(feature = "for-tests", not(target_arch = "wasm32")))]
impl EthCoin {
    pub async fn set_coin_type(&self, new_coin_type: EthCoinType) -> EthCoin {
        let coin = EthCoinImpl {
            ticker: self.ticker.clone(),
            coin_type: new_coin_type,
            priv_key_policy: self.priv_key_policy.clone(),
            derivation_method: Arc::clone(&self.derivation_method),
            sign_message_prefix: self.sign_message_prefix.clone(),
            swap_contract_address: self.swap_contract_address,
            swap_v2_contracts: self.swap_v2_contracts,
            fallback_swap_contract: self.fallback_swap_contract,
            contract_supports_watchers: self.contract_supports_watchers,
            web3_instances: AsyncMutex::new(self.web3_instances.lock().await.clone()),
            decimals: self.decimals,
            history_sync_state: Mutex::new(self.history_sync_state.lock().unwrap().clone()),
            required_confirmations: AtomicU64::new(
                self.required_confirmations.load(std::sync::atomic::Ordering::SeqCst),
            ),
            swap_txfee_policy: Mutex::new(self.swap_txfee_policy.lock().unwrap().clone()),
            max_eth_tx_type: self.max_eth_tx_type,
            ctx: self.ctx.clone(),
            chain_id: self.chain_id,
            trezor_coin: self.trezor_coin.clone(),
            logs_block_range: self.logs_block_range,
            address_nonce_locks: Arc::clone(&self.address_nonce_locks),
            erc20_tokens_infos: Arc::clone(&self.erc20_tokens_infos),
            nfts_infos: Arc::clone(&self.nfts_infos),
            platform_fee_estimator_state: Arc::clone(&self.platform_fee_estimator_state),
            gas_limit: EthGasLimit::default(),
            abortable_system: self.abortable_system.create_subsystem().unwrap(),
        };
        EthCoin(Arc::new(coin))
    }
>>>>>>> e65fefe5
}<|MERGE_RESOLUTION|>--- conflicted
+++ resolved
@@ -7183,7 +7183,6 @@
     }
 }
 
-<<<<<<< HEAD
 /// Finds if an ERC20 token is in coins config by its contract address and returns its ticker.
 pub fn get_erc20_ticker_by_contract_address(ctx: &MmArc, platform: &str, contract_address: &str) -> Option<String> {
     ctx.conf["coins"].as_array()?.iter().find_map(|coin| {
@@ -7219,7 +7218,8 @@
             _ => false,
         })
         .map(|(_, coin)| coin.inner.clone()))
-=======
+}
+
 #[cfg(all(feature = "for-tests", not(target_arch = "wasm32")))]
 impl EthCoin {
     pub async fn set_coin_type(&self, new_coin_type: EthCoinType) -> EthCoin {
@@ -7254,5 +7254,4 @@
         };
         EthCoin(Arc::new(coin))
     }
->>>>>>> e65fefe5
 }