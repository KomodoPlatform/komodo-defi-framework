/******************************************************************************
 * Copyright © 2023 Pampex LTD and TillyHK LTD                                *
 *                                                                            *
 * See the CONTRIBUTOR-LICENSE-AGREEMENT, COPYING, LICENSE-COPYRIGHT-NOTICE   *
 * and DEVELOPER-CERTIFICATE-OF-ORIGIN files in the LEGAL directory in        *
 * the top-level directory of this distribution for the individual copyright  *
 * holder information and the developer policies on copyright and licensing.  *
 *                                                                            *
 * Unless otherwise agreed in a custom licensing agreement, no part of the    *
 * Komodo DeFi Framework software, including this file may be copied, modified, propagated *
 * or distributed except according to the terms contained in the              *
 * LICENSE-COPYRIGHT-NOTICE file.                                             *
 *                                                                            *
 * Removal or modification of this copyright notice is prohibited.            *
 *                                                                            *
 ******************************************************************************/
//
//  eth.rs
//  marketmaker
//
//  Copyright © 2023 Pampex LTD and TillyHK LTD. All rights reserved.
//
use self::wallet_connect::{send_transaction_with_walletconnect, WcEthTxParams};
use super::eth::Action::{Call, Create};
use super::watcher_common::{validate_watcher_reward, REWARD_GAS_AMOUNT};
use super::*;
use crate::coin_balance::{EnableCoinBalanceError, EnabledCoinBalanceParams, HDAccountBalance, HDAddressBalance,
                          HDWalletBalance, HDWalletBalanceOps};
use crate::eth::eth_rpc::ETH_RPC_REQUEST_TIMEOUT;
use crate::eth::web3_transport::websocket_transport::{WebsocketTransport, WebsocketTransportNode};
use crate::hd_wallet::{DisplayAddress, HDAccountOps, HDCoinAddress, HDCoinWithdrawOps, HDConfirmAddress,
                       HDPathAccountToAddressId, HDWalletCoinOps, HDXPubExtractor};
use crate::lp_price::get_base_price_in_rel;
use crate::nft::nft_errors::ParseContractTypeError;
use crate::nft::nft_structs::{ContractType, ConvertChain, NftInfo, TransactionNftDetails, WithdrawErc1155,
                              WithdrawErc721};
use crate::nft::WithdrawNftResult;
use crate::rpc_command::account_balance::{AccountBalanceParams, AccountBalanceRpcOps, HDAccountBalanceResponse};
use crate::rpc_command::get_new_address::{GetNewAddressParams, GetNewAddressResponse, GetNewAddressRpcError,
                                          GetNewAddressRpcOps};
use crate::rpc_command::hd_account_balance_rpc_error::HDAccountBalanceRpcError;
use crate::rpc_command::init_account_balance::{InitAccountBalanceParams, InitAccountBalanceRpcOps};
use crate::rpc_command::init_create_account::{CreateAccountRpcError, CreateAccountState, CreateNewAccountParams,
                                              InitCreateAccountRpcOps};
use crate::rpc_command::init_scan_for_new_addresses::{InitScanAddressesRpcOps, ScanAddressesParams,
                                                      ScanAddressesResponse};
use crate::rpc_command::init_withdraw::{InitWithdrawCoin, WithdrawTaskHandleShared};
use crate::rpc_command::{account_balance, get_new_address, init_account_balance, init_create_account,
                         init_scan_for_new_addresses};
use crate::{coin_balance, scan_for_new_addresses_impl, BalanceResult, CoinWithDerivationMethod, DerivationMethod,
            DexFee, Eip1559Ops, MakerNftSwapOpsV2, ParseCoinAssocTypes, ParseNftAssocTypes, PayForGasParams,
            PrivKeyPolicy, RpcCommonOps, SendNftMakerPaymentArgs, SpendNftMakerPaymentArgs, ToBytes,
            ValidateNftMakerPaymentArgs, ValidateWatcherSpendInput, WatcherSpendType};
use async_trait::async_trait;
use bitcrypto::{dhash160, keccak256, ripemd160, sha256};
use common::custom_futures::repeatable::{Ready, Retry, RetryOnError};
use common::custom_futures::timeout::FutureTimerExt;
use common::executor::{abortable_queue::AbortableQueue, AbortSettings, AbortableSystem, AbortedError, SpawnAbortable,
                       Timer};
use common::log::{debug, error, info, warn};
use common::number_type_casting::SafeTypeCastingNumbers;
use common::wait_until_sec;
use common::{now_sec, small_rng, DEX_FEE_ADDR_RAW_PUBKEY};
use crypto::privkey::key_pair_from_secret;
use crypto::{Bip44Chain, CryptoCtx, CryptoCtxError, GlobalHDAccountArc, KeyPairPolicy};
use derive_more::Display;
use enum_derives::EnumFromStringify;

use compatible_time::Instant;
use ethabi::{Contract, Function, Token};
use ethcore_transaction::tx_builders::TxBuilderError;
use ethcore_transaction::{Action, TransactionWrapper, TransactionWrapperBuilder as UnSignedEthTxBuilder,
                          UnverifiedEip1559Transaction, UnverifiedEip2930Transaction, UnverifiedLegacyTransaction,
                          UnverifiedTransactionWrapper};
pub use ethcore_transaction::{SignedTransaction as SignedEthTx, TxType};
use ethereum_types::{Address, H160, H256, U256};
use ethkey::{public_to_address, sign, verify_address, KeyPair, Public, Signature};
use futures::compat::Future01CompatExt;
use futures::future::{join, join_all, select_ok, try_join_all, FutureExt, TryFutureExt};
use futures01::Future;
use http::Uri;
use kdf_walletconnect::{WalletConnectCtx, WalletConnectOps};
use mm2_core::mm_ctx::{MmArc, MmWeak};
use mm2_number::bigdecimal_custom::CheckedDivision;
use mm2_number::{BigDecimal, BigUint, MmNumber};
use rand::seq::SliceRandom;
use regex::Regex;
use rlp::{DecoderError, Encodable, RlpStream};
use rpc::v1::types::Bytes as BytesJson;
use secp256k1::PublicKey;
use serde_json::{self as json, Value as Json};
use serialization::{CompactInteger, Serializable, Stream};
use sha3::{Digest, Keccak256};
use std::collections::HashMap;
use std::convert::{TryFrom, TryInto};
use std::ops::Deref;
use std::str::from_utf8;
use std::str::FromStr;
use std::sync::atomic::{AtomicU64, Ordering as AtomicOrdering};
use std::sync::{Arc, Mutex};
use std::time::Duration;
use web3::types::{Action as TraceAction, BlockId, BlockNumber, Bytes, CallRequest, FilterBuilder, Log, Trace,
                  TraceFilterBuilder, Transaction as Web3Transaction, TransactionId, U64};
use web3::{self, Web3};

cfg_wasm32! {
    use crypto::MetamaskArc;
    use ethereum_types::H520;
    use mm2_metamask::MetamaskError;
    use web3::types::TransactionRequest;
}

use super::{coin_conf, lp_coinfind_or_err, AsyncMutex, BalanceError, BalanceFut, CheckIfMyPaymentSentArgs,
<<<<<<< HEAD
            CoinBalance, CoinFutSpawner, CoinProtocol, CoinTransportMetrics, CoinsContext, ConfirmPaymentInput,
            EthValidateFeeArgs, FeeApproxStage, FoundSwapTxSpend, GenTakerPaymentPreimageArgs, HistorySyncState,
            IguanaPrivKey, MakerSwapTakerCoin, MarketCoinOps, MmCoin, MmCoinEnum, MyAddressError, MyWalletAddress,
            NegotiateSwapContractAddrErr, NumConversError, NumConversResult, PaymentInstructionArgs,
            PaymentInstructions, PaymentInstructionsErr, PrivKeyBuildPolicy, PrivKeyPolicyNotAllowed,
            RawTransactionError, RawTransactionFut, RawTransactionRequest, RawTransactionRes, RawTransactionResult,
            RefundError, RefundPaymentArgs, RefundResult, RewardTarget, RpcClientType, RpcTransportEventHandler,
            RpcTransportEventHandlerShared, SearchForSwapTxSpendInput, SendMakerPaymentSpendPreimageInput,
            SendPaymentArgs, SignEthTransactionParams, SignRawTransactionEnum, SignRawTransactionRequest,
            SignatureError, SignatureResult, SpendPaymentArgs, SwapOps, SwapTxFeePolicy, TakerSwapMakerCoin, TradeFee,
            TradePreimageError, TradePreimageFut, TradePreimageResult, TradePreimageValue, Transaction,
            TransactionDetails, TransactionEnum, TransactionErr, TransactionFut, TransactionType, TxMarshalingErr,
            UnexpectedDerivationMethod, ValidateAddressResult, ValidateFeeArgs, ValidateInstructionsErr,
            ValidateOtherPubKeyErr, ValidatePaymentError, ValidatePaymentFut, ValidatePaymentInput, VerificationError,
            VerificationResult, WaitForHTLCTxSpendArgs, WatcherOps, WatcherReward, WatcherRewardError,
            WatcherSearchForSwapTxSpendInput, WatcherValidatePaymentInput, WatcherValidateTakerFeeInput,
            WithdrawError, WithdrawFee, WithdrawFut, WithdrawRequest, WithdrawResult, EARLY_CONFIRMATION_ERR_LOG,
            INVALID_CONTRACT_ADDRESS_ERR_LOG, INVALID_PAYMENT_STATE_ERR_LOG, INVALID_RECEIVER_ERR_LOG,
            INVALID_SENDER_ERR_LOG, INVALID_SWAP_ID_ERR_LOG};
=======
            CoinBalance, CoinProtocol, CoinTransportMetrics, CoinsContext, ConfirmPaymentInput, EthValidateFeeArgs,
            FeeApproxStage, FoundSwapTxSpend, HistorySyncState, IguanaPrivKey, MarketCoinOps, MmCoin, MmCoinEnum,
            MyAddressError, MyWalletAddress, NegotiateSwapContractAddrErr, NumConversError, NumConversResult,
            PaymentInstructionArgs, PaymentInstructions, PaymentInstructionsErr, PrivKeyBuildPolicy,
            PrivKeyPolicyNotAllowed, RawTransactionError, RawTransactionFut, RawTransactionRequest, RawTransactionRes,
            RawTransactionResult, RefundPaymentArgs, RewardTarget, RpcClientType, RpcTransportEventHandler,
            RpcTransportEventHandlerShared, SearchForSwapTxSpendInput, SendMakerPaymentSpendPreimageInput,
            SendPaymentArgs, SignEthTransactionParams, SignRawTransactionEnum, SignRawTransactionRequest,
            SignatureError, SignatureResult, SpendPaymentArgs, SwapOps, SwapTxFeePolicy, TradeFee, TradePreimageError,
            TradePreimageFut, TradePreimageResult, TradePreimageValue, Transaction, TransactionDetails,
            TransactionEnum, TransactionErr, TransactionFut, TransactionType, TxMarshalingErr,
            UnexpectedDerivationMethod, ValidateAddressResult, ValidateFeeArgs, ValidateInstructionsErr,
            ValidateOtherPubKeyErr, ValidatePaymentError, ValidatePaymentFut, ValidatePaymentInput, VerificationError,
            VerificationResult, WaitForHTLCTxSpendArgs, WatcherOps, WatcherReward, WatcherRewardError,
            WatcherSearchForSwapTxSpendInput, WatcherValidatePaymentInput, WatcherValidateTakerFeeInput, WeakSpawner,
            WithdrawError, WithdrawFee, WithdrawFut, WithdrawRequest, WithdrawResult, EARLY_CONFIRMATION_ERR_LOG,
            INVALID_CONTRACT_ADDRESS_ERR_LOG, INVALID_PAYMENT_STATE_ERR_LOG, INVALID_RECEIVER_ERR_LOG,
            INVALID_SENDER_ERR_LOG, INVALID_SWAP_ID_ERR_LOG};
#[cfg(test)]
pub(crate) use eth_utils::display_u256_with_decimal_point;
pub use eth_utils::{addr_from_pubkey_str, addr_from_raw_pubkey, mm_number_from_u256, mm_number_to_u256,
                    u256_to_big_decimal, wei_from_big_decimal, wei_from_coins_mm_number, wei_from_gwei_decimal,
                    wei_to_coins_mm_number, wei_to_eth_decimal, wei_to_gwei_decimal};
use eth_utils::{get_function_input_data, get_function_name};

>>>>>>> b59860b3
pub use rlp;
cfg_native! {
    use std::path::PathBuf;
}

pub mod eth_balance_events;
mod eth_rpc;
#[cfg(test)] mod eth_tests;
#[cfg(target_arch = "wasm32")] mod eth_wasm_tests;
#[cfg(any(test, target_arch = "wasm32"))] mod for_tests;
pub(crate) mod nft_swap_v2;
pub mod wallet_connect;
mod web3_transport;
use web3_transport::{http_transport::HttpTransportNode, Web3Transport};

pub mod eth_hd_wallet;
use eth_hd_wallet::EthHDWallet;

#[path = "eth/v2_activation.rs"] pub mod v2_activation;
use v2_activation::{build_address_and_priv_key_policy, EthActivationV2Error};

mod eth_withdraw;
use eth_withdraw::{EthWithdraw, InitEthWithdraw, StandardEthWithdraw};

pub mod fee_estimation;
use fee_estimation::eip1559::{block_native::BlocknativeGasApiCaller, infura::InfuraGasApiCaller,
                              simple::FeePerGasSimpleEstimator, FeePerGasEstimated, GasApiConfig, GasApiProvider};

pub mod erc20;
use erc20::get_token_decimals;
pub(crate) mod eth_swap_v2;
use eth_swap_v2::{extract_id_from_tx_data, EthPaymentType, PaymentMethod, SpendTxSearchParams};

pub mod eth_utils;
pub mod tron;

pub const ETH_PROTOCOL_TYPE: &str = "ETH";
pub const ERC20_PROTOCOL_TYPE: &str = "ERC20";

/// https://github.com/artemii235/etomic-swap/blob/master/contracts/EtomicSwap.sol
/// Dev chain (195.201.137.5:8565) contract address: 0x83965C539899cC0F918552e5A26915de40ee8852
/// Ropsten: https://ropsten.etherscan.io/address/0x7bc1bbdd6a0a722fc9bffc49c921b685ecb84b94
/// ETH mainnet: https://etherscan.io/address/0x8500AFc0bc5214728082163326C2FF0C73f4a871
pub const SWAP_CONTRACT_ABI: &str = include_str!("eth/swap_contract_abi.json");
/// https://github.com/ethereum/EIPs/blob/master/EIPS/eip-20.md
pub const ERC20_ABI: &str = include_str!("eth/erc20_abi.json");
/// https://github.com/ethereum/EIPs/blob/master/EIPS/eip-721.md
const ERC721_ABI: &str = include_str!("eth/erc721_abi.json");
/// https://github.com/ethereum/EIPs/blob/master/EIPS/eip-1155.md
const ERC1155_ABI: &str = include_str!("eth/erc1155_abi.json");
const NFT_SWAP_CONTRACT_ABI: &str = include_str!("eth/nft_swap_contract_abi.json");
const NFT_MAKER_SWAP_V2_ABI: &str = include_str!("eth/nft_maker_swap_v2_abi.json");
const MAKER_SWAP_V2_ABI: &str = include_str!("eth/maker_swap_v2_abi.json");
const TAKER_SWAP_V2_ABI: &str = include_str!("eth/taker_swap_v2_abi.json");

/// Payment states from etomic swap smart contract: https://github.com/artemii235/etomic-swap/blob/master/contracts/EtomicSwap.sol#L5
pub enum PaymentState {
    Uninitialized,
    Sent,
    Spent,
    Refunded,
}

#[allow(dead_code)]
pub(crate) enum MakerPaymentStateV2 {
    Uninitialized,
    PaymentSent,
    TakerSpent,
    MakerRefunded,
}

#[allow(dead_code)]
pub(crate) enum TakerPaymentStateV2 {
    Uninitialized,
    PaymentSent,
    TakerApproved,
    MakerSpent,
    TakerRefunded,
}

/// It can change 12.5% max each block according to https://www.blocknative.com/blog/eip-1559-fees
const BASE_BLOCK_FEE_DIFF_PCT: u64 = 13;
const DEFAULT_LOGS_BLOCK_RANGE: u64 = 1000;

const DEFAULT_REQUIRED_CONFIRMATIONS: u8 = 1;

pub(crate) const ETH_DECIMALS: u8 = 18;

pub(crate) const ETH_GWEI_DECIMALS: u8 = 9;

/// Take into account that the dynamic fee may increase by 3% during the swap.
const GAS_PRICE_APPROXIMATION_PERCENT_ON_START_SWAP: u64 = 3;
/// Take into account that the dynamic fee may increase until the locktime is expired
const GAS_PRICE_APPROXIMATION_PERCENT_ON_WATCHER_PREIMAGE: u64 = 3;
/// Take into account that the dynamic fee may increase at each of the following stages:
/// - it may increase by 2% until a swap is started;
/// - it may increase by 3% during the swap.
const GAS_PRICE_APPROXIMATION_PERCENT_ON_ORDER_ISSUE: u64 = 5;
/// Take into account that the dynamic fee may increase at each of the following stages:
/// - it may increase by 2% until an order is issued;
/// - it may increase by 2% until a swap is started;
/// - it may increase by 3% during the swap.
const GAS_PRICE_APPROXIMATION_PERCENT_ON_TRADE_PREIMAGE: u64 = 7;

/// Heuristic default gas limits for withdraw and swap operations (including extra margin value for possible changes in opcodes cost)
pub mod gas_limit {
    /// Gas limit for sending coins
    pub const ETH_SEND_COINS: u64 = 21_000;
    /// Gas limit for transfer ERC20 tokens
    /// TODO: maybe this is too much and 150K is okay
    pub const ETH_SEND_ERC20: u64 = 210_000;
    /// Gas limit for swap payment tx with coins
    /// real values are approx 48,6K by etherscan
    pub const ETH_PAYMENT: u64 = 65_000;
    /// Gas limit for swap payment tx with ERC20 tokens
    /// real values are 98,9K for ERC20 and 135K for ERC-1967 proxied ERC20 contracts (use 'gas_limit' override in coins to tune)
    pub const ERC20_PAYMENT: u64 = 150_000;
    /// Gas limit for swap receiver spend tx with coins
    /// real values are 40,7K
    pub const ETH_RECEIVER_SPEND: u64 = 65_000;
    /// Gas limit for swap receiver spend tx with ERC20 tokens
    /// real values are 72,8K
    pub const ERC20_RECEIVER_SPEND: u64 = 150_000;
    /// Gas limit for swap refund tx with coins
    pub const ETH_SENDER_REFUND: u64 = 100_000;
    /// Gas limit for swap refund tx with ERC20 tokens
    pub const ERC20_SENDER_REFUND: u64 = 150_000;
    /// Gas limit for other operations
    pub const ETH_MAX_TRADE_GAS: u64 = 150_000;
}

/// Default gas limits for EthGasLimitV2
pub mod gas_limit_v2 {
    /// Gas limits for maker operations in EtomicSwapMakerV2 contract
    pub mod maker {
        pub const ETH_PAYMENT: u64 = 65_000;
        pub const ERC20_PAYMENT: u64 = 150_000;
        pub const ETH_TAKER_SPEND: u64 = 100_000;
        pub const ERC20_TAKER_SPEND: u64 = 150_000;
        pub const ETH_MAKER_REFUND_TIMELOCK: u64 = 90_000;
        pub const ERC20_MAKER_REFUND_TIMELOCK: u64 = 100_000;
        pub const ETH_MAKER_REFUND_SECRET: u64 = 90_000;
        pub const ERC20_MAKER_REFUND_SECRET: u64 = 100_000;
    }

    /// Gas limits for taker operations in EtomicSwapTakerV2 contract
    pub mod taker {
        pub const ETH_PAYMENT: u64 = 65_000;
        pub const ERC20_PAYMENT: u64 = 150_000;
        pub const ETH_MAKER_SPEND: u64 = 100_000;
        pub const ERC20_MAKER_SPEND: u64 = 115_000;
        pub const ETH_TAKER_REFUND_TIMELOCK: u64 = 90_000;
        pub const ERC20_TAKER_REFUND_TIMELOCK: u64 = 100_000;
        pub const ETH_TAKER_REFUND_SECRET: u64 = 90_000;
        pub const ERC20_TAKER_REFUND_SECRET: u64 = 100_000;
        pub const APPROVE_PAYMENT: u64 = 50_000;
    }

    pub mod nft_maker {
        pub const ERC721_PAYMENT: u64 = 130_000;
        pub const ERC1155_PAYMENT: u64 = 130_000;
        pub const ERC721_TAKER_SPEND: u64 = 100_000;
        pub const ERC1155_TAKER_SPEND: u64 = 100_000;
        pub const ERC721_MAKER_REFUND_TIMELOCK: u64 = 100_000;
        pub const ERC1155_MAKER_REFUND_TIMELOCK: u64 = 100_000;
        pub const ERC721_MAKER_REFUND_SECRET: u64 = 100_000;
        pub const ERC1155_MAKER_REFUND_SECRET: u64 = 100_000;
    }
}

/// Coin conf param to override default gas limits
#[derive(Deserialize)]
#[serde(default)]
pub struct EthGasLimit {
    /// Gas limit for sending coins
    pub eth_send_coins: u64,
    /// Gas limit for sending ERC20 tokens
    pub eth_send_erc20: u64,
    /// Gas limit for swap payment tx with coins
    pub eth_payment: u64,
    /// Gas limit for swap payment tx with ERC20 tokens
    pub erc20_payment: u64,
    /// Gas limit for swap receiver spend tx with coins
    pub eth_receiver_spend: u64,
    /// Gas limit for swap receiver spend tx with ERC20 tokens
    pub erc20_receiver_spend: u64,
    /// Gas limit for swap refund tx with coins
    pub eth_sender_refund: u64,
    /// Gas limit for swap refund tx with ERC20 tokens
    pub erc20_sender_refund: u64,
    /// Gas limit for other operations
    pub eth_max_trade_gas: u64,
}

impl Default for EthGasLimit {
    fn default() -> Self {
        EthGasLimit {
            eth_send_coins: gas_limit::ETH_SEND_COINS,
            eth_send_erc20: gas_limit::ETH_SEND_ERC20,
            eth_payment: gas_limit::ETH_PAYMENT,
            erc20_payment: gas_limit::ERC20_PAYMENT,
            eth_receiver_spend: gas_limit::ETH_RECEIVER_SPEND,
            erc20_receiver_spend: gas_limit::ERC20_RECEIVER_SPEND,
            eth_sender_refund: gas_limit::ETH_SENDER_REFUND,
            erc20_sender_refund: gas_limit::ERC20_SENDER_REFUND,
            eth_max_trade_gas: gas_limit::ETH_MAX_TRADE_GAS,
        }
    }
}

#[derive(Default, Deserialize)]
#[serde(default)]
pub struct EthGasLimitV2 {
    pub maker: MakerGasLimitV2,
    pub taker: TakerGasLimitV2,
    pub nft_maker: NftMakerGasLimitV2,
}

#[derive(Deserialize)]
#[serde(default)]
pub struct MakerGasLimitV2 {
    pub eth_payment: u64,
    pub erc20_payment: u64,
    pub eth_taker_spend: u64,
    pub erc20_taker_spend: u64,
    pub eth_maker_refund_timelock: u64,
    pub erc20_maker_refund_timelock: u64,
    pub eth_maker_refund_secret: u64,
    pub erc20_maker_refund_secret: u64,
}

#[derive(Deserialize)]
#[serde(default)]
pub struct TakerGasLimitV2 {
    pub eth_payment: u64,
    pub erc20_payment: u64,
    pub eth_maker_spend: u64,
    pub erc20_maker_spend: u64,
    pub eth_taker_refund_timelock: u64,
    pub erc20_taker_refund_timelock: u64,
    pub eth_taker_refund_secret: u64,
    pub erc20_taker_refund_secret: u64,
    pub approve_payment: u64,
}

#[derive(Deserialize)]
#[serde(default)]
pub struct NftMakerGasLimitV2 {
    pub erc721_payment: u64,
    pub erc1155_payment: u64,
    pub erc721_taker_spend: u64,
    pub erc1155_taker_spend: u64,
    pub erc721_maker_refund_timelock: u64,
    pub erc1155_maker_refund_timelock: u64,
    pub erc721_maker_refund_secret: u64,
    pub erc1155_maker_refund_secret: u64,
}

impl EthGasLimitV2 {
    fn gas_limit(
        &self,
        coin_type: &EthCoinType,
        payment_type: EthPaymentType,
        method: PaymentMethod,
    ) -> Result<u64, String> {
        match coin_type {
            EthCoinType::Eth => {
                let gas_limit = match payment_type {
                    EthPaymentType::MakerPayments => match method {
                        PaymentMethod::Send => self.maker.eth_payment,
                        PaymentMethod::Spend => self.maker.eth_taker_spend,
                        PaymentMethod::RefundTimelock => self.maker.eth_maker_refund_timelock,
                        PaymentMethod::RefundSecret => self.maker.eth_maker_refund_secret,
                    },
                    EthPaymentType::TakerPayments => match method {
                        PaymentMethod::Send => self.taker.eth_payment,
                        PaymentMethod::Spend => self.taker.eth_maker_spend,
                        PaymentMethod::RefundTimelock => self.taker.eth_taker_refund_timelock,
                        PaymentMethod::RefundSecret => self.taker.eth_taker_refund_secret,
                    },
                };
                Ok(gas_limit)
            },
            EthCoinType::Erc20 { .. } => {
                let gas_limit = match payment_type {
                    EthPaymentType::MakerPayments => match method {
                        PaymentMethod::Send => self.maker.erc20_payment,
                        PaymentMethod::Spend => self.maker.erc20_taker_spend,
                        PaymentMethod::RefundTimelock => self.maker.erc20_maker_refund_timelock,
                        PaymentMethod::RefundSecret => self.maker.erc20_maker_refund_secret,
                    },
                    EthPaymentType::TakerPayments => match method {
                        PaymentMethod::Send => self.taker.erc20_payment,
                        PaymentMethod::Spend => self.taker.erc20_maker_spend,
                        PaymentMethod::RefundTimelock => self.taker.erc20_taker_refund_timelock,
                        PaymentMethod::RefundSecret => self.taker.erc20_taker_refund_secret,
                    },
                };
                Ok(gas_limit)
            },
            EthCoinType::Nft { .. } => Err("NFT protocol is not supported for ETH and ERC20 Swaps".to_string()),
        }
    }

    fn nft_gas_limit(&self, contract_type: &ContractType, method: PaymentMethod) -> u64 {
        match contract_type {
            ContractType::Erc1155 => match method {
                PaymentMethod::Send => self.nft_maker.erc1155_payment,
                PaymentMethod::Spend => self.nft_maker.erc1155_taker_spend,
                PaymentMethod::RefundTimelock => self.nft_maker.erc1155_maker_refund_timelock,
                PaymentMethod::RefundSecret => self.nft_maker.erc1155_maker_refund_secret,
            },
            ContractType::Erc721 => match method {
                PaymentMethod::Send => self.nft_maker.erc721_payment,
                PaymentMethod::Spend => self.nft_maker.erc721_taker_spend,
                PaymentMethod::RefundTimelock => self.nft_maker.erc721_maker_refund_timelock,
                PaymentMethod::RefundSecret => self.nft_maker.erc721_maker_refund_secret,
            },
        }
    }
}

impl Default for MakerGasLimitV2 {
    fn default() -> Self {
        MakerGasLimitV2 {
            eth_payment: gas_limit_v2::maker::ETH_PAYMENT,
            erc20_payment: gas_limit_v2::maker::ERC20_PAYMENT,
            eth_taker_spend: gas_limit_v2::maker::ETH_TAKER_SPEND,
            erc20_taker_spend: gas_limit_v2::maker::ERC20_TAKER_SPEND,
            eth_maker_refund_timelock: gas_limit_v2::maker::ETH_MAKER_REFUND_TIMELOCK,
            erc20_maker_refund_timelock: gas_limit_v2::maker::ERC20_MAKER_REFUND_TIMELOCK,
            eth_maker_refund_secret: gas_limit_v2::maker::ETH_MAKER_REFUND_SECRET,
            erc20_maker_refund_secret: gas_limit_v2::maker::ERC20_MAKER_REFUND_SECRET,
        }
    }
}

impl Default for TakerGasLimitV2 {
    fn default() -> Self {
        TakerGasLimitV2 {
            eth_payment: gas_limit_v2::taker::ETH_PAYMENT,
            erc20_payment: gas_limit_v2::taker::ERC20_PAYMENT,
            eth_maker_spend: gas_limit_v2::taker::ETH_MAKER_SPEND,
            erc20_maker_spend: gas_limit_v2::taker::ERC20_MAKER_SPEND,
            eth_taker_refund_timelock: gas_limit_v2::taker::ETH_TAKER_REFUND_TIMELOCK,
            erc20_taker_refund_timelock: gas_limit_v2::taker::ERC20_TAKER_REFUND_TIMELOCK,
            eth_taker_refund_secret: gas_limit_v2::taker::ETH_TAKER_REFUND_SECRET,
            erc20_taker_refund_secret: gas_limit_v2::taker::ERC20_TAKER_REFUND_SECRET,
            approve_payment: gas_limit_v2::taker::APPROVE_PAYMENT,
        }
    }
}

impl Default for NftMakerGasLimitV2 {
    fn default() -> Self {
        NftMakerGasLimitV2 {
            erc721_payment: gas_limit_v2::nft_maker::ERC721_PAYMENT,
            erc1155_payment: gas_limit_v2::nft_maker::ERC1155_PAYMENT,
            erc721_taker_spend: gas_limit_v2::nft_maker::ERC721_TAKER_SPEND,
            erc1155_taker_spend: gas_limit_v2::nft_maker::ERC1155_TAKER_SPEND,
            erc721_maker_refund_timelock: gas_limit_v2::nft_maker::ERC721_MAKER_REFUND_TIMELOCK,
            erc1155_maker_refund_timelock: gas_limit_v2::nft_maker::ERC1155_MAKER_REFUND_TIMELOCK,
            erc721_maker_refund_secret: gas_limit_v2::nft_maker::ERC721_MAKER_REFUND_SECRET,
            erc1155_maker_refund_secret: gas_limit_v2::nft_maker::ERC1155_MAKER_REFUND_SECRET,
        }
    }
}

trait ExtractGasLimit: Default + for<'de> Deserialize<'de> {
    fn key() -> &'static str;
}

impl ExtractGasLimit for EthGasLimit {
    fn key() -> &'static str { "gas_limit" }
}

impl ExtractGasLimit for EthGasLimitV2 {
    fn key() -> &'static str { "gas_limit_v2" }
}

/// Max transaction type according to EIP-2718
const ETH_MAX_TX_TYPE: u64 = 0x7f;

lazy_static! {
    pub static ref SWAP_CONTRACT: Contract = Contract::load(SWAP_CONTRACT_ABI.as_bytes()).unwrap();
    pub static ref MAKER_SWAP_V2: Contract = Contract::load(MAKER_SWAP_V2_ABI.as_bytes()).unwrap();
    pub static ref TAKER_SWAP_V2: Contract = Contract::load(TAKER_SWAP_V2_ABI.as_bytes()).unwrap();
    pub static ref ERC20_CONTRACT: Contract = Contract::load(ERC20_ABI.as_bytes()).unwrap();
    pub static ref ERC721_CONTRACT: Contract = Contract::load(ERC721_ABI.as_bytes()).unwrap();
    pub static ref ERC1155_CONTRACT: Contract = Contract::load(ERC1155_ABI.as_bytes()).unwrap();
    pub static ref NFT_SWAP_CONTRACT: Contract = Contract::load(NFT_SWAP_CONTRACT_ABI.as_bytes()).unwrap();
    pub static ref NFT_MAKER_SWAP_V2: Contract = Contract::load(NFT_MAKER_SWAP_V2_ABI.as_bytes()).unwrap();
}

pub type EthDerivationMethod = DerivationMethod<Address, EthHDWallet>;
pub type Web3RpcFut<T> = Box<dyn Future<Item = T, Error = MmError<Web3RpcError>> + Send>;
pub type Web3RpcResult<T> = Result<T, MmError<Web3RpcError>>;
type EthPrivKeyPolicy = PrivKeyPolicy<KeyPair>;

#[derive(Clone, Debug)]
pub(crate) struct LegacyGasPrice {
    pub(crate) gas_price: U256,
}

#[derive(Clone, Debug)]
pub(crate) struct Eip1559FeePerGas {
    pub(crate) max_fee_per_gas: U256,
    pub(crate) max_priority_fee_per_gas: U256,
}

/// Internal structure describing how transaction pays for gas unit:
/// either legacy gas price or EIP-1559 fee per gas
#[derive(Clone, Debug)]
pub(crate) enum PayForGasOption {
    Legacy(LegacyGasPrice),
    Eip1559(Eip1559FeePerGas),
}

impl PayForGasOption {
    fn get_gas_price(&self) -> Option<U256> {
        match self {
            PayForGasOption::Legacy(LegacyGasPrice { gas_price }) => Some(*gas_price),
            PayForGasOption::Eip1559(..) => None,
        }
    }

    fn get_fee_per_gas(&self) -> (Option<U256>, Option<U256>) {
        match self {
            PayForGasOption::Eip1559(Eip1559FeePerGas {
                max_fee_per_gas,
                max_priority_fee_per_gas,
            }) => (Some(*max_fee_per_gas), Some(*max_priority_fee_per_gas)),
            PayForGasOption::Legacy(..) => (None, None),
        }
    }
}

impl TryFrom<PayForGasParams> for PayForGasOption {
    type Error = MmError<NumConversError>;

    fn try_from(param: PayForGasParams) -> Result<Self, Self::Error> {
        match param {
            PayForGasParams::Legacy(legacy) => Ok(Self::Legacy(LegacyGasPrice {
                gas_price: wei_from_gwei_decimal(&legacy.gas_price)?,
            })),
            PayForGasParams::Eip1559(eip1559) => Ok(Self::Eip1559(Eip1559FeePerGas {
                max_fee_per_gas: wei_from_gwei_decimal(&eip1559.max_fee_per_gas)?,
                max_priority_fee_per_gas: wei_from_gwei_decimal(&eip1559.max_priority_fee_per_gas)?,
            })),
        }
    }
}

type GasDetails = (U256, PayForGasOption);

#[derive(Debug, Display, EnumFromStringify, Serialize, SerializeErrorType)]
#[serde(tag = "error_type", content = "error_data")]
pub enum Web3RpcError {
    #[display(fmt = "Transport: {}", _0)]
    Transport(String),
    #[display(fmt = "Invalid response: {}", _0)]
    InvalidResponse(String),
    #[display(fmt = "Timeout: {}", _0)]
    Timeout(String),
    #[from_stringify("serde_json::Error")]
    #[display(fmt = "Internal: {}", _0)]
    Internal(String),
    #[display(fmt = "Invalid gas api provider config: {}", _0)]
    InvalidGasApiConfig(String),
    #[display(fmt = "Nft Protocol is not supported yet!")]
    NftProtocolNotSupported,
    #[display(fmt = "Number conversion: {}", _0)]
    NumConversError(String),
}

impl From<web3::Error> for Web3RpcError {
    fn from(e: web3::Error) -> Self {
        let error_str = e.to_string();
        match e {
            web3::Error::InvalidResponse(_) | web3::Error::Decoder(_) | web3::Error::Rpc(_) => {
                Web3RpcError::InvalidResponse(error_str)
            },
            web3::Error::Unreachable | web3::Error::Transport(_) | web3::Error::Io(_) => {
                Web3RpcError::Transport(error_str)
            },
            _ => Web3RpcError::Internal(error_str),
        }
    }
}

impl From<Web3RpcError> for RawTransactionError {
    fn from(e: Web3RpcError) -> Self {
        match e {
            Web3RpcError::Transport(tr) | Web3RpcError::InvalidResponse(tr) => RawTransactionError::Transport(tr),
            Web3RpcError::Internal(internal)
            | Web3RpcError::Timeout(internal)
            | Web3RpcError::NumConversError(internal)
            | Web3RpcError::InvalidGasApiConfig(internal) => RawTransactionError::InternalError(internal),
            Web3RpcError::NftProtocolNotSupported => {
                RawTransactionError::InternalError("Nft Protocol is not supported yet!".to_string())
            },
        }
    }
}

impl From<ethabi::Error> for Web3RpcError {
    fn from(e: ethabi::Error) -> Web3RpcError {
        // Currently, we use the `ethabi` crate to work with a smart contract ABI known at compile time.
        // It's an internal error if there are any issues during working with a smart contract ABI.
        Web3RpcError::Internal(e.to_string())
    }
}

impl From<UnexpectedDerivationMethod> for Web3RpcError {
    fn from(e: UnexpectedDerivationMethod) -> Self { Web3RpcError::Internal(e.to_string()) }
}

#[cfg(target_arch = "wasm32")]
impl From<MetamaskError> for Web3RpcError {
    fn from(e: MetamaskError) -> Self {
        match e {
            MetamaskError::Internal(internal) => Web3RpcError::Internal(internal),
            other => Web3RpcError::Transport(other.to_string()),
        }
    }
}

impl From<NumConversError> for Web3RpcError {
    fn from(e: NumConversError) -> Self { Web3RpcError::NumConversError(e.to_string()) }
}

impl From<ethabi::Error> for WithdrawError {
    fn from(e: ethabi::Error) -> Self {
        // Currently, we use the `ethabi` crate to work with a smart contract ABI known at compile time.
        // It's an internal error if there are any issues during working with a smart contract ABI.
        WithdrawError::InternalError(e.to_string())
    }
}

impl From<web3::Error> for WithdrawError {
    fn from(e: web3::Error) -> Self { WithdrawError::Transport(e.to_string()) }
}

impl From<Web3RpcError> for WithdrawError {
    fn from(e: Web3RpcError) -> Self {
        match e {
            Web3RpcError::Transport(err) | Web3RpcError::InvalidResponse(err) => WithdrawError::Transport(err),
            Web3RpcError::Internal(internal)
            | Web3RpcError::Timeout(internal)
            | Web3RpcError::NumConversError(internal)
            | Web3RpcError::InvalidGasApiConfig(internal) => WithdrawError::InternalError(internal),
            Web3RpcError::NftProtocolNotSupported => WithdrawError::NftProtocolNotSupported,
        }
    }
}

impl From<ethcore_transaction::Error> for WithdrawError {
    fn from(e: ethcore_transaction::Error) -> Self { WithdrawError::SigningError(e.to_string()) }
}

impl From<web3::Error> for TradePreimageError {
    fn from(e: web3::Error) -> Self { TradePreimageError::Transport(e.to_string()) }
}

impl From<Web3RpcError> for TradePreimageError {
    fn from(e: Web3RpcError) -> Self {
        match e {
            Web3RpcError::Transport(err) | Web3RpcError::InvalidResponse(err) => TradePreimageError::Transport(err),
            Web3RpcError::Internal(internal)
            | Web3RpcError::Timeout(internal)
            | Web3RpcError::NumConversError(internal)
            | Web3RpcError::InvalidGasApiConfig(internal) => TradePreimageError::InternalError(internal),
            Web3RpcError::NftProtocolNotSupported => TradePreimageError::NftProtocolNotSupported,
        }
    }
}

impl From<ethabi::Error> for TradePreimageError {
    fn from(e: ethabi::Error) -> Self {
        // Currently, we use the `ethabi` crate to work with a smart contract ABI known at compile time.
        // It's an internal error if there are any issues during working with a smart contract ABI.
        TradePreimageError::InternalError(e.to_string())
    }
}

impl From<ethabi::Error> for BalanceError {
    fn from(e: ethabi::Error) -> Self {
        // Currently, we use the `ethabi` crate to work with a smart contract ABI known at compile time.
        // It's an internal error if there are any issues during working with a smart contract ABI.
        BalanceError::Internal(e.to_string())
    }
}

impl From<web3::Error> for BalanceError {
    fn from(e: web3::Error) -> Self { BalanceError::from(Web3RpcError::from(e)) }
}

impl From<Web3RpcError> for BalanceError {
    fn from(e: Web3RpcError) -> Self {
        match e {
            Web3RpcError::Transport(tr) | Web3RpcError::InvalidResponse(tr) => BalanceError::Transport(tr),
            Web3RpcError::Internal(internal)
            | Web3RpcError::Timeout(internal)
            | Web3RpcError::NumConversError(internal)
            | Web3RpcError::InvalidGasApiConfig(internal) => BalanceError::Internal(internal),
            Web3RpcError::NftProtocolNotSupported => {
                BalanceError::Internal("Nft Protocol is not supported yet!".to_string())
            },
        }
    }
}

impl From<TxBuilderError> for TransactionErr {
    fn from(e: TxBuilderError) -> Self { TransactionErr::Plain(e.to_string()) }
}

impl From<ethcore_transaction::Error> for TransactionErr {
    fn from(e: ethcore_transaction::Error) -> Self { TransactionErr::Plain(e.to_string()) }
}

#[derive(Debug, Deserialize, Serialize)]
struct SavedTraces {
    /// ETH traces for my_address
    traces: Vec<Trace>,
    /// Earliest processed block
    earliest_block: U64,
    /// Latest processed block
    latest_block: U64,
}

#[derive(Debug, Deserialize, Serialize)]
struct SavedErc20Events {
    /// ERC20 events for my_address
    events: Vec<Log>,
    /// Earliest processed block
    earliest_block: U64,
    /// Latest processed block
    latest_block: U64,
}

/// Specifies which blockchain the EthCoin operates on: EVM-compatible or TRON.
/// This distinction allows unified logic for EVM & TRON coins.
#[derive(Clone, Debug)]
pub enum ChainSpec {
    Evm { chain_id: u64 },
    Tron { network: tron::Network },
}

impl ChainSpec {
    pub fn chain_id(&self) -> Option<u64> {
        match self {
            ChainSpec::Evm { chain_id } => Some(*chain_id),
            ChainSpec::Tron { .. } => None,
        }
    }

    pub fn kind(&self) -> &'static str {
        match self {
            ChainSpec::Evm { .. } => "EVM",
            ChainSpec::Tron { .. } => "TRON",
        }
    }
}

#[derive(Clone, Debug, PartialEq, Eq)]
pub enum EthCoinType {
    /// Ethereum itself or it's forks: ETC/others
    Eth,
    /// ERC20 token with smart contract address
    /// https://github.com/ethereum/EIPs/blob/master/EIPS/eip-20.md
    Erc20 {
        platform: String,
        token_addr: Address,
    },
    Nft {
        platform: String,
    },
}

/// An alternative to `crate::PrivKeyBuildPolicy`, typical only for ETH coin.
pub enum EthPrivKeyBuildPolicy {
    IguanaPrivKey(IguanaPrivKey),
    GlobalHDAccount(GlobalHDAccountArc),
    #[cfg(target_arch = "wasm32")]
    Metamask(MetamaskArc),
    Trezor,
    WalletConnect {
        address: Address,
        public_key_uncompressed: H520,
        session_topic: String,
    },
}

impl EthPrivKeyBuildPolicy {
    /// Detects the `EthPrivKeyBuildPolicy` with which the given `MmArc` is initialized.
    pub fn detect_priv_key_policy(ctx: &MmArc) -> MmResult<EthPrivKeyBuildPolicy, CryptoCtxError> {
        let crypto_ctx = CryptoCtx::from_ctx(ctx)?;

        match crypto_ctx.key_pair_policy() {
            KeyPairPolicy::Iguana => {
                // Use an internal private key as the coin secret.
                let priv_key = crypto_ctx.mm2_internal_privkey_secret();
                Ok(EthPrivKeyBuildPolicy::IguanaPrivKey(priv_key))
            },
            KeyPairPolicy::GlobalHDAccount(global_hd) => Ok(EthPrivKeyBuildPolicy::GlobalHDAccount(global_hd.clone())),
        }
    }
}

impl From<PrivKeyBuildPolicy> for EthPrivKeyBuildPolicy {
    fn from(policy: PrivKeyBuildPolicy) -> Self {
        match policy {
            PrivKeyBuildPolicy::IguanaPrivKey(iguana) => EthPrivKeyBuildPolicy::IguanaPrivKey(iguana),
            PrivKeyBuildPolicy::GlobalHDAccount(global_hd) => EthPrivKeyBuildPolicy::GlobalHDAccount(global_hd),
            PrivKeyBuildPolicy::Trezor => EthPrivKeyBuildPolicy::Trezor,
        }
    }
}

/// pImpl idiom.
pub struct EthCoinImpl {
    ticker: String,
    pub coin_type: EthCoinType,
    /// Specifies the underlying blockchain (EVM or TRON).
    pub chain_spec: ChainSpec,
    pub(crate) priv_key_policy: EthPrivKeyPolicy,
    /// Either an Iguana address or a 'EthHDWallet' instance.
    /// Arc is used to use the same hd wallet from platform coin if we need to.
    /// This allows the reuse of the same derived accounts/addresses of the
    /// platform coin for tokens and vice versa.
    derivation_method: Arc<EthDerivationMethod>,
    sign_message_prefix: Option<String>,
    swap_contract_address: Address,
    swap_v2_contracts: Option<SwapV2Contracts>,
    fallback_swap_contract: Option<Address>,
    contract_supports_watchers: bool,
    web3_instances: AsyncMutex<Vec<Web3Instance>>,
    decimals: u8,
    history_sync_state: Mutex<HistorySyncState>,
    required_confirmations: AtomicU64,
    swap_txfee_policy: Mutex<SwapTxFeePolicy>,
    max_eth_tx_type: Option<u64>,
    /// Coin needs access to the context in order to reuse the logging and shutdown facilities.
    /// Using a weak reference by default in order to avoid circular references and leaks.
    pub ctx: MmWeak,
    /// The name of the coin with which Trezor wallet associates this asset.
    trezor_coin: Option<String>,
    /// the block range used for eth_getLogs
    logs_block_range: u64,
    /// A mapping of Ethereum addresses to their respective nonce locks.
    /// This is used to ensure that only one transaction is sent at a time per address.
    /// Each address is associated with an `AsyncMutex` which is locked when a transaction is being created and sent,
    /// and unlocked once the transaction is confirmed. This prevents nonce conflicts when multiple transactions
    /// are initiated concurrently from the same address.
    address_nonce_locks: Arc<AsyncMutex<HashMap<String, Arc<AsyncMutex<()>>>>>,
    erc20_tokens_infos: Arc<Mutex<HashMap<String, Erc20TokenDetails>>>,
    /// Stores information about NFTs owned by the user. Each entry in the HashMap is uniquely identified by a composite key
    /// consisting of the token address and token ID, separated by a comma. This field is essential for tracking the NFT assets
    /// information (chain & contract type, amount etc.), where ownership and amount, in ERC1155 case, might change over time.
    pub nfts_infos: Arc<AsyncMutex<HashMap<String, NftInfo>>>,
    /// Config provided gas limits for swap and send transactions
    pub(crate) gas_limit: EthGasLimit,
    /// Config provided gas limits v2 for swap v2 transactions
    pub(crate) gas_limit_v2: EthGasLimitV2,
    /// This spawner is used to spawn coin's related futures that should be aborted on coin deactivation
    /// and on [`MmArc::stop`].
    pub abortable_system: AbortableQueue,
}

#[derive(Clone, Debug)]
pub struct Web3Instance(Web3<Web3Transport>);

impl AsRef<Web3<Web3Transport>> for Web3Instance {
    fn as_ref(&self) -> &Web3<Web3Transport> { &self.0 }
}

/// Information about a token that follows the ERC20 protocol on an EVM-based network.
#[derive(Clone, Debug)]
pub struct Erc20TokenDetails {
    /// The contract address of the token on the EVM-based network.
    pub token_address: Address,
    /// The number of decimal places the token uses.
    /// This represents the smallest unit that the token can be divided into.
    pub decimals: u8,
}

#[derive(Copy, Clone, Deserialize)]
pub struct SwapV2Contracts {
    pub maker_swap_v2_contract: Address,
    pub taker_swap_v2_contract: Address,
    pub nft_maker_swap_v2_contract: Address,
}

#[derive(Deserialize, Serialize)]
#[serde(tag = "format")]
pub enum EthAddressFormat {
    /// Single-case address (lowercase)
    #[serde(rename = "singlecase")]
    SingleCase,
    /// Mixed-case address.
    /// https://eips.ethereum.org/EIPS/eip-55
    #[serde(rename = "mixedcase")]
    MixedCase,
}

/// get tx type from pay_for_gas_option
/// currently only type2 and legacy supported
/// if for Eth Classic we also want support for type 1 then use a fn
#[macro_export]
macro_rules! tx_type_from_pay_for_gas_option {
    ($pay_for_gas_option: expr) => {
        if matches!($pay_for_gas_option, PayForGasOption::Eip1559(..)) {
            ethcore_transaction::TxType::Type2
        } else {
            ethcore_transaction::TxType::Legacy
        }
    };
}

impl EthCoinImpl {
    #[cfg(not(target_arch = "wasm32"))]
    fn eth_traces_path(&self, ctx: &MmArc, my_address: Address) -> PathBuf {
        ctx.address_dir(&my_address.display_address())
            .join("TRANSACTIONS")
            .join(format!("{}_{:#02x}_trace.json", self.ticker, my_address))
    }

    /// Load saved ETH traces from local DB
    #[cfg(not(target_arch = "wasm32"))]
    fn load_saved_traces(&self, ctx: &MmArc, my_address: Address) -> Option<SavedTraces> {
        let path = self.eth_traces_path(ctx, my_address);
        let content = gstuff::slurp(&path);
        if content.is_empty() {
            None
        } else {
            match json::from_slice(&content) {
                Ok(t) => Some(t),
                Err(_) => None,
            }
        }
    }

    /// Load saved ETH traces from local DB
    #[cfg(target_arch = "wasm32")]
    fn load_saved_traces(&self, _ctx: &MmArc, _my_address: Address) -> Option<SavedTraces> {
        common::panic_w("'load_saved_traces' is not implemented in WASM");
        unreachable!()
    }

    /// Store ETH traces to local DB
    #[cfg(not(target_arch = "wasm32"))]
    fn store_eth_traces(&self, ctx: &MmArc, my_address: Address, traces: &SavedTraces) {
        let content = json::to_vec(traces).unwrap();
        let path = self.eth_traces_path(ctx, my_address);
        mm2_io::fs::write(&path, &content, true).unwrap();
    }

    /// Store ETH traces to local DB
    #[cfg(target_arch = "wasm32")]
    fn store_eth_traces(&self, _ctx: &MmArc, _my_address: Address, _traces: &SavedTraces) {
        common::panic_w("'store_eth_traces' is not implemented in WASM");
        unreachable!()
    }

    #[cfg(not(target_arch = "wasm32"))]
    fn erc20_events_path(&self, ctx: &MmArc, my_address: Address) -> PathBuf {
        ctx.address_dir(&my_address.display_address())
            .join("TRANSACTIONS")
            .join(format!("{}_{:#02x}_events.json", self.ticker, my_address))
    }

    /// Store ERC20 events to local DB
    #[cfg(not(target_arch = "wasm32"))]
    fn store_erc20_events(&self, ctx: &MmArc, my_address: Address, events: &SavedErc20Events) {
        let content = json::to_vec(events).unwrap();
        let path = self.erc20_events_path(ctx, my_address);
        mm2_io::fs::write(&path, &content, true).unwrap();
    }

    /// Store ERC20 events to local DB
    #[cfg(target_arch = "wasm32")]
    fn store_erc20_events(&self, _ctx: &MmArc, _my_address: Address, _events: &SavedErc20Events) {
        common::panic_w("'store_erc20_events' is not implemented in WASM");
        unreachable!()
    }

    /// Load saved ERC20 events from local DB
    #[cfg(not(target_arch = "wasm32"))]
    fn load_saved_erc20_events(&self, ctx: &MmArc, my_address: Address) -> Option<SavedErc20Events> {
        let path = self.erc20_events_path(ctx, my_address);
        let content = gstuff::slurp(&path);
        if content.is_empty() {
            None
        } else {
            match json::from_slice(&content) {
                Ok(t) => Some(t),
                Err(_) => None,
            }
        }
    }

    /// Load saved ERC20 events from local DB
    #[cfg(target_arch = "wasm32")]
    fn load_saved_erc20_events(&self, _ctx: &MmArc, _my_address: Address) -> Option<SavedErc20Events> {
        common::panic_w("'load_saved_erc20_events' is not implemented in WASM");
        unreachable!()
    }

    /// The id used to differentiate payments on Etomic swap smart contract
    pub(crate) fn etomic_swap_id(&self, time_lock: u32, secret_hash: &[u8]) -> Vec<u8> {
        let timelock_bytes = time_lock.to_le_bytes();
        self.generate_etomic_swap_id(&timelock_bytes, secret_hash)
    }

    /// The id used to differentiate payments on Etomic swap v2 smart contracts
    pub(crate) fn etomic_swap_id_v2(&self, time_lock: u64, secret_hash: &[u8]) -> Vec<u8> {
        let timelock_bytes = time_lock.to_le_bytes();
        self.generate_etomic_swap_id(&timelock_bytes, secret_hash)
    }

    fn generate_etomic_swap_id(&self, time_lock_bytes: &[u8], secret_hash: &[u8]) -> Vec<u8> {
        let mut input = Vec::with_capacity(time_lock_bytes.len() + secret_hash.len());
        input.extend_from_slice(time_lock_bytes);
        input.extend_from_slice(secret_hash);
        sha256(&input).to_vec()
    }

    /// Try to parse address from string.
    pub fn address_from_str(&self, address: &str) -> Result<Address, String> {
        Ok(try_s!(valid_addr_from_str(address)))
    }

    pub fn erc20_token_address(&self) -> Option<Address> {
        match self.coin_type {
            EthCoinType::Erc20 { token_addr, .. } => Some(token_addr),
            EthCoinType::Eth | EthCoinType::Nft { .. } => None,
        }
    }

    pub fn add_erc_token_info(&self, ticker: String, info: Erc20TokenDetails) {
        self.erc20_tokens_infos.lock().unwrap().insert(ticker, info);
    }

    /// # Warning
    /// Be very careful using this function since it returns dereferenced clone
    /// of value behind the MutexGuard and makes it non-thread-safe.
    pub fn get_erc_tokens_infos(&self) -> HashMap<String, Erc20TokenDetails> {
        let guard = self.erc20_tokens_infos.lock().unwrap();
        (*guard).clone()
    }

    #[inline(always)]
    pub fn chain_id(&self) -> Option<u64> { self.chain_spec.chain_id() }
}

async fn get_raw_transaction_impl(coin: EthCoin, req: RawTransactionRequest) -> RawTransactionResult {
    let tx = match req.tx_hash.strip_prefix("0x") {
        Some(tx) => tx,
        None => &req.tx_hash,
    };
    let hash = H256::from_str(tx).map_to_mm(|e| RawTransactionError::InvalidHashError(e.to_string()))?;
    get_tx_hex_by_hash_impl(coin, hash).await
}

async fn get_tx_hex_by_hash_impl(coin: EthCoin, tx_hash: H256) -> RawTransactionResult {
    let web3_tx = coin
        .transaction(TransactionId::Hash(tx_hash))
        .await?
        .or_mm_err(|| RawTransactionError::HashNotExist(tx_hash.to_string()))?;
    let raw = signed_tx_from_web3_tx(web3_tx).map_to_mm(RawTransactionError::InternalError)?;
    Ok(RawTransactionRes {
        tx_hex: BytesJson(rlp::encode(&raw).to_vec()),
    })
}

async fn withdraw_impl(coin: EthCoin, req: WithdrawRequest) -> WithdrawResult {
    StandardEthWithdraw::new(coin.clone(), req)?.build().await
}

#[async_trait]
impl InitWithdrawCoin for EthCoin {
    async fn init_withdraw(
        &self,
        ctx: MmArc,
        req: WithdrawRequest,
        task_handle: WithdrawTaskHandleShared,
    ) -> Result<TransactionDetails, MmError<WithdrawError>> {
        InitEthWithdraw::new(ctx, self.clone(), req, task_handle)?.build().await
    }
}

/// `withdraw_erc1155` function returns details of `ERC-1155` transaction including tx hex,
/// which should be sent to`send_raw_transaction` RPC to broadcast the transaction.
pub async fn withdraw_erc1155(ctx: MmArc, withdraw_type: WithdrawErc1155) -> WithdrawNftResult {
    let coin = lp_coinfind_or_err(&ctx, withdraw_type.chain.to_ticker())
        .await
        .map_mm_err()?;
    let (to_addr, token_addr, eth_coin) =
        get_valid_nft_addr_to_withdraw(coin, &withdraw_type.to, &withdraw_type.token_address).map_mm_err()?;

    let token_id_str = &withdraw_type.token_id.to_string();
    let wallet_erc1155_amount = eth_coin.erc1155_balance(token_addr, token_id_str).await.map_mm_err()?;

    let amount_uint = if withdraw_type.max {
        wallet_erc1155_amount.clone()
    } else {
        withdraw_type.amount.unwrap_or_else(|| BigUint::from(1u32))
    };

    if amount_uint > wallet_erc1155_amount {
        return MmError::err(WithdrawError::NotEnoughNftsAmount {
            token_address: withdraw_type.token_address,
            token_id: withdraw_type.token_id.to_string(),
            available: wallet_erc1155_amount,
            required: amount_uint,
        });
    }

    let my_address = eth_coin.derivation_method.single_addr_or_err().await.map_mm_err()?;
    let (eth_value, data, call_addr, fee_coin) = match eth_coin.coin_type {
        EthCoinType::Eth => {
            let function = ERC1155_CONTRACT.function("safeTransferFrom")?;
            let token_id_u256 = U256::from_dec_str(token_id_str)
                .map_to_mm(|e| NumConversError::new(format!("{:?}", e)))
                .map_mm_err()?;
            let amount_u256 = U256::from_dec_str(&amount_uint.to_string())
                .map_to_mm(|e| NumConversError::new(format!("{:?}", e)))
                .map_mm_err()?;
            let data = function.encode_input(&[
                Token::Address(my_address),
                Token::Address(to_addr),
                Token::Uint(token_id_u256),
                Token::Uint(amount_u256),
                Token::Bytes("0x".into()),
            ])?;
            (0.into(), data, token_addr, eth_coin.ticker())
        },
        EthCoinType::Erc20 { .. } => {
            return MmError::err(WithdrawError::InternalError(
                "Erc20 coin type doesnt support withdraw nft".to_owned(),
            ))
        },
        EthCoinType::Nft { .. } => return MmError::err(WithdrawError::NftProtocolNotSupported),
    };
    let (gas, pay_for_gas_option) = get_eth_gas_details_from_withdraw_fee(
        &eth_coin,
        withdraw_type.fee,
        eth_value,
        data.clone().into(),
        my_address,
        call_addr,
        false,
    )
    .await
    .map_mm_err()?;
    let address_lock = eth_coin.get_address_lock(my_address.to_string()).await;
    let _nonce_lock = address_lock.lock().await;
    let (nonce, _) = eth_coin
        .clone()
        .get_addr_nonce(my_address)
        .compat()
        .timeout_secs(30.)
        .await?
        .map_to_mm(WithdrawError::Transport)?;

    let tx_type = tx_type_from_pay_for_gas_option!(pay_for_gas_option);
    if !eth_coin.is_tx_type_supported(&tx_type) {
        return MmError::err(WithdrawError::TxTypeNotSupported);
    }
    let chain_id = match eth_coin.chain_spec {
        ChainSpec::Evm { chain_id } => chain_id,
        // Todo: Add support for Tron NFTs
        ChainSpec::Tron { .. } => {
            return MmError::err(WithdrawError::InternalError(
                "Tron is not supported for withdraw_erc1155 yet".to_owned(),
            ))
        },
    };
    let tx_builder = UnSignedEthTxBuilder::new(tx_type, nonce, gas, Action::Call(call_addr), eth_value, data);
    let tx_builder = tx_builder_with_pay_for_gas_option(&eth_coin, tx_builder, &pay_for_gas_option)?;
    let tx = tx_builder
        .build()
        .map_to_mm(|e| WithdrawError::InternalError(e.to_string()))?;
    let secret = eth_coin.priv_key_policy.activated_key_or_err().map_mm_err()?.secret();
    let signed = tx.sign(secret, Some(chain_id))?;
    let signed_bytes = rlp::encode(&signed);
    let fee_details = EthTxFeeDetails::new(gas, pay_for_gas_option, fee_coin).map_mm_err()?;

    Ok(TransactionNftDetails {
        tx_hex: BytesJson::from(signed_bytes.to_vec()), // TODO: should we return tx_hex 0x-prefixed (everywhere)?
        tx_hash: format!("{:02x}", signed.tx_hash_as_bytes()), // TODO: add 0x hash (use unified hash format for eth wherever it is returned)
        from: vec![my_address.display_address()],
        to: vec![withdraw_type.to],
        contract_type: ContractType::Erc1155,
        token_address: withdraw_type.token_address,
        token_id: withdraw_type.token_id,
        amount: amount_uint,
        fee_details: Some(fee_details.into()),
        coin: eth_coin.ticker.clone(),
        block_height: 0,
        timestamp: now_sec(),
        internal_id: 0,
        transaction_type: TransactionType::NftTransfer,
    })
}

/// `withdraw_erc721` function returns details of `ERC-721` transaction including tx hex,
/// which should be sent to`send_raw_transaction` RPC to broadcast the transaction.
pub async fn withdraw_erc721(ctx: MmArc, withdraw_type: WithdrawErc721) -> WithdrawNftResult {
    let coin = lp_coinfind_or_err(&ctx, withdraw_type.chain.to_ticker())
        .await
        .map_mm_err()?;
    let (to_addr, token_addr, eth_coin) =
        get_valid_nft_addr_to_withdraw(coin, &withdraw_type.to, &withdraw_type.token_address).map_mm_err()?;

    let token_id_str = &withdraw_type.token_id.to_string();
    let token_owner = eth_coin.erc721_owner(token_addr, token_id_str).await.map_mm_err()?;
    let my_address = eth_coin.derivation_method.single_addr_or_err().await.map_mm_err()?;
    if token_owner != my_address {
        return MmError::err(WithdrawError::MyAddressNotNftOwner {
            my_address: my_address.display_address(),
            token_owner: token_owner.display_address(),
        });
    }

    let my_address = eth_coin.derivation_method.single_addr_or_err().await.map_mm_err()?;
    let (eth_value, data, call_addr, fee_coin) = match eth_coin.coin_type {
        EthCoinType::Eth => {
            let function = ERC721_CONTRACT.function("safeTransferFrom")?;
            let token_id_u256 = U256::from_dec_str(&withdraw_type.token_id.to_string())
                .map_to_mm(|e| NumConversError::new(format!("{:?}", e)))
                .map_mm_err()?;
            let data = function.encode_input(&[
                Token::Address(my_address),
                Token::Address(to_addr),
                Token::Uint(token_id_u256),
            ])?;
            (0.into(), data, token_addr, eth_coin.ticker())
        },
        EthCoinType::Erc20 { .. } => {
            return MmError::err(WithdrawError::InternalError(
                "Erc20 coin type doesnt support withdraw nft".to_owned(),
            ))
        },
        // TODO: start to use NFT GLOBAL TOKEN for withdraw
        EthCoinType::Nft { .. } => return MmError::err(WithdrawError::NftProtocolNotSupported),
    };
    let (gas, pay_for_gas_option) = get_eth_gas_details_from_withdraw_fee(
        &eth_coin,
        withdraw_type.fee,
        eth_value,
        data.clone().into(),
        my_address,
        call_addr,
        false,
    )
    .await
    .map_mm_err()?;

    let address_lock = eth_coin.get_address_lock(my_address.to_string()).await;
    let _nonce_lock = address_lock.lock().await;
    let (nonce, _) = eth_coin
        .clone()
        .get_addr_nonce(my_address)
        .compat()
        .timeout_secs(30.)
        .await?
        .map_to_mm(WithdrawError::Transport)?;

    let tx_type = tx_type_from_pay_for_gas_option!(pay_for_gas_option);
    if !eth_coin.is_tx_type_supported(&tx_type) {
        return MmError::err(WithdrawError::TxTypeNotSupported);
    }
    let tx_builder = UnSignedEthTxBuilder::new(tx_type, nonce, gas, Action::Call(call_addr), eth_value, data);
    let tx_builder = tx_builder_with_pay_for_gas_option(&eth_coin, tx_builder, &pay_for_gas_option)?;
    let tx = tx_builder
        .build()
        .map_to_mm(|e| WithdrawError::InternalError(e.to_string()))?;
    let secret = eth_coin.priv_key_policy.activated_key_or_err().map_mm_err()?.secret();
    let chain_id = match eth_coin.chain_spec {
        ChainSpec::Evm { chain_id } => chain_id,
        // Todo: Add support for Tron NFTs
        ChainSpec::Tron { .. } => {
            return MmError::err(WithdrawError::InternalError(
                "Tron is not supported for withdraw_erc721 yet".to_owned(),
            ))
        },
    };
    let signed = tx.sign(secret, Some(chain_id))?;
    let signed_bytes = rlp::encode(&signed);
    let fee_details = EthTxFeeDetails::new(gas, pay_for_gas_option, fee_coin).map_mm_err()?;

    Ok(TransactionNftDetails {
        tx_hex: BytesJson::from(signed_bytes.to_vec()),
        tx_hash: format!("{:02x}", signed.tx_hash_as_bytes()), // TODO: add 0x hash (use unified hash format for eth wherever it is returned)
        from: vec![my_address.display_address()],
        to: vec![withdraw_type.to],
        contract_type: ContractType::Erc721,
        token_address: withdraw_type.token_address,
        token_id: withdraw_type.token_id,
        amount: BigUint::from(1u8),
        fee_details: Some(fee_details.into()),
        coin: eth_coin.ticker.clone(),
        block_height: 0,
        timestamp: now_sec(),
        internal_id: 0,
        transaction_type: TransactionType::NftTransfer,
    })
}

#[derive(Clone)]
pub struct EthCoin(Arc<EthCoinImpl>);
impl Deref for EthCoin {
    type Target = EthCoinImpl;
    fn deref(&self) -> &EthCoinImpl { &self.0 }
}

#[async_trait]
impl SwapOps for EthCoin {
    async fn send_taker_fee(&self, dex_fee: DexFee, _uuid: &[u8], _expire_at: u64) -> TransactionResult {
        let address = try_tx_s!(addr_from_raw_pubkey(self.dex_pubkey()));
        self.send_to_address(
            address,
            try_tx_s!(wei_from_big_decimal(&dex_fee.fee_amount().into(), self.decimals)),
        )
        .map(TransactionEnum::from)
        .compat()
        .await
    }

    async fn send_maker_payment(&self, maker_payment_args: SendPaymentArgs<'_>) -> TransactionResult {
        self.send_hash_time_locked_payment(maker_payment_args)
            .compat()
            .await
            .map(TransactionEnum::from)
    }

    async fn send_taker_payment(&self, taker_payment_args: SendPaymentArgs<'_>) -> TransactionResult {
        self.send_hash_time_locked_payment(taker_payment_args)
            .map(TransactionEnum::from)
            .compat()
            .await
    }

    async fn send_maker_spends_taker_payment(
        &self,
        maker_spends_payment_args: SpendPaymentArgs<'_>,
    ) -> TransactionResult {
        self.spend_hash_time_locked_payment(maker_spends_payment_args)
            .await
            .map(TransactionEnum::from)
    }

    async fn send_taker_spends_maker_payment(
        &self,
        taker_spends_payment_args: SpendPaymentArgs<'_>,
    ) -> TransactionResult {
        self.spend_hash_time_locked_payment(taker_spends_payment_args)
            .await
            .map(TransactionEnum::from)
    }

    async fn send_taker_refunds_payment(&self, taker_refunds_payment_args: RefundPaymentArgs<'_>) -> TransactionResult {
        self.refund_hash_time_locked_payment(taker_refunds_payment_args)
            .await
            .map(TransactionEnum::from)
    }

    async fn send_maker_refunds_payment(&self, maker_refunds_payment_args: RefundPaymentArgs<'_>) -> TransactionResult {
        self.refund_hash_time_locked_payment(maker_refunds_payment_args)
            .await
            .map(TransactionEnum::from)
    }

    async fn validate_fee(&self, validate_fee_args: ValidateFeeArgs<'_>) -> ValidatePaymentResult<()> {
        let tx = match validate_fee_args.fee_tx {
            TransactionEnum::SignedEthTx(t) => t.clone(),
            fee_tx => {
                return MmError::err(ValidatePaymentError::InternalError(format!(
                    "Invalid fee tx type. fee tx: {:?}",
                    fee_tx
                )))
            },
        };
        validate_fee_impl(self.clone(), EthValidateFeeArgs {
            fee_tx_hash: &tx.tx_hash(),
            expected_sender: validate_fee_args.expected_sender,
            amount: &validate_fee_args.dex_fee.fee_amount().into(),
            min_block_number: validate_fee_args.min_block_number,
            uuid: validate_fee_args.uuid,
        })
        .compat()
        .await
    }

    #[inline]
    async fn validate_maker_payment(&self, input: ValidatePaymentInput) -> ValidatePaymentResult<()> {
        self.validate_payment(input).compat().await
    }

    #[inline]
    async fn validate_taker_payment(&self, input: ValidatePaymentInput) -> ValidatePaymentResult<()> {
        self.validate_payment(input).compat().await
    }

    async fn check_if_my_payment_sent(
        &self,
        if_my_payment_sent_args: CheckIfMyPaymentSentArgs<'_>,
    ) -> Result<Option<TransactionEnum>, String> {
        let time_lock = if_my_payment_sent_args
            .time_lock
            .try_into()
            .map_err(|e: TryFromIntError| e.to_string())?;
        let id = self.etomic_swap_id(time_lock, if_my_payment_sent_args.secret_hash);
        let swap_contract_address = if_my_payment_sent_args.swap_contract_address.try_to_address()?;
        let from_block = if_my_payment_sent_args.search_from_block;
        let status = self
            .payment_status(swap_contract_address, Token::FixedBytes(id.clone()))
            .compat()
            .await?;

        if status == U256::from(PaymentState::Uninitialized as u8) {
            return Ok(None);
        };

        let mut current_block = self.current_block().compat().await?;
        if current_block < from_block {
            current_block = from_block;
        }

        let mut from_block = from_block;

        loop {
            let to_block = current_block.min(from_block + self.logs_block_range);

            let events = self
                .payment_sent_events(swap_contract_address, from_block, to_block)
                .compat()
                .await?;

            let found = events.iter().find(|event| &event.data.0[..32] == id.as_slice());

            match found {
                Some(event) => {
                    let transaction = try_s!(
                        self.transaction(TransactionId::Hash(event.transaction_hash.unwrap()))
                            .await
                    );
                    match transaction {
                        Some(t) => break Ok(Some(try_s!(signed_tx_from_web3_tx(t)).into())),
                        None => break Ok(None),
                    }
                },
                None => {
                    if to_block >= current_block {
                        break Ok(None);
                    }
                    from_block = to_block;
                },
            }
        }
    }

    async fn search_for_swap_tx_spend_my(
        &self,
        input: SearchForSwapTxSpendInput<'_>,
    ) -> Result<Option<FoundSwapTxSpend>, String> {
        let swap_contract_address = try_s!(input.swap_contract_address.try_to_address());
        self.search_for_swap_tx_spend(
            input.tx,
            swap_contract_address,
            input.secret_hash,
            input.search_from_block,
            input.watcher_reward,
        )
        .await
    }

    async fn search_for_swap_tx_spend_other(
        &self,
        input: SearchForSwapTxSpendInput<'_>,
    ) -> Result<Option<FoundSwapTxSpend>, String> {
        let swap_contract_address = try_s!(input.swap_contract_address.try_to_address());
        self.search_for_swap_tx_spend(
            input.tx,
            swap_contract_address,
            input.secret_hash,
            input.search_from_block,
            input.watcher_reward,
        )
        .await
    }

    async fn extract_secret(
        &self,
        _secret_hash: &[u8],
        spend_tx: &[u8],
        watcher_reward: bool,
    ) -> Result<[u8; 32], String> {
        let unverified: UnverifiedTransactionWrapper = try_s!(rlp::decode(spend_tx));
        let function_name = get_function_name("receiverSpend", watcher_reward);
        let function = try_s!(SWAP_CONTRACT.function(&function_name));

        // Validate contract call; expected to be receiverSpend.
        // https://www.4byte.directory/signatures/?bytes4_signature=02ed292b.
        let expected_signature = function.short_signature();
        let actual_signature = &unverified.unsigned().data()[0..4];
        if actual_signature != expected_signature {
            return ERR!(
                "Expected 'receiverSpend' contract call signature: {:?}, found {:?}",
                expected_signature,
                actual_signature
            );
        };

        let tokens = try_s!(decode_contract_call(function, unverified.unsigned().data()));
        if tokens.len() < 3 {
            return ERR!("Invalid arguments in 'receiverSpend' call: {:?}", tokens);
        }
        match &tokens[2] {
            Token::FixedBytes(secret) => Ok(try_s!(secret.as_slice().try_into())),
            _ => ERR!(
                "Expected secret to be fixed bytes, decoded function data is {:?}",
                tokens
            ),
        }
    }

    fn negotiate_swap_contract_addr(
        &self,
        other_side_address: Option<&[u8]>,
    ) -> Result<Option<BytesJson>, MmError<NegotiateSwapContractAddrErr>> {
        match other_side_address {
            Some(bytes) => {
                if bytes.len() != 20 {
                    return MmError::err(NegotiateSwapContractAddrErr::InvalidOtherAddrLen(bytes.into()));
                }
                let other_addr = Address::from_slice(bytes);

                if other_addr == self.swap_contract_address {
                    return Ok(Some(self.swap_contract_address.0.to_vec().into()));
                }

                if Some(other_addr) == self.fallback_swap_contract {
                    return Ok(self.fallback_swap_contract.map(|addr| addr.0.to_vec().into()));
                }
                MmError::err(NegotiateSwapContractAddrErr::UnexpectedOtherAddr(bytes.into()))
            },
            None => self
                .fallback_swap_contract
                .map(|addr| Some(addr.0.to_vec().into()))
                .ok_or_else(|| MmError::new(NegotiateSwapContractAddrErr::NoOtherAddrAndNoFallback)),
        }
    }

    #[inline]
    fn derive_htlc_key_pair(&self, _swap_unique_data: &[u8]) -> keys::KeyPair {
        match self.priv_key_policy {
            EthPrivKeyPolicy::Iguana(ref key_pair)
            | EthPrivKeyPolicy::HDWallet {
                activated_key: ref key_pair,
                ..
            } => key_pair_from_secret(key_pair.secret().as_fixed_bytes()).expect("valid key"),
            EthPrivKeyPolicy::Trezor | EthPrivKeyPolicy::WalletConnect { .. } => todo!(),
            #[cfg(target_arch = "wasm32")]
            EthPrivKeyPolicy::Metamask(_) => todo!(),
        }
    }

    #[inline]
    fn derive_htlc_pubkey(&self, _swap_unique_data: &[u8]) -> [u8; 33] {
        match self.priv_key_policy {
            EthPrivKeyPolicy::Iguana(ref key_pair)
            | EthPrivKeyPolicy::HDWallet {
                activated_key: ref key_pair,
                ..
            } => key_pair_from_secret(&key_pair.secret().to_fixed_bytes())
                .expect("valid key")
                .public_slice()
                .try_into()
                .expect("valid key length!"),
            EthPrivKeyPolicy::WalletConnect { public_key, .. } => public_key.into(),
            EthPrivKeyPolicy::Trezor => todo!(),
            #[cfg(target_arch = "wasm32")]
            EthPrivKeyPolicy::Metamask(ref metamask_policy) => metamask_policy.public_key.0,
        }
    }

    fn validate_other_pubkey(&self, raw_pubkey: &[u8]) -> MmResult<(), ValidateOtherPubKeyErr> {
        if let Err(e) = PublicKey::from_slice(raw_pubkey) {
            return MmError::err(ValidateOtherPubKeyErr::InvalidPubKey(e.to_string()));
        };
        Ok(())
    }

    async fn maker_payment_instructions(
        &self,
        args: PaymentInstructionArgs<'_>,
    ) -> Result<Option<Vec<u8>>, MmError<PaymentInstructionsErr>> {
        let watcher_reward = if args.watcher_reward {
            Some(
                self.get_watcher_reward_amount(args.wait_until)
                    .await
                    .map_err(|err| PaymentInstructionsErr::WatcherRewardErr(err.get_inner().to_string()))?
                    .to_string()
                    .into_bytes(),
            )
        } else {
            None
        };
        Ok(watcher_reward)
    }

    async fn taker_payment_instructions(
        &self,
        _args: PaymentInstructionArgs<'_>,
    ) -> Result<Option<Vec<u8>>, MmError<PaymentInstructionsErr>> {
        Ok(None)
    }

    fn validate_maker_payment_instructions(
        &self,
        instructions: &[u8],
        _args: PaymentInstructionArgs,
    ) -> Result<PaymentInstructions, MmError<ValidateInstructionsErr>> {
        let watcher_reward = BigDecimal::from_str(
            &String::from_utf8(instructions.to_vec())
                .map_err(|err| ValidateInstructionsErr::DeserializationErr(err.to_string()))?,
        )
        .map_err(|err| ValidateInstructionsErr::DeserializationErr(err.to_string()))?;

        // TODO: Reward can be validated here
        Ok(PaymentInstructions::WatcherReward(watcher_reward))
    }

    fn validate_taker_payment_instructions(
        &self,
        _instructions: &[u8],
        _args: PaymentInstructionArgs,
    ) -> Result<PaymentInstructions, MmError<ValidateInstructionsErr>> {
        MmError::err(ValidateInstructionsErr::UnsupportedCoin(self.ticker().to_string()))
    }

    fn is_supported_by_watchers(&self) -> bool {
        std::env::var("USE_WATCHER_REWARD").is_ok()
        //self.contract_supports_watchers
    }
}

#[async_trait]
impl WatcherOps for EthCoin {
    fn send_maker_payment_spend_preimage(&self, input: SendMakerPaymentSpendPreimageInput) -> TransactionFut {
        Box::new(
            self.watcher_spends_hash_time_locked_payment(input)
                .map(TransactionEnum::from),
        )
    }

    fn create_maker_payment_spend_preimage(
        &self,
        maker_payment_tx: &[u8],
        _time_lock: u64,
        _maker_pub: &[u8],
        _secret_hash: &[u8],
        _swap_unique_data: &[u8],
    ) -> TransactionFut {
        let tx: UnverifiedTransactionWrapper = try_tx_fus!(rlp::decode(maker_payment_tx));
        let signed = try_tx_fus!(SignedEthTx::new(tx));
        let fut = async move { Ok(TransactionEnum::from(signed)) };

        Box::new(fut.boxed().compat())
    }

    fn create_taker_payment_refund_preimage(
        &self,
        taker_payment_tx: &[u8],
        _time_lock: u64,
        _maker_pub: &[u8],
        _secret_hash: &[u8],
        _swap_contract_address: &Option<BytesJson>,
        _swap_unique_data: &[u8],
    ) -> TransactionFut {
        let tx: UnverifiedTransactionWrapper = try_tx_fus!(rlp::decode(taker_payment_tx));
        let signed = try_tx_fus!(SignedEthTx::new(tx));
        let fut = async move { Ok(TransactionEnum::from(signed)) };

        Box::new(fut.boxed().compat())
    }

    fn send_taker_payment_refund_preimage(&self, args: RefundPaymentArgs) -> TransactionFut {
        Box::new(
            self.watcher_refunds_hash_time_locked_payment(args)
                .map(TransactionEnum::from),
        )
    }

    fn watcher_validate_taker_fee(&self, validate_fee_args: WatcherValidateTakerFeeInput) -> ValidatePaymentFut<()> {
        validate_fee_impl(self.clone(), EthValidateFeeArgs {
            fee_tx_hash: &H256::from_slice(validate_fee_args.taker_fee_hash.as_slice()),
            expected_sender: &validate_fee_args.sender_pubkey,
            amount: &BigDecimal::from(0),
            min_block_number: validate_fee_args.min_block_number,
            uuid: &[],
        })

        // TODO: Add validations specific for watchers
        // 1.Validate if taker fee is old
    }

    fn taker_validates_payment_spend_or_refund(&self, input: ValidateWatcherSpendInput) -> ValidatePaymentFut<()> {
        let watcher_reward = try_f!(input
            .watcher_reward
            .clone()
            .ok_or_else(|| ValidatePaymentError::WatcherRewardError("Watcher reward not found".to_string())));
        let expected_reward_amount = try_f!(wei_from_big_decimal(&watcher_reward.amount, ETH_DECIMALS).map_mm_err());

        let expected_swap_contract_address = try_f!(input
            .swap_contract_address
            .try_to_address()
            .map_to_mm(ValidatePaymentError::InvalidParameter)
            .map_mm_err());

        let unsigned: UnverifiedTransactionWrapper = try_f!(rlp::decode(&input.payment_tx));
        let tx = try_f!(SignedEthTx::new(unsigned)
            .map_to_mm(|err| ValidatePaymentError::TxDeserializationError(err.to_string()))
            .map_mm_err());

        let selfi = self.clone();
        let time_lock = try_f!(input
            .time_lock
            .try_into()
            .map_to_mm(ValidatePaymentError::TimelockOverflow)
            .map_mm_err());
        let swap_id = selfi.etomic_swap_id(time_lock, &input.secret_hash);
        let decimals = self.decimals;
        let secret_hash = if input.secret_hash.len() == 32 {
            ripemd160(&input.secret_hash).to_vec()
        } else {
            input.secret_hash.to_vec()
        };
        let maker_addr = try_f!(addr_from_raw_pubkey(&input.maker_pub)
            .map_to_mm(ValidatePaymentError::InvalidParameter)
            .map_mm_err());

        let trade_amount = try_f!(wei_from_big_decimal(&(input.amount), decimals).map_mm_err());
        let fut = async move {
            match tx.unsigned().action() {
                Call(contract_address) => {
                    if *contract_address != expected_swap_contract_address {
                        return MmError::err(ValidatePaymentError::WrongPaymentTx(format!(
                            "Transaction {:?} was sent to wrong address, expected {:?}",
                            contract_address, expected_swap_contract_address,
                        )));
                    }
                },
                Create => {
                    return MmError::err(ValidatePaymentError::WrongPaymentTx(
                        "Tx action must be Call, found Create instead".to_string(),
                    ));
                },
            };

            let actual_status = selfi
                .payment_status(expected_swap_contract_address, Token::FixedBytes(swap_id.clone()))
                .compat()
                .await
                .map_to_mm(ValidatePaymentError::Transport)
                .map_mm_err()?;
            let expected_status = match input.spend_type {
                WatcherSpendType::MakerPaymentSpend => U256::from(PaymentState::Spent as u8),
                WatcherSpendType::TakerPaymentRefund => U256::from(PaymentState::Refunded as u8),
            };
            if actual_status != expected_status {
                return MmError::err(ValidatePaymentError::UnexpectedPaymentState(format!(
                    "Payment state is not {}, got {}",
                    expected_status, actual_status
                )));
            }

            let function_name = match input.spend_type {
                WatcherSpendType::MakerPaymentSpend => get_function_name("receiverSpend", true),
                WatcherSpendType::TakerPaymentRefund => get_function_name("senderRefund", true),
            };
            let function = SWAP_CONTRACT
                .function(&function_name)
                .map_to_mm(|err| ValidatePaymentError::InternalError(err.to_string()))?;

            let decoded = decode_contract_call(function, tx.unsigned().data())
                .map_to_mm(|err| ValidatePaymentError::TxDeserializationError(err.to_string()))?;

            let swap_id_input = get_function_input_data(&decoded, function, 0)
                .map_to_mm(ValidatePaymentError::TxDeserializationError)
                .map_mm_err()?;
            if swap_id_input != Token::FixedBytes(swap_id.clone()) {
                return MmError::err(ValidatePaymentError::WrongPaymentTx(format!(
                    "Transaction invalid swap_id arg {:?}, expected {:?}",
                    swap_id_input,
                    Token::FixedBytes(swap_id.clone())
                )));
            }

            let hash_input = match input.spend_type {
                WatcherSpendType::MakerPaymentSpend => {
                    let secret_input = get_function_input_data(&decoded, function, 2)
                        .map_to_mm(ValidatePaymentError::TxDeserializationError)
                        .map_mm_err()?
                        .into_fixed_bytes()
                        .ok_or_else(|| {
                            ValidatePaymentError::WrongPaymentTx("Invalid type for secret hash argument".to_string())
                        })?;
                    dhash160(&secret_input).to_vec()
                },
                WatcherSpendType::TakerPaymentRefund => get_function_input_data(&decoded, function, 2)
                    .map_to_mm(ValidatePaymentError::TxDeserializationError)
                    .map_mm_err()?
                    .into_fixed_bytes()
                    .ok_or_else(|| {
                        ValidatePaymentError::WrongPaymentTx("Invalid type for secret argument".to_string())
                    })?,
            };
            if hash_input != secret_hash {
                return MmError::err(ValidatePaymentError::WrongPaymentTx(format!(
                    "Transaction secret or secret_hash arg {:?} is invalid, expected {:?}",
                    hash_input,
                    Token::FixedBytes(secret_hash),
                )));
            }

            let my_address = selfi.derivation_method.single_addr_or_err().await.map_mm_err()?;
            let sender_input = get_function_input_data(&decoded, function, 4)
                .map_to_mm(ValidatePaymentError::TxDeserializationError)
                .map_mm_err()?;
            let expected_sender = match input.spend_type {
                WatcherSpendType::MakerPaymentSpend => maker_addr,
                WatcherSpendType::TakerPaymentRefund => my_address,
            };
            if sender_input != Token::Address(expected_sender) {
                return MmError::err(ValidatePaymentError::WrongPaymentTx(format!(
                    "Transaction sender arg {:?} is invalid, expected {:?}",
                    sender_input,
                    Token::Address(expected_sender)
                )));
            }

            let receiver_input = get_function_input_data(&decoded, function, 5)
                .map_to_mm(ValidatePaymentError::TxDeserializationError)?;
            let expected_receiver = match input.spend_type {
                WatcherSpendType::MakerPaymentSpend => my_address,
                WatcherSpendType::TakerPaymentRefund => maker_addr,
            };
            if receiver_input != Token::Address(expected_receiver) {
                return MmError::err(ValidatePaymentError::WrongPaymentTx(format!(
                    "Transaction receiver arg {:?} is invalid, expected {:?}",
                    receiver_input,
                    Token::Address(expected_receiver)
                )));
            }

            let reward_target_input = get_function_input_data(&decoded, function, 6)
                .map_to_mm(ValidatePaymentError::TxDeserializationError)
                .map_mm_err()?;
            if reward_target_input != Token::Uint(U256::from(watcher_reward.reward_target as u8)) {
                return MmError::err(ValidatePaymentError::WrongPaymentTx(format!(
                    "Transaction reward target arg {:?} is invalid, expected {:?}",
                    reward_target_input,
                    Token::Uint(U256::from(watcher_reward.reward_target as u8))
                )));
            }

            let contract_reward_input = get_function_input_data(&decoded, function, 7)
                .map_to_mm(ValidatePaymentError::TxDeserializationError)
                .map_mm_err()?;
            if contract_reward_input != Token::Bool(watcher_reward.send_contract_reward_on_spend) {
                return MmError::err(ValidatePaymentError::WrongPaymentTx(format!(
                    "Transaction sends contract reward on spend arg {:?} is invalid, expected {:?}",
                    contract_reward_input,
                    Token::Bool(watcher_reward.send_contract_reward_on_spend)
                )));
            }

            let reward_amount_input = get_function_input_data(&decoded, function, 8)
                .map_to_mm(ValidatePaymentError::TxDeserializationError)
                .map_mm_err()?;
            if reward_amount_input != Token::Uint(expected_reward_amount) {
                return MmError::err(ValidatePaymentError::WrongPaymentTx(format!(
                    "Transaction watcher reward amount arg {:?} is invalid, expected {:?}",
                    reward_amount_input,
                    Token::Uint(expected_reward_amount)
                )));
            }

            if tx.unsigned().value() != U256::zero() {
                return MmError::err(ValidatePaymentError::WrongPaymentTx(format!(
                    "Transaction value arg {:?} is invalid, expected 0",
                    tx.unsigned().value()
                )));
            }

            match &selfi.coin_type {
                EthCoinType::Eth => {
                    let amount_input = get_function_input_data(&decoded, function, 1)
                        .map_to_mm(ValidatePaymentError::TxDeserializationError)
                        .map_mm_err()?;
                    let total_amount = match input.spend_type {
                        WatcherSpendType::MakerPaymentSpend => {
                            if !matches!(watcher_reward.reward_target, RewardTarget::None)
                                || watcher_reward.send_contract_reward_on_spend
                            {
                                trade_amount + expected_reward_amount
                            } else {
                                trade_amount
                            }
                        },
                        WatcherSpendType::TakerPaymentRefund => trade_amount + expected_reward_amount,
                    };
                    if amount_input != Token::Uint(total_amount) {
                        return MmError::err(ValidatePaymentError::WrongPaymentTx(format!(
                            "Transaction amount arg {:?} is invalid, expected {:?}",
                            amount_input,
                            Token::Uint(total_amount),
                        )));
                    }

                    let token_address_input = get_function_input_data(&decoded, function, 3)
                        .map_to_mm(ValidatePaymentError::TxDeserializationError)
                        .map_mm_err()?;
                    if token_address_input != Token::Address(Address::default()) {
                        return MmError::err(ValidatePaymentError::WrongPaymentTx(format!(
                            "Transaction token address arg {:?} is invalid, expected {:?}",
                            token_address_input,
                            Token::Address(Address::default()),
                        )));
                    }
                },
                EthCoinType::Erc20 {
                    platform: _,
                    token_addr,
                } => {
                    let amount_input = get_function_input_data(&decoded, function, 1)
                        .map_to_mm(ValidatePaymentError::TxDeserializationError)
                        .map_mm_err()?;
                    if amount_input != Token::Uint(trade_amount) {
                        return MmError::err(ValidatePaymentError::WrongPaymentTx(format!(
                            "Transaction amount arg {:?} is invalid, expected {:?}",
                            amount_input,
                            Token::Uint(trade_amount),
                        )));
                    }

                    let token_address_input = get_function_input_data(&decoded, function, 3)
                        .map_to_mm(ValidatePaymentError::TxDeserializationError)
                        .map_mm_err()?;
                    if token_address_input != Token::Address(*token_addr) {
                        return MmError::err(ValidatePaymentError::WrongPaymentTx(format!(
                            "Transaction token address arg {:?} is invalid, expected {:?}",
                            token_address_input,
                            Token::Address(*token_addr),
                        )));
                    }
                },
                EthCoinType::Nft { .. } => {
                    return MmError::err(ValidatePaymentError::ProtocolNotSupported(
                        "Nft protocol is not supported by watchers yet".to_string(),
                    ))
                },
            }

            Ok(())
        };
        Box::new(fut.boxed().compat())
    }

    fn watcher_validate_taker_payment(&self, input: WatcherValidatePaymentInput) -> ValidatePaymentFut<()> {
        let unsigned: UnverifiedTransactionWrapper = try_f!(rlp::decode(&input.payment_tx));
        let tx = try_f!(SignedEthTx::new(unsigned)
            .map_to_mm(|err| ValidatePaymentError::TxDeserializationError(err.to_string()))
            .map_mm_err());
        let sender = try_f!(addr_from_raw_pubkey(&input.taker_pub)
            .map_to_mm(ValidatePaymentError::InvalidParameter)
            .map_mm_err());
        let receiver = try_f!(addr_from_raw_pubkey(&input.maker_pub)
            .map_to_mm(ValidatePaymentError::InvalidParameter)
            .map_mm_err());
        let time_lock = try_f!(input
            .time_lock
            .try_into()
            .map_to_mm(ValidatePaymentError::TimelockOverflow)
            .map_mm_err());

        let selfi = self.clone();
        let swap_id = selfi.etomic_swap_id(time_lock, &input.secret_hash);
        let secret_hash = if input.secret_hash.len() == 32 {
            ripemd160(&input.secret_hash).to_vec()
        } else {
            input.secret_hash.to_vec()
        };
        let expected_swap_contract_address = self.swap_contract_address;
        let fallback_swap_contract = self.fallback_swap_contract;

        let fut = async move {
            let tx_from_rpc = selfi.transaction(TransactionId::Hash(tx.tx_hash())).await?;

            let tx_from_rpc = tx_from_rpc.as_ref().ok_or_else(|| {
                ValidatePaymentError::TxDoesNotExist(format!("Didn't find provided tx {:?} on ETH node", tx))
            })?;

            if tx_from_rpc.from != Some(sender) {
                return MmError::err(ValidatePaymentError::WrongPaymentTx(format!(
                    "{INVALID_SENDER_ERR_LOG}: Payment tx {tx_from_rpc:?} was sent from wrong address, expected {sender:?}"
                )));
            }

            let swap_contract_address = tx_from_rpc.to.ok_or_else(|| {
                ValidatePaymentError::TxDeserializationError(format!(
                    "Swap contract address not found in payment Tx {tx_from_rpc:?}"
                ))
            })?;

            if swap_contract_address != expected_swap_contract_address
                && Some(swap_contract_address) != fallback_swap_contract
            {
                return MmError::err(ValidatePaymentError::WrongPaymentTx(format!(
                    "{INVALID_CONTRACT_ADDRESS_ERR_LOG}: Payment tx {tx_from_rpc:?} was sent to wrong address, expected either {expected_swap_contract_address:?} or the fallback {fallback_swap_contract:?}"
                )));
            }

            let status = selfi
                .payment_status(swap_contract_address, Token::FixedBytes(swap_id.clone()))
                .compat()
                .await
                .map_to_mm(ValidatePaymentError::Transport)
                .map_mm_err()?;
            if status != U256::from(PaymentState::Sent as u8) && status != U256::from(PaymentState::Spent as u8) {
                return MmError::err(ValidatePaymentError::UnexpectedPaymentState(format!(
                    "{INVALID_PAYMENT_STATE_ERR_LOG}: Payment state is not PAYMENT_STATE_SENT or PAYMENT_STATE_SPENT, got {status}"
                )));
            }

            let watcher_reward = selfi
                .get_taker_watcher_reward(&input.maker_coin, None, None, None, input.wait_until)
                .await
                .map_err(|err| ValidatePaymentError::WatcherRewardError(err.into_inner().to_string()))?;
            let expected_reward_amount = wei_from_big_decimal(&watcher_reward.amount, ETH_DECIMALS).map_mm_err()?;

            match &selfi.coin_type {
                EthCoinType::Eth => {
                    let function_name = get_function_name("ethPayment", true);
                    let function = SWAP_CONTRACT
                        .function(&function_name)
                        .map_to_mm(|err| ValidatePaymentError::InternalError(err.to_string()))
                        .map_mm_err()?;
                    let decoded = decode_contract_call(function, &tx_from_rpc.input.0)
                        .map_to_mm(|err| ValidatePaymentError::TxDeserializationError(err.to_string()))
                        .map_mm_err()?;

                    let swap_id_input = get_function_input_data(&decoded, function, 0)
                        .map_to_mm(ValidatePaymentError::TxDeserializationError)
                        .map_mm_err()?;
                    if swap_id_input != Token::FixedBytes(swap_id.clone()) {
                        return MmError::err(ValidatePaymentError::WrongPaymentTx(format!(
                            "{INVALID_SWAP_ID_ERR_LOG}: Invalid 'swap_id' {decoded:?}, expected {swap_id:?}"
                        )));
                    }

                    let receiver_input = get_function_input_data(&decoded, function, 1)
                        .map_to_mm(ValidatePaymentError::TxDeserializationError)
                        .map_mm_err()?;
                    if receiver_input != Token::Address(receiver) {
                        return MmError::err(ValidatePaymentError::WrongPaymentTx(format!(
                            "{INVALID_RECEIVER_ERR_LOG}: Payment tx receiver arg {receiver_input:?} is invalid, expected {:?}", Token::Address(receiver)
                        )));
                    }

                    let secret_hash_input = get_function_input_data(&decoded, function, 2)
                        .map_to_mm(ValidatePaymentError::TxDeserializationError)
                        .map_mm_err()?;
                    if secret_hash_input != Token::FixedBytes(secret_hash.to_vec()) {
                        return MmError::err(ValidatePaymentError::WrongPaymentTx(format!(
                            "Payment tx secret_hash arg {:?} is invalid, expected {:?}",
                            secret_hash_input,
                            Token::FixedBytes(secret_hash.to_vec()),
                        )));
                    }

                    let time_lock_input = get_function_input_data(&decoded, function, 3)
                        .map_to_mm(ValidatePaymentError::TxDeserializationError)
                        .map_mm_err()?;
                    if time_lock_input != Token::Uint(U256::from(input.time_lock)) {
                        return MmError::err(ValidatePaymentError::WrongPaymentTx(format!(
                            "Payment tx time_lock arg {:?} is invalid, expected {:?}",
                            time_lock_input,
                            Token::Uint(U256::from(input.time_lock)),
                        )));
                    }

                    let reward_target_input = get_function_input_data(&decoded, function, 4)
                        .map_to_mm(ValidatePaymentError::TxDeserializationError)
                        .map_mm_err()?;
                    let expected_reward_target = watcher_reward.reward_target as u8;
                    if reward_target_input != Token::Uint(U256::from(expected_reward_target)) {
                        return MmError::err(ValidatePaymentError::WrongPaymentTx(format!(
                            "Payment tx reward target arg {:?} is invalid, expected {:?}",
                            reward_target_input, expected_reward_target
                        )));
                    }

                    let sends_contract_reward_input = get_function_input_data(&decoded, function, 5)
                        .map_to_mm(ValidatePaymentError::TxDeserializationError)
                        .map_mm_err()?;
                    if sends_contract_reward_input != Token::Bool(watcher_reward.send_contract_reward_on_spend) {
                        return MmError::err(ValidatePaymentError::WrongPaymentTx(format!(
                            "Payment tx sends_contract_reward_on_spend arg {:?} is invalid, expected {:?}",
                            sends_contract_reward_input, watcher_reward.send_contract_reward_on_spend
                        )));
                    }

                    let reward_amount_input = get_function_input_data(&decoded, function, 6)
                        .map_to_mm(ValidatePaymentError::TxDeserializationError)
                        .map_mm_err()?
                        .into_uint()
                        .ok_or_else(|| {
                            ValidatePaymentError::WrongPaymentTx("Invalid type for reward amount argument".to_string())
                        })?;

                    validate_watcher_reward(expected_reward_amount.as_u64(), reward_amount_input.as_u64(), false)
                        .map_mm_err()?;

                    // TODO: Validate the value
                },
                EthCoinType::Erc20 {
                    platform: _,
                    token_addr,
                } => {
                    let function_name = get_function_name("erc20Payment", true);
                    let function = SWAP_CONTRACT
                        .function(&function_name)
                        .map_to_mm(|err| ValidatePaymentError::InternalError(err.to_string()))
                        .map_mm_err()?;
                    let decoded = decode_contract_call(function, &tx_from_rpc.input.0)
                        .map_to_mm(|err| ValidatePaymentError::TxDeserializationError(err.to_string()))
                        .map_mm_err()?;

                    let swap_id_input = get_function_input_data(&decoded, function, 0)
                        .map_to_mm(ValidatePaymentError::TxDeserializationError)
                        .map_mm_err()?;
                    if swap_id_input != Token::FixedBytes(swap_id.clone()) {
                        return MmError::err(ValidatePaymentError::WrongPaymentTx(format!(
                            "{INVALID_SWAP_ID_ERR_LOG}: Invalid 'swap_id' {decoded:?}, expected {swap_id:?}"
                        )));
                    }

                    let token_addr_input = get_function_input_data(&decoded, function, 2)
                        .map_to_mm(ValidatePaymentError::TxDeserializationError)
                        .map_mm_err()?;
                    if token_addr_input != Token::Address(*token_addr) {
                        return MmError::err(ValidatePaymentError::WrongPaymentTx(format!(
                            "Payment tx token_addr arg {:?} is invalid, expected {:?}",
                            token_addr_input,
                            Token::Address(*token_addr)
                        )));
                    }

                    let receiver_addr_input = get_function_input_data(&decoded, function, 3)
                        .map_to_mm(ValidatePaymentError::TxDeserializationError)
                        .map_mm_err()?;
                    if receiver_addr_input != Token::Address(receiver) {
                        return MmError::err(ValidatePaymentError::WrongPaymentTx(format!(
                            "{INVALID_RECEIVER_ERR_LOG}: Payment tx receiver arg {receiver_addr_input:?} is invalid, expected {:?}", Token::Address(receiver),
                        )));
                    }

                    let secret_hash_input = get_function_input_data(&decoded, function, 4)
                        .map_to_mm(ValidatePaymentError::TxDeserializationError)
                        .map_mm_err()?;
                    if secret_hash_input != Token::FixedBytes(secret_hash.to_vec()) {
                        return MmError::err(ValidatePaymentError::WrongPaymentTx(format!(
                            "Payment tx secret_hash arg {:?} is invalid, expected {:?}",
                            secret_hash_input,
                            Token::FixedBytes(secret_hash.to_vec()),
                        )));
                    }

                    let time_lock_input = get_function_input_data(&decoded, function, 5)
                        .map_to_mm(ValidatePaymentError::TxDeserializationError)
                        .map_mm_err()?;
                    if time_lock_input != Token::Uint(U256::from(input.time_lock)) {
                        return MmError::err(ValidatePaymentError::WrongPaymentTx(format!(
                            "Payment tx time_lock arg {:?} is invalid, expected {:?}",
                            time_lock_input,
                            Token::Uint(U256::from(input.time_lock)),
                        )));
                    }

                    let reward_target_input = get_function_input_data(&decoded, function, 6)
                        .map_to_mm(ValidatePaymentError::TxDeserializationError)
                        .map_mm_err()?;
                    let expected_reward_target = watcher_reward.reward_target as u8;
                    if reward_target_input != Token::Uint(U256::from(expected_reward_target)) {
                        return MmError::err(ValidatePaymentError::WrongPaymentTx(format!(
                            "Payment tx reward target arg {:?} is invalid, expected {:?}",
                            reward_target_input, expected_reward_target
                        )));
                    }

                    let sends_contract_reward_input = get_function_input_data(&decoded, function, 7)
                        .map_to_mm(ValidatePaymentError::TxDeserializationError)
                        .map_mm_err()?;
                    if sends_contract_reward_input != Token::Bool(watcher_reward.send_contract_reward_on_spend) {
                        return MmError::err(ValidatePaymentError::WrongPaymentTx(format!(
                            "Payment tx sends_contract_reward_on_spend arg {:?} is invalid, expected {:?}",
                            sends_contract_reward_input, watcher_reward.send_contract_reward_on_spend
                        )));
                    }

                    let reward_amount_input = get_function_input_data(&decoded, function, 8)
                        .map_to_mm(ValidatePaymentError::TxDeserializationError)
                        .map_mm_err()?
                        .into_uint()
                        .ok_or_else(|| {
                            ValidatePaymentError::WrongPaymentTx("Invalid type for reward amount argument".to_string())
                        })?;

                    validate_watcher_reward(expected_reward_amount.as_u64(), reward_amount_input.as_u64(), false)
                        .map_mm_err()?;

                    if tx_from_rpc.value != reward_amount_input {
                        return MmError::err(ValidatePaymentError::WrongPaymentTx(format!(
                            "Payment tx value arg {:?} is invalid, expected {:?}",
                            tx_from_rpc.value, reward_amount_input
                        )));
                    }
                },
                EthCoinType::Nft { .. } => {
                    return MmError::err(ValidatePaymentError::ProtocolNotSupported(
                        "Nft protocol is not supported by watchers yet".to_string(),
                    ))
                },
            }

            Ok(())
        };
        Box::new(fut.boxed().compat())
    }

    async fn watcher_search_for_swap_tx_spend(
        &self,
        input: WatcherSearchForSwapTxSpendInput<'_>,
    ) -> Result<Option<FoundSwapTxSpend>, String> {
        let unverified: UnverifiedTransactionWrapper = try_s!(rlp::decode(input.tx));
        let tx = try_s!(SignedEthTx::new(unverified));
        let swap_contract_address = match tx.unsigned().action() {
            Call(address) => *address,
            Create => return Err(ERRL!("Invalid payment action: the payment action cannot be create")),
        };

        self.search_for_swap_tx_spend(
            input.tx,
            swap_contract_address,
            input.secret_hash,
            input.search_from_block,
            true,
        )
        .await
    }

    async fn get_taker_watcher_reward(
        &self,
        other_coin: &MmCoinEnum,
        _coin_amount: Option<BigDecimal>,
        _other_coin_amount: Option<BigDecimal>,
        reward_amount: Option<BigDecimal>,
        wait_until: u64,
    ) -> Result<WatcherReward, MmError<WatcherRewardError>> {
        let reward_target = if other_coin.is_eth() {
            RewardTarget::Contract
        } else {
            RewardTarget::PaymentSender
        };

        let amount = match reward_amount {
            Some(amount) => amount,
            None => self.get_watcher_reward_amount(wait_until).await?,
        };

        let send_contract_reward_on_spend = false;

        Ok(WatcherReward {
            amount,
            is_exact_amount: false,
            reward_target,
            send_contract_reward_on_spend,
        })
    }

    async fn get_maker_watcher_reward(
        &self,
        other_coin: &MmCoinEnum,
        reward_amount: Option<BigDecimal>,
        wait_until: u64,
    ) -> Result<Option<WatcherReward>, MmError<WatcherRewardError>> {
        let reward_target = if other_coin.is_eth() {
            RewardTarget::None
        } else {
            RewardTarget::PaymentSpender
        };

        let is_exact_amount = reward_amount.is_some();
        let amount = match reward_amount {
            Some(amount) => amount,
            None => {
                let gas_cost_eth = self.get_watcher_reward_amount(wait_until).await?;

                match &self.coin_type {
                    EthCoinType::Eth => gas_cost_eth,
                    EthCoinType::Erc20 { .. } => {
                        if other_coin.is_eth() {
                            gas_cost_eth
                        } else {
                            get_base_price_in_rel(Some(self.ticker().to_string()), Some("ETH".to_string()))
                                .await
                                .and_then(|price_in_eth| gas_cost_eth.checked_div(price_in_eth))
                                .ok_or_else(|| {
                                    WatcherRewardError::RPCError(format!(
                                        "Price of coin {} in ETH could not be found",
                                        self.ticker()
                                    ))
                                })?
                        }
                    },
                    EthCoinType::Nft { .. } => {
                        return MmError::err(WatcherRewardError::InternalError(
                            "Nft Protocol is not supported yet!".to_string(),
                        ))
                    },
                }
            },
        };

        let send_contract_reward_on_spend = other_coin.is_eth();

        Ok(Some(WatcherReward {
            amount,
            is_exact_amount,
            reward_target,
            send_contract_reward_on_spend,
        }))
    }
}

#[async_trait]
#[cfg_attr(test, mockable)]
impl MarketCoinOps for EthCoin {
    fn ticker(&self) -> &str { &self.ticker[..] }

    fn my_address(&self) -> MmResult<String, MyAddressError> {
        match self.derivation_method() {
            DerivationMethod::SingleAddress(my_address) => Ok(my_address.display_address()),
            DerivationMethod::HDWallet(_) => MmError::err(MyAddressError::UnexpectedDerivationMethod(
                "'my_address' is deprecated for HD wallets".to_string(),
            )),
        }
    }

    fn address_from_pubkey(&self, pubkey: &H264Json) -> MmResult<String, AddressFromPubkeyError> {
        let addr = addr_from_raw_pubkey(&pubkey.0).map_err(AddressFromPubkeyError::InternalError)?;
        Ok(addr.display_address())
    }

    async fn get_public_key(&self) -> Result<String, MmError<UnexpectedDerivationMethod>> {
        match self.priv_key_policy {
            EthPrivKeyPolicy::Iguana(ref key_pair)
            | EthPrivKeyPolicy::HDWallet {
                activated_key: ref key_pair,
                ..
            } => {
                let uncompressed_without_prefix = hex::encode(key_pair.public());
                Ok(format!("04{}", uncompressed_without_prefix))
            },
            EthPrivKeyPolicy::Trezor => {
                let public_key = self
                    .deref()
                    .derivation_method
                    .hd_wallet()
                    .ok_or(UnexpectedDerivationMethod::ExpectedHDWallet)?
                    .get_enabled_address()
                    .await
                    .ok_or_else(|| UnexpectedDerivationMethod::InternalError("no enabled address".to_owned()))?
                    .pubkey();
                let uncompressed_without_prefix = hex::encode(public_key);
                Ok(format!("04{}", uncompressed_without_prefix))
            },
            #[cfg(target_arch = "wasm32")]
            EthPrivKeyPolicy::Metamask(ref metamask_policy) => {
                Ok(format!("{:02x}", metamask_policy.public_key_uncompressed))
            },
            EthPrivKeyPolicy::WalletConnect {
                public_key_uncompressed,
                ..
            } => Ok(format!("{public_key_uncompressed:02x}")),
        }
    }

    /// Hash message for signature using Ethereum's message signing format.
    /// keccak256(PREFIX_LENGTH + PREFIX + MESSAGE_LENGTH + MESSAGE)
    fn sign_message_hash(&self, message: &str) -> Option<[u8; 32]> {
        let message_prefix = self.sign_message_prefix.as_ref()?;

        let mut stream = Stream::new();
        let prefix_len = CompactInteger::from(message_prefix.len());
        prefix_len.serialize(&mut stream);
        stream.append_slice(message_prefix.as_bytes());
        stream.append_slice(message.len().to_string().as_bytes());
        stream.append_slice(message.as_bytes());
        Some(keccak256(&stream.out()).take())
    }

    fn sign_message(&self, message: &str, address: Option<HDAddressSelector>) -> SignatureResult<String> {
        let message_hash = self.sign_message_hash(message).ok_or(SignatureError::PrefixNotFound)?;

        let secret = if let Some(address) = address {
            let path_to_coin = self.priv_key_policy.path_to_coin_or_err().map_mm_err()?;
            let derivation_path = address
                .valid_derivation_path(path_to_coin)
                .mm_err(|err| SignatureError::InvalidRequest(err.to_string()))
                .map_mm_err()?;
            let privkey = self
                .priv_key_policy
                .hd_wallet_derived_priv_key_or_err(&derivation_path)
                .map_mm_err()?;
            ethkey::Secret::from_slice(privkey.as_slice()).ok_or(MmError::new(SignatureError::InternalError(
                "failed to derive ethkey::Secret".to_string(),
            )))?
        } else {
            self.priv_key_policy
                .activated_key_or_err()
                .map_mm_err()?
                .secret()
                .clone()
        };
        let signature = sign(&secret, &H256::from(message_hash))?;

        Ok(format!("0x{}", signature))
    }

    fn verify_message(&self, signature: &str, message: &str, address: &str) -> VerificationResult<bool> {
        let message_hash = self
            .sign_message_hash(message)
            .ok_or(VerificationError::PrefixNotFound)?;
        let address = self
            .address_from_str(address)
            .map_err(VerificationError::AddressDecodingError)?;
        let signature = Signature::from_str(signature.strip_prefix("0x").unwrap_or(signature))?;
        let is_verified = verify_address(&address, &signature, &H256::from(message_hash))?;
        Ok(is_verified)
    }

    fn my_balance(&self) -> BalanceFut<CoinBalance> {
        let decimals = self.decimals;
        let fut = self
            .get_balance()
            .and_then(move |result| u256_to_big_decimal(result, decimals).map_mm_err())
            .map(|spendable| CoinBalance {
                spendable,
                unspendable: BigDecimal::from(0),
            });
        Box::new(fut)
    }

    fn base_coin_balance(&self) -> BalanceFut<BigDecimal> {
        Box::new(
            self.eth_balance()
                .and_then(move |result| u256_to_big_decimal(result, ETH_DECIMALS).map_mm_err()),
        )
    }

    fn platform_ticker(&self) -> &str {
        match &self.coin_type {
            EthCoinType::Eth => self.ticker(),
            EthCoinType::Erc20 { platform, .. } | EthCoinType::Nft { platform } => platform,
        }
    }

    fn send_raw_tx(&self, mut tx: &str) -> Box<dyn Future<Item = String, Error = String> + Send> {
        if tx.starts_with("0x") {
            tx = &tx[2..];
        }
        let bytes = try_fus!(hex::decode(tx));

        let coin = self.clone();

        let fut = async move {
            coin.send_raw_transaction(bytes.into())
                .await
                .map(|res| format!("{:02x}", res)) // TODO: add 0x hash (use unified hash format for eth wherever it is returned)
                .map_err(|e| ERRL!("{}", e))
        };

        Box::new(fut.boxed().compat())
    }

    fn send_raw_tx_bytes(&self, tx: &[u8]) -> Box<dyn Future<Item = String, Error = String> + Send> {
        let coin = self.clone();

        let tx = tx.to_owned();
        let fut = async move {
            coin.send_raw_transaction(tx.into())
                .await
                .map(|res| format!("{:02x}", res))
                .map_err(|e| ERRL!("{}", e))
        };

        Box::new(fut.boxed().compat())
    }

    async fn sign_raw_tx(&self, args: &SignRawTransactionRequest) -> RawTransactionResult {
        if let SignRawTransactionEnum::ETH(eth_args) = &args.tx {
            sign_raw_eth_tx(self, eth_args).await
        } else {
            MmError::err(RawTransactionError::InvalidParam("eth type expected".to_string()))
        }
    }

    fn wait_for_confirmations(&self, input: ConfirmPaymentInput) -> Box<dyn Future<Item = (), Error = String> + Send> {
        macro_rules! update_status_with_error {
            ($status: ident, $error: ident) => {
                match $error.get_inner() {
                    Web3RpcError::Timeout(_) => $status.append(" Timed out."),
                    _ => $status.append(" Failed."),
                }
            };
        }

        let ctx = try_fus!(MmArc::from_weak(&self.ctx).ok_or("No context"));
        let mut status = ctx.log.status_handle();
        status.status(&[&self.ticker], "Waiting for confirmations…");
        status.deadline(input.wait_until * 1000);

        let unsigned: UnverifiedTransactionWrapper = try_fus!(rlp::decode(&input.payment_tx));
        let tx = try_fus!(SignedEthTx::new(unsigned));
        let tx_hash = tx.tx_hash();

        let required_confirms = U64::from(input.confirmations);
        let check_every = input.check_every as f64;
        let selfi = self.clone();
        let fut = async move {
            loop {
                // Wait for one confirmation and return the transaction confirmation block number
                let confirmed_at = match selfi
                    .transaction_confirmed_at(tx_hash, input.wait_until, check_every)
                    .compat()
                    .await
                {
                    Ok(c) => c,
                    Err(e) => {
                        update_status_with_error!(status, e);
                        return Err(e.to_string());
                    },
                };

                // checking that confirmed_at is greater than zero to prevent overflow.
                // untrusted RPC nodes might send a zero value to cause overflow if we didn't do this check.
                // required_confirms should always be more than 0 anyways but we should keep this check nonetheless.
                if confirmed_at <= U64::from(0) {
                    error!(
                        "confirmed_at: {}, for payment tx: {:02x}, for coin:{} should be greater than zero!",
                        confirmed_at,
                        tx_hash,
                        selfi.ticker()
                    );
                    Timer::sleep(check_every).await;
                    continue;
                }

                // Wait for a block that achieves the required confirmations
                let confirmation_block_number = confirmed_at + required_confirms - 1;
                if let Err(e) = selfi
                    .wait_for_block(confirmation_block_number, input.wait_until, check_every)
                    .compat()
                    .await
                {
                    update_status_with_error!(status, e);
                    return Err(e.to_string());
                }

                // Make sure that there was no chain reorganization that led to transaction confirmation block to be changed
                match selfi
                    .transaction_confirmed_at(tx_hash, input.wait_until, check_every)
                    .compat()
                    .await
                {
                    Ok(conf) => {
                        if conf == confirmed_at {
                            status.append(" Confirmed.");
                            break Ok(());
                        }
                    },
                    Err(e) => {
                        update_status_with_error!(status, e);
                        return Err(e.to_string());
                    },
                }

                Timer::sleep(check_every).await;
            }
        };

        Box::new(fut.boxed().compat())
    }

    async fn wait_for_htlc_tx_spend(&self, args: WaitForHTLCTxSpendArgs<'_>) -> TransactionResult {
        let unverified: UnverifiedTransactionWrapper = try_tx_s!(rlp::decode(args.tx_bytes));
        let tx = try_tx_s!(SignedEthTx::new(unverified));

        let swap_contract_address = match args.swap_contract_address {
            Some(addr) => try_tx_s!(addr.try_to_address()),
            None => match tx.unsigned().action() {
                Call(address) => *address,
                Create => {
                    return Err(TransactionErr::Plain(ERRL!(
                        "Invalid payment action: the payment action cannot be create"
                    )))
                },
            },
        };

        let func_name = match self.coin_type {
            EthCoinType::Eth => get_function_name("ethPayment", args.watcher_reward),
            EthCoinType::Erc20 { .. } => get_function_name("erc20Payment", args.watcher_reward),
            EthCoinType::Nft { .. } => {
                return Err(TransactionErr::ProtocolNotSupported(ERRL!(
                    "Nft Protocol is not supported yet!"
                )))
            },
        };

        let id = try_tx_s!(extract_id_from_tx_data(tx.unsigned().data(), &SWAP_CONTRACT, &func_name).await);

        let find_params = SpendTxSearchParams {
            swap_contract_address,
            event_name: "ReceiverSpent",
            abi_contract: &SWAP_CONTRACT,
            swap_id: &try_tx_s!(id.as_slice().try_into()),
            from_block: args.from_block,
            wait_until: args.wait_until,
            check_every: args.check_every,
        };
        let tx_hash = self
            .find_transaction_hash_by_event(find_params)
            .await
            .map_err(|e| TransactionErr::Plain(e.get_inner().to_string()))?;

        let spend_tx = self
            .wait_for_transaction(tx_hash, args.wait_until, args.check_every)
            .await
            .map_err(|e| TransactionErr::Plain(e.get_inner().to_string()))?;
        Ok(TransactionEnum::from(spend_tx))
    }

    fn tx_enum_from_bytes(&self, bytes: &[u8]) -> Result<TransactionEnum, MmError<TxMarshalingErr>> {
        signed_eth_tx_from_bytes(bytes)
            .map(TransactionEnum::from)
            .map_to_mm(TxMarshalingErr::InvalidInput)
    }

    fn current_block(&self) -> Box<dyn Future<Item = u64, Error = String> + Send> {
        let coin = self.clone();

        let fut = async move {
            coin.block_number()
                .await
                .map(|res| res.as_u64())
                .map_err(|e| ERRL!("{}", e))
        };

        Box::new(fut.boxed().compat())
    }

    fn display_priv_key(&self) -> Result<String, String> {
        match self.priv_key_policy {
            EthPrivKeyPolicy::Iguana(ref key_pair)
            | EthPrivKeyPolicy::HDWallet {
                activated_key: ref key_pair,
                ..
            } => Ok(format!("{:#02x}", key_pair.secret())),
            EthPrivKeyPolicy::Trezor => ERR!("'display_priv_key' is not supported for Hardware Wallets"),
            #[cfg(target_arch = "wasm32")]
            EthPrivKeyPolicy::Metamask(_) => ERR!("'display_priv_key' is not supported for MetaMask"),
            EthPrivKeyPolicy::WalletConnect { .. } => ERR!("'display_priv_key' is not supported for WalletConnect"),
        }
    }

    #[inline]
    fn min_tx_amount(&self) -> BigDecimal { BigDecimal::from(0) }

    #[inline]
    fn min_trading_vol(&self) -> MmNumber {
        let pow = self.decimals as u32;
        MmNumber::from(1) / MmNumber::from(10u64.pow(pow))
    }

    #[inline]
    fn should_burn_dex_fee(&self) -> bool { false }

    fn is_trezor(&self) -> bool { self.priv_key_policy.is_trezor() }
}

pub fn signed_eth_tx_from_bytes(bytes: &[u8]) -> Result<SignedEthTx, String> {
    let tx: UnverifiedTransactionWrapper = try_s!(rlp::decode(bytes));
    let signed = try_s!(SignedEthTx::new(tx));
    Ok(signed)
}

type AddressNonceLocks = Mutex<HashMap<String, HashMap<String, Arc<AsyncMutex<()>>>>>;

// We can use a nonce lock shared between tokens using the same platform coin and the platform itself.
// For example, ETH/USDT-ERC20 should use the same lock, but it will be different for BNB/USDT-BEP20.
// This lock is used to ensure that only one transaction is sent at a time per address.
lazy_static! {
    static ref NONCE_LOCK: AddressNonceLocks = Mutex::new(HashMap::new());
}

type EthTxFut = Box<dyn Future<Item = SignedEthTx, Error = TransactionErr> + Send + 'static>;

/// Signs an Eth transaction using `key_pair`.
///
/// This method polls for the latest nonce from the RPC nodes and uses it for the transaction to be signed.
/// A `nonce_lock` is returned so that the caller doesn't release it until the transaction is sent and the
/// address nonce is updated on RPC nodes.
#[allow(clippy::too_many_arguments)]
async fn sign_transaction_with_keypair(
    coin: &EthCoin,
    key_pair: &KeyPair,
    value: U256,
    action: Action,
    data: Vec<u8>,
    gas: U256,
    pay_for_gas_option: &PayForGasOption,
    from_address: Address,
) -> Result<(SignedEthTx, Vec<Web3Instance>), TransactionErr> {
    info!(target: "sign", "get_addr_nonce…");
    let (nonce, web3_instances_with_latest_nonce) = try_tx_s!(coin.clone().get_addr_nonce(from_address).compat().await);
    let tx_type = tx_type_from_pay_for_gas_option!(pay_for_gas_option);
    if !coin.is_tx_type_supported(&tx_type) {
        return Err(TransactionErr::Plain("Eth transaction type not supported".into()));
    }

    let tx_builder = UnSignedEthTxBuilder::new(tx_type, nonce, gas, action, value, data);
    let tx_builder = tx_builder_with_pay_for_gas_option(coin, tx_builder, pay_for_gas_option)
        .map_err(|e| TransactionErr::Plain(e.get_inner().to_string()))?;
    let tx = tx_builder.build()?;
    let chain_id = match coin.chain_spec {
        ChainSpec::Evm { chain_id } => chain_id,
        // Todo: Add Tron signing logic
        ChainSpec::Tron { .. } => {
            return Err(TransactionErr::Plain(
                "Tron is not supported for sign_transaction_with_keypair yet".into(),
            ))
        },
    };
    let signed_tx = tx.sign(key_pair.secret(), Some(chain_id))?;

    Ok((signed_tx, web3_instances_with_latest_nonce))
}

/// Sign and send eth transaction with provided keypair,
/// This fn is primarily for swap transactions so it uses swap tx fee policy
async fn sign_and_send_transaction_with_keypair(
    coin: &EthCoin,
    key_pair: &KeyPair,
    address: Address,
    value: U256,
    action: Action,
    data: Vec<u8>,
    gas: U256,
) -> Result<SignedEthTx, TransactionErr> {
    info!(target: "sign-and-send", "get_gas_price…");
    let pay_for_gas_option = try_tx_s!(
        coin.get_swap_pay_for_gas_option(coin.get_swap_transaction_fee_policy())
            .await
    );
    let address_lock = coin.get_address_lock(address.to_string()).await;
    let _nonce_lock = address_lock.lock().await;
    let (signed, web3_instances_with_latest_nonce) =
        sign_transaction_with_keypair(coin, key_pair, value, action, data, gas, &pay_for_gas_option, address).await?;
    let bytes = Bytes(rlp::encode(&signed).to_vec());
    info!(target: "sign-and-send", "send_raw_transaction…");

    let futures = web3_instances_with_latest_nonce
        .into_iter()
        .map(|web3_instance| web3_instance.as_ref().eth().send_raw_transaction(bytes.clone()));
    try_tx_s!(select_ok(futures).await.map_err(|e| ERRL!("{}", e)), signed);

    info!(target: "sign-and-send", "wait_for_tx_appears_on_rpc…");
    coin.wait_for_addr_nonce_increase(address, signed.unsigned().nonce())
        .await;
    Ok(signed)
}

/// Sign and send eth transaction with metamask API,
/// This fn is primarily for swap transactions so it uses swap tx fee policy
#[cfg(target_arch = "wasm32")]
async fn sign_and_send_transaction_with_metamask(
    coin: EthCoin,
    value: U256,
    action: Action,
    data: Vec<u8>,
    gas: U256,
) -> Result<SignedEthTx, TransactionErr> {
    let to = match action {
        Action::Create => None,
        Action::Call(to) => Some(to),
    };

    let pay_for_gas_option = try_tx_s!(
        coin.get_swap_pay_for_gas_option(coin.get_swap_transaction_fee_policy())
            .await
    );
    let my_address = try_tx_s!(coin.derivation_method.single_addr_or_err().await);
    let gas_price = pay_for_gas_option.get_gas_price();
    let (max_fee_per_gas, max_priority_fee_per_gas) = pay_for_gas_option.get_fee_per_gas();
    let tx_to_send = TransactionRequest {
        from: my_address,
        to,
        gas: Some(gas),
        gas_price,
        max_fee_per_gas,
        max_priority_fee_per_gas,
        value: Some(value),
        data: Some(data.clone().into()),
        nonce: None,
        ..TransactionRequest::default()
    };

    // It's important to return the transaction hex for the swap,
    // so wait up to 60 seconds for the transaction to appear on the RPC node.
    let wait_rpc_timeout = 60;
    let check_every = 1.;

    // Please note that this method may take a long time
    // due to `wallet_switchEthereumChain` and `eth_sendTransaction` requests.
    let tx_hash = try_tx_s!(coin.send_transaction(tx_to_send).await);

    let maybe_signed_tx = try_tx_s!(
        coin.wait_for_tx_appears_on_rpc(tx_hash, wait_rpc_timeout, check_every)
            .await
    );
    match maybe_signed_tx {
        Some(signed_tx) => Ok(signed_tx),
        None => TX_PLAIN_ERR!(
            "Waited too long until the transaction {:?} appear on the RPC node",
            tx_hash
        ),
    }
}

/// Sign eth transaction
async fn sign_raw_eth_tx(coin: &EthCoin, args: &SignEthTransactionParams) -> RawTransactionResult {
    let value =
        wei_from_big_decimal(args.value.as_ref().unwrap_or(&BigDecimal::from(0)), coin.decimals).map_mm_err()?;
    let action = if let Some(to) = &args.to {
        Call(Address::from_str(to).map_to_mm(|err| RawTransactionError::InvalidParam(err.to_string()))?)
    } else {
        Create
    };
    let data = hex::decode(args.data.as_ref().unwrap_or(&String::from("")))?;
    match coin.priv_key_policy {
        // TODO: use zeroise for privkey
        EthPrivKeyPolicy::Iguana(ref key_pair)
        | EthPrivKeyPolicy::HDWallet {
            activated_key: ref key_pair,
            ..
        } => {
            let my_address = coin
                .derivation_method
                .single_addr_or_err()
                .await
                .mm_err(|e| RawTransactionError::InternalError(e.to_string()))?;
            let address_lock = coin.get_address_lock(my_address.to_string()).await;
            let _nonce_lock = address_lock.lock().await;
            let pay_for_gas_option = if let Some(ref pay_for_gas) = args.pay_for_gas {
                pay_for_gas.clone().try_into().map_mm_err()?
            } else {
                // use legacy gas_price() if not set
                info!(target: "sign-and-send", "get_gas_price…");
                let gas_price = coin.get_gas_price().await.map_mm_err()?;
                PayForGasOption::Legacy(LegacyGasPrice { gas_price })
            };
            sign_transaction_with_keypair(
                coin,
                key_pair,
                value,
                action,
                data,
                args.gas_limit,
                &pay_for_gas_option,
                my_address,
            )
            .await
            .map(|(signed_tx, _)| RawTransactionRes {
                tx_hex: signed_tx.tx_hex().into(),
            })
            .map_to_mm(|err| RawTransactionError::TransactionError(err.get_plain_text_format()))
        },
        EthPrivKeyPolicy::WalletConnect { .. } => {
            // NOTE: doesn't work with wallets that doesn't support `eth_signTransaction`.
            // e.g Metamask
            let wc = {
                let ctx = MmArc::from_weak(&coin.ctx).expect("No context");
                WalletConnectCtx::from_ctx(&ctx)
                    .expect("TODO: handle error when enable kdf initialization without key.")
            };
            // Todo: Tron will have to be set with `ChainSpec::Evm` to work with walletconnect.
            // This means setting the protocol as `ETH` in coin config and having a different coin for this mode.
            let chain_id = coin.chain_spec.chain_id().ok_or(RawTransactionError::InvalidParam(
                "WalletConnect needs chain_id to be set".to_owned(),
            ))?;
            let my_address = coin
                .derivation_method
                .single_addr_or_err()
                .await
                .mm_err(|e| RawTransactionError::InternalError(e.to_string()))?;
            let address_lock = coin.get_address_lock(my_address.to_string()).await;
            let _nonce_lock = address_lock.lock().await;
            let pay_for_gas_option = if let Some(ref pay_for_gas) = args.pay_for_gas {
                pay_for_gas.clone().try_into().map_mm_err()?
            } else {
                // use legacy gas_price() if not set
                info!(target: "sign-and-send", "get_gas_price…");
                let gas_price = coin.get_gas_price().await.map_mm_err()?;
                PayForGasOption::Legacy(LegacyGasPrice { gas_price })
            };
            let (nonce, _) = coin
                .clone()
                .get_addr_nonce(my_address)
                .compat()
                .await
                .map_to_mm(RawTransactionError::InvalidParam)?;
            let (max_fee_per_gas, max_priority_fee_per_gas) = pay_for_gas_option.get_fee_per_gas();

            info!(target: "sign-and-send", "WalletConnect signing and sending tx…");
            let (signed_tx, _) = coin
                .wc_sign_tx(&wc, WcEthTxParams {
                    my_address,
                    gas_price: pay_for_gas_option.get_gas_price(),
                    action,
                    value,
                    gas: args.gas_limit,
                    data: &data,
                    nonce,
                    chain_id,
                    max_fee_per_gas,
                    max_priority_fee_per_gas,
                })
                .await
                .mm_err(|err| RawTransactionError::TransactionError(err.to_string()))?;

            Ok(RawTransactionRes {
                tx_hex: signed_tx.tx_hex().into(),
            })
        },
        EthPrivKeyPolicy::Trezor => MmError::err(RawTransactionError::InvalidParam(
            "sign raw eth tx not implemented for Trezor".into(),
        )),
        #[cfg(target_arch = "wasm32")]
        EthPrivKeyPolicy::Metamask(_) => MmError::err(RawTransactionError::InvalidParam(
            "sign raw eth tx not implemented for Metamask".into(),
        )),
    }
}

#[async_trait]
impl RpcCommonOps for EthCoin {
    type RpcClient = Web3Instance;
    type Error = Web3RpcError;

    async fn get_live_client(&self) -> Result<Self::RpcClient, Self::Error> {
        let mut clients = self.web3_instances.lock().await;

        // try to find first live client
        for (i, client) in clients.clone().into_iter().enumerate() {
            if let Web3Transport::Websocket(socket_transport) = client.as_ref().transport() {
                socket_transport.maybe_spawn_connection_loop(self.clone());
            };

            if !client.as_ref().transport().is_last_request_failed() {
                // Bring the live client to the front of rpc_clients
                clients.rotate_left(i);
                return Ok(client);
            }

            match client
                .as_ref()
                .web3()
                .client_version()
                .timeout(ETH_RPC_REQUEST_TIMEOUT)
                .await
            {
                Ok(Ok(_)) => {
                    // Bring the live client to the front of rpc_clients
                    clients.rotate_left(i);
                    return Ok(client);
                },
                Ok(Err(rpc_error)) => {
                    debug!("Could not get client version on: {:?}. Error: {}", &client, rpc_error);

                    if let Web3Transport::Websocket(socket_transport) = client.as_ref().transport() {
                        socket_transport.stop_connection_loop().await;
                    };
                },
                Err(timeout_error) => {
                    debug!(
                        "Client version timeout exceed on: {:?}. Error: {}",
                        &client, timeout_error
                    );

                    if let Web3Transport::Websocket(socket_transport) = client.as_ref().transport() {
                        socket_transport.stop_connection_loop().await;
                    };
                },
            };
        }

        return Err(Web3RpcError::Transport(
            "All the current rpc nodes are unavailable.".to_string(),
        ));
    }
}

impl EthCoin {
    pub(crate) async fn web3(&self) -> Result<Web3<Web3Transport>, Web3RpcError> {
        self.get_live_client().await.map(|t| t.0)
    }

    /// Gets `SenderRefunded` events from etomic swap smart contract since `from_block`
    fn refund_events(
        &self,
        swap_contract_address: Address,
        from_block: u64,
        to_block: u64,
    ) -> Box<dyn Future<Item = Vec<Log>, Error = String> + Send> {
        let contract_event = try_fus!(SWAP_CONTRACT.event("SenderRefunded"));
        let filter = FilterBuilder::default()
            .topics(Some(vec![contract_event.signature()]), None, None, None)
            .from_block(BlockNumber::Number(from_block.into()))
            .to_block(BlockNumber::Number(to_block.into()))
            .address(vec![swap_contract_address])
            .build();

        let coin = self.clone();

        let fut = async move { coin.logs(filter).await.map_err(|e| ERRL!("{}", e)) };

        Box::new(fut.boxed().compat())
    }

    /// Gets ETH traces from ETH node between addresses in `from_block` and `to_block`
    async fn eth_traces(
        &self,
        from_addr: Vec<Address>,
        to_addr: Vec<Address>,
        from_block: BlockNumber,
        to_block: BlockNumber,
        limit: Option<usize>,
    ) -> Web3RpcResult<Vec<Trace>> {
        let mut filter = TraceFilterBuilder::default()
            .from_address(from_addr)
            .to_address(to_addr)
            .from_block(from_block)
            .to_block(to_block);
        if let Some(l) = limit {
            filter = filter.count(l);
        }
        drop_mutability!(filter);

        self.trace_filter(filter.build()).await.map_to_mm(Web3RpcError::from)
    }

    /// Gets Transfer events from ERC20 smart contract `addr` between `from_block` and `to_block`
    async fn erc20_transfer_events(
        &self,
        contract: Address,
        from_addr: Option<Address>,
        to_addr: Option<Address>,
        from_block: BlockNumber,
        to_block: BlockNumber,
        limit: Option<usize>,
    ) -> Web3RpcResult<Vec<Log>> {
        let contract_event = ERC20_CONTRACT.event("Transfer")?;
        let topic0 = Some(vec![contract_event.signature()]);
        let topic1 = from_addr.map(|addr| vec![addr.into()]);
        let topic2 = to_addr.map(|addr| vec![addr.into()]);

        let mut filter = FilterBuilder::default()
            .topics(topic0, topic1, topic2, None)
            .from_block(from_block)
            .to_block(to_block)
            .address(vec![contract]);
        if let Some(l) = limit {
            filter = filter.limit(l);
        }
        drop_mutability!(filter);

        self.logs(filter.build()).await.map_to_mm(Web3RpcError::from)
    }

    /// Downloads and saves ETH transaction history of my_address, relies on Parity trace_filter API
    /// https://wiki.parity.io/JSONRPC-trace-module#trace_filter, this requires tracing to be enabled
    /// in node config. Other ETH clients (Geth, etc.) are `not` supported (yet).
    #[allow(clippy::cognitive_complexity)]
    #[cfg_attr(target_arch = "wasm32", allow(dead_code))]
    async fn process_eth_history(&self, ctx: &MmArc) {
        // Artem Pikulin: by playing a bit with Parity mainnet node I've discovered that trace_filter API responds after reasonable time for 1000 blocks.
        // I've tried to increase the amount to 10000, but request times out somewhere near 2500000 block.
        // Also the Parity RPC server seem to get stuck while request in running (other requests performance is also lowered).
        let delta = U64::from(1000);

        let my_address = match self.derivation_method.single_addr_or_err().await {
            Ok(addr) => addr,
            Err(e) => {
                ctx.log.log(
                    "",
                    &[&"tx_history", &self.ticker],
                    &ERRL!("Error on getting my address: {}", e),
                );
                return;
            },
        };
        let mut success_iteration = 0i32;
        loop {
            if ctx.is_stopping() {
                break;
            };
            {
                let coins_ctx = CoinsContext::from_ctx(ctx).unwrap();
                let coins = coins_ctx.coins.lock().await;
                if !coins.contains_key(&self.ticker) {
                    ctx.log.log("", &[&"tx_history", &self.ticker], "Loop stopped");
                    break;
                };
            }

            let current_block = match self.block_number().await {
                Ok(block) => block,
                Err(e) => {
                    ctx.log.log(
                        "",
                        &[&"tx_history", &self.ticker],
                        &ERRL!("Error {} on eth_block_number, retrying", e),
                    );
                    Timer::sleep(10.).await;
                    continue;
                },
            };

            let mut saved_traces = match self.load_saved_traces(ctx, my_address) {
                Some(traces) => traces,
                None => SavedTraces {
                    traces: vec![],
                    earliest_block: current_block,
                    latest_block: current_block,
                },
            };
            *self.history_sync_state.lock().unwrap() = HistorySyncState::InProgress(json!({
                "blocks_left": saved_traces.earliest_block.as_u64(),
            }));

            let mut existing_history = match self.load_history_from_file(ctx).compat().await {
                Ok(history) => history,
                Err(e) => {
                    ctx.log.log(
                        "",
                        &[&"tx_history", &self.ticker],
                        &ERRL!("Error {} on 'load_history_from_file', stop the history loop", e),
                    );
                    return;
                },
            };

            // AP: AFAIK ETH RPC doesn't support conditional filters like `get this OR this` so we have
            // to run several queries to get trace events including our address as sender `or` receiver
            // TODO refactor this to batch requests instead of single request per query
            if saved_traces.earliest_block > 0.into() {
                let before_earliest = if saved_traces.earliest_block >= delta {
                    saved_traces.earliest_block - delta
                } else {
                    0.into()
                };

                let from_traces_before_earliest = match self
                    .eth_traces(
                        vec![my_address],
                        vec![],
                        BlockNumber::Number(before_earliest),
                        BlockNumber::Number(saved_traces.earliest_block),
                        None,
                    )
                    .await
                {
                    Ok(traces) => traces,
                    Err(e) => {
                        ctx.log.log(
                            "",
                            &[&"tx_history", &self.ticker],
                            &ERRL!("Error {} on eth_traces, retrying", e),
                        );
                        Timer::sleep(10.).await;
                        continue;
                    },
                };

                let to_traces_before_earliest = match self
                    .eth_traces(
                        vec![],
                        vec![my_address],
                        BlockNumber::Number(before_earliest),
                        BlockNumber::Number(saved_traces.earliest_block),
                        None,
                    )
                    .await
                {
                    Ok(traces) => traces,
                    Err(e) => {
                        ctx.log.log(
                            "",
                            &[&"tx_history", &self.ticker],
                            &ERRL!("Error {} on eth_traces, retrying", e),
                        );
                        Timer::sleep(10.).await;
                        continue;
                    },
                };

                let total_length = from_traces_before_earliest.len() + to_traces_before_earliest.len();
                mm_counter!(ctx.metrics, "tx.history.response.total_length", total_length as u64,
                    "coin" => self.ticker.clone(), "client" => "ethereum", "method" => "eth_traces");

                saved_traces.traces.extend(from_traces_before_earliest);
                saved_traces.traces.extend(to_traces_before_earliest);
                saved_traces.earliest_block = if before_earliest > 0.into() {
                    // need to exclude the before earliest block from next iteration
                    before_earliest - 1
                } else {
                    0.into()
                };
                self.store_eth_traces(ctx, my_address, &saved_traces);
            }

            if current_block > saved_traces.latest_block {
                let from_traces_after_latest = match self
                    .eth_traces(
                        vec![my_address],
                        vec![],
                        BlockNumber::Number(saved_traces.latest_block + 1),
                        BlockNumber::Number(current_block),
                        None,
                    )
                    .await
                {
                    Ok(traces) => traces,
                    Err(e) => {
                        ctx.log.log(
                            "",
                            &[&"tx_history", &self.ticker],
                            &ERRL!("Error {} on eth_traces, retrying", e),
                        );
                        Timer::sleep(10.).await;
                        continue;
                    },
                };

                let to_traces_after_latest = match self
                    .eth_traces(
                        vec![],
                        vec![my_address],
                        BlockNumber::Number(saved_traces.latest_block + 1),
                        BlockNumber::Number(current_block),
                        None,
                    )
                    .await
                {
                    Ok(traces) => traces,
                    Err(e) => {
                        ctx.log.log(
                            "",
                            &[&"tx_history", &self.ticker],
                            &ERRL!("Error {} on eth_traces, retrying", e),
                        );
                        Timer::sleep(10.).await;
                        continue;
                    },
                };

                let total_length = from_traces_after_latest.len() + to_traces_after_latest.len();
                mm_counter!(ctx.metrics, "tx.history.response.total_length", total_length as u64,
                    "coin" => self.ticker.clone(), "client" => "ethereum", "method" => "eth_traces");

                saved_traces.traces.extend(from_traces_after_latest);
                saved_traces.traces.extend(to_traces_after_latest);
                saved_traces.latest_block = current_block;

                self.store_eth_traces(ctx, my_address, &saved_traces);
            }
            saved_traces.traces.sort_by(|a, b| b.block_number.cmp(&a.block_number));
            for trace in saved_traces.traces {
                let hash = sha256(&json::to_vec(&trace).unwrap());
                let internal_id = BytesJson::from(hash.to_vec());
                let processed = existing_history.iter().find(|tx| tx.internal_id == internal_id);
                if processed.is_some() {
                    continue;
                }

                // TODO Only standard Call traces are supported, contract creations, suicides and block rewards will be supported later
                let call_data = match trace.action {
                    TraceAction::Call(d) => d,
                    _ => continue,
                };

                mm_counter!(ctx.metrics, "tx.history.request.count", 1, "coin" => self.ticker.clone(), "method" => "tx_detail_by_hash");

                let web3_tx = match self
                    .transaction(TransactionId::Hash(trace.transaction_hash.unwrap()))
                    .await
                {
                    Ok(tx) => tx,
                    Err(e) => {
                        ctx.log.log(
                            "",
                            &[&"tx_history", &self.ticker],
                            &ERRL!(
                                "Error {} on getting transaction {:?}",
                                e,
                                trace.transaction_hash.unwrap()
                            ),
                        );
                        continue;
                    },
                };
                let web3_tx = match web3_tx {
                    Some(t) => t,
                    None => {
                        ctx.log.log(
                            "",
                            &[&"tx_history", &self.ticker],
                            &ERRL!("No such transaction {:?}", trace.transaction_hash.unwrap()),
                        );
                        continue;
                    },
                };

                mm_counter!(ctx.metrics, "tx.history.response.count", 1, "coin" => self.ticker.clone(), "method" => "tx_detail_by_hash");

                let receipt = match self.transaction_receipt(trace.transaction_hash.unwrap()).await {
                    Ok(r) => r,
                    Err(e) => {
                        ctx.log.log(
                            "",
                            &[&"tx_history", &self.ticker],
                            &ERRL!(
                                "Error {} on getting transaction {:?} receipt",
                                e,
                                trace.transaction_hash.unwrap()
                            ),
                        );
                        continue;
                    },
                };
                let fee_coin = match &self.coin_type {
                    EthCoinType::Eth => self.ticker(),
                    EthCoinType::Erc20 { platform, .. } => platform.as_str(),
                    EthCoinType::Nft { .. } => {
                        ctx.log.log(
                            "",
                            &[&"tx_history", &self.ticker],
                            &ERRL!("Error on getting fee coin: Nft Protocol is not supported yet!"),
                        );
                        continue;
                    },
                };
                let fee_details: Option<EthTxFeeDetails> = match receipt {
                    Some(r) => {
                        let gas_used = r.gas_used.unwrap_or_default();
                        let gas_price = web3_tx.gas_price.unwrap_or_default();
                        // TODO: create and use EthTxFeeDetails::from(web3_tx)
                        // It's relatively safe to unwrap `EthTxFeeDetails::new` as it may fail due to `u256_to_big_decimal` only.
                        // Also TX history is not used by any GUI and has significant disadvantages.
                        Some(
                            EthTxFeeDetails::new(
                                gas_used,
                                PayForGasOption::Legacy(LegacyGasPrice { gas_price }),
                                fee_coin,
                            )
                            .unwrap(),
                        )
                    },
                    None => None,
                };

                let total_amount: BigDecimal = u256_to_big_decimal(call_data.value, ETH_DECIMALS).unwrap();
                let mut received_by_me = 0.into();
                let mut spent_by_me = 0.into();

                if call_data.from == my_address {
                    // ETH transfer is actually happening only if no error occurred
                    if trace.error.is_none() {
                        spent_by_me = total_amount.clone();
                    }
                    if let Some(ref fee) = fee_details {
                        spent_by_me += &fee.total_fee;
                    }
                }

                if call_data.to == my_address {
                    // ETH transfer is actually happening only if no error occurred
                    if trace.error.is_none() {
                        received_by_me = total_amount.clone();
                    }
                }

                let raw = signed_tx_from_web3_tx(web3_tx).unwrap();
                let block = match self
                    .block(BlockId::Number(BlockNumber::Number(trace.block_number.into())))
                    .await
                {
                    Ok(b) => b.unwrap(),
                    Err(e) => {
                        ctx.log.log(
                            "",
                            &[&"tx_history", &self.ticker],
                            &ERRL!("Error {} on getting block {} data", e, trace.block_number),
                        );
                        continue;
                    },
                };

                let details = TransactionDetails {
                    my_balance_change: &received_by_me - &spent_by_me,
                    spent_by_me,
                    received_by_me,
                    total_amount,
                    to: vec![call_data.to.display_address()],
                    from: vec![call_data.from.display_address()],
                    coin: self.ticker.clone(),
                    fee_details: fee_details.map(|d| d.into()),
                    block_height: trace.block_number,
                    tx: TransactionData::new_signed(
                        BytesJson(rlp::encode(&raw).to_vec()),
                        format!("{:02x}", BytesJson(raw.tx_hash_as_bytes().to_vec())),
                    ),
                    internal_id,
                    timestamp: block.timestamp.into_or_max(),
                    kmd_rewards: None,
                    transaction_type: Default::default(),
                    memo: None,
                };

                existing_history.push(details);

                if let Err(e) = self.save_history_to_file(ctx, existing_history.clone()).compat().await {
                    ctx.log.log(
                        "",
                        &[&"tx_history", &self.ticker],
                        &ERRL!("Error {} on 'save_history_to_file', stop the history loop", e),
                    );
                    return;
                }
            }
            if saved_traces.earliest_block == 0.into() {
                if success_iteration == 0 {
                    ctx.log.log(
                        "😅",
                        &[&"tx_history", &("coin", self.ticker.clone().as_str())],
                        "history has been loaded successfully",
                    );
                }

                success_iteration += 1;
                *self.history_sync_state.lock().unwrap() = HistorySyncState::Finished;
                Timer::sleep(15.).await;
            } else {
                Timer::sleep(2.).await;
            }
        }
    }

    /// Downloads and saves ERC20 transaction history of my_address
    #[allow(clippy::cognitive_complexity)]
    #[cfg_attr(target_arch = "wasm32", allow(dead_code))]
    async fn process_erc20_history(&self, token_addr: H160, ctx: &MmArc) {
        let delta = U64::from(10000);

        let my_address = match self.derivation_method.single_addr_or_err().await {
            Ok(addr) => addr,
            Err(e) => {
                ctx.log.log(
                    "",
                    &[&"tx_history", &self.ticker],
                    &ERRL!("Error on getting my address: {}", e),
                );
                return;
            },
        };
        let mut success_iteration = 0i32;
        loop {
            if ctx.is_stopping() {
                break;
            };
            {
                let coins_ctx = CoinsContext::from_ctx(ctx).unwrap();
                let coins = coins_ctx.coins.lock().await;
                if !coins.contains_key(&self.ticker) {
                    ctx.log.log("", &[&"tx_history", &self.ticker], "Loop stopped");
                    break;
                };
            }

            let current_block = match self.block_number().await {
                Ok(block) => block,
                Err(e) => {
                    ctx.log.log(
                        "",
                        &[&"tx_history", &self.ticker],
                        &ERRL!("Error {} on eth_block_number, retrying", e),
                    );
                    Timer::sleep(10.).await;
                    continue;
                },
            };

            let mut saved_events = match self.load_saved_erc20_events(ctx, my_address) {
                Some(events) => events,
                None => SavedErc20Events {
                    events: vec![],
                    earliest_block: current_block,
                    latest_block: current_block,
                },
            };
            *self.history_sync_state.lock().unwrap() = HistorySyncState::InProgress(json!({
                "blocks_left": saved_events.earliest_block,
            }));

            // AP: AFAIK ETH RPC doesn't support conditional filters like `get this OR this` so we have
            // to run several queries to get transfer events including our address as sender `or` receiver
            // TODO refactor this to batch requests instead of single request per query
            if saved_events.earliest_block > 0.into() {
                let before_earliest = if saved_events.earliest_block >= delta {
                    saved_events.earliest_block - delta
                } else {
                    0.into()
                };

                let from_events_before_earliest = match self
                    .erc20_transfer_events(
                        token_addr,
                        Some(my_address),
                        None,
                        BlockNumber::Number(before_earliest),
                        BlockNumber::Number(saved_events.earliest_block - 1),
                        None,
                    )
                    .await
                {
                    Ok(events) => events,
                    Err(e) => {
                        ctx.log.log(
                            "",
                            &[&"tx_history", &self.ticker],
                            &ERRL!("Error {} on erc20_transfer_events, retrying", e),
                        );
                        Timer::sleep(10.).await;
                        continue;
                    },
                };

                let to_events_before_earliest = match self
                    .erc20_transfer_events(
                        token_addr,
                        None,
                        Some(my_address),
                        BlockNumber::Number(before_earliest),
                        BlockNumber::Number(saved_events.earliest_block - 1),
                        None,
                    )
                    .await
                {
                    Ok(events) => events,
                    Err(e) => {
                        ctx.log.log(
                            "",
                            &[&"tx_history", &self.ticker],
                            &ERRL!("Error {} on erc20_transfer_events, retrying", e),
                        );
                        Timer::sleep(10.).await;
                        continue;
                    },
                };

                let total_length = from_events_before_earliest.len() + to_events_before_earliest.len();
                mm_counter!(ctx.metrics, "tx.history.response.total_length", total_length as u64,
                    "coin" => self.ticker.clone(), "client" => "ethereum", "method" => "erc20_transfer_events");

                saved_events.events.extend(from_events_before_earliest);
                saved_events.events.extend(to_events_before_earliest);
                saved_events.earliest_block = if before_earliest > 0.into() {
                    before_earliest - 1
                } else {
                    0.into()
                };
                self.store_erc20_events(ctx, my_address, &saved_events);
            }

            if current_block > saved_events.latest_block {
                let from_events_after_latest = match self
                    .erc20_transfer_events(
                        token_addr,
                        Some(my_address),
                        None,
                        BlockNumber::Number(saved_events.latest_block + 1),
                        BlockNumber::Number(current_block),
                        None,
                    )
                    .await
                {
                    Ok(events) => events,
                    Err(e) => {
                        ctx.log.log(
                            "",
                            &[&"tx_history", &self.ticker],
                            &ERRL!("Error {} on erc20_transfer_events, retrying", e),
                        );
                        Timer::sleep(10.).await;
                        continue;
                    },
                };

                let to_events_after_latest = match self
                    .erc20_transfer_events(
                        token_addr,
                        None,
                        Some(my_address),
                        BlockNumber::Number(saved_events.latest_block + 1),
                        BlockNumber::Number(current_block),
                        None,
                    )
                    .await
                {
                    Ok(events) => events,
                    Err(e) => {
                        ctx.log.log(
                            "",
                            &[&"tx_history", &self.ticker],
                            &ERRL!("Error {} on erc20_transfer_events, retrying", e),
                        );
                        Timer::sleep(10.).await;
                        continue;
                    },
                };

                let total_length = from_events_after_latest.len() + to_events_after_latest.len();
                mm_counter!(ctx.metrics, "tx.history.response.total_length", total_length as u64,
                    "coin" => self.ticker.clone(), "client" => "ethereum", "method" => "erc20_transfer_events");

                saved_events.events.extend(from_events_after_latest);
                saved_events.events.extend(to_events_after_latest);
                saved_events.latest_block = current_block;
                self.store_erc20_events(ctx, my_address, &saved_events);
            }

            let all_events: HashMap<_, _> = saved_events
                .events
                .iter()
                .filter(|e| e.block_number.is_some() && e.transaction_hash.is_some() && !e.is_removed())
                .map(|e| (e.transaction_hash.unwrap(), e))
                .collect();
            let mut all_events: Vec<_> = all_events.into_values().collect();
            all_events.sort_by(|a, b| b.block_number.unwrap().cmp(&a.block_number.unwrap()));

            for event in all_events {
                let mut existing_history = match self.load_history_from_file(ctx).compat().await {
                    Ok(history) => history,
                    Err(e) => {
                        ctx.log.log(
                            "",
                            &[&"tx_history", &self.ticker],
                            &ERRL!("Error {} on 'load_history_from_file', stop the history loop", e),
                        );
                        return;
                    },
                };
                let internal_id = BytesJson::from(sha256(&json::to_vec(&event).unwrap()).to_vec());
                if existing_history.iter().any(|item| item.internal_id == internal_id) {
                    // the transaction already imported
                    continue;
                };

                let amount = U256::from(event.data.0.as_slice());
                let total_amount = u256_to_big_decimal(amount, self.decimals).unwrap();
                let mut received_by_me = 0.into();
                let mut spent_by_me = 0.into();

                let from_addr = H160::from(event.topics[1]);
                let to_addr = H160::from(event.topics[2]);

                if from_addr == my_address {
                    spent_by_me = total_amount.clone();
                }

                if to_addr == my_address {
                    received_by_me = total_amount.clone();
                }

                mm_counter!(ctx.metrics, "tx.history.request.count", 1,
                    "coin" => self.ticker.clone(), "client" => "ethereum", "method" => "tx_detail_by_hash");

                let web3_tx = match self
                    .transaction(TransactionId::Hash(event.transaction_hash.unwrap()))
                    .await
                {
                    Ok(tx) => tx,
                    Err(e) => {
                        ctx.log.log(
                            "",
                            &[&"tx_history", &self.ticker],
                            &ERRL!(
                                "Error {} on getting transaction {:?}",
                                e,
                                event.transaction_hash.unwrap()
                            ),
                        );
                        continue;
                    },
                };

                mm_counter!(ctx.metrics, "tx.history.response.count", 1,
                    "coin" => self.ticker.clone(), "client" => "ethereum", "method" => "tx_detail_by_hash");

                let web3_tx = match web3_tx {
                    Some(t) => t,
                    None => {
                        ctx.log.log(
                            "",
                            &[&"tx_history", &self.ticker],
                            &ERRL!("No such transaction {:?}", event.transaction_hash.unwrap()),
                        );
                        continue;
                    },
                };

                let receipt = match self.transaction_receipt(event.transaction_hash.unwrap()).await {
                    Ok(r) => r,
                    Err(e) => {
                        ctx.log.log(
                            "",
                            &[&"tx_history", &self.ticker],
                            &ERRL!(
                                "Error {} on getting transaction {:?} receipt",
                                e,
                                event.transaction_hash.unwrap()
                            ),
                        );
                        continue;
                    },
                };
                let fee_coin = match &self.coin_type {
                    EthCoinType::Eth => self.ticker(),
                    EthCoinType::Erc20 { platform, .. } => platform.as_str(),
                    EthCoinType::Nft { .. } => {
                        ctx.log.log(
                            "",
                            &[&"tx_history", &self.ticker],
                            &ERRL!("Error on getting fee coin: Nft Protocol is not supported yet!"),
                        );
                        continue;
                    },
                };
                let fee_details = match receipt {
                    Some(r) => {
                        let gas_used = r.gas_used.unwrap_or_default();
                        let gas_price = web3_tx.gas_price.unwrap_or_default();
                        // It's relatively safe to unwrap `EthTxFeeDetails::new` as it may fail
                        // due to `u256_to_big_decimal` only.
                        // Also TX history is not used by any GUI and has significant disadvantages.
                        Some(
                            EthTxFeeDetails::new(
                                gas_used,
                                PayForGasOption::Legacy(LegacyGasPrice { gas_price }),
                                fee_coin,
                            )
                            .unwrap(),
                        )
                    },
                    None => None,
                };
                let block_number = event.block_number.unwrap();
                let block = match self.block(BlockId::Number(BlockNumber::Number(block_number))).await {
                    Ok(Some(b)) => b,
                    Ok(None) => {
                        ctx.log.log(
                            "",
                            &[&"tx_history", &self.ticker],
                            &ERRL!("Block {} is None", block_number),
                        );
                        continue;
                    },
                    Err(e) => {
                        ctx.log.log(
                            "",
                            &[&"tx_history", &self.ticker],
                            &ERRL!("Error {} on getting block {} data", e, block_number),
                        );
                        continue;
                    },
                };

                let raw = signed_tx_from_web3_tx(web3_tx).unwrap();
                let details = TransactionDetails {
                    my_balance_change: &received_by_me - &spent_by_me,
                    spent_by_me,
                    received_by_me,
                    total_amount,
                    to: vec![to_addr.display_address()],
                    from: vec![from_addr.display_address()],
                    coin: self.ticker.clone(),
                    fee_details: fee_details.map(|d| d.into()),
                    block_height: block_number.as_u64(),
                    tx: TransactionData::new_signed(
                        BytesJson(rlp::encode(&raw).to_vec()),
                        format!("{:02x}", BytesJson(raw.tx_hash_as_bytes().to_vec())),
                    ),
                    internal_id: BytesJson(internal_id.to_vec()),
                    timestamp: block.timestamp.into_or_max(),
                    kmd_rewards: None,
                    transaction_type: Default::default(),
                    memo: None,
                };

                existing_history.push(details);

                if let Err(e) = self.save_history_to_file(ctx, existing_history).compat().await {
                    ctx.log.log(
                        "",
                        &[&"tx_history", &self.ticker],
                        &ERRL!("Error {} on 'save_history_to_file', stop the history loop", e),
                    );
                    return;
                }
            }
            if saved_events.earliest_block == 0.into() {
                if success_iteration == 0 {
                    ctx.log.log(
                        "😅",
                        &[&"tx_history", &("coin", self.ticker.clone().as_str())],
                        "history has been loaded successfully",
                    );
                }

                success_iteration += 1;
                *self.history_sync_state.lock().unwrap() = HistorySyncState::Finished;
                Timer::sleep(15.).await;
            } else {
                Timer::sleep(2.).await;
            }
        }
    }

    /// Returns tx type as number if this type supported by this coin
    fn is_tx_type_supported(&self, tx_type: &TxType) -> bool {
        let tx_type_as_num = match tx_type {
            TxType::Legacy => 0_u64,
            TxType::Type1 => 1_u64,
            TxType::Type2 => 2_u64,
            TxType::Invalid => return false,
        };
        let max_tx_type = self.max_eth_tx_type.unwrap_or(0_u64);
        tx_type_as_num <= max_tx_type
    }

    /// Retrieves the lock associated with a given address.
    ///
    /// This function is used to ensure that only one transaction is sent at a time per address.
    /// If the address does not have an associated lock, a new one is created and stored.
    async fn get_address_lock(&self, address: String) -> Arc<AsyncMutex<()>> {
        let address_lock = {
            let mut lock = self.address_nonce_locks.lock().await;
            lock.entry(address)
                .or_insert_with(|| Arc::new(AsyncMutex::new(())))
                .clone()
        };
        address_lock
    }
}

#[cfg_attr(test, mockable)]
impl EthCoin {
    /// Sign and send eth transaction.
    /// This function is primarily for swap transactions so internally it relies on the swap tx fee policy
    pub fn sign_and_send_transaction(&self, value: U256, action: Action, data: Vec<u8>, gas: U256) -> EthTxFut {
        let coin = self.clone();
        let fut = async move {
            match coin.priv_key_policy {
                EthPrivKeyPolicy::Iguana(ref key_pair)
                | EthPrivKeyPolicy::HDWallet {
                    activated_key: ref key_pair,
                    ..
                } => {
                    let address = coin
                        .derivation_method
                        .single_addr_or_err()
                        .await
                        .map_err(|e| TransactionErr::Plain(ERRL!("{}", e)))?;

                    sign_and_send_transaction_with_keypair(&coin, key_pair, address, value, action, data, gas).await
                },
                EthPrivKeyPolicy::WalletConnect { .. } => {
                    let wc = {
                        let ctx = MmArc::from_weak(&coin.ctx).expect("No context");
                        WalletConnectCtx::from_ctx(&ctx)
                            .expect("TODO: handle error when enable kdf initialization without key.")
                    };
                    let address = coin
                        .derivation_method
                        .single_addr_or_err()
                        .await
                        .map_err(|e| TransactionErr::Plain(ERRL!("{}", e)))?;

                    send_transaction_with_walletconnect(coin, &wc, address, value, action, &data, gas).await
                },
                EthPrivKeyPolicy::Trezor => Err(TransactionErr::Plain(ERRL!("Trezor is not supported for swaps yet!"))),
                #[cfg(target_arch = "wasm32")]
                EthPrivKeyPolicy::Metamask(_) => {
                    sign_and_send_transaction_with_metamask(coin, value, action, data, gas).await
                },
            }
        };
        Box::new(fut.boxed().compat())
    }

    pub fn send_to_address(&self, address: Address, value: U256) -> EthTxFut {
        match &self.coin_type {
            EthCoinType::Eth => self.sign_and_send_transaction(
                value,
                Action::Call(address),
                vec![],
                U256::from(self.gas_limit.eth_send_coins),
            ),
            EthCoinType::Erc20 {
                platform: _,
                token_addr,
            } => {
                let abi = try_tx_fus!(Contract::load(ERC20_ABI.as_bytes()));
                let function = try_tx_fus!(abi.function("transfer"));
                let data = try_tx_fus!(function.encode_input(&[Token::Address(address), Token::Uint(value)]));
                self.sign_and_send_transaction(
                    0.into(),
                    Action::Call(*token_addr),
                    data,
                    U256::from(self.gas_limit.eth_send_erc20),
                )
            },
            EthCoinType::Nft { .. } => Box::new(futures01::future::err(TransactionErr::ProtocolNotSupported(ERRL!(
                "Nft Protocol is not supported yet!"
            )))),
        }
    }

    fn send_hash_time_locked_payment(&self, args: SendPaymentArgs<'_>) -> EthTxFut {
        let receiver_addr = try_tx_fus!(addr_from_raw_pubkey(args.other_pubkey));
        let swap_contract_address = try_tx_fus!(args.swap_contract_address.try_to_address());
        let id = self.etomic_swap_id(try_tx_fus!(args.time_lock.try_into()), args.secret_hash);
        let trade_amount = try_tx_fus!(wei_from_big_decimal(&args.amount, self.decimals));

        let time_lock = U256::from(args.time_lock);

        let secret_hash = if args.secret_hash.len() == 32 {
            ripemd160(args.secret_hash).to_vec()
        } else {
            args.secret_hash.to_vec()
        };

        match &self.coin_type {
            EthCoinType::Eth => {
                let function_name = get_function_name("ethPayment", args.watcher_reward.is_some());
                let function = try_tx_fus!(SWAP_CONTRACT.function(&function_name));

                let mut value = trade_amount;
                let data = match &args.watcher_reward {
                    Some(reward) => {
                        let reward_amount = try_tx_fus!(wei_from_big_decimal(&reward.amount, self.decimals));
                        if !matches!(reward.reward_target, RewardTarget::None) || reward.send_contract_reward_on_spend {
                            value += reward_amount;
                        }

                        try_tx_fus!(function.encode_input(&[
                            Token::FixedBytes(id),
                            Token::Address(receiver_addr),
                            Token::FixedBytes(secret_hash),
                            Token::Uint(time_lock),
                            Token::Uint(U256::from(reward.reward_target as u8)),
                            Token::Bool(reward.send_contract_reward_on_spend),
                            Token::Uint(reward_amount)
                        ]))
                    },
                    None => try_tx_fus!(function.encode_input(&[
                        Token::FixedBytes(id),
                        Token::Address(receiver_addr),
                        Token::FixedBytes(secret_hash),
                        Token::Uint(time_lock),
                    ])),
                };
                let gas = U256::from(self.gas_limit.eth_payment);
                self.sign_and_send_transaction(value, Action::Call(swap_contract_address), data, gas)
            },
            EthCoinType::Erc20 {
                platform: _,
                token_addr,
            } => {
                let allowance_fut = self
                    .allowance(swap_contract_address)
                    .map_err(|e| TransactionErr::Plain(ERRL!("{}", e)));

                let function_name = get_function_name("erc20Payment", args.watcher_reward.is_some());
                let function = try_tx_fus!(SWAP_CONTRACT.function(&function_name));

                let mut value = U256::from(0);
                let mut amount = trade_amount;

                debug!("Using watcher reward {:?} for swap payment", args.watcher_reward);

                let data = match args.watcher_reward {
                    Some(reward) => {
                        let reward_amount = match reward.reward_target {
                            RewardTarget::Contract | RewardTarget::PaymentSender => {
                                let eth_reward_amount = try_tx_fus!(wei_from_big_decimal(&reward.amount, ETH_DECIMALS));
                                value += eth_reward_amount;
                                eth_reward_amount
                            },
                            RewardTarget::PaymentSpender => {
                                let token_reward_amount =
                                    try_tx_fus!(wei_from_big_decimal(&reward.amount, self.decimals));
                                amount += token_reward_amount;
                                token_reward_amount
                            },
                            _ => {
                                // TODO tests passed without this change, need to research on how it worked
                                if reward.send_contract_reward_on_spend {
                                    let eth_reward_amount =
                                        try_tx_fus!(wei_from_big_decimal(&reward.amount, ETH_DECIMALS));
                                    value += eth_reward_amount;
                                    eth_reward_amount
                                } else {
                                    0.into()
                                }
                            },
                        };

                        try_tx_fus!(function.encode_input(&[
                            Token::FixedBytes(id),
                            Token::Uint(amount),
                            Token::Address(*token_addr),
                            Token::Address(receiver_addr),
                            Token::FixedBytes(secret_hash),
                            Token::Uint(time_lock),
                            Token::Uint(U256::from(reward.reward_target as u8)),
                            Token::Bool(reward.send_contract_reward_on_spend),
                            Token::Uint(reward_amount),
                        ]))
                    },
                    None => {
                        try_tx_fus!(function.encode_input(&[
                            Token::FixedBytes(id),
                            Token::Uint(trade_amount),
                            Token::Address(*token_addr),
                            Token::Address(receiver_addr),
                            Token::FixedBytes(secret_hash),
                            Token::Uint(time_lock)
                        ]))
                    },
                };

                let wait_for_required_allowance_until = args.wait_for_confirmation_until;
                let gas = U256::from(self.gas_limit.erc20_payment);

                let arc = self.clone();
                Box::new(allowance_fut.and_then(move |allowed| -> EthTxFut {
                    if allowed < amount {
                        Box::new(
                            arc.approve(swap_contract_address, U256::max_value())
                                .and_then(move |approved| {
                                    // make sure the approve tx is confirmed by making sure that the allowed value has been updated
                                    // this call is cheaper than waiting for confirmation calls
                                    arc.wait_for_required_allowance(
                                        swap_contract_address,
                                        amount,
                                        wait_for_required_allowance_until,
                                    )
                                    .map_err(move |e| {
                                        TransactionErr::Plain(ERRL!(
                                            "Allowed value was not updated in time after sending approve transaction {:02x}: {}",
                                            approved.tx_hash_as_bytes(),
                                            e
                                        ))
                                    })
                                    .and_then(move |_| {
                                        arc.sign_and_send_transaction(
                                            value,
                                            Call(swap_contract_address),
                                            data,
                                            gas,
                                        )
                                    })
                                }),
                        )
                    } else {
                        Box::new(arc.sign_and_send_transaction(
                            value,
                            Call(swap_contract_address),
                            data,
                            gas,
                        ))
                    }
                }))
            },
            EthCoinType::Nft { .. } => Box::new(futures01::future::err(TransactionErr::ProtocolNotSupported(ERRL!(
                "Nft Protocol is not supported yet!"
            )))),
        }
    }

    fn watcher_spends_hash_time_locked_payment(&self, input: SendMakerPaymentSpendPreimageInput) -> EthTxFut {
        let tx: UnverifiedTransactionWrapper = try_tx_fus!(rlp::decode(input.preimage));
        let payment = try_tx_fus!(SignedEthTx::new(tx));

        let function_name = get_function_name("receiverSpend", input.watcher_reward);
        let spend_func = try_tx_fus!(SWAP_CONTRACT.function(&function_name));
        let clone = self.clone();
        let secret_vec = input.secret.to_vec();
        let taker_addr = addr_from_raw_pubkey(input.taker_pub).unwrap();
        let swap_contract_address = match payment.unsigned().action() {
            Call(address) => *address,
            Create => {
                return Box::new(futures01::future::err(TransactionErr::Plain(ERRL!(
                    "Invalid payment action: the payment action cannot be create"
                ))))
            },
        };

        let watcher_reward = input.watcher_reward;
        match self.coin_type {
            EthCoinType::Eth => {
                let function_name = get_function_name("ethPayment", watcher_reward);
                let payment_func = try_tx_fus!(SWAP_CONTRACT.function(&function_name));
                let decoded = try_tx_fus!(decode_contract_call(payment_func, payment.unsigned().data()));
                let swap_id_input = try_tx_fus!(get_function_input_data(&decoded, payment_func, 0));

                let state_f = self.payment_status(swap_contract_address, swap_id_input.clone());
                Box::new(
                    state_f
                        .map_err(TransactionErr::Plain)
                        .and_then(move |state| -> EthTxFut {
                            if state != U256::from(PaymentState::Sent as u8) {
                                return Box::new(futures01::future::err(TransactionErr::Plain(ERRL!(
                                    "Payment {:?} state is not PAYMENT_STATE_SENT, got {}",
                                    payment,
                                    state
                                ))));
                            }

                            let value = payment.unsigned().value();
                            let reward_target = try_tx_fus!(get_function_input_data(&decoded, payment_func, 4));
                            let sends_contract_reward = try_tx_fus!(get_function_input_data(&decoded, payment_func, 5));
                            let watcher_reward_amount = try_tx_fus!(get_function_input_data(&decoded, payment_func, 6));

                            let data = try_tx_fus!(spend_func.encode_input(&[
                                swap_id_input,
                                Token::Uint(value),
                                Token::FixedBytes(secret_vec.clone()),
                                Token::Address(Address::default()),
                                Token::Address(payment.sender()),
                                Token::Address(taker_addr),
                                reward_target,
                                sends_contract_reward,
                                watcher_reward_amount,
                            ]));

                            clone.sign_and_send_transaction(
                                0.into(),
                                Call(swap_contract_address),
                                data,
                                U256::from(clone.gas_limit.eth_receiver_spend),
                            )
                        }),
                )
            },
            EthCoinType::Erc20 {
                platform: _,
                token_addr,
            } => {
                let function_name = get_function_name("erc20Payment", watcher_reward);
                let payment_func = try_tx_fus!(SWAP_CONTRACT.function(&function_name));

                let decoded = try_tx_fus!(decode_contract_call(payment_func, payment.unsigned().data()));
                let swap_id_input = try_tx_fus!(get_function_input_data(&decoded, payment_func, 0));
                let amount_input = try_tx_fus!(get_function_input_data(&decoded, payment_func, 1));

                let reward_target = try_tx_fus!(get_function_input_data(&decoded, payment_func, 6));
                let sends_contract_reward = try_tx_fus!(get_function_input_data(&decoded, payment_func, 7));
                let reward_amount = try_tx_fus!(get_function_input_data(&decoded, payment_func, 8));

                let state_f = self.payment_status(swap_contract_address, swap_id_input.clone());

                Box::new(
                    state_f
                        .map_err(TransactionErr::Plain)
                        .and_then(move |state| -> EthTxFut {
                            if state != U256::from(PaymentState::Sent as u8) {
                                return Box::new(futures01::future::err(TransactionErr::Plain(ERRL!(
                                    "Payment {:?} state is not PAYMENT_STATE_SENT, got {}",
                                    payment,
                                    state
                                ))));
                            }
                            let data = try_tx_fus!(spend_func.encode_input(&[
                                swap_id_input.clone(),
                                amount_input,
                                Token::FixedBytes(secret_vec.clone()),
                                Token::Address(token_addr),
                                Token::Address(payment.sender()),
                                Token::Address(taker_addr),
                                reward_target,
                                sends_contract_reward,
                                reward_amount
                            ]));
                            clone.sign_and_send_transaction(
                                0.into(),
                                Call(swap_contract_address),
                                data,
                                U256::from(clone.gas_limit.erc20_receiver_spend),
                            )
                        }),
                )
            },
            EthCoinType::Nft { .. } => Box::new(futures01::future::err(TransactionErr::ProtocolNotSupported(ERRL!(
                "Nft Protocol is not supported yet!"
            )))),
        }
    }

    fn watcher_refunds_hash_time_locked_payment(&self, args: RefundPaymentArgs) -> EthTxFut {
        let tx: UnverifiedTransactionWrapper = try_tx_fus!(rlp::decode(args.payment_tx));
        let payment = try_tx_fus!(SignedEthTx::new(tx));

        let function_name = get_function_name("senderRefund", true);
        let refund_func = try_tx_fus!(SWAP_CONTRACT.function(&function_name));

        let clone = self.clone();
        let taker_addr = addr_from_raw_pubkey(args.other_pubkey).unwrap();
        let swap_contract_address = match payment.unsigned().action() {
            Call(address) => *address,
            Create => {
                return Box::new(futures01::future::err(TransactionErr::Plain(ERRL!(
                    "Invalid payment action: the payment action cannot be create"
                ))))
            },
        };

        match self.coin_type {
            EthCoinType::Eth => {
                let function_name = get_function_name("ethPayment", true);
                let payment_func = try_tx_fus!(SWAP_CONTRACT.function(&function_name));
                let decoded = try_tx_fus!(decode_contract_call(payment_func, payment.unsigned().data()));
                let swap_id_input = try_tx_fus!(get_function_input_data(&decoded, payment_func, 0));
                let receiver_input = try_tx_fus!(get_function_input_data(&decoded, payment_func, 1));
                let hash_input = try_tx_fus!(get_function_input_data(&decoded, payment_func, 2));

                let state_f = self.payment_status(swap_contract_address, swap_id_input.clone());
                Box::new(
                    state_f
                        .map_err(TransactionErr::Plain)
                        .and_then(move |state| -> EthTxFut {
                            if state != U256::from(PaymentState::Sent as u8) {
                                return Box::new(futures01::future::err(TransactionErr::Plain(ERRL!(
                                    "Payment {:?} state is not PAYMENT_STATE_SENT, got {}",
                                    payment,
                                    state
                                ))));
                            }

                            let value = payment.unsigned().value();
                            let reward_target = try_tx_fus!(get_function_input_data(&decoded, payment_func, 4));
                            let sends_contract_reward = try_tx_fus!(get_function_input_data(&decoded, payment_func, 5));
                            let reward_amount = try_tx_fus!(get_function_input_data(&decoded, payment_func, 6));

                            let data = try_tx_fus!(refund_func.encode_input(&[
                                swap_id_input.clone(),
                                Token::Uint(value),
                                hash_input.clone(),
                                Token::Address(Address::default()),
                                Token::Address(taker_addr),
                                receiver_input.clone(),
                                reward_target,
                                sends_contract_reward,
                                reward_amount
                            ]));

                            clone.sign_and_send_transaction(
                                0.into(),
                                Call(swap_contract_address),
                                data,
                                U256::from(clone.gas_limit.eth_sender_refund),
                            )
                        }),
                )
            },
            EthCoinType::Erc20 {
                platform: _,
                token_addr,
            } => {
                let function_name = get_function_name("erc20Payment", true);
                let payment_func = try_tx_fus!(SWAP_CONTRACT.function(&function_name));

                let decoded = try_tx_fus!(decode_contract_call(payment_func, payment.unsigned().data()));
                let swap_id_input = try_tx_fus!(get_function_input_data(&decoded, payment_func, 0));
                let amount_input = try_tx_fus!(get_function_input_data(&decoded, payment_func, 1));
                let receiver_input = try_tx_fus!(get_function_input_data(&decoded, payment_func, 3));
                let hash_input = try_tx_fus!(get_function_input_data(&decoded, payment_func, 4));

                let reward_target = try_tx_fus!(get_function_input_data(&decoded, payment_func, 6));
                let sends_contract_reward = try_tx_fus!(get_function_input_data(&decoded, payment_func, 7));
                let reward_amount = try_tx_fus!(get_function_input_data(&decoded, payment_func, 8));

                let state_f = self.payment_status(swap_contract_address, swap_id_input.clone());
                Box::new(
                    state_f
                        .map_err(TransactionErr::Plain)
                        .and_then(move |state| -> EthTxFut {
                            if state != U256::from(PaymentState::Sent as u8) {
                                return Box::new(futures01::future::err(TransactionErr::Plain(ERRL!(
                                    "Payment {:?} state is not PAYMENT_STATE_SENT, got {}",
                                    payment,
                                    state
                                ))));
                            }

                            let data = try_tx_fus!(refund_func.encode_input(&[
                                swap_id_input.clone(),
                                amount_input.clone(),
                                hash_input.clone(),
                                Token::Address(token_addr),
                                Token::Address(taker_addr),
                                receiver_input.clone(),
                                reward_target,
                                sends_contract_reward,
                                reward_amount
                            ]));

                            clone.sign_and_send_transaction(
                                0.into(),
                                Call(swap_contract_address),
                                data,
                                U256::from(clone.gas_limit.erc20_sender_refund),
                            )
                        }),
                )
            },
            EthCoinType::Nft { .. } => Box::new(futures01::future::err(TransactionErr::ProtocolNotSupported(ERRL!(
                "Nft Protocol is not supported yet!"
            )))),
        }
    }

    async fn spend_hash_time_locked_payment<'a>(
        &self,
        args: SpendPaymentArgs<'a>,
    ) -> Result<SignedEthTx, TransactionErr> {
        let tx: UnverifiedTransactionWrapper = try_tx_s!(rlp::decode(args.other_payment_tx));
        let payment = try_tx_s!(SignedEthTx::new(tx));
        let my_address = try_tx_s!(self.derivation_method.single_addr_or_err().await);
        let swap_contract_address = try_tx_s!(args.swap_contract_address.try_to_address());

        let function_name = get_function_name("receiverSpend", args.watcher_reward);
        let spend_func = try_tx_s!(SWAP_CONTRACT.function(&function_name));

        let secret_vec = args.secret.to_vec();
        let watcher_reward = args.watcher_reward;

        match self.coin_type {
            EthCoinType::Eth => {
                let function_name = get_function_name("ethPayment", watcher_reward);
                let payment_func = try_tx_s!(SWAP_CONTRACT.function(&function_name));
                let decoded = try_tx_s!(decode_contract_call(payment_func, payment.unsigned().data()));

                let state = try_tx_s!(
                    self.payment_status(swap_contract_address, decoded[0].clone())
                        .compat()
                        .await
                );
                if state != U256::from(PaymentState::Sent as u8) {
                    return Err(TransactionErr::Plain(ERRL!(
                        "Payment {:?} state is not PAYMENT_STATE_SENT, got {}",
                        payment,
                        state
                    )));
                }

                let data = if watcher_reward {
                    try_tx_s!(spend_func.encode_input(&[
                        decoded[0].clone(),
                        Token::Uint(payment.unsigned().value()),
                        Token::FixedBytes(secret_vec),
                        Token::Address(Address::default()),
                        Token::Address(payment.sender()),
                        Token::Address(my_address),
                        decoded[4].clone(),
                        decoded[5].clone(),
                        decoded[6].clone(),
                    ]))
                } else {
                    try_tx_s!(spend_func.encode_input(&[
                        decoded[0].clone(),
                        Token::Uint(payment.unsigned().value()),
                        Token::FixedBytes(secret_vec),
                        Token::Address(Address::default()),
                        Token::Address(payment.sender()),
                    ]))
                };

                self.sign_and_send_transaction(
                    0.into(),
                    Call(swap_contract_address),
                    data,
                    U256::from(self.gas_limit.eth_receiver_spend),
                )
                .compat()
                .await
            },
            EthCoinType::Erc20 {
                platform: _,
                token_addr,
            } => {
                let function_name = get_function_name("erc20Payment", watcher_reward);
                let payment_func = try_tx_s!(SWAP_CONTRACT.function(&function_name));

                let decoded = try_tx_s!(decode_contract_call(payment_func, payment.unsigned().data()));
                let state = try_tx_s!(
                    self.payment_status(swap_contract_address, decoded[0].clone())
                        .compat()
                        .await
                );
                if state != U256::from(PaymentState::Sent as u8) {
                    return Err(TransactionErr::Plain(ERRL!(
                        "Payment {:?} state is not PAYMENT_STATE_SENT, got {}",
                        payment,
                        state
                    )));
                }

                let data = if watcher_reward {
                    try_tx_s!(spend_func.encode_input(&[
                        decoded[0].clone(),
                        decoded[1].clone(),
                        Token::FixedBytes(secret_vec),
                        Token::Address(token_addr),
                        Token::Address(payment.sender()),
                        Token::Address(my_address),
                        decoded[6].clone(),
                        decoded[7].clone(),
                        decoded[8].clone(),
                    ]))
                } else {
                    try_tx_s!(spend_func.encode_input(&[
                        decoded[0].clone(),
                        decoded[1].clone(),
                        Token::FixedBytes(secret_vec),
                        Token::Address(token_addr),
                        Token::Address(payment.sender()),
                    ]))
                };

                self.sign_and_send_transaction(
                    0.into(),
                    Call(swap_contract_address),
                    data,
                    U256::from(self.gas_limit.erc20_receiver_spend),
                )
                .compat()
                .await
            },
            EthCoinType::Nft { .. } => Err(TransactionErr::ProtocolNotSupported(ERRL!(
                "Nft Protocol is not supported!"
            ))),
        }
    }

    async fn refund_hash_time_locked_payment<'a>(
        &self,
        args: RefundPaymentArgs<'a>,
    ) -> Result<SignedEthTx, TransactionErr> {
        let tx: UnverifiedTransactionWrapper = try_tx_s!(rlp::decode(args.payment_tx));
        let payment = try_tx_s!(SignedEthTx::new(tx));
        let my_address = try_tx_s!(self.derivation_method.single_addr_or_err().await);
        let swap_contract_address = try_tx_s!(args.swap_contract_address.try_to_address());

        let function_name = get_function_name("senderRefund", args.watcher_reward);
        let refund_func = try_tx_s!(SWAP_CONTRACT.function(&function_name));
        let watcher_reward = args.watcher_reward;

        match self.coin_type {
            EthCoinType::Eth => {
                let function_name = get_function_name("ethPayment", watcher_reward);
                let payment_func = try_tx_s!(SWAP_CONTRACT.function(&function_name));

                let decoded = try_tx_s!(decode_contract_call(payment_func, payment.unsigned().data()));

                let state = try_tx_s!(
                    self.payment_status(swap_contract_address, decoded[0].clone())
                        .compat()
                        .await
                );
                if state != U256::from(PaymentState::Sent as u8) {
                    return Err(TransactionErr::Plain(ERRL!(
                        "Payment {:?} state is not PAYMENT_STATE_SENT, got {}",
                        payment,
                        state
                    )));
                }

                let value = payment.unsigned().value();
                let data = if watcher_reward {
                    try_tx_s!(refund_func.encode_input(&[
                        decoded[0].clone(),
                        Token::Uint(value),
                        decoded[2].clone(),
                        Token::Address(Address::default()),
                        Token::Address(my_address),
                        decoded[1].clone(),
                        decoded[4].clone(),
                        decoded[5].clone(),
                        decoded[6].clone(),
                    ]))
                } else {
                    try_tx_s!(refund_func.encode_input(&[
                        decoded[0].clone(),
                        Token::Uint(value),
                        decoded[2].clone(),
                        Token::Address(Address::default()),
                        decoded[1].clone(),
                    ]))
                };

                self.sign_and_send_transaction(
                    0.into(),
                    Call(swap_contract_address),
                    data,
                    U256::from(self.gas_limit.eth_sender_refund),
                )
                .compat()
                .await
            },
            EthCoinType::Erc20 {
                platform: _,
                token_addr,
            } => {
                let function_name = get_function_name("erc20Payment", watcher_reward);
                let payment_func = try_tx_s!(SWAP_CONTRACT.function(&function_name));

                let decoded = try_tx_s!(decode_contract_call(payment_func, payment.unsigned().data()));
                let state = try_tx_s!(
                    self.payment_status(swap_contract_address, decoded[0].clone())
                        .compat()
                        .await
                );
                if state != U256::from(PaymentState::Sent as u8) {
                    return Err(TransactionErr::Plain(ERRL!(
                        "Payment {:?} state is not PAYMENT_STATE_SENT, got {}",
                        payment,
                        state
                    )));
                }

                let data = if watcher_reward {
                    try_tx_s!(refund_func.encode_input(&[
                        decoded[0].clone(),
                        decoded[1].clone(),
                        decoded[4].clone(),
                        Token::Address(token_addr),
                        Token::Address(my_address),
                        decoded[3].clone(),
                        decoded[6].clone(),
                        decoded[7].clone(),
                        decoded[8].clone(),
                    ]))
                } else {
                    try_tx_s!(refund_func.encode_input(&[
                        decoded[0].clone(),
                        decoded[1].clone(),
                        decoded[4].clone(),
                        Token::Address(token_addr),
                        decoded[3].clone(),
                    ]))
                };

                self.sign_and_send_transaction(
                    0.into(),
                    Call(swap_contract_address),
                    data,
                    U256::from(self.gas_limit.erc20_sender_refund),
                )
                .compat()
                .await
            },
            EthCoinType::Nft { .. } => Err(TransactionErr::ProtocolNotSupported(ERRL!(
                "Nft Protocol is not supported yet!"
            ))),
        }
    }

    fn address_balance(&self, address: Address) -> BalanceFut<U256> {
        let coin = self.clone();
        let fut = async move {
            match coin.coin_type {
                EthCoinType::Eth => Ok(coin.balance(address, Some(BlockNumber::Latest)).await?),
                EthCoinType::Erc20 { ref token_addr, .. } => {
                    let function = ERC20_CONTRACT.function("balanceOf")?;
                    let data = function.encode_input(&[Token::Address(address)])?;

                    let res = coin
                        .call_request(address, *token_addr, None, Some(data.into()), BlockNumber::Latest)
                        .await?;
                    let decoded = function.decode_output(&res.0)?;
                    match decoded[0] {
                        Token::Uint(number) => Ok(number),
                        _ => {
                            let error = format!("Expected U256 as balanceOf result but got {:?}", decoded);
                            MmError::err(BalanceError::InvalidResponse(error))
                        },
                    }
                },
                EthCoinType::Nft { .. } => {
                    MmError::err(BalanceError::Internal("Nft Protocol is not supported yet!".to_string()))
                },
            }
        };
        Box::new(fut.boxed().compat())
    }

    fn get_balance(&self) -> BalanceFut<U256> {
        let coin = self.clone();
        let fut = async move {
            let my_address = coin.derivation_method.single_addr_or_err().await.map_mm_err()?;
            coin.address_balance(my_address).compat().await
        };
        Box::new(fut.boxed().compat())
    }

    pub async fn get_tokens_balance_list_for_address(
        &self,
        address: Address,
    ) -> Result<CoinBalanceMap, MmError<BalanceError>> {
        let coin = || self;

        let tokens = self.get_erc_tokens_infos();
        let mut requests = Vec::with_capacity(tokens.len());

        for (token_ticker, info) in tokens {
            let fut = async move {
                let balance_as_u256 = coin()
                    .get_token_balance_for_address(address, info.token_address)
                    .await?;
                let balance_as_big_decimal = u256_to_big_decimal(balance_as_u256, info.decimals).map_mm_err()?;
                let balance = CoinBalance::new(balance_as_big_decimal);
                Ok((token_ticker, balance))
            };
            requests.push(fut);
        }

        try_join_all(requests).await.map(|res| res.into_iter().collect())
    }

    pub async fn get_tokens_balance_list(&self) -> Result<CoinBalanceMap, MmError<BalanceError>> {
        let my_address = self.derivation_method.single_addr_or_err().await.map_mm_err()?;
        self.get_tokens_balance_list_for_address(my_address).await
    }

    async fn get_token_balance_for_address(
        &self,
        address: Address,
        token_address: Address,
    ) -> Result<U256, MmError<BalanceError>> {
        let function = ERC20_CONTRACT.function("balanceOf")?;
        let data = function.encode_input(&[Token::Address(address)])?;
        let res = self
            .call_request(address, token_address, None, Some(data.into()), BlockNumber::Latest)
            .await?;
        let decoded = function.decode_output(&res.0)?;

        match decoded[0] {
            Token::Uint(number) => Ok(number),
            _ => {
                let error = format!("Expected U256 as balanceOf result but got {:?}", decoded);
                MmError::err(BalanceError::InvalidResponse(error))
            },
        }
    }

    async fn get_token_balance(&self, token_address: Address) -> Result<U256, MmError<BalanceError>> {
        let my_address = self.derivation_method.single_addr_or_err().await.map_mm_err()?;
        self.get_token_balance_for_address(my_address, token_address).await
    }

    async fn erc1155_balance(&self, token_addr: Address, token_id: &str) -> MmResult<BigUint, BalanceError> {
        let wallet_amount_uint = match self.coin_type {
            EthCoinType::Eth | EthCoinType::Nft { .. } => {
                let function = ERC1155_CONTRACT.function("balanceOf")?;
                let token_id_u256 = U256::from_dec_str(token_id)
                    .map_to_mm(|e| NumConversError::new(format!("{:?}", e)))
                    .map_mm_err()?;
                let my_address = self.derivation_method.single_addr_or_err().await.map_mm_err()?;
                let data = function.encode_input(&[Token::Address(my_address), Token::Uint(token_id_u256)])?;
                let result = self
                    .call_request(my_address, token_addr, None, Some(data.into()), BlockNumber::Latest)
                    .await?;
                let decoded = function.decode_output(&result.0)?;
                match decoded[0] {
                    Token::Uint(number) => number,
                    _ => {
                        let error = format!("Expected U256 as balanceOf result but got {:?}", decoded);
                        return MmError::err(BalanceError::InvalidResponse(error));
                    },
                }
            },
            EthCoinType::Erc20 { .. } => {
                return MmError::err(BalanceError::Internal(
                    "Erc20 coin type doesnt support Erc1155 standard".to_owned(),
                ))
            },
        };
        // The "balanceOf" function in ERC1155 standard returns the exact count of tokens held by address without any decimals or scaling factors
        let wallet_amount = wallet_amount_uint.to_string().parse::<BigUint>()?;
        Ok(wallet_amount)
    }

    async fn erc721_owner(&self, token_addr: Address, token_id: &str) -> MmResult<Address, GetNftInfoError> {
        let owner_address = match self.coin_type {
            EthCoinType::Eth | EthCoinType::Nft { .. } => {
                let function = ERC721_CONTRACT.function("ownerOf")?;
                let token_id_u256 = U256::from_dec_str(token_id)
                    .map_to_mm(|e| NumConversError::new(format!("{:?}", e)))
                    .map_mm_err()?;
                let data = function.encode_input(&[Token::Uint(token_id_u256)])?;
                let my_address = self.derivation_method.single_addr_or_err().await.map_mm_err()?;
                let result = self
                    .call_request(my_address, token_addr, None, Some(data.into()), BlockNumber::Latest)
                    .await?;
                let decoded = function.decode_output(&result.0)?;
                match decoded[0] {
                    Token::Address(owner) => owner,
                    _ => {
                        let error = format!("Expected Address as ownerOf result but got {:?}", decoded);
                        return MmError::err(GetNftInfoError::InvalidResponse(error));
                    },
                }
            },
            EthCoinType::Erc20 { .. } => {
                return MmError::err(GetNftInfoError::Internal(
                    "Erc20 coin type doesnt support Erc721 standard".to_owned(),
                ))
            },
        };
        Ok(owner_address)
    }

    fn estimate_gas_wrapper(&self, req: CallRequest) -> Box<dyn Future<Item = U256, Error = web3::Error> + Send> {
        let coin = self.clone();

        // always using None block number as old Geth version accept only single argument in this RPC
        let fut = async move { coin.estimate_gas(req, None).await };

        Box::new(fut.boxed().compat())
    }

    /// Estimates how much gas is necessary to allow the contract call to complete.
    /// `contract_addr` can be a ERC20 token address or any other contract address.
    ///
    /// # Important
    ///
    /// Don't use this method to estimate gas for a withdrawal of `ETH` coin.
    /// For more details, see `withdraw_impl`.
    ///
    /// Also, note that the contract call has to be initiated by my wallet address,
    /// because [`CallRequest::from`] is set to [`EthCoinImpl::my_address`].
    async fn estimate_gas_for_contract_call(&self, contract_addr: Address, call_data: Bytes) -> Web3RpcResult<U256> {
        let coin = self.clone();
        let my_address = coin.derivation_method.single_addr_or_err().await.map_mm_err()?;
        let fee_policy_for_estimate = get_swap_fee_policy_for_estimate(self.get_swap_transaction_fee_policy());
        let pay_for_gas_option = coin.get_swap_pay_for_gas_option(fee_policy_for_estimate).await?;
        let eth_value = U256::zero();
        let estimate_gas_req = CallRequest {
            value: Some(eth_value),
            data: Some(call_data),
            from: Some(my_address),
            to: Some(contract_addr),
            ..CallRequest::default()
        };
        // gas price must be supplied because some smart contracts base their
        // logic on gas price, e.g. TUSD: https://github.com/KomodoPlatform/atomicDEX-API/issues/643
        let estimate_gas_req = call_request_with_pay_for_gas_option(estimate_gas_req, pay_for_gas_option);
        coin.estimate_gas_wrapper(estimate_gas_req)
            .compat()
            .await
            .map_to_mm(Web3RpcError::from)
    }

    fn eth_balance(&self) -> BalanceFut<U256> {
        let coin = self.clone();
        let fut = async move {
            let my_address = coin.derivation_method.single_addr_or_err().await.map_mm_err()?;
            coin.balance(my_address, Some(BlockNumber::Latest))
                .await
                .map_to_mm(BalanceError::from)
        };
        Box::new(fut.boxed().compat())
    }

    pub(crate) async fn call_request(
        &self,
        from: Address,
        to: Address,
        value: Option<U256>,
        data: Option<Bytes>,
        block_number: BlockNumber,
    ) -> Result<Bytes, web3::Error> {
        let request = CallRequest {
            from: Some(from),
            to: Some(to),
            gas: None,
            gas_price: None,
            value,
            data,
            ..CallRequest::default()
        };

        self.call(request, Some(BlockId::Number(block_number))).await
    }

    pub fn allowance(&self, spender: Address) -> Web3RpcFut<U256> {
        let coin = self.clone();
        let fut = async move {
            match coin.coin_type {
                EthCoinType::Eth => MmError::err(Web3RpcError::Internal(
                    "'allowance' must not be called for ETH coin".to_owned(),
                )),
                EthCoinType::Erc20 { ref token_addr, .. } => {
                    let function = ERC20_CONTRACT.function("allowance")?;
                    let my_address = coin.derivation_method.single_addr_or_err().await.map_mm_err()?;
                    let data = function.encode_input(&[Token::Address(my_address), Token::Address(spender)])?;

                    let res = coin
                        .call_request(my_address, *token_addr, None, Some(data.into()), BlockNumber::Latest)
                        .await?;
                    let decoded = function.decode_output(&res.0)?;

                    match decoded[0] {
                        Token::Uint(number) => Ok(number),
                        _ => {
                            let error = format!("Expected U256 as allowance result but got {:?}", decoded);
                            MmError::err(Web3RpcError::InvalidResponse(error))
                        },
                    }
                },
                EthCoinType::Nft { .. } => MmError::err(Web3RpcError::NftProtocolNotSupported),
            }
        };
        Box::new(fut.boxed().compat())
    }

    fn wait_for_required_allowance(
        &self,
        spender: Address,
        required_allowance: U256,
        wait_until: u64,
    ) -> Web3RpcFut<()> {
        const CHECK_ALLOWANCE_EVERY: f64 = 5.;

        let selfi = self.clone();
        let fut = async move {
            loop {
                if now_sec() > wait_until {
                    return MmError::err(Web3RpcError::Timeout(ERRL!(
                        "Waited too long until {} for allowance to be updated to at least {}",
                        wait_until,
                        required_allowance
                    )));
                }

                match selfi.allowance(spender).compat().await {
                    Ok(allowed) if allowed >= required_allowance => return Ok(()),
                    Ok(_allowed) => (),
                    Err(e) => match e.get_inner() {
                        Web3RpcError::Transport(e) => error!("Error {} on trying to get the allowed amount!", e),
                        _ => return Err(e),
                    },
                }

                Timer::sleep(CHECK_ALLOWANCE_EVERY).await;
            }
        };
        Box::new(fut.boxed().compat())
    }

    pub fn approve(&self, spender: Address, amount: U256) -> EthTxFut {
        let coin = self.clone();
        let fut = async move {
            let token_addr = match coin.coin_type {
                EthCoinType::Eth => return TX_PLAIN_ERR!("'approve' is expected to be call for ERC20 coins only"),
                EthCoinType::Erc20 { token_addr, .. } => token_addr,
                EthCoinType::Nft { .. } => {
                    return Err(TransactionErr::ProtocolNotSupported(ERRL!(
                        "Nft Protocol is not supported by 'approve'!"
                    )))
                },
            };
            let function = try_tx_s!(ERC20_CONTRACT.function("approve"));
            let data = try_tx_s!(function.encode_input(&[Token::Address(spender), Token::Uint(amount)]));

            let gas_limit = try_tx_s!(
                coin.estimate_gas_for_contract_call(token_addr, Bytes::from(data.clone()))
                    .await
            );

            coin.sign_and_send_transaction(0.into(), Call(token_addr), data, gas_limit)
                .compat()
                .await
        };
        Box::new(fut.boxed().compat())
    }

    /// Gets `PaymentSent` events from etomic swap smart contract since `from_block`
    fn payment_sent_events(
        &self,
        swap_contract_address: Address,
        from_block: u64,
        to_block: u64,
    ) -> Box<dyn Future<Item = Vec<Log>, Error = String> + Send> {
        let contract_event = try_fus!(SWAP_CONTRACT.event("PaymentSent"));
        let filter = FilterBuilder::default()
            .topics(Some(vec![contract_event.signature()]), None, None, None)
            .from_block(BlockNumber::Number(from_block.into()))
            .to_block(BlockNumber::Number(to_block.into()))
            .address(vec![swap_contract_address])
            .build();

        let coin = self.clone();

        let fut = async move { coin.logs(filter).await.map_err(|e| ERRL!("{}", e)) };
        Box::new(fut.boxed().compat())
    }

    /// Returns events from `from_block` to `to_block` or current `latest` block.
    /// According to ["eth_getLogs" doc](https://docs.infura.io/api/networks/ethereum/json-rpc-methods/eth_getlogs) `toBlock` is optional, default is "latest".
    async fn events_from_block(
        &self,
        swap_contract_address: Address,
        event_name: &str,
        from_block: u64,
        to_block: Option<u64>,
        swap_contract: &Contract,
    ) -> MmResult<Vec<Log>, FindPaymentSpendError> {
        let contract_event = swap_contract.event(event_name)?;
        let mut filter_builder = FilterBuilder::default()
            .topics(Some(vec![contract_event.signature()]), None, None, None)
            .from_block(BlockNumber::Number(from_block.into()))
            .address(vec![swap_contract_address]);
        if let Some(block) = to_block {
            filter_builder = filter_builder.to_block(BlockNumber::Number(block.into()));
        }
        let filter = filter_builder.build();
        let events_logs = self
            .logs(filter)
            .await
            .map_err(|e| FindPaymentSpendError::Transport(e.to_string()))?;
        Ok(events_logs)
    }

    fn validate_payment(&self, input: ValidatePaymentInput) -> ValidatePaymentFut<()> {
        let expected_swap_contract_address = try_f!(input
            .swap_contract_address
            .try_to_address()
            .map_to_mm(ValidatePaymentError::InvalidParameter));

        let unsigned: UnverifiedTransactionWrapper = try_f!(rlp::decode(&input.payment_tx));
        let tx =
            try_f!(SignedEthTx::new(unsigned)
                .map_to_mm(|err| ValidatePaymentError::TxDeserializationError(err.to_string())));
        let sender = try_f!(addr_from_raw_pubkey(&input.other_pub).map_to_mm(ValidatePaymentError::InvalidParameter));
        let time_lock = try_f!(input
            .time_lock
            .try_into()
            .map_to_mm(ValidatePaymentError::TimelockOverflow));

        let selfi = self.clone();
        let swap_id = selfi.etomic_swap_id(time_lock, &input.secret_hash);
        let decimals = self.decimals;
        let secret_hash = if input.secret_hash.len() == 32 {
            ripemd160(&input.secret_hash).to_vec()
        } else {
            input.secret_hash.to_vec()
        };
        let trade_amount = try_f!(wei_from_big_decimal(&(input.amount), decimals).map_mm_err());
        let fut = async move {
            let status = selfi
                .payment_status(expected_swap_contract_address, Token::FixedBytes(swap_id.clone()))
                .compat()
                .await
                .map_to_mm(ValidatePaymentError::Transport)?;
            if status != U256::from(PaymentState::Sent as u8) {
                return MmError::err(ValidatePaymentError::UnexpectedPaymentState(format!(
                    "Payment state is not PAYMENT_STATE_SENT, got {}",
                    status
                )));
            }

            let tx_from_rpc = selfi.transaction(TransactionId::Hash(tx.tx_hash())).await?;
            let tx_from_rpc = tx_from_rpc.as_ref().ok_or_else(|| {
                ValidatePaymentError::TxDoesNotExist(format!("Didn't find provided tx {:?} on ETH node", tx.tx_hash()))
            })?;

            if tx_from_rpc.from != Some(sender) {
                return MmError::err(ValidatePaymentError::WrongPaymentTx(format!(
                    "Payment tx {:?} was sent from wrong address, expected {:?}",
                    tx_from_rpc, sender
                )));
            }

            let my_address = selfi.derivation_method.single_addr_or_err().await.map_mm_err()?;
            match &selfi.coin_type {
                EthCoinType::Eth => {
                    let mut expected_value = trade_amount;

                    if tx_from_rpc.to != Some(expected_swap_contract_address) {
                        return MmError::err(ValidatePaymentError::WrongPaymentTx(format!(
                            "Payment tx {:?} was sent to wrong address, expected {:?}",
                            tx_from_rpc, expected_swap_contract_address,
                        )));
                    }

                    let function_name = get_function_name("ethPayment", input.watcher_reward.is_some());
                    let function = SWAP_CONTRACT
                        .function(&function_name)
                        .map_to_mm(|err| ValidatePaymentError::InternalError(err.to_string()))?;

                    let decoded = decode_contract_call(function, &tx_from_rpc.input.0)
                        .map_to_mm(|err| ValidatePaymentError::TxDeserializationError(err.to_string()))?;

                    if decoded[0] != Token::FixedBytes(swap_id.clone()) {
                        return MmError::err(ValidatePaymentError::WrongPaymentTx(format!(
                            "Invalid 'swap_id' {:?}, expected {:?}",
                            decoded, swap_id
                        )));
                    }

                    if decoded[1] != Token::Address(my_address) {
                        return MmError::err(ValidatePaymentError::WrongPaymentTx(format!(
                            "Payment tx receiver arg {:?} is invalid, expected {:?}",
                            decoded[1],
                            Token::Address(my_address)
                        )));
                    }

                    if decoded[2] != Token::FixedBytes(secret_hash.to_vec()) {
                        return MmError::err(ValidatePaymentError::WrongPaymentTx(format!(
                            "Payment tx secret_hash arg {:?} is invalid, expected {:?}",
                            decoded[2],
                            Token::FixedBytes(secret_hash.to_vec()),
                        )));
                    }

                    if decoded[3] != Token::Uint(U256::from(input.time_lock)) {
                        return MmError::err(ValidatePaymentError::WrongPaymentTx(format!(
                            "Payment tx time_lock arg {:?} is invalid, expected {:?}",
                            decoded[3],
                            Token::Uint(U256::from(input.time_lock)),
                        )));
                    }

                    if let Some(watcher_reward) = input.watcher_reward {
                        if decoded[4] != Token::Uint(U256::from(watcher_reward.reward_target as u8)) {
                            return MmError::err(ValidatePaymentError::WrongPaymentTx(format!(
                                "Payment tx reward target arg {:?} is invalid, expected {:?}",
                                decoded[4], watcher_reward.reward_target as u8
                            )));
                        }

                        if decoded[5] != Token::Bool(watcher_reward.send_contract_reward_on_spend) {
                            return MmError::err(ValidatePaymentError::WrongPaymentTx(format!(
                                "Payment tx sends_contract_reward_on_spend arg {:?} is invalid, expected {:?}",
                                decoded[5], watcher_reward.send_contract_reward_on_spend
                            )));
                        }

                        let expected_reward_amount =
                            wei_from_big_decimal(&watcher_reward.amount, decimals).map_mm_err()?;
                        let actual_reward_amount = decoded[6].clone().into_uint().ok_or_else(|| {
                            ValidatePaymentError::WrongPaymentTx("Invalid type for watcher reward argument".to_string())
                        })?;

                        validate_watcher_reward(
                            expected_reward_amount.as_u64(),
                            actual_reward_amount.as_u64(),
                            watcher_reward.is_exact_amount,
                        )?;

                        match watcher_reward.reward_target {
                            RewardTarget::None | RewardTarget::PaymentReceiver => {
                                if watcher_reward.send_contract_reward_on_spend {
                                    expected_value += actual_reward_amount
                                }
                            },
                            RewardTarget::PaymentSender | RewardTarget::PaymentSpender | RewardTarget::Contract => {
                                expected_value += actual_reward_amount
                            },
                        };
                    }

                    if tx_from_rpc.value != expected_value {
                        return MmError::err(ValidatePaymentError::WrongPaymentTx(format!(
                            "Payment tx value arg {:?} is invalid, expected {:?}",
                            tx_from_rpc.value, trade_amount
                        )));
                    }
                },
                EthCoinType::Erc20 {
                    platform: _,
                    token_addr,
                } => {
                    let mut expected_value = U256::from(0);
                    let mut expected_amount = trade_amount;

                    if tx_from_rpc.to != Some(expected_swap_contract_address) {
                        return MmError::err(ValidatePaymentError::WrongPaymentTx(format!(
                            "Payment tx {:?} was sent to wrong address, expected {:?}",
                            tx_from_rpc, expected_swap_contract_address,
                        )));
                    }
                    let function_name = get_function_name("erc20Payment", input.watcher_reward.is_some());
                    let function = SWAP_CONTRACT
                        .function(&function_name)
                        .map_to_mm(|err| ValidatePaymentError::InternalError(err.to_string()))?;
                    let decoded = decode_contract_call(function, &tx_from_rpc.input.0)
                        .map_to_mm(|err| ValidatePaymentError::TxDeserializationError(err.to_string()))?;

                    if decoded[0] != Token::FixedBytes(swap_id.clone()) {
                        return MmError::err(ValidatePaymentError::WrongPaymentTx(format!(
                            "Invalid 'swap_id' {:?}, expected {:?}",
                            decoded, swap_id
                        )));
                    }

                    if decoded[2] != Token::Address(*token_addr) {
                        return MmError::err(ValidatePaymentError::WrongPaymentTx(format!(
                            "Payment tx token_addr arg {:?} is invalid, expected {:?}",
                            decoded[2],
                            Token::Address(*token_addr)
                        )));
                    }

                    if decoded[3] != Token::Address(my_address) {
                        return MmError::err(ValidatePaymentError::WrongPaymentTx(format!(
                            "Payment tx receiver arg {:?} is invalid, expected {:?}",
                            decoded[3],
                            Token::Address(my_address),
                        )));
                    }

                    if decoded[4] != Token::FixedBytes(secret_hash.to_vec()) {
                        return MmError::err(ValidatePaymentError::WrongPaymentTx(format!(
                            "Payment tx secret_hash arg {:?} is invalid, expected {:?}",
                            decoded[4],
                            Token::FixedBytes(secret_hash.to_vec()),
                        )));
                    }

                    if decoded[5] != Token::Uint(U256::from(input.time_lock)) {
                        return MmError::err(ValidatePaymentError::WrongPaymentTx(format!(
                            "Payment tx time_lock arg {:?} is invalid, expected {:?}",
                            decoded[5],
                            Token::Uint(U256::from(input.time_lock)),
                        )));
                    }

                    if let Some(watcher_reward) = input.watcher_reward {
                        if decoded[6] != Token::Uint(U256::from(watcher_reward.reward_target as u8)) {
                            return MmError::err(ValidatePaymentError::WrongPaymentTx(format!(
                                "Payment tx reward target arg {:?} is invalid, expected {:?}",
                                decoded[4], watcher_reward.reward_target as u8
                            )));
                        }

                        if decoded[7] != Token::Bool(watcher_reward.send_contract_reward_on_spend) {
                            return MmError::err(ValidatePaymentError::WrongPaymentTx(format!(
                                "Payment tx sends_contract_reward_on_spend arg {:?} is invalid, expected {:?}",
                                decoded[5], watcher_reward.send_contract_reward_on_spend
                            )));
                        }

                        let expected_reward_amount = match watcher_reward.reward_target {
                            RewardTarget::Contract | RewardTarget::PaymentSender => {
                                wei_from_big_decimal(&watcher_reward.amount, ETH_DECIMALS).map_mm_err()?
                            },
                            RewardTarget::PaymentSpender => {
                                wei_from_big_decimal(&watcher_reward.amount, selfi.decimals).map_mm_err()?
                            },
                            _ => {
                                // TODO tests passed without this change, need to research on how it worked
                                if watcher_reward.send_contract_reward_on_spend {
                                    wei_from_big_decimal(&watcher_reward.amount, ETH_DECIMALS).map_mm_err()?
                                } else {
                                    0.into()
                                }
                            },
                        };

                        let actual_reward_amount = get_function_input_data(&decoded, function, 8)
                            .map_to_mm(ValidatePaymentError::TxDeserializationError)?
                            .into_uint()
                            .ok_or_else(|| {
                                ValidatePaymentError::WrongPaymentTx(
                                    "Invalid type for watcher reward argument".to_string(),
                                )
                            })?;

                        validate_watcher_reward(
                            expected_reward_amount.as_u64(),
                            actual_reward_amount.as_u64(),
                            watcher_reward.is_exact_amount,
                        )?;

                        match watcher_reward.reward_target {
                            RewardTarget::PaymentSender | RewardTarget::Contract => {
                                expected_value += actual_reward_amount
                            },
                            RewardTarget::PaymentSpender => expected_amount += actual_reward_amount,
                            _ => {
                                if watcher_reward.send_contract_reward_on_spend {
                                    expected_value += actual_reward_amount
                                }
                            },
                        };

                        if decoded[1] != Token::Uint(expected_amount) {
                            return MmError::err(ValidatePaymentError::WrongPaymentTx(format!(
                                "Payment tx amount arg {:?} is invalid, expected {:?}",
                                decoded[1], expected_amount,
                            )));
                        }
                    }

                    if tx_from_rpc.value != expected_value {
                        return MmError::err(ValidatePaymentError::WrongPaymentTx(format!(
                            "Payment tx value arg {:?} is invalid, expected {:?}",
                            tx_from_rpc.value, expected_value
                        )));
                    }
                },
                EthCoinType::Nft { .. } => {
                    return MmError::err(ValidatePaymentError::ProtocolNotSupported(
                        "Nft protocol is not supported by legacy swap".to_string(),
                    ))
                },
            }

            Ok(())
        };
        Box::new(fut.boxed().compat())
    }

    fn payment_status(
        &self,
        swap_contract_address: H160,
        token: Token,
    ) -> Box<dyn Future<Item = U256, Error = String> + Send + 'static> {
        let function = try_fus!(SWAP_CONTRACT.function("payments"));

        let data = try_fus!(function.encode_input(&[token]));

        let coin = self.clone();
        let fut = async move {
            let my_address = coin
                .derivation_method
                .single_addr_or_err()
                .await
                .map_err(|e| ERRL!("{}", e))?;
            coin.call_request(
                my_address,
                swap_contract_address,
                None,
                Some(data.into()),
                // TODO worth reviewing places where we could use BlockNumber::Pending
                BlockNumber::Latest,
            )
            .await
            .map_err(|e| ERRL!("{}", e))
        };

        Box::new(fut.boxed().compat().and_then(move |bytes| {
            let decoded_tokens = try_s!(function.decode_output(&bytes.0));
            let state = decoded_tokens
                .get(2)
                .ok_or_else(|| ERRL!("Payment status must contain 'state' as the 2nd token"))?;
            match state {
                Token::Uint(state) => Ok(*state),
                _ => ERR!("Payment status must be uint, got {:?}", state),
            }
        }))
    }

    async fn search_for_swap_tx_spend(
        &self,
        tx: &[u8],
        swap_contract_address: Address,
        _secret_hash: &[u8],
        search_from_block: u64,
        watcher_reward: bool,
    ) -> Result<Option<FoundSwapTxSpend>, String> {
        let unverified: UnverifiedTransactionWrapper = try_s!(rlp::decode(tx));
        let tx = try_s!(SignedEthTx::new(unverified));

        let func_name = match self.coin_type {
            EthCoinType::Eth => get_function_name("ethPayment", watcher_reward),
            EthCoinType::Erc20 { .. } => get_function_name("erc20Payment", watcher_reward),
            EthCoinType::Nft { .. } => return ERR!("Nft Protocol is not supported yet!"),
        };

        let payment_func = try_s!(SWAP_CONTRACT.function(&func_name));
        let decoded = try_s!(decode_contract_call(payment_func, tx.unsigned().data()));
        let id = match decoded.first() {
            Some(Token::FixedBytes(bytes)) => bytes.clone(),
            invalid_token => return ERR!("Expected Token::FixedBytes, got {:?}", invalid_token),
        };

        let mut current_block = try_s!(self.current_block().compat().await);
        if current_block < search_from_block {
            current_block = search_from_block;
        }

        let mut from_block = search_from_block;

        loop {
            let to_block = current_block.min(from_block + self.logs_block_range);

            let spend_events = try_s!(
                self.events_from_block(
                    swap_contract_address,
                    "ReceiverSpent",
                    from_block,
                    Some(to_block),
                    &SWAP_CONTRACT
                )
                .await
            );

            let found = spend_events.iter().find(|event| &event.data.0[..32] == id.as_slice());

            if let Some(event) = found {
                match event.transaction_hash {
                    Some(tx_hash) => {
                        let transaction = match try_s!(self.transaction(TransactionId::Hash(tx_hash)).await) {
                            Some(t) => t,
                            None => {
                                return ERR!("Found ReceiverSpent event, but transaction {:02x} is missing", tx_hash)
                            },
                        };

                        return Ok(Some(FoundSwapTxSpend::Spent(TransactionEnum::from(try_s!(
                            signed_tx_from_web3_tx(transaction)
                        )))));
                    },
                    None => return ERR!("Found ReceiverSpent event, but it doesn't have tx_hash"),
                }
            }

            let refund_events = try_s!(
                self.refund_events(swap_contract_address, from_block, to_block)
                    .compat()
                    .await
            );
            let found = refund_events.iter().find(|event| &event.data.0[..32] == id.as_slice());

            if let Some(event) = found {
                match event.transaction_hash {
                    Some(tx_hash) => {
                        let transaction = match try_s!(self.transaction(TransactionId::Hash(tx_hash)).await) {
                            Some(t) => t,
                            None => {
                                return ERR!("Found SenderRefunded event, but transaction {:02x} is missing", tx_hash)
                            },
                        };

                        return Ok(Some(FoundSwapTxSpend::Refunded(TransactionEnum::from(try_s!(
                            signed_tx_from_web3_tx(transaction)
                        )))));
                    },
                    None => return ERR!("Found SenderRefunded event, but it doesn't have tx_hash"),
                }
            }

            if to_block >= current_block {
                break;
            }
            from_block = to_block;
        }

        Ok(None)
    }

    pub async fn get_watcher_reward_amount(&self, wait_until: u64) -> Result<BigDecimal, MmError<WatcherRewardError>> {
        let pay_for_gas_option = repeatable!(async {
            self.get_swap_pay_for_gas_option(self.get_swap_transaction_fee_policy())
                .await
                .retry_on_err()
        })
        .until_s(wait_until)
        .repeat_every_secs(10.)
        .await
        .map_err(|_| WatcherRewardError::RPCError("Error getting the gas price".to_string()))?;

        let gas_cost_wei = calc_total_fee(U256::from(REWARD_GAS_AMOUNT), &pay_for_gas_option)
            .map_err(|e| WatcherRewardError::InternalError(e.to_string()))?;
        let gas_cost_eth = u256_to_big_decimal(gas_cost_wei, ETH_DECIMALS)
            .map_err(|e| WatcherRewardError::InternalError(e.to_string()))?;
        Ok(gas_cost_eth)
    }

    /// Get gas price
    pub async fn get_gas_price(&self) -> Web3RpcResult<U256> {
        let coin = self.clone();
        let eth_gas_price_fut = async {
            match coin.gas_price().await {
                Ok(eth_gas) => Some(eth_gas),
                Err(e) => {
                    error!("Error {} on eth_gasPrice request", e);
                    None
                },
            }
        }
        .boxed();

        let eth_fee_history_price_fut = async {
            match coin.eth_fee_history(U256::from(1u64), BlockNumber::Latest, &[]).await {
                Ok(res) => res
                    .base_fee_per_gas
                    .first()
                    .map(|val| increase_by_percent_one_gwei(*val, BASE_BLOCK_FEE_DIFF_PCT)),
                Err(e) => {
                    debug!("Error {} on eth_feeHistory request", e);
                    None
                },
            }
        }
        .boxed();

        let (eth_gas_price, eth_fee_history_price) = join(eth_gas_price_fut, eth_fee_history_price_fut).await;
        // on editions < 2021 the compiler will resolve array.into_iter() as (&array).into_iter()
        // https://doc.rust-lang.org/edition-guide/rust-2021/IntoIterator-for-arrays.html#details
        IntoIterator::into_iter([eth_gas_price, eth_fee_history_price])
            .flatten()
            .max()
            .or_mm_err(|| Web3RpcError::Internal("All requests failed".into()))
    }

    /// Get gas base fee and suggest priority tip fees for the next block (see EIP-1559)
    pub async fn get_eip1559_gas_fee(&self, use_simple: bool) -> Web3RpcResult<FeePerGasEstimated> {
        let coin = self.clone();
        let history_estimator_fut = FeePerGasSimpleEstimator::estimate_fee_by_history(&coin);
        let ctx =
            MmArc::from_weak(&coin.ctx).ok_or_else(|| MmError::new(Web3RpcError::Internal("ctx is null".into())))?;

        let gas_api_conf = ctx.conf["gas_api"].clone();
        if gas_api_conf.is_null() || use_simple {
            return history_estimator_fut
                .await
                .map_err(|e| MmError::new(Web3RpcError::Internal(e.to_string())));
        }
        let gas_api_conf: GasApiConfig = json::from_value(gas_api_conf)
            .map_err(|e| MmError::new(Web3RpcError::InvalidGasApiConfig(e.to_string())))?;
        let provider_estimator_fut = match gas_api_conf.provider {
            GasApiProvider::Infura => InfuraGasApiCaller::fetch_infura_fee_estimation(&gas_api_conf.url).boxed(),
            GasApiProvider::Blocknative => {
                BlocknativeGasApiCaller::fetch_blocknative_fee_estimation(&gas_api_conf.url).boxed()
            },
        };
        provider_estimator_fut
            .or_else(|provider_estimator_err| {
                debug!(
                    "Call to eth gas api provider failed {}, using internal fee estimator",
                    provider_estimator_err
                );
                history_estimator_fut.map_err(move |history_estimator_err| {
                    MmError::new(Web3RpcError::Internal(format!(
                        "All gas api requests failed, provider estimator error: {}, history estimator error: {}",
                        provider_estimator_err, history_estimator_err
                    )))
                })
            })
            .await
    }

    async fn get_swap_pay_for_gas_option(&self, swap_fee_policy: SwapTxFeePolicy) -> Web3RpcResult<PayForGasOption> {
        let coin = self.clone();
        match swap_fee_policy {
            SwapTxFeePolicy::Internal => {
                let gas_price = coin.get_gas_price().await?;
                Ok(PayForGasOption::Legacy(LegacyGasPrice { gas_price }))
            },
            SwapTxFeePolicy::Low | SwapTxFeePolicy::Medium | SwapTxFeePolicy::High => {
                let fee_per_gas = coin.get_eip1559_gas_fee(false).await?;
                let pay_result = match swap_fee_policy {
                    SwapTxFeePolicy::Low => PayForGasOption::Eip1559(Eip1559FeePerGas {
                        max_fee_per_gas: fee_per_gas.low.max_fee_per_gas,
                        max_priority_fee_per_gas: fee_per_gas.low.max_priority_fee_per_gas,
                    }),
                    SwapTxFeePolicy::Medium => PayForGasOption::Eip1559(Eip1559FeePerGas {
                        max_fee_per_gas: fee_per_gas.medium.max_fee_per_gas,
                        max_priority_fee_per_gas: fee_per_gas.medium.max_priority_fee_per_gas,
                    }),
                    _ => PayForGasOption::Eip1559(Eip1559FeePerGas {
                        max_fee_per_gas: fee_per_gas.high.max_fee_per_gas,
                        max_priority_fee_per_gas: fee_per_gas.high.max_priority_fee_per_gas,
                    }),
                };
                Ok(pay_result)
            },
            SwapTxFeePolicy::Unsupported => Err(MmError::new(Web3RpcError::Internal("swap fee policy not set".into()))),
        }
    }

    /// Checks every second till at least one ETH node recognizes that nonce is increased.
    /// Parity has reliable "nextNonce" method that always returns correct nonce for address.
    /// But we can't expect that all nodes will always be Parity.
    /// Some of ETH forks use Geth only so they don't have Parity nodes at all.
    ///
    /// Please note that we just keep looping in case of a transport error hoping it will go away.
    ///
    /// # Warning
    ///
    /// The function is endless, we just keep looping in case of a transport error hoping it will go away.
    async fn wait_for_addr_nonce_increase(&self, addr: Address, prev_nonce: U256) {
        repeatable!(async {
            match self.clone().get_addr_nonce(addr).compat().await {
                Ok((new_nonce, _)) if new_nonce > prev_nonce => Ready(()),
                Ok((_nonce, _)) => Retry(()),
                Err(e) => {
                    error!("Error getting {} {} nonce: {}", self.ticker(), addr, e);
                    Retry(())
                },
            }
        })
        .until_ready()
        .repeat_every_secs(1.)
        .await
        .ok();
    }

    /// Returns `None` if the transaction hasn't appeared on the RPC nodes at the specified time.
    async fn wait_for_tx_appears_on_rpc(
        &self,
        tx_hash: H256,
        wait_rpc_timeout_s: u64,
        check_every: f64,
    ) -> Web3RpcResult<Option<SignedEthTx>> {
        let wait_until = wait_until_sec(wait_rpc_timeout_s);
        while now_sec() < wait_until {
            let maybe_tx = self.transaction(TransactionId::Hash(tx_hash)).await?;
            if let Some(tx) = maybe_tx {
                let signed_tx = signed_tx_from_web3_tx(tx).map_to_mm(Web3RpcError::InvalidResponse)?;
                return Ok(Some(signed_tx));
            }

            Timer::sleep(check_every).await;
        }

        warn!(
            "Couldn't fetch the '{tx_hash:02x}' transaction hex as it hasn't appeared on the RPC node in {wait_rpc_timeout_s}s"
        );

        Ok(None)
    }

    fn transaction_confirmed_at(&self, payment_hash: H256, wait_until: u64, check_every: f64) -> Web3RpcFut<U64> {
        let selfi = self.clone();
        let fut = async move {
            loop {
                if now_sec() > wait_until {
                    return MmError::err(Web3RpcError::Timeout(ERRL!(
                        "Waited too long until {} for payment tx: {:02x}, for coin:{}, to be confirmed!",
                        wait_until,
                        payment_hash,
                        selfi.ticker()
                    )));
                }

                let web3_receipt = match selfi.transaction_receipt(payment_hash).await {
                    Ok(r) => r,
                    Err(e) => {
                        error!(
                            "Error {:?} getting the {} transaction {:?}, retrying in 15 seconds",
                            e,
                            selfi.ticker(),
                            payment_hash
                        );
                        Timer::sleep(check_every).await;
                        continue;
                    },
                };

                if let Some(receipt) = web3_receipt {
                    if receipt.status != Some(1.into()) {
                        return MmError::err(Web3RpcError::Internal(ERRL!(
                            "Tx receipt {:?} status of {} tx {:?} is failed",
                            receipt,
                            selfi.ticker(),
                            payment_hash
                        )));
                    }

                    if let Some(confirmed_at) = receipt.block_number {
                        break Ok(confirmed_at);
                    }
                }

                Timer::sleep(check_every).await;
            }
        };
        Box::new(fut.boxed().compat())
    }

    fn wait_for_block(&self, block_number: U64, wait_until: u64, check_every: f64) -> Web3RpcFut<()> {
        let selfi = self.clone();
        let fut = async move {
            loop {
                if now_sec() > wait_until {
                    return MmError::err(Web3RpcError::Timeout(ERRL!(
                        "Waited too long until {} for block number: {:02x} to appear on-chain, for coin:{}",
                        wait_until,
                        block_number,
                        selfi.ticker()
                    )));
                }

                match selfi.block_number().await {
                    Ok(current_block) => {
                        if current_block >= block_number {
                            break Ok(());
                        }
                    },
                    Err(e) => {
                        error!(
                            "Error {:?} getting the {} block number retrying in 15 seconds",
                            e,
                            selfi.ticker()
                        );
                    },
                };

                Timer::sleep(check_every).await;
            }
        };
        Box::new(fut.boxed().compat())
    }

    /// Requests the nonce from all available nodes and returns the highest nonce available with the list of nodes that returned the highest nonce.
    /// Transactions will be sent using the nodes that returned the highest nonce.
    pub fn get_addr_nonce(
        self,
        addr: Address,
    ) -> Box<dyn Future<Item = (U256, Vec<Web3Instance>), Error = String> + Send> {
        const TMP_SOCKET_DURATION: Duration = Duration::from_secs(300);

        let fut = async move {
            let mut errors: u32 = 0;
            let web3_instances = self.web3_instances.lock().await.to_vec();
            loop {
                let (futures, web3_instances): (Vec<_>, Vec<_>) = web3_instances
                    .iter()
                    .map(|instance| {
                        if let Web3Transport::Websocket(socket_transport) = instance.as_ref().transport() {
                            socket_transport.maybe_spawn_temporary_connection_loop(
                                self.clone(),
                                Instant::now() + TMP_SOCKET_DURATION,
                            );
                        };

                        let nonce = instance
                            .as_ref()
                            .eth()
                            .transaction_count(addr, Some(BlockNumber::Pending));

                        (nonce, instance.clone())
                    })
                    .unzip();

                let nonces: Vec<_> = join_all(futures)
                    .await
                    .into_iter()
                    .zip(web3_instances)
                    .filter_map(|(nonce_res, instance)| match nonce_res {
                        Ok(n) => Some((n, instance)),
                        Err(e) => {
                            error!("Error getting nonce for addr {:?}: {}", addr, e);
                            None
                        },
                    })
                    .collect();
                if nonces.is_empty() {
                    // all requests errored
                    errors += 1;
                    if errors > 5 {
                        return ERR!("Couldn't get nonce after 5 errored attempts, aborting");
                    }
                } else {
                    let max = nonces
                        .iter()
                        .map(|(n, _)| *n)
                        .max()
                        .expect("nonces should not be empty!");
                    break Ok((
                        max,
                        nonces
                            .into_iter()
                            .filter_map(|(n, instance)| if n == max { Some(instance) } else { None })
                            .collect(),
                    ));
                }
                Timer::sleep(1.).await
            }
        };
        Box::new(Box::pin(fut).compat())
    }
}

#[derive(Clone, Debug, Deserialize, PartialEq, Serialize)]
pub struct EthTxFeeDetails {
    pub coin: String,
    pub gas: u64,
    /// Gas price in ETH per gas unit
    /// if 'max_fee_per_gas' and 'max_priority_fee_per_gas' are used we set 'gas_price' as 'max_fee_per_gas' for compatibility with GUI
    pub gas_price: BigDecimal,
    /// Max fee per gas in ETH per gas unit
    pub max_fee_per_gas: Option<BigDecimal>,
    /// Max priority fee per gas in ETH per gas unit
    pub max_priority_fee_per_gas: Option<BigDecimal>,
    pub total_fee: BigDecimal,
}

impl EthTxFeeDetails {
    pub(crate) fn new(gas: U256, pay_for_gas_option: PayForGasOption, coin: &str) -> NumConversResult<EthTxFeeDetails> {
        let total_fee = calc_total_fee(gas, &pay_for_gas_option)?;
        // Fees are always paid in ETH, can use 18 decimals by default
        let total_fee = u256_to_big_decimal(total_fee, ETH_DECIMALS)?;
        let (gas_price, max_fee_per_gas, max_priority_fee_per_gas) = match pay_for_gas_option {
            PayForGasOption::Legacy(LegacyGasPrice { gas_price }) => (gas_price, None, None),
            // Using max_fee_per_gas as estimated gas_price value for compatibility in caller not expecting eip1559 fee per gas values.
            // Normally the caller should pay attention to presence of max_fee_per_gas and max_priority_fee_per_gas in the result:
            PayForGasOption::Eip1559(Eip1559FeePerGas {
                max_fee_per_gas,
                max_priority_fee_per_gas,
            }) => (max_fee_per_gas, Some(max_fee_per_gas), Some(max_priority_fee_per_gas)),
        };
        let gas_price = u256_to_big_decimal(gas_price, ETH_DECIMALS)?;
        let (max_fee_per_gas, max_priority_fee_per_gas) = match (max_fee_per_gas, max_priority_fee_per_gas) {
            (Some(max_fee_per_gas), Some(max_priority_fee_per_gas)) => (
                Some(u256_to_big_decimal(max_fee_per_gas, ETH_DECIMALS)?),
                Some(u256_to_big_decimal(max_priority_fee_per_gas, ETH_DECIMALS)?),
            ),
            (_, _) => (None, None),
        };
        let gas_u64 = u64::try_from(gas).map_to_mm(|e| NumConversError::new(e.to_string()))?;

        Ok(EthTxFeeDetails {
            coin: coin.to_owned(),
            gas: gas_u64,
            gas_price,
            max_fee_per_gas,
            max_priority_fee_per_gas,
            total_fee,
        })
    }
}

#[async_trait]
impl MmCoin for EthCoin {
    fn is_asset_chain(&self) -> bool { false }

    fn spawner(&self) -> WeakSpawner { self.abortable_system.weak_spawner() }

    fn get_raw_transaction(&self, req: RawTransactionRequest) -> RawTransactionFut {
        Box::new(get_raw_transaction_impl(self.clone(), req).boxed().compat())
    }

    fn get_tx_hex_by_hash(&self, tx_hash: Vec<u8>) -> RawTransactionFut {
        if tx_hash.len() != H256::len_bytes() {
            let error = format!(
                "TX hash should have exactly {} bytes, got {}",
                H256::len_bytes(),
                tx_hash.len(),
            );
            return Box::new(futures01::future::err(MmError::new(
                RawTransactionError::InvalidHashError(error),
            )));
        }

        let tx_hash = H256::from_slice(tx_hash.as_slice());
        Box::new(get_tx_hex_by_hash_impl(self.clone(), tx_hash).boxed().compat())
    }

    fn withdraw(&self, req: WithdrawRequest) -> WithdrawFut {
        Box::new(Box::pin(withdraw_impl(self.clone(), req)).compat())
    }

    fn decimals(&self) -> u8 { self.decimals }

    fn convert_to_address(&self, from: &str, to_address_format: Json) -> Result<String, String> {
        let to_address_format: EthAddressFormat =
            json::from_value(to_address_format).map_err(|e| ERRL!("Error on parse ETH address format {:?}", e))?;
        match to_address_format {
            EthAddressFormat::SingleCase => ERR!("conversion is available only to mixed-case"),
            EthAddressFormat::MixedCase => {
                let _addr = try_s!(addr_from_str(from));
                Ok(checksum_address(from))
            },
        }
    }

    fn validate_address(&self, address: &str) -> ValidateAddressResult {
        let result = self.address_from_str(address);
        ValidateAddressResult {
            is_valid: result.is_ok(),
            reason: result.err(),
        }
    }

    fn process_history_loop(&self, ctx: MmArc) -> Box<dyn Future<Item = (), Error = ()> + Send> {
        cfg_wasm32! {
            ctx.log.log(
                "🤔",
                &[&"tx_history", &self.ticker],
                &ERRL!("Transaction history is not supported for ETH/ERC20 coins"),
            );
            Box::new(futures01::future::ok(()))
        }
        cfg_native! {
            let coin = self.clone();
            let fut = async move {
                match coin.coin_type {
                    EthCoinType::Eth => coin.process_eth_history(&ctx).await,
                    EthCoinType::Erc20 { ref token_addr, .. } => coin.process_erc20_history(*token_addr, &ctx).await,
                    EthCoinType::Nft {..} => return Err(())
                }
                Ok(())
            };
            Box::new(fut.boxed().compat())
        }
    }

    fn history_sync_status(&self) -> HistorySyncState { self.history_sync_state.lock().unwrap().clone() }

    fn get_trade_fee(&self) -> Box<dyn Future<Item = TradeFee, Error = String> + Send> {
        let coin = self.clone();
        Box::new(
            async move {
                let pay_for_gas_option = coin
                    .get_swap_pay_for_gas_option(coin.get_swap_transaction_fee_policy())
                    .await
                    .map_err(|e| e.to_string())?;

                let fee = calc_total_fee(U256::from(coin.gas_limit.eth_max_trade_gas), &pay_for_gas_option)
                    .map_err(|e| e.to_string())?;
                let fee_coin = match &coin.coin_type {
                    EthCoinType::Eth => &coin.ticker,
                    EthCoinType::Erc20 { platform, .. } => platform,
                    EthCoinType::Nft { .. } => return ERR!("Nft Protocol is not supported yet!"),
                };
                Ok(TradeFee {
                    coin: fee_coin.into(),
                    amount: try_s!(u256_to_big_decimal(fee, ETH_DECIMALS)).into(),
                    paid_from_trading_vol: false,
                })
            }
            .boxed()
            .compat(),
        )
    }

    async fn get_sender_trade_fee(
        &self,
        value: TradePreimageValue,
        stage: FeeApproxStage,
        include_refund_fee: bool,
    ) -> TradePreimageResult<TradeFee> {
        let pay_for_gas_option = self
            .get_swap_pay_for_gas_option(self.get_swap_transaction_fee_policy())
            .await
            .map_mm_err()?;
        let pay_for_gas_option = increase_gas_price_by_stage(pay_for_gas_option, &stage);
        let gas_limit = match self.coin_type {
            EthCoinType::Eth => {
                // this gas_limit includes gas for `ethPayment` and optionally `senderRefund` contract calls
                if include_refund_fee {
                    U256::from(self.gas_limit.eth_payment) + U256::from(self.gas_limit.eth_sender_refund)
                } else {
                    U256::from(self.gas_limit.eth_payment)
                }
            },
            EthCoinType::Erc20 { token_addr, .. } => {
                let mut gas = U256::from(self.gas_limit.erc20_payment);
                let value = match value {
                    TradePreimageValue::Exact(value) | TradePreimageValue::UpperBound(value) => {
                        wei_from_big_decimal(&value, self.decimals).map_mm_err()?
                    },
                };
                let allowed = self.allowance(self.swap_contract_address).compat().await.map_mm_err()?;
                if allowed < value {
                    // estimate gas for the `approve` contract call

                    // Pass a dummy spender. Let's use `my_address`.
                    let spender = self.derivation_method.single_addr_or_err().await.map_mm_err()?;
                    let approve_function = ERC20_CONTRACT.function("approve")?;
                    let approve_data = approve_function.encode_input(&[Token::Address(spender), Token::Uint(value)])?;
                    let approve_gas_limit = self
                        .estimate_gas_for_contract_call(token_addr, Bytes::from(approve_data))
                        .await
                        .map_mm_err()?;

                    // this gas_limit includes gas for `approve`, `erc20Payment` contract calls
                    gas += approve_gas_limit;
                }
                // add 'senderRefund' gas if requested
                if include_refund_fee {
                    gas += U256::from(self.gas_limit.erc20_sender_refund);
                }
                gas
            },
            EthCoinType::Nft { .. } => return MmError::err(TradePreimageError::NftProtocolNotSupported),
        };

        let total_fee = calc_total_fee(gas_limit, &pay_for_gas_option).map_mm_err()?;
        let amount = u256_to_big_decimal(total_fee, ETH_DECIMALS).map_mm_err()?;
        let fee_coin = match &self.coin_type {
            EthCoinType::Eth => &self.ticker,
            EthCoinType::Erc20 { platform, .. } => platform,
            EthCoinType::Nft { .. } => return MmError::err(TradePreimageError::NftProtocolNotSupported),
        };
        Ok(TradeFee {
            coin: fee_coin.into(),
            amount: amount.into(),
            paid_from_trading_vol: false,
        })
    }

    fn get_receiver_trade_fee(&self, stage: FeeApproxStage) -> TradePreimageFut<TradeFee> {
        let coin = self.clone();
        let fut = async move {
            let pay_for_gas_option = coin
                .get_swap_pay_for_gas_option(coin.get_swap_transaction_fee_policy())
                .await
                .map_mm_err()?;
            let pay_for_gas_option = increase_gas_price_by_stage(pay_for_gas_option, &stage);
            let (fee_coin, total_fee) = match &coin.coin_type {
                EthCoinType::Eth => (
                    &coin.ticker,
                    calc_total_fee(U256::from(coin.gas_limit.eth_receiver_spend), &pay_for_gas_option).map_mm_err()?,
                ),
                EthCoinType::Erc20 { platform, .. } => (
                    platform,
                    calc_total_fee(U256::from(coin.gas_limit.erc20_receiver_spend), &pay_for_gas_option)
                        .map_mm_err()?,
                ),
                EthCoinType::Nft { .. } => return MmError::err(TradePreimageError::NftProtocolNotSupported),
            };
            let amount = u256_to_big_decimal(total_fee, ETH_DECIMALS).map_mm_err()?;
            Ok(TradeFee {
                coin: fee_coin.into(),
                amount: amount.into(),
                paid_from_trading_vol: false,
            })
        };
        Box::new(fut.boxed().compat())
    }

    async fn get_fee_to_send_taker_fee(
        &self,
        dex_fee_amount: DexFee,
        stage: FeeApproxStage,
    ) -> TradePreimageResult<TradeFee> {
        let dex_fee_amount = wei_from_big_decimal(&dex_fee_amount.fee_amount().into(), self.decimals).map_mm_err()?;
        // pass the dummy params
        let to_addr = addr_from_raw_pubkey(&DEX_FEE_ADDR_RAW_PUBKEY)
            .expect("addr_from_raw_pubkey should never fail with DEX_FEE_ADDR_RAW_PUBKEY");
        let my_address = self.derivation_method.single_addr_or_err().await.map_mm_err()?;
        let (eth_value, data, call_addr, fee_coin) = match &self.coin_type {
            EthCoinType::Eth => (dex_fee_amount, Vec::new(), &to_addr, &self.ticker),
            EthCoinType::Erc20 { platform, token_addr } => {
                let function = ERC20_CONTRACT.function("transfer")?;
                let data = function.encode_input(&[Token::Address(to_addr), Token::Uint(dex_fee_amount)])?;
                (0.into(), data, token_addr, platform)
            },
            EthCoinType::Nft { .. } => return MmError::err(TradePreimageError::NftProtocolNotSupported),
        };
        let fee_policy_for_estimate = get_swap_fee_policy_for_estimate(self.get_swap_transaction_fee_policy());
        let pay_for_gas_option = self
            .get_swap_pay_for_gas_option(fee_policy_for_estimate)
            .await
            .map_mm_err()?;
        let pay_for_gas_option = increase_gas_price_by_stage(pay_for_gas_option, &stage);
        let estimate_gas_req = CallRequest {
            value: Some(eth_value),
            data: Some(data.clone().into()),
            from: Some(my_address),
            to: Some(*call_addr),
            gas: None,
            ..CallRequest::default()
        };
        // gas price must be supplied because some smart contracts base their
        // logic on gas price, e.g. TUSD: https://github.com/KomodoPlatform/atomicDEX-API/issues/643
        let estimate_gas_req = call_request_with_pay_for_gas_option(estimate_gas_req, pay_for_gas_option.clone());
        // Please note if the wallet's balance is insufficient to withdraw, then `estimate_gas` may fail with the `Exception` error.
        // Ideally we should determine the case when we have the insufficient balance and return `TradePreimageError::NotSufficientBalance` error.
        let gas_limit = self.estimate_gas_wrapper(estimate_gas_req).compat().await?;
        let total_fee = calc_total_fee(gas_limit, &pay_for_gas_option).map_mm_err()?;
        let amount = u256_to_big_decimal(total_fee, ETH_DECIMALS).map_mm_err()?;
        Ok(TradeFee {
            coin: fee_coin.into(),
            amount: amount.into(),
            paid_from_trading_vol: false,
        })
    }

    fn required_confirmations(&self) -> u64 { self.required_confirmations.load(AtomicOrdering::Relaxed) }

    fn requires_notarization(&self) -> bool { false }

    fn set_required_confirmations(&self, confirmations: u64) {
        self.required_confirmations
            .store(confirmations, AtomicOrdering::Relaxed);
    }

    fn set_requires_notarization(&self, _requires_nota: bool) {
        warn!("set_requires_notarization doesn't take any effect on ETH/ERC20 coins");
    }

    fn swap_contract_address(&self) -> Option<BytesJson> {
        Some(BytesJson::from(self.swap_contract_address.0.as_ref()))
    }

    fn fallback_swap_contract(&self) -> Option<BytesJson> {
        self.fallback_swap_contract.map(|a| BytesJson::from(a.0.as_ref()))
    }

    fn mature_confirmations(&self) -> Option<u32> { None }

    fn coin_protocol_info(&self, _amount_to_receive: Option<MmNumber>) -> Vec<u8> { Vec::new() }

    fn is_coin_protocol_supported(
        &self,
        _info: &Option<Vec<u8>>,
        _amount_to_send: Option<MmNumber>,
        _locktime: u64,
        _is_maker: bool,
    ) -> bool {
        true
    }

    fn on_disabled(&self) -> Result<(), AbortedError> { AbortableSystem::abort_all(&self.abortable_system) }

    fn on_token_deactivated(&self, ticker: &str) {
        if let Ok(tokens) = self.erc20_tokens_infos.lock().as_deref_mut() {
            tokens.remove(ticker);
        };
    }
}

pub trait TryToAddress {
    fn try_to_address(&self) -> Result<Address, String>;
}

impl TryToAddress for BytesJson {
    fn try_to_address(&self) -> Result<Address, String> { self.0.try_to_address() }
}

impl TryToAddress for [u8] {
    fn try_to_address(&self) -> Result<Address, String> { (&self).try_to_address() }
}

impl TryToAddress for &[u8] {
    fn try_to_address(&self) -> Result<Address, String> {
        if self.len() != Address::len_bytes() {
            return ERR!(
                "Cannot construct an Ethereum address from {} bytes slice",
                Address::len_bytes()
            );
        }

        Ok(Address::from_slice(self))
    }
}

impl<T: TryToAddress> TryToAddress for Option<T> {
    fn try_to_address(&self) -> Result<Address, String> {
        match self {
            Some(ref inner) => inner.try_to_address(),
            None => ERR!("Cannot convert None to address"),
        }
    }
}

fn validate_fee_impl(coin: EthCoin, validate_fee_args: EthValidateFeeArgs<'_>) -> ValidatePaymentFut<()> {
    let fee_tx_hash = validate_fee_args.fee_tx_hash.to_owned();
    let sender_addr = try_f!(
        addr_from_raw_pubkey(validate_fee_args.expected_sender).map_to_mm(ValidatePaymentError::InvalidParameter)
    );
    let fee_addr = try_f!(addr_from_raw_pubkey(coin.dex_pubkey()).map_to_mm(ValidatePaymentError::InvalidParameter));
    let amount = validate_fee_args.amount.clone();
    let min_block_number = validate_fee_args.min_block_number;

    let fut = async move {
        let expected_value = wei_from_big_decimal(&amount, coin.decimals).map_mm_err()?;
        let tx_from_rpc = coin.transaction(TransactionId::Hash(fee_tx_hash)).await?;

        let tx_from_rpc = tx_from_rpc.as_ref().ok_or_else(|| {
            ValidatePaymentError::TxDoesNotExist(format!("Didn't find provided tx {:?} on ETH node", fee_tx_hash))
        })?;

        if tx_from_rpc.from != Some(sender_addr) {
            return MmError::err(ValidatePaymentError::WrongPaymentTx(format!(
                "{}: Fee tx {:?} was sent from wrong address, expected {:?}",
                INVALID_SENDER_ERR_LOG, tx_from_rpc, sender_addr
            )));
        }

        if let Some(block_number) = tx_from_rpc.block_number {
            if block_number <= min_block_number.into() {
                return MmError::err(ValidatePaymentError::WrongPaymentTx(format!(
                    "{}: Fee tx {:?} confirmed before min_block {}",
                    EARLY_CONFIRMATION_ERR_LOG, tx_from_rpc, min_block_number
                )));
            }
        }
        match &coin.coin_type {
            EthCoinType::Eth => {
                if tx_from_rpc.to != Some(fee_addr) {
                    return MmError::err(ValidatePaymentError::WrongPaymentTx(format!(
                        "{}: Fee tx {:?} was sent to wrong address, expected {:?}",
                        INVALID_RECEIVER_ERR_LOG, tx_from_rpc, fee_addr
                    )));
                }

                if tx_from_rpc.value < expected_value {
                    return MmError::err(ValidatePaymentError::WrongPaymentTx(format!(
                        "Fee tx {:?} value is less than expected {:?}",
                        tx_from_rpc, expected_value
                    )));
                }
            },
            EthCoinType::Erc20 {
                platform: _,
                token_addr,
            } => {
                if tx_from_rpc.to != Some(*token_addr) {
                    return MmError::err(ValidatePaymentError::WrongPaymentTx(format!(
                        "{}: ERC20 Fee tx {:?} called wrong smart contract, expected {:?}",
                        INVALID_CONTRACT_ADDRESS_ERR_LOG, tx_from_rpc, token_addr
                    )));
                }

                let function = ERC20_CONTRACT
                    .function("transfer")
                    .map_to_mm(|e| ValidatePaymentError::InternalError(e.to_string()))?;
                let decoded_input = decode_contract_call(function, &tx_from_rpc.input.0)
                    .map_to_mm(|e| ValidatePaymentError::TxDeserializationError(e.to_string()))?;
                let address_input = get_function_input_data(&decoded_input, function, 0)
                    .map_to_mm(ValidatePaymentError::TxDeserializationError)?;

                if address_input != Token::Address(fee_addr) {
                    return MmError::err(ValidatePaymentError::WrongPaymentTx(format!(
                        "{}: ERC20 Fee tx was sent to wrong address {:?}, expected {:?}",
                        INVALID_RECEIVER_ERR_LOG, address_input, fee_addr
                    )));
                }

                let value_input = get_function_input_data(&decoded_input, function, 1)
                    .map_to_mm(ValidatePaymentError::TxDeserializationError)?;

                match value_input {
                    Token::Uint(value) => {
                        if value < expected_value {
                            return MmError::err(ValidatePaymentError::WrongPaymentTx(format!(
                                "ERC20 Fee tx value {} is less than expected {}",
                                value, expected_value
                            )));
                        }
                    },
                    _ => {
                        return MmError::err(ValidatePaymentError::WrongPaymentTx(format!(
                            "Should have got uint token but got {:?}",
                            value_input
                        )))
                    },
                }
            },
            EthCoinType::Nft { .. } => {
                return MmError::err(ValidatePaymentError::ProtocolNotSupported(
                    "Nft protocol is not supported".to_string(),
                ))
            },
        }

        Ok(())
    };
    Box::new(fut.boxed().compat())
}

impl Transaction for SignedEthTx {
    fn tx_hex(&self) -> Vec<u8> { rlp::encode(self).to_vec() }

    fn tx_hash_as_bytes(&self) -> BytesJson { self.tx_hash().as_bytes().into() }
}

fn signed_tx_from_web3_tx(transaction: Web3Transaction) -> Result<SignedEthTx, String> {
    // Local function to map the access list
    fn map_access_list(web3_access_list: &Option<Vec<web3::types::AccessListItem>>) -> ethcore_transaction::AccessList {
        match web3_access_list {
            Some(list) => ethcore_transaction::AccessList(
                list.iter()
                    .map(|item| ethcore_transaction::AccessListItem {
                        address: item.address,
                        storage_keys: item.storage_keys.clone(),
                    })
                    .collect(),
            ),
            None => ethcore_transaction::AccessList(vec![]),
        }
    }

    // Define transaction types
    let type_0: ethereum_types::U64 = 0.into();
    let type_1: ethereum_types::U64 = 1.into();
    let type_2: ethereum_types::U64 = 2.into();

    // Determine the transaction type
    let tx_type = match transaction.transaction_type {
        None => TxType::Legacy,
        Some(t) if t == type_0 => TxType::Legacy,
        Some(t) if t == type_1 => TxType::Type1,
        Some(t) if t == type_2 => TxType::Type2,
        _ => return Err(ERRL!("'Transaction::transaction_type' unsupported")),
    };

    // Determine the action based on the presence of 'to' field
    let action = match transaction.to {
        Some(addr) => Action::Call(addr),
        None => Action::Create,
    };

    // Initialize the transaction builder
    let tx_builder = UnSignedEthTxBuilder::new(
        tx_type.clone(),
        transaction.nonce,
        transaction.gas,
        action,
        transaction.value,
        transaction.input.0,
    );

    // Modify the builder based on the transaction type
    let tx_builder = match tx_type {
        TxType::Legacy => {
            let gas_price = transaction
                .gas_price
                .ok_or_else(|| ERRL!("'Transaction::gas_price' is not set"))?;
            tx_builder.with_gas_price(gas_price)
        },
        TxType::Type1 => {
            let gas_price = transaction
                .gas_price
                .ok_or_else(|| ERRL!("'Transaction::gas_price' is not set"))?;
            let chain_id = transaction
                .chain_id
                .ok_or_else(|| ERRL!("'Transaction::chain_id' is not set"))?
                .to_string()
                .parse()
                .map_err(|e: std::num::ParseIntError| e.to_string())?;
            tx_builder
                .with_gas_price(gas_price)
                .with_chain_id(chain_id)
                .with_access_list(map_access_list(&transaction.access_list))
        },
        TxType::Type2 => {
            let max_fee_per_gas = transaction
                .max_fee_per_gas
                .ok_or_else(|| ERRL!("'Transaction::max_fee_per_gas' is not set"))?;
            let max_priority_fee_per_gas = transaction
                .max_priority_fee_per_gas
                .ok_or_else(|| ERRL!("'Transaction::max_priority_fee_per_gas' is not set"))?;
            let chain_id = transaction
                .chain_id
                .ok_or_else(|| ERRL!("'Transaction::chain_id' is not set"))?
                .to_string()
                .parse()
                .map_err(|e: std::num::ParseIntError| e.to_string())?;
            tx_builder
                .with_priority_fee_per_gas(max_fee_per_gas, max_priority_fee_per_gas)
                .with_chain_id(chain_id)
                .with_access_list(map_access_list(&transaction.access_list))
        },
        TxType::Invalid => return Err(ERRL!("Internal error: 'tx_type' invalid")),
    };

    // Build the unsigned transaction
    let unsigned = tx_builder.build().map_err(|err| err.to_string())?;

    // Extract signature components
    let r = transaction.r.ok_or_else(|| ERRL!("'Transaction::r' is not set"))?;
    let s = transaction.s.ok_or_else(|| ERRL!("'Transaction::s' is not set"))?;
    let v = transaction
        .v
        .ok_or_else(|| ERRL!("'Transaction::v' is not set"))?
        .as_u64();

    // Create the signed transaction
    let unverified = match unsigned {
        TransactionWrapper::Legacy(unsigned) => UnverifiedTransactionWrapper::Legacy(
            UnverifiedLegacyTransaction::new_with_network_v(unsigned, r, s, v, transaction.hash)
                .map_err(|err| ERRL!("'Transaction::new' error {}", err.to_string()))?,
        ),
        TransactionWrapper::Eip2930(unsigned) => UnverifiedTransactionWrapper::Eip2930(
            UnverifiedEip2930Transaction::new(unsigned, r, s, v, transaction.hash)
                .map_err(|err| ERRL!("'Transaction::new' error {}", err.to_string()))?,
        ),
        TransactionWrapper::Eip1559(unsigned) => UnverifiedTransactionWrapper::Eip1559(
            UnverifiedEip1559Transaction::new(unsigned, r, s, v, transaction.hash)
                .map_err(|err| ERRL!("'Transaction::new' error {}", err.to_string()))?,
        ),
    };

    // Return the signed transaction
    Ok(try_s!(SignedEthTx::new(unverified)))
}

pub fn valid_addr_from_str(addr_str: &str) -> Result<Address, String> {
    let addr = try_s!(addr_from_str(addr_str));
    if !is_valid_checksum_addr(addr_str) {
        return ERR!("Invalid address checksum");
    }
    Ok(addr)
}

pub fn addr_from_str(addr_str: &str) -> Result<Address, String> {
    if !addr_str.starts_with("0x") {
        return ERR!("Address must be prefixed with 0x");
    };

    Ok(try_s!(Address::from_str(&addr_str[2..])))
}

/// This function fixes a bug appeared on `ethabi` update:
/// 1. `ethabi(6.1.0)::Function::decode_input` had
/// ```rust
/// decode(&self.input_param_types(), &data[4..])
/// ```
///
/// 2. `ethabi(17.2.0)::Function::decode_input` has
/// ```rust
/// decode(&self.input_param_types(), data)
/// ```
pub fn decode_contract_call(function: &Function, contract_call_bytes: &[u8]) -> Result<Vec<Token>, ethabi::Error> {
    if contract_call_bytes.len() < 4 {
        return Err(ethabi::Error::Other(
            "Contract call should contain at least 4 bytes known as a function signature".into(),
        ));
    }

    let actual_signature = &contract_call_bytes[..4];
    let expected_signature = &function.short_signature();
    if actual_signature != expected_signature {
        let error =
            format!("Unexpected contract call signature: expected {expected_signature:?}, found {actual_signature:?}");
        return Err(ethabi::Error::Other(error.into()));
    }

    function.decode_input(&contract_call_bytes[4..])
}

fn rpc_event_handlers_for_eth_transport(ctx: &MmArc, ticker: String) -> Vec<RpcTransportEventHandlerShared> {
    let metrics = ctx.metrics.weak();
    vec![CoinTransportMetrics::new(metrics, ticker, RpcClientType::Ethereum).into_shared()]
}

async fn get_max_eth_tx_type_conf(ctx: &MmArc, conf: &Json, coin_type: &EthCoinType) -> Result<Option<u64>, String> {
    fn check_max_eth_tx_type_conf(conf: &Json) -> Result<Option<u64>, String> {
        if !conf["max_eth_tx_type"].is_null() {
            let max_eth_tx_type = conf["max_eth_tx_type"]
                .as_u64()
                .ok_or_else(|| "max_eth_tx_type in coins is invalid".to_string())?;
            if max_eth_tx_type > ETH_MAX_TX_TYPE {
                return Err("max_eth_tx_type in coins is too big".to_string());
            }
            Ok(Some(max_eth_tx_type))
        } else {
            Ok(None)
        }
    }

    match &coin_type {
        EthCoinType::Eth => check_max_eth_tx_type_conf(conf),
        EthCoinType::Erc20 { platform, .. } | EthCoinType::Nft { platform } => {
            let coin_max_eth_tx_type = check_max_eth_tx_type_conf(conf)?;
            // Normally we suppose max_eth_tx_type is in platform coin but also try to get it from tokens for tests to work:
            if let Some(coin_max_eth_tx_type) = coin_max_eth_tx_type {
                Ok(Some(coin_max_eth_tx_type))
            } else {
                let platform_coin = lp_coinfind_or_err(ctx, platform).await;
                match platform_coin {
                    Ok(MmCoinEnum::EthCoin(eth_coin)) => Ok(eth_coin.max_eth_tx_type),
                    _ => Ok(None),
                }
            }
        },
    }
}

#[inline]
fn new_nonce_lock() -> HashMap<String, Arc<AsyncMutex<()>>> { HashMap::new() }

/// Activate eth coin or erc20 token from coin config and private key build policy
pub async fn eth_coin_from_conf_and_request(
    ctx: &MmArc,
    ticker: &str,
    conf: &Json,
    req: &Json,
    protocol: CoinProtocol,
    priv_key_policy: PrivKeyBuildPolicy,
) -> Result<EthCoin, String> {
    fn get_chain_id_from_platform(ctx: &MmArc, ticker: &str, platform: &str) -> Result<u64, String> {
        let platform_conf = coin_conf(ctx, platform);
        if platform_conf.is_null() {
            return ERR!(
                "Failed to activate ERC20 token '{}': the platform '{}' is not defined in the coins config.",
                ticker,
                platform
            );
        }
        let platform_protocol: CoinProtocol = json::from_value(platform_conf["protocol"].clone())
            .map_err(|e| ERRL!("Error parsing platform protocol for '{}': {}", platform, e))?;
        match platform_protocol {
            CoinProtocol::ETH { chain_id } => Ok(chain_id),
            protocol => ERR!(
                "Failed to activate ERC20 token '{}': the platform protocol '{:?}' must be ETH",
                ticker,
                protocol
            ),
        }
    }

    // Convert `PrivKeyBuildPolicy` to `EthPrivKeyBuildPolicy` if it's possible.
    let priv_key_policy = From::from(priv_key_policy);

    let mut urls: Vec<String> = try_s!(json::from_value(req["urls"].clone()));
    if urls.is_empty() {
        return ERR!("Enable request for ETH coin must have at least 1 node URL");
    }
    let mut rng = small_rng();
    urls.as_mut_slice().shuffle(&mut rng);

    let swap_contract_address: Address = try_s!(json::from_value(req["swap_contract_address"].clone()));
    if swap_contract_address == Address::default() {
        return ERR!("swap_contract_address can't be zero address");
    }
    let fallback_swap_contract: Option<Address> = try_s!(json::from_value(req["fallback_swap_contract"].clone()));
    if let Some(fallback) = fallback_swap_contract {
        if fallback == Address::default() {
            return ERR!("fallback_swap_contract can't be zero address");
        }
    }
    let contract_supports_watchers = req["contract_supports_watchers"].as_bool().unwrap_or_default();

    let path_to_address = try_s!(json::from_value::<Option<HDPathAccountToAddressId>>(
        req["path_to_address"].clone()
    ))
    .unwrap_or_default();
    let (key_pair, derivation_method) =
        try_s!(build_address_and_priv_key_policy(ctx, ticker, conf, priv_key_policy, &path_to_address, None).await);

    let mut web3_instances = vec![];
    let event_handlers = rpc_event_handlers_for_eth_transport(ctx, ticker.to_string());
    for url in urls.iter() {
        let uri: Uri = try_s!(url.parse());

        let transport = match uri.scheme_str() {
            Some("ws") | Some("wss") => {
                const TMP_SOCKET_CONNECTION: Duration = Duration::from_secs(20);

                let node = WebsocketTransportNode { uri: uri.clone() };
                let websocket_transport = WebsocketTransport::with_event_handlers(node, event_handlers.clone());

                // Temporarily start the connection loop (we close the connection once we have the client version below).
                // Ideally, it would be much better to not do this workaround, which requires a lot of refactoring or
                // dropping websocket support on parity nodes.
                let fut = websocket_transport
                    .clone()
                    .start_connection_loop(Some(Instant::now() + TMP_SOCKET_CONNECTION));
                let settings = AbortSettings::info_on_abort(format!("connection loop stopped for {:?}", uri));
                ctx.spawner().spawn_with_settings(fut, settings);

                Web3Transport::Websocket(websocket_transport)
            },
            Some("http") | Some("https") => {
                let node = HttpTransportNode {
                    uri,
                    komodo_proxy: false,
                };

                Web3Transport::new_http_with_event_handlers(node, event_handlers.clone())
            },
            _ => {
                return ERR!(
                    "Invalid node address '{}'. Only http(s) and ws(s) nodes are supported",
                    uri
                );
            },
        };

        let web3 = Web3::new(transport);

        web3_instances.push(Web3Instance(web3))
    }

    if web3_instances.is_empty() {
        return ERR!("Failed to get client version for all urls");
    }

    let (coin_type, decimals, chain_id) = match protocol {
        CoinProtocol::ETH { chain_id } => (EthCoinType::Eth, ETH_DECIMALS, chain_id),
        CoinProtocol::ERC20 {
            platform,
            contract_address,
        } => {
            let token_addr = try_s!(valid_addr_from_str(&contract_address));
            let decimals = match conf["decimals"].as_u64() {
                None | Some(0) => try_s!(
                    get_token_decimals(
                        web3_instances
                            .first()
                            .expect("web3_instances can't be empty in ETH activation")
                            .as_ref(),
                        token_addr
                    )
                    .await
                ),
                Some(d) => d as u8,
            };
            let chain_id = get_chain_id_from_platform(ctx, ticker, &platform)?;
            (EthCoinType::Erc20 { platform, token_addr }, decimals, chain_id)
        },
        CoinProtocol::NFT { platform } => {
            let chain_id = get_chain_id_from_platform(ctx, ticker, &platform)?;
            (EthCoinType::Nft { platform }, ETH_DECIMALS, chain_id)
        },
        _ => return ERR!("Expect ETH, ERC20 or NFT protocol"),
    };

    // param from request should override the config
    let required_confirmations = req["required_confirmations"]
        .as_u64()
        .unwrap_or_else(|| {
            conf["required_confirmations"]
                .as_u64()
                .unwrap_or(DEFAULT_REQUIRED_CONFIRMATIONS as u64)
        })
        .into();

    if req["requires_notarization"].as_bool().is_some() {
        warn!("requires_notarization doesn't take any effect on ETH/ERC20 coins");
    }

    let sign_message_prefix: Option<String> = json::from_value(conf["sign_message_prefix"].clone()).unwrap_or(None);

    let trezor_coin: Option<String> = json::from_value(conf["trezor_coin"].clone()).unwrap_or(None);

    let initial_history_state = if req["tx_history"].as_bool().unwrap_or(false) {
        HistorySyncState::NotStarted
    } else {
        HistorySyncState::NotEnabled
    };

    let key_lock = match &coin_type {
        EthCoinType::Eth => String::from(ticker),
        EthCoinType::Erc20 { platform, .. } | EthCoinType::Nft { platform } => String::from(platform),
    };

    let address_nonce_locks = {
        let mut map = NONCE_LOCK.lock().unwrap();
        Arc::new(AsyncMutex::new(
            map.entry(key_lock).or_insert_with(new_nonce_lock).clone(),
        ))
    };

    // Create an abortable system linked to the `MmCtx` so if the context is stopped via `MmArc::stop`,
    // all spawned futures related to `ETH` coin will be aborted as well.
    let abortable_system = try_s!(ctx.abortable_system.create_subsystem());

    let max_eth_tx_type = get_max_eth_tx_type_conf(ctx, conf, &coin_type).await?;
    let gas_limit: EthGasLimit = extract_gas_limit_from_conf(conf)?;
    let gas_limit_v2: EthGasLimitV2 = extract_gas_limit_from_conf(conf)?;

    let coin = EthCoinImpl {
        priv_key_policy: key_pair,
        derivation_method: Arc::new(derivation_method),
        coin_type,
        // Tron is not supported for v1 activation
        chain_spec: ChainSpec::Evm { chain_id },
        sign_message_prefix,
        swap_contract_address,
        swap_v2_contracts: None,
        fallback_swap_contract,
        contract_supports_watchers,
        decimals,
        ticker: ticker.into(),
        web3_instances: AsyncMutex::new(web3_instances),
        history_sync_state: Mutex::new(initial_history_state),
        swap_txfee_policy: Mutex::new(SwapTxFeePolicy::Internal),
        max_eth_tx_type,
        ctx: ctx.weak(),
        required_confirmations,
        trezor_coin,
        logs_block_range: conf["logs_block_range"].as_u64().unwrap_or(DEFAULT_LOGS_BLOCK_RANGE),
        address_nonce_locks,
        erc20_tokens_infos: Default::default(),
        nfts_infos: Default::default(),
        gas_limit,
        gas_limit_v2,
        abortable_system,
    };

    Ok(EthCoin(Arc::new(coin)))
}

/// Displays the address in mixed-case checksum form
/// https://github.com/ethereum/EIPs/blob/master/EIPS/eip-55.md
pub fn checksum_address(addr: &str) -> String {
    let mut addr = addr.to_lowercase();
    if addr.starts_with("0x") {
        addr.replace_range(..2, "");
    }

    let mut hasher = Keccak256::default();
    hasher.update(&addr);
    let hash = hasher.finalize();
    let mut result: String = "0x".into();
    for (i, c) in addr.chars().enumerate() {
        if c.is_ascii_digit() {
            result.push(c);
        } else {
            // https://github.com/ethereum/EIPs/blob/master/EIPS/eip-55.md#specification
            // Convert the address to hex, but if the ith digit is a letter (ie. it's one of abcdef)
            // print it in uppercase if the 4*ith bit of the hash of the lowercase hexadecimal
            // address is 1 otherwise print it in lowercase.
            if hash[i / 2] & (1 << (7 - 4 * (i % 2))) != 0 {
                result.push(c.to_ascii_uppercase());
            } else {
                result.push(c.to_ascii_lowercase());
            }
        }
    }

    result
}

/// `eth_addr_to_hex` converts Address to hex format.
/// Note: the result will be in lowercase.
fn eth_addr_to_hex(address: &Address) -> String { format!("{:#x}", address) }

/// Checks that input is valid mixed-case checksum form address
/// The input must be 0x prefixed hex string
fn is_valid_checksum_addr(addr: &str) -> bool { addr == checksum_address(addr) }

fn increase_by_percent_one_gwei(num: U256, percent: u64) -> U256 {
    let one_gwei = U256::from(10u64.pow(9));
    let percent = (num / U256::from(100)) * U256::from(percent);
    if percent < one_gwei {
        num + one_gwei
    } else {
        num + percent
    }
}

fn increase_gas_price_by_stage(pay_for_gas_option: PayForGasOption, level: &FeeApproxStage) -> PayForGasOption {
    if let PayForGasOption::Legacy(LegacyGasPrice { gas_price }) = pay_for_gas_option {
        let new_gas_price = match level {
            FeeApproxStage::WithoutApprox => gas_price,
            FeeApproxStage::StartSwap => {
                increase_by_percent_one_gwei(gas_price, GAS_PRICE_APPROXIMATION_PERCENT_ON_START_SWAP)
            },
            FeeApproxStage::OrderIssue => {
                increase_by_percent_one_gwei(gas_price, GAS_PRICE_APPROXIMATION_PERCENT_ON_ORDER_ISSUE)
            },
            FeeApproxStage::TradePreimage => {
                increase_by_percent_one_gwei(gas_price, GAS_PRICE_APPROXIMATION_PERCENT_ON_TRADE_PREIMAGE)
            },
            FeeApproxStage::WatcherPreimage => {
                increase_by_percent_one_gwei(gas_price, GAS_PRICE_APPROXIMATION_PERCENT_ON_WATCHER_PREIMAGE)
            },
        };
        PayForGasOption::Legacy(LegacyGasPrice {
            gas_price: new_gas_price,
        })
    } else {
        pay_for_gas_option
    }
}

/// Represents errors that can occur while retrieving an Ethereum address.
#[derive(Clone, Debug, Deserialize, Display, PartialEq, Serialize)]
pub enum GetEthAddressError {
    UnexpectedDerivationMethod(UnexpectedDerivationMethod),
    EthActivationV2Error(EthActivationV2Error),
    Internal(String),
}

impl From<UnexpectedDerivationMethod> for GetEthAddressError {
    fn from(e: UnexpectedDerivationMethod) -> Self { GetEthAddressError::UnexpectedDerivationMethod(e) }
}

impl From<EthActivationV2Error> for GetEthAddressError {
    fn from(e: EthActivationV2Error) -> Self { GetEthAddressError::EthActivationV2Error(e) }
}

impl From<CryptoCtxError> for GetEthAddressError {
    fn from(e: CryptoCtxError) -> Self { GetEthAddressError::Internal(e.to_string()) }
}

// Todo: `get_eth_address` should be removed since NFT is now part of the coins ctx.
/// `get_eth_address` returns wallet address for coin with `ETH` protocol type.
/// Note: result address has mixed-case checksum form.
pub async fn get_eth_address(
    ctx: &MmArc,
    conf: &Json,
    ticker: &str,
    path_to_address: &HDPathAccountToAddressId,
) -> MmResult<MyWalletAddress, GetEthAddressError> {
    let crypto_ctx = CryptoCtx::from_ctx(ctx).map_mm_err()?;
    let priv_key_policy = if crypto_ctx.hw_ctx().is_some() {
        PrivKeyBuildPolicy::Trezor
    } else {
        PrivKeyBuildPolicy::detect_priv_key_policy(ctx).map_mm_err()?
    }
    .into();

    let (_, derivation_method) =
        build_address_and_priv_key_policy(ctx, ticker, conf, priv_key_policy, path_to_address, None)
            .await
            .map_mm_err()?;
    let my_address = derivation_method.single_addr_or_err().await.map_mm_err()?;

    Ok(MyWalletAddress {
        coin: ticker.to_owned(),
        wallet_address: my_address.display_address(),
    })
}

/// Errors encountered while validating Ethereum addresses for NFT withdrawal.
#[derive(Display)]
pub enum GetValidEthWithdrawAddError {
    /// The specified coin does not support NFT withdrawal.
    #[display(fmt = "{} coin doesn't support NFT withdrawing", coin)]
    CoinDoesntSupportNftWithdraw { coin: String },
    /// The provided address is invalid.
    InvalidAddress(String),
}

/// Validates Ethereum addresses for NFT withdrawal.
/// Returns a tuple of valid `to` address, `token` address, and `EthCoin` instance on success.
/// Errors if the coin doesn't support NFT withdrawal or if the addresses are invalid.
fn get_valid_nft_addr_to_withdraw(
    coin_enum: MmCoinEnum,
    to: &str,
    token_add: &str,
) -> MmResult<(Address, Address, EthCoin), GetValidEthWithdrawAddError> {
    let eth_coin = match coin_enum {
        MmCoinEnum::EthCoin(eth_coin) => eth_coin,
        _ => {
            return MmError::err(GetValidEthWithdrawAddError::CoinDoesntSupportNftWithdraw {
                coin: coin_enum.ticker().to_owned(),
            })
        },
    };
    let to_addr = valid_addr_from_str(to).map_err(GetValidEthWithdrawAddError::InvalidAddress)?;
    let token_addr = addr_from_str(token_add).map_err(GetValidEthWithdrawAddError::InvalidAddress)?;
    Ok((to_addr, token_addr, eth_coin))
}

#[derive(Clone, Debug, Deserialize, Display, EnumFromStringify, PartialEq, Serialize)]
pub enum EthGasDetailsErr {
    #[display(fmt = "Invalid fee policy: {}", _0)]
    InvalidFeePolicy(String),
    #[display(
        fmt = "Amount {} is too low. Required minimum is {} to cover fees.",
        amount,
        threshold
    )]
    AmountTooLow { amount: BigDecimal, threshold: BigDecimal },
    #[display(
        fmt = "Provided gas fee cap {} Gwei is too low, the required network base fee is {} Gwei.",
        provided_fee_cap,
        required_base_fee
    )]
    GasFeeCapTooLow {
        provided_fee_cap: BigDecimal,
        required_base_fee: BigDecimal,
    },
    #[display(fmt = "The provided 'max_fee_per_gas' is below the current block's base fee.")]
    GasFeeCapBelowBaseFee,
    #[from_stringify("NumConversError")]
    #[display(fmt = "Internal error: {}", _0)]
    Internal(String),
    #[display(fmt = "Transport: {}", _0)]
    Transport(String),
    #[display(fmt = "Nft Protocol is not supported yet!")]
    NftProtocolNotSupported,
}

impl From<web3::Error> for EthGasDetailsErr {
    fn from(e: web3::Error) -> Self { EthGasDetailsErr::from(Web3RpcError::from(e)) }
}

impl From<Web3RpcError> for EthGasDetailsErr {
    fn from(e: Web3RpcError) -> Self {
        match e {
            Web3RpcError::Transport(tr) | Web3RpcError::InvalidResponse(tr) => EthGasDetailsErr::Transport(tr),
            Web3RpcError::Internal(internal)
            | Web3RpcError::Timeout(internal)
            | Web3RpcError::NumConversError(internal)
            | Web3RpcError::InvalidGasApiConfig(internal) => EthGasDetailsErr::Internal(internal),
            Web3RpcError::NftProtocolNotSupported => EthGasDetailsErr::NftProtocolNotSupported,
        }
    }
}

fn parse_fee_cap_error(message: &str) -> Option<(U256, U256)> {
    let re = Regex::new(r"gasfeecap: (\d+)\s+basefee: (\d+)").ok()?;
    let caps = re.captures(message)?;

    let user_cap_str = caps.get(1)?.as_str();
    let required_base_str = caps.get(2)?.as_str();

    let user_cap = U256::from_dec_str(user_cap_str).ok()?;
    let required_base = U256::from_dec_str(required_base_str).ok()?;

    Some((user_cap, required_base))
}

async fn get_eth_gas_details_from_withdraw_fee(
    eth_coin: &EthCoin,
    fee: Option<WithdrawFee>,
    eth_value: U256,
    data: Bytes,
    sender_address: Address,
    call_addr: Address,
    fungible_max: bool,
) -> MmResult<GasDetails, EthGasDetailsErr> {
    let pay_for_gas_option = match fee {
        Some(WithdrawFee::EthGas { gas_price, gas }) => {
            let gas_price = wei_from_big_decimal(&gas_price, ETH_GWEI_DECIMALS).map_mm_err()?;
            return Ok((gas.into(), PayForGasOption::Legacy(LegacyGasPrice { gas_price })));
        },
        Some(WithdrawFee::EthGasEip1559 {
            max_fee_per_gas,
            max_priority_fee_per_gas,
            gas_option: gas_limit,
        }) => {
            let max_fee_per_gas = wei_from_big_decimal(&max_fee_per_gas, ETH_GWEI_DECIMALS).map_mm_err()?;
            let max_priority_fee_per_gas =
                wei_from_big_decimal(&max_priority_fee_per_gas, ETH_GWEI_DECIMALS).map_mm_err()?;
            match gas_limit {
                EthGasLimitOption::Set(gas) => {
                    return Ok((
                        gas.into(),
                        PayForGasOption::Eip1559(Eip1559FeePerGas {
                            max_fee_per_gas,
                            max_priority_fee_per_gas,
                        }),
                    ))
                },
                EthGasLimitOption::Calc =>
                // go to gas estimate code
                {
                    PayForGasOption::Eip1559(Eip1559FeePerGas {
                        max_fee_per_gas,
                        max_priority_fee_per_gas,
                    })
                },
            }
        },
        Some(fee_policy) => {
            let error = format!("Expected 'EthGas' fee type, found {:?}", fee_policy);
            return MmError::err(EthGasDetailsErr::InvalidFeePolicy(error));
        },
        None => {
            // If WithdrawFee not set use legacy gas price (?)
            let gas_price = eth_coin.get_gas_price().await.map_mm_err()?;
            // go to gas estimate code
            PayForGasOption::Legacy(LegacyGasPrice { gas_price })
        },
    };

    // covering edge case by deducting the standard transfer fee when we want to max withdraw ETH
    let eth_value_for_estimate = if fungible_max && eth_coin.coin_type == EthCoinType::Eth {
        let estimated_fee =
            calc_total_fee(U256::from(eth_coin.gas_limit.eth_send_coins), &pay_for_gas_option).map_mm_err()?;
        // Defaulting to zero is safe; if the balance is indeed too low, the `estimate_gas` call below
        // will fail, and we will catch and handle that error gracefully.
        eth_value.checked_sub(estimated_fee).unwrap_or_default()
    } else {
        eth_value
    };

    let gas_price = pay_for_gas_option.get_gas_price();
    let (max_fee_per_gas, max_priority_fee_per_gas) = pay_for_gas_option.get_fee_per_gas();
    let estimate_gas_req = CallRequest {
        value: Some(eth_value_for_estimate),
        data: Some(data),
        from: Some(sender_address),
        to: Some(call_addr),
        gas: None,
        // gas price must be supplied because some smart contracts base their
        // logic on gas price, e.g. TUSD: https://github.com/KomodoPlatform/atomicDEX-API/issues/643
        gas_price,
        max_priority_fee_per_gas,
        max_fee_per_gas,
        ..CallRequest::default()
    };
    let gas_limit = match eth_coin.estimate_gas_wrapper(estimate_gas_req).compat().await {
        Ok(gas_limit) => gas_limit,
        Err(e) => {
            let error_str = e.to_string().to_lowercase();
            if error_str.contains("insufficient funds") || error_str.contains("exceeds allowance") {
                let standard_tx_fee =
                    calc_total_fee(U256::from(eth_coin.gas_limit.eth_send_coins), &pay_for_gas_option).map_mm_err()?;
                let threshold = u256_to_big_decimal(standard_tx_fee, eth_coin.decimals).map_mm_err()?;
                let amount = u256_to_big_decimal(eth_value, eth_coin.decimals).map_mm_err()?;

                return MmError::err(EthGasDetailsErr::AmountTooLow { amount, threshold });
            } else if error_str.contains("fee cap less than block base fee")
                || error_str.contains("max fee per gas less than block base fee")
            {
                if let Some((user_cap, required_base)) = parse_fee_cap_error(&error_str) {
                    // The RPC error gives fee values in wei. Convert to Gwei (9 decimals) for the user.
                    let provided_fee_cap = u256_to_big_decimal(user_cap, ETH_GWEI_DECIMALS).map_mm_err()?;
                    let required_base_fee = u256_to_big_decimal(required_base, ETH_GWEI_DECIMALS).map_mm_err()?;
                    return MmError::err(EthGasDetailsErr::GasFeeCapTooLow {
                        provided_fee_cap,
                        required_base_fee,
                    });
                } else {
                    return MmError::err(EthGasDetailsErr::GasFeeCapBelowBaseFee);
                }
            }
            // This can be a transport error or a non-standard insufficient funds error.
            // In the latter case,
            // we can add to the above error handling of insufficient funds on a case-by-case basis.
            return MmError::err(EthGasDetailsErr::Transport(e.to_string()));
        },
    };

    Ok((gas_limit, pay_for_gas_option))
}

/// Calc estimated total gas fee or price
fn calc_total_fee(gas: U256, pay_for_gas_option: &PayForGasOption) -> NumConversResult<U256> {
    match *pay_for_gas_option {
        PayForGasOption::Legacy(LegacyGasPrice { gas_price }) => gas
            .checked_mul(gas_price)
            .or_mm_err(|| NumConversError("total fee overflow".into())),
        PayForGasOption::Eip1559(Eip1559FeePerGas { max_fee_per_gas, .. }) => gas
            .checked_mul(max_fee_per_gas)
            .or_mm_err(|| NumConversError("total fee overflow".into())),
    }
}

// Todo: Tron have a different concept from gas (Energy, Bandwidth and Free Transaction), it should be added as a different function
// and this should be part of a trait abstracted over both types
#[allow(clippy::result_large_err)]
fn tx_builder_with_pay_for_gas_option(
    eth_coin: &EthCoin,
    tx_builder: UnSignedEthTxBuilder,
    pay_for_gas_option: &PayForGasOption,
) -> MmResult<UnSignedEthTxBuilder, WithdrawError> {
    let tx_builder = match *pay_for_gas_option {
        PayForGasOption::Legacy(LegacyGasPrice { gas_price }) => tx_builder.with_gas_price(gas_price),
        PayForGasOption::Eip1559(Eip1559FeePerGas {
            max_priority_fee_per_gas,
            max_fee_per_gas,
        }) => {
            let chain_id = eth_coin
                .chain_id()
                .ok_or_else(|| WithdrawError::InternalError("chain_id should be set for an EVM coin".to_string()))?;
            tx_builder
                .with_priority_fee_per_gas(max_fee_per_gas, max_priority_fee_per_gas)
                .with_chain_id(chain_id)
        },
    };
    Ok(tx_builder)
}

/// convert fee policy for gas estimate requests
fn get_swap_fee_policy_for_estimate(swap_fee_policy: SwapTxFeePolicy) -> SwapTxFeePolicy {
    match swap_fee_policy {
        SwapTxFeePolicy::Internal => SwapTxFeePolicy::Internal,
        // always use 'high' for estimate to avoid max_fee_per_gas less than base_fee errors:
        SwapTxFeePolicy::Low | SwapTxFeePolicy::Medium | SwapTxFeePolicy::High => SwapTxFeePolicy::High,
        SwapTxFeePolicy::Unsupported => SwapTxFeePolicy::Unsupported,
    }
}

fn call_request_with_pay_for_gas_option(call_request: CallRequest, pay_for_gas_option: PayForGasOption) -> CallRequest {
    match pay_for_gas_option {
        PayForGasOption::Legacy(LegacyGasPrice { gas_price }) => CallRequest {
            gas_price: Some(gas_price),
            max_fee_per_gas: None,
            max_priority_fee_per_gas: None,
            ..call_request
        },
        PayForGasOption::Eip1559(Eip1559FeePerGas {
            max_fee_per_gas,
            max_priority_fee_per_gas,
        }) => CallRequest {
            gas_price: None,
            max_fee_per_gas: Some(max_fee_per_gas),
            max_priority_fee_per_gas: Some(max_priority_fee_per_gas),
            ..call_request
        },
    }
}

impl ToBytes for Signature {
    fn to_bytes(&self) -> Vec<u8> { self.to_vec() }
}

impl ToBytes for SignedEthTx {
    fn to_bytes(&self) -> Vec<u8> {
        let mut stream = RlpStream::new();
        self.rlp_append(&mut stream);
        // Handle potential panicking.
        if stream.is_finished() {
            Vec::from(stream.out())
        } else {
            // TODO: Consider returning Result<Vec<u8>, Error> in future refactoring for better error handling.
            warn!("RlpStream was not finished; returning an empty Vec as a fail-safe.");
            vec![]
        }
    }
}

#[derive(Debug, Display, EnumFromStringify)]
pub enum EthAssocTypesError {
    InvalidHexString(String),
    #[from_stringify("DecoderError")]
    TxParseError(String),
    ParseSignatureError(String),
}

#[derive(Debug, Display)]
pub enum EthNftAssocTypesError {
    Utf8Error(String),
    ParseContractTypeError(ParseContractTypeError),
    ParseTokenContractError(String),
}

impl From<ParseContractTypeError> for EthNftAssocTypesError {
    fn from(e: ParseContractTypeError) -> Self { EthNftAssocTypesError::ParseContractTypeError(e) }
}

#[async_trait]
impl ParseCoinAssocTypes for EthCoin {
    type Address = Address;
    type AddressParseError = MmError<EthAssocTypesError>;
    type Pubkey = Public;
    type PubkeyParseError = MmError<EthAssocTypesError>;
    type Tx = SignedEthTx;
    type TxParseError = MmError<EthAssocTypesError>;
    type Preimage = SignedEthTx;
    type PreimageParseError = MmError<EthAssocTypesError>;
    type Sig = Signature;
    type SigParseError = MmError<EthAssocTypesError>;

    async fn my_addr(&self) -> Self::Address {
        match self.derivation_method() {
            DerivationMethod::SingleAddress(addr) => *addr,
            // Todo: Expect should not fail but we need to handle it properly
            DerivationMethod::HDWallet(hd_wallet) => hd_wallet
                .get_enabled_address()
                .await
                .expect("Getting enabled address should not fail!")
                .address(),
        }
    }

    fn parse_address(&self, address: &str) -> Result<Self::Address, Self::AddressParseError> {
        // crate `Address::from_str` supports both address variants with and without `0x` prefix
        Address::from_str(address).map_to_mm(|e| EthAssocTypesError::InvalidHexString(e.to_string()))
    }

    /// As derive_htlc_pubkey_v2 returns coin specific pubkey we can use [Public::from_slice] directly
    fn parse_pubkey(&self, pubkey: &[u8]) -> Result<Self::Pubkey, Self::PubkeyParseError> {
        Ok(Public::from_slice(pubkey))
    }

    fn parse_tx(&self, tx: &[u8]) -> Result<Self::Tx, Self::TxParseError> {
        let unverified: UnverifiedTransactionWrapper = rlp::decode(tx).map_err(EthAssocTypesError::from)?;
        SignedEthTx::new(unverified).map_to_mm(|e| EthAssocTypesError::TxParseError(e.to_string()))
    }

    fn parse_preimage(&self, tx: &[u8]) -> Result<Self::Preimage, Self::PreimageParseError> { self.parse_tx(tx) }

    fn parse_signature(&self, sig: &[u8]) -> Result<Self::Sig, Self::SigParseError> {
        if sig.len() != 65 {
            return MmError::err(EthAssocTypesError::ParseSignatureError(
                "Signature slice is not 65 bytes long".to_string(),
            ));
        };

        let mut arr = [0; 65];
        arr.copy_from_slice(sig);
        Ok(Signature::from(arr)) // Assuming `Signature::from([u8; 65])` exists
    }
}

impl ToBytes for Address {
    fn to_bytes(&self) -> Vec<u8> { self.0.to_vec() }
}

impl AddrToString for Address {
    fn addr_to_string(&self) -> String { eth_addr_to_hex(self) }
}

impl ToBytes for BigUint {
    fn to_bytes(&self) -> Vec<u8> { self.to_bytes_be() }
}

impl ToBytes for ContractType {
    fn to_bytes(&self) -> Vec<u8> { self.to_string().into_bytes() }
}

impl ToBytes for Public {
    fn to_bytes(&self) -> Vec<u8> { self.0.to_vec() }
}

impl ParseNftAssocTypes for EthCoin {
    type ContractAddress = Address;
    type TokenId = BigUint;
    type ContractType = ContractType;
    type NftAssocTypesError = MmError<EthNftAssocTypesError>;

    fn parse_contract_address(
        &self,
        contract_address: &[u8],
    ) -> Result<Self::ContractAddress, Self::NftAssocTypesError> {
        contract_address
            .try_to_address()
            .map_to_mm(EthNftAssocTypesError::ParseTokenContractError)
    }

    fn parse_token_id(&self, token_id: &[u8]) -> Result<Self::TokenId, Self::NftAssocTypesError> {
        Ok(BigUint::from_bytes_be(token_id))
    }

    fn parse_contract_type(&self, contract_type: &[u8]) -> Result<Self::ContractType, Self::NftAssocTypesError> {
        let contract_str = from_utf8(contract_type).map_err(|e| EthNftAssocTypesError::Utf8Error(e.to_string()))?;
        ContractType::from_str(contract_str).map_to_mm(EthNftAssocTypesError::from)
    }
}

#[async_trait]
impl MakerNftSwapOpsV2 for EthCoin {
    async fn send_nft_maker_payment_v2(
        &self,
        args: SendNftMakerPaymentArgs<'_, Self>,
    ) -> Result<Self::Tx, TransactionErr> {
        self.send_nft_maker_payment_v2_impl(args).await
    }

    async fn validate_nft_maker_payment_v2(
        &self,
        args: ValidateNftMakerPaymentArgs<'_, Self>,
    ) -> ValidatePaymentResult<()> {
        self.validate_nft_maker_payment_v2_impl(args).await
    }

    async fn spend_nft_maker_payment_v2(
        &self,
        args: SpendNftMakerPaymentArgs<'_, Self>,
    ) -> Result<Self::Tx, TransactionErr> {
        self.spend_nft_maker_payment_v2_impl(args).await
    }

    async fn refund_nft_maker_payment_v2_timelock(
        &self,
        args: RefundNftMakerPaymentArgs<'_, Self>,
    ) -> Result<Self::Tx, TransactionErr> {
        self.refund_nft_maker_payment_v2_timelock_impl(args).await
    }

    async fn refund_nft_maker_payment_v2_secret(
        &self,
        args: RefundNftMakerPaymentArgs<'_, Self>,
    ) -> Result<Self::Tx, TransactionErr> {
        self.refund_nft_maker_payment_v2_secret_impl(args).await
    }
}

impl CoinWithPrivKeyPolicy for EthCoin {
    type KeyPair = KeyPair;

    fn priv_key_policy(&self) -> &PrivKeyPolicy<Self::KeyPair> { &self.priv_key_policy }
}

impl CoinWithDerivationMethod for EthCoin {
    fn derivation_method(&self) -> &DerivationMethod<HDCoinAddress<Self>, Self::HDWallet> { &self.derivation_method }
}

#[async_trait]
impl IguanaBalanceOps for EthCoin {
    type BalanceObject = CoinBalanceMap;

    async fn iguana_balances(&self) -> BalanceResult<Self::BalanceObject> {
        let platform_balance = self.my_balance().compat().await?;
        let token_balances = self.get_tokens_balance_list().await?;
        let mut balances = CoinBalanceMap::new();
        balances.insert(self.ticker().to_string(), platform_balance);
        balances.extend(token_balances);
        Ok(balances)
    }
}

#[async_trait]
impl GetNewAddressRpcOps for EthCoin {
    type BalanceObject = CoinBalanceMap;
    async fn get_new_address_rpc_without_conf(
        &self,
        params: GetNewAddressParams,
    ) -> MmResult<GetNewAddressResponse<Self::BalanceObject>, GetNewAddressRpcError> {
        get_new_address::common_impl::get_new_address_rpc_without_conf(self, params).await
    }

    async fn get_new_address_rpc<ConfirmAddress>(
        &self,
        params: GetNewAddressParams,
        confirm_address: &ConfirmAddress,
    ) -> MmResult<GetNewAddressResponse<Self::BalanceObject>, GetNewAddressRpcError>
    where
        ConfirmAddress: HDConfirmAddress,
    {
        get_new_address::common_impl::get_new_address_rpc(self, params, confirm_address).await
    }
}

#[async_trait]
impl AccountBalanceRpcOps for EthCoin {
    type BalanceObject = CoinBalanceMap;

    async fn account_balance_rpc(
        &self,
        params: AccountBalanceParams,
    ) -> MmResult<HDAccountBalanceResponse<Self::BalanceObject>, HDAccountBalanceRpcError> {
        account_balance::common_impl::account_balance_rpc(self, params).await
    }
}

#[async_trait]
impl InitAccountBalanceRpcOps for EthCoin {
    type BalanceObject = CoinBalanceMap;

    async fn init_account_balance_rpc(
        &self,
        params: InitAccountBalanceParams,
    ) -> MmResult<HDAccountBalance<Self::BalanceObject>, HDAccountBalanceRpcError> {
        init_account_balance::common_impl::init_account_balance_rpc(self, params).await
    }
}

#[async_trait]
impl InitScanAddressesRpcOps for EthCoin {
    type BalanceObject = CoinBalanceMap;

    async fn init_scan_for_new_addresses_rpc(
        &self,
        params: ScanAddressesParams,
    ) -> MmResult<ScanAddressesResponse<Self::BalanceObject>, HDAccountBalanceRpcError> {
        init_scan_for_new_addresses::common_impl::scan_for_new_addresses_rpc(self, params).await
    }
}

#[async_trait]
impl InitCreateAccountRpcOps for EthCoin {
    type BalanceObject = CoinBalanceMap;

    async fn init_create_account_rpc<XPubExtractor>(
        &self,
        params: CreateNewAccountParams,
        state: CreateAccountState,
        xpub_extractor: Option<XPubExtractor>,
    ) -> MmResult<HDAccountBalance<Self::BalanceObject>, CreateAccountRpcError>
    where
        XPubExtractor: HDXPubExtractor + Send,
    {
        init_create_account::common_impl::init_create_new_account_rpc(self, params, state, xpub_extractor).await
    }

    async fn revert_creating_account(&self, account_id: u32) {
        init_create_account::common_impl::revert_creating_account(self, account_id).await
    }
}

/// Converts and extended public key derived using BIP32 to an Ethereum public key.
pub fn pubkey_from_extended(extended_pubkey: &Secp256k1ExtendedPublicKey) -> Public {
    let serialized = extended_pubkey.public_key().serialize_uncompressed();
    let mut pubkey_uncompressed = Public::default();
    pubkey_uncompressed.as_mut().copy_from_slice(&serialized[1..]);
    pubkey_uncompressed
}

fn extract_gas_limit_from_conf<T: ExtractGasLimit>(coin_conf: &Json) -> Result<T, String> {
    let key = T::key();
    if coin_conf[key].is_null() {
        Ok(Default::default())
    } else {
        json::from_value(coin_conf[key].clone()).map_err(|e| e.to_string())
    }
}

impl Eip1559Ops for EthCoin {
    fn get_swap_transaction_fee_policy(&self) -> SwapTxFeePolicy { self.swap_txfee_policy.lock().unwrap().clone() }

    fn set_swap_transaction_fee_policy(&self, swap_txfee_policy: SwapTxFeePolicy) {
        *self.swap_txfee_policy.lock().unwrap() = swap_txfee_policy
    }
}

#[async_trait]
impl TakerCoinSwapOpsV2 for EthCoin {
    /// Wrapper for [EthCoin::send_taker_funding_impl]
    async fn send_taker_funding(&self, args: SendTakerFundingArgs<'_>) -> Result<Self::Tx, TransactionErr> {
        self.send_taker_funding_impl(args).await
    }

    /// Wrapper for [EthCoin::validate_taker_funding_impl]
    async fn validate_taker_funding(&self, args: ValidateTakerFundingArgs<'_, Self>) -> ValidateSwapV2TxResult {
        self.validate_taker_funding_impl(args).await
    }

    async fn refund_taker_funding_timelock(
        &self,
        args: RefundTakerPaymentArgs<'_>,
    ) -> Result<Self::Tx, TransactionErr> {
        self.refund_taker_payment_with_timelock_impl(args).await
    }

    async fn refund_taker_funding_secret(
        &self,
        args: RefundFundingSecretArgs<'_, Self>,
    ) -> Result<Self::Tx, TransactionErr> {
        self.refund_taker_funding_secret_impl(args).await
    }

    /// Wrapper for [EthCoin::search_for_taker_funding_spend_impl]
    async fn search_for_taker_funding_spend(
        &self,
        tx: &Self::Tx,
        _from_block: u64,
        _secret_hash: &[u8],
    ) -> Result<Option<FundingTxSpend<Self>>, SearchForFundingSpendErr> {
        self.search_for_taker_funding_spend_impl(tx).await
    }

    /// Eth doesnt have preimages
    async fn gen_taker_payment_preimage(
        &self,
        args: &GenTakerPaymentPreimageArgs<'_, Self>,
        _swap_unique_data: &[u8],
    ) -> GenPreimageResult<Self> {
        Ok(TxPreimageWithSig {
            preimage: args.funding_tx.clone(),
            signature: args.funding_tx.signature(),
        })
    }

    /// Eth doesnt have preimages
    async fn validate_taker_payment_preimage(
        &self,
        _gen_args: &GenTakerPaymentPreimageArgs<'_, Self>,
        _preimage: &TxPreimageWithSig<Self>,
    ) -> ValidateTakerFundingSpendPreimageResult {
        Ok(())
    }

    /// Wrapper for [EthCoin::taker_payment_approve]
    async fn sign_and_send_taker_payment(
        &self,
        _preimage: &TxPreimageWithSig<Self>,
        args: &GenTakerPaymentPreimageArgs<'_, Self>,
        _swap_unique_data: &[u8],
    ) -> Result<Self::Tx, TransactionErr> {
        self.taker_payment_approve(args).await
    }

    async fn refund_combined_taker_payment(
        &self,
        args: RefundTakerPaymentArgs<'_>,
    ) -> Result<Self::Tx, TransactionErr> {
        self.refund_taker_payment_with_timelock_impl(args).await
    }

    fn skip_taker_payment_spend_preimage(&self) -> bool { true }

    /// Eth skips taker_payment_spend_preimage, as it doesnt need it
    async fn gen_taker_payment_spend_preimage(
        &self,
        _args: &GenTakerPaymentSpendArgs<'_, Self>,
        _swap_unique_data: &[u8],
    ) -> GenPreimageResult<Self> {
        MmError::err(TxGenError::Other(
            "EVM-based coin doesn't have taker_payment_spend_preimage. Report the Bug!".to_string(),
        ))
    }

    /// Eth skips taker_payment_spend_preimage, as it doesnt need it
    async fn validate_taker_payment_spend_preimage(
        &self,
        _gen_args: &GenTakerPaymentSpendArgs<'_, Self>,
        _preimage: &TxPreimageWithSig<Self>,
    ) -> ValidateTakerPaymentSpendPreimageResult {
        MmError::err(ValidateTakerPaymentSpendPreimageError::InvalidPreimage(
            "EVM-based coin skips taker_payment_spend_preimage validation. Report the Bug!".to_string(),
        ))
    }

    /// Eth doesnt have preimages
    async fn sign_and_broadcast_taker_payment_spend(
        &self,
        _preimage: Option<&TxPreimageWithSig<Self>>,
        gen_args: &GenTakerPaymentSpendArgs<'_, Self>,
        secret: &[u8],
        _swap_unique_data: &[u8],
    ) -> Result<Self::Tx, TransactionErr> {
        self.sign_and_broadcast_taker_payment_spend_impl(gen_args, secret).await
    }

    /// Wrapper for [EthCoin::find_taker_payment_spend_tx_impl]
    async fn find_taker_payment_spend_tx(
        &self,
        taker_payment: &Self::Tx,
        from_block: u64,
        wait_until: u64,
    ) -> MmResult<Self::Tx, FindPaymentSpendError> {
        const CHECK_EVERY: f64 = 10.;
        self.find_taker_payment_spend_tx_impl(taker_payment, from_block, wait_until, CHECK_EVERY)
            .await
    }

    async fn extract_secret_v2(&self, _secret_hash: &[u8], spend_tx: &Self::Tx) -> Result<[u8; 32], String> {
        self.extract_secret_v2_impl(spend_tx).await
    }

    async fn get_funding_fee(&self, _value: TradePreimageValue) -> TradePreimageResult<TradeFee> { todo!() }

    async fn get_taker_payment_fee(&self) -> TradePreimageResult<TradeFee> { todo!() }

    async fn get_taker_payment_spend_fee(&self) -> TradePreimageResult<TradeFee> { todo!() }
}

impl CommonSwapOpsV2 for EthCoin {
    #[inline(always)]
    fn derive_htlc_pubkey_v2(&self, _swap_unique_data: &[u8]) -> Self::Pubkey {
        match self.priv_key_policy {
            EthPrivKeyPolicy::Iguana(ref key_pair)
            | EthPrivKeyPolicy::HDWallet {
                activated_key: ref key_pair,
                ..
            } => *key_pair.public(),
            EthPrivKeyPolicy::Trezor => todo!(),
            #[cfg(target_arch = "wasm32")]
            EthPrivKeyPolicy::Metamask(ref metamask_policy) => {
                // The metamask public key should be uncompressed
                // Remove the first byte (0x04) from the uncompressed public key
                let pubkey_bytes: [u8; 64] = metamask_policy.public_key_uncompressed[1..65]
                    .try_into()
                    .expect("slice with incorrect length");
                Public::from_slice(&pubkey_bytes)
            },
            EthPrivKeyPolicy::WalletConnect {
                public_key_uncompressed,
                ..
            } => {
                let pubkey_bytes: [u8; 64] = public_key_uncompressed[1..65]
                    .try_into()
                    .expect("slice with incorrect length");
                Public::from_slice(&pubkey_bytes)
            },
        }
    }

    #[inline(always)]
    fn derive_htlc_pubkey_v2_bytes(&self, swap_unique_data: &[u8]) -> Vec<u8> {
        self.derive_htlc_pubkey_v2(swap_unique_data).to_bytes()
    }

    #[inline(always)]
    fn taker_pubkey_bytes(&self) -> Option<Vec<u8>> {
        Some(self.derive_htlc_pubkey_v2(&[]).to_bytes()) // unique_data not used for non-private coins
    }
}

#[cfg(all(feature = "for-tests", not(target_arch = "wasm32")))]
impl EthCoin {
    pub async fn set_coin_type(&self, new_coin_type: EthCoinType) -> EthCoin {
        let coin = EthCoinImpl {
            ticker: self.ticker.clone(),
            coin_type: new_coin_type,
            chain_spec: self.chain_spec.clone(),
            priv_key_policy: self.priv_key_policy.clone(),
            derivation_method: Arc::clone(&self.derivation_method),
            sign_message_prefix: self.sign_message_prefix.clone(),
            swap_contract_address: self.swap_contract_address,
            swap_v2_contracts: self.swap_v2_contracts,
            fallback_swap_contract: self.fallback_swap_contract,
            contract_supports_watchers: self.contract_supports_watchers,
            web3_instances: AsyncMutex::new(self.web3_instances.lock().await.clone()),
            decimals: self.decimals,
            history_sync_state: Mutex::new(self.history_sync_state.lock().unwrap().clone()),
            required_confirmations: AtomicU64::new(
                self.required_confirmations.load(std::sync::atomic::Ordering::SeqCst),
            ),
            swap_txfee_policy: Mutex::new(self.swap_txfee_policy.lock().unwrap().clone()),
            max_eth_tx_type: self.max_eth_tx_type,
            ctx: self.ctx.clone(),
            trezor_coin: self.trezor_coin.clone(),
            logs_block_range: self.logs_block_range,
            address_nonce_locks: Arc::clone(&self.address_nonce_locks),
            erc20_tokens_infos: Arc::clone(&self.erc20_tokens_infos),
            nfts_infos: Arc::clone(&self.nfts_infos),
            gas_limit: EthGasLimit::default(),
            gas_limit_v2: EthGasLimitV2::default(),
            abortable_system: self.abortable_system.create_subsystem().unwrap(),
        };
        EthCoin(Arc::new(coin))
    }
}

#[async_trait]
impl MakerCoinSwapOpsV2 for EthCoin {
    async fn send_maker_payment_v2(&self, args: SendMakerPaymentArgs<'_, Self>) -> Result<Self::Tx, TransactionErr> {
        self.send_maker_payment_v2_impl(args).await
    }

    async fn validate_maker_payment_v2(&self, args: ValidateMakerPaymentArgs<'_, Self>) -> ValidatePaymentResult<()> {
        self.validate_maker_payment_v2_impl(args).await
    }

    async fn refund_maker_payment_v2_timelock(
        &self,
        args: RefundMakerPaymentTimelockArgs<'_>,
    ) -> Result<Self::Tx, TransactionErr> {
        self.refund_maker_payment_v2_timelock_impl(args).await
    }

    async fn refund_maker_payment_v2_secret(
        &self,
        args: RefundMakerPaymentSecretArgs<'_, Self>,
    ) -> Result<Self::Tx, TransactionErr> {
        self.refund_maker_payment_v2_secret_impl(args).await
    }

    async fn spend_maker_payment_v2(&self, args: SpendMakerPaymentArgs<'_, Self>) -> Result<Self::Tx, TransactionErr> {
        self.spend_maker_payment_v2_impl(args).await
    }

    async fn get_maker_payment_fee(&self, _value: TradePreimageValue) -> TradePreimageResult<TradeFee> { todo!() }

    async fn get_maker_payment_spend_fee(&self) -> TradePreimageResult<TradeFee> { todo!() }
}<|MERGE_RESOLUTION|>--- conflicted
+++ resolved
@@ -111,27 +111,6 @@
 }
 
 use super::{coin_conf, lp_coinfind_or_err, AsyncMutex, BalanceError, BalanceFut, CheckIfMyPaymentSentArgs,
-<<<<<<< HEAD
-            CoinBalance, CoinFutSpawner, CoinProtocol, CoinTransportMetrics, CoinsContext, ConfirmPaymentInput,
-            EthValidateFeeArgs, FeeApproxStage, FoundSwapTxSpend, GenTakerPaymentPreimageArgs, HistorySyncState,
-            IguanaPrivKey, MakerSwapTakerCoin, MarketCoinOps, MmCoin, MmCoinEnum, MyAddressError, MyWalletAddress,
-            NegotiateSwapContractAddrErr, NumConversError, NumConversResult, PaymentInstructionArgs,
-            PaymentInstructions, PaymentInstructionsErr, PrivKeyBuildPolicy, PrivKeyPolicyNotAllowed,
-            RawTransactionError, RawTransactionFut, RawTransactionRequest, RawTransactionRes, RawTransactionResult,
-            RefundError, RefundPaymentArgs, RefundResult, RewardTarget, RpcClientType, RpcTransportEventHandler,
-            RpcTransportEventHandlerShared, SearchForSwapTxSpendInput, SendMakerPaymentSpendPreimageInput,
-            SendPaymentArgs, SignEthTransactionParams, SignRawTransactionEnum, SignRawTransactionRequest,
-            SignatureError, SignatureResult, SpendPaymentArgs, SwapOps, SwapTxFeePolicy, TakerSwapMakerCoin, TradeFee,
-            TradePreimageError, TradePreimageFut, TradePreimageResult, TradePreimageValue, Transaction,
-            TransactionDetails, TransactionEnum, TransactionErr, TransactionFut, TransactionType, TxMarshalingErr,
-            UnexpectedDerivationMethod, ValidateAddressResult, ValidateFeeArgs, ValidateInstructionsErr,
-            ValidateOtherPubKeyErr, ValidatePaymentError, ValidatePaymentFut, ValidatePaymentInput, VerificationError,
-            VerificationResult, WaitForHTLCTxSpendArgs, WatcherOps, WatcherReward, WatcherRewardError,
-            WatcherSearchForSwapTxSpendInput, WatcherValidatePaymentInput, WatcherValidateTakerFeeInput,
-            WithdrawError, WithdrawFee, WithdrawFut, WithdrawRequest, WithdrawResult, EARLY_CONFIRMATION_ERR_LOG,
-            INVALID_CONTRACT_ADDRESS_ERR_LOG, INVALID_PAYMENT_STATE_ERR_LOG, INVALID_RECEIVER_ERR_LOG,
-            INVALID_SENDER_ERR_LOG, INVALID_SWAP_ID_ERR_LOG};
-=======
             CoinBalance, CoinProtocol, CoinTransportMetrics, CoinsContext, ConfirmPaymentInput, EthValidateFeeArgs,
             FeeApproxStage, FoundSwapTxSpend, HistorySyncState, IguanaPrivKey, MarketCoinOps, MmCoin, MmCoinEnum,
             MyAddressError, MyWalletAddress, NegotiateSwapContractAddrErr, NumConversError, NumConversResult,
@@ -157,7 +136,6 @@
                     wei_to_coins_mm_number, wei_to_eth_decimal, wei_to_gwei_decimal};
 use eth_utils::{get_function_input_data, get_function_name};
 
->>>>>>> b59860b3
 pub use rlp;
 cfg_native! {
     use std::path::PathBuf;
