--- conflicted
+++ resolved
@@ -907,13 +907,8 @@
 
 #[async_trait]
 impl SwapOps for EthCoin {
-<<<<<<< HEAD
-    fn send_taker_fee(&self, dex_fee: DexFee, _uuid: &[u8]) -> TransactionFut {
+    fn send_taker_fee(&self, dex_fee: DexFee, _uuid: &[u8], _expire_at: u64) -> TransactionFut {
         let address = try_tx_fus!(addr_from_raw_pubkey(self.dex_pubkey()));
-=======
-    fn send_taker_fee(&self, fee_addr: &[u8], dex_fee: DexFee, _uuid: &[u8], _expire_at: u64) -> TransactionFut {
-        let address = try_tx_fus!(addr_from_raw_pubkey(fee_addr));
->>>>>>> 52326c4b
 
         Box::new(
             self.send_to_address(
