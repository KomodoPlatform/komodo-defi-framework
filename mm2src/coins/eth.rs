--- conflicted
+++ resolved
@@ -2431,28 +2431,29 @@
 
     fn sign_message(&self, message: &str, address: Option<HDAddressSelector>) -> SignatureResult<String> {
         let message_hash = self.sign_message_hash(message).ok_or(SignatureError::PrefixNotFound)?;
-<<<<<<< HEAD
-        let privkey = &self.priv_key_policy.activated_key_or_err().map_mm_err()?.secret();
-        let signature = sign(privkey, &H256::from(message_hash))?;
-=======
 
         let secret = if let Some(address) = address {
-            let path_to_coin = self.priv_key_policy.path_to_coin_or_err()?;
+            let path_to_coin = self.priv_key_policy.path_to_coin_or_err().map_mm_err()?;
             let derivation_path = address
                 .valid_derivation_path(path_to_coin)
-                .mm_err(|err| SignatureError::InvalidRequest(err.to_string()))?;
+                .mm_err(|err| SignatureError::InvalidRequest(err.to_string()))
+                .map_mm_err()?;
             let privkey = self
                 .priv_key_policy
-                .hd_wallet_derived_priv_key_or_err(&derivation_path)?;
+                .hd_wallet_derived_priv_key_or_err(&derivation_path)
+                .map_mm_err()?;
             ethkey::Secret::from_slice(privkey.as_slice()).ok_or(MmError::new(SignatureError::InternalError(
                 "failed to derive ethkey::Secret".to_string(),
             )))?
         } else {
-            self.priv_key_policy.activated_key_or_err()?.secret().clone()
+            self.priv_key_policy
+                .activated_key_or_err()
+                .map_mm_err()?
+                .secret()
+                .clone()
         };
         let signature = sign(&secret, &H256::from(message_hash))?;
 
->>>>>>> 0c39e502
         Ok(format!("0x{}", signature))
     }
 
