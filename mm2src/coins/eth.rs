/******************************************************************************
 * Copyright © 2022 Atomic Private Limited and its contributors               *
 *                                                                            *
 * See the CONTRIBUTOR-LICENSE-AGREEMENT, COPYING, LICENSE-COPYRIGHT-NOTICE   *
 * and DEVELOPER-CERTIFICATE-OF-ORIGIN files in the LEGAL directory in        *
 * the top-level directory of this distribution for the individual copyright  *
 * holder information and the developer policies on copyright and licensing.  *
 *                                                                            *
 * Unless otherwise agreed in a custom licensing agreement, no part of the    *
 * AtomicDEX software, including this file may be copied, modified, propagated*
 * or distributed except according to the terms contained in the              *
 * LICENSE-COPYRIGHT-NOTICE file.                                             *
 *                                                                            *
 * Removal or modification of this copyright notice is prohibited.            *
 *                                                                            *
 ******************************************************************************/
//
//  eth.rs
//  marketmaker
//
//  Copyright © 2022 AtomicDEX. All rights reserved.
//
use async_trait::async_trait;
use bitcrypto::{keccak256, sha256};
use common::executor::Timer;
use common::log::{error, info, warn};
use common::{get_utc_timestamp, now_ms, small_rng, DEX_FEE_ADDR_RAW_PUBKEY};
use crypto::privkey::key_pair_from_secret;
use derive_more::Display;
use ethabi::{Contract, Token};
pub use ethcore_transaction::SignedTransaction as SignedEthTx;
use ethcore_transaction::{Action, Transaction as UnSignedEthTx, UnverifiedTransaction};
use ethereum_types::{Address, H160, H256, U256};
use ethkey::{public_to_address, KeyPair, Public, Signature};
use ethkey::{sign, verify_address};
use futures::compat::Future01CompatExt;
use futures::future::{join_all, select, Either, FutureExt, TryFutureExt};
use futures01::Future;
use http::StatusCode;
use mm2_core::mm_ctx::{MmArc, MmWeak};
use mm2_err_handle::prelude::*;
use mm2_net::transport::{slurp_url, GuiAuthValidation, GuiAuthValidationGenerator, SlurpError};
use mm2_number::{BigDecimal, MmNumber};
#[cfg(test)] use mocktopus::macros::*;
use rand::seq::SliceRandom;
use rpc::v1::types::Bytes as BytesJson;
use secp256k1::PublicKey;
use serde_json::{self as json, Value as Json};
use serialization::{CompactInteger, Serializable, Stream};
use sha3::{Digest, Keccak256};
use std::collections::HashMap;
use std::ops::Deref;
use std::path::PathBuf;
use std::str::FromStr;
use std::sync::atomic::{AtomicU64, Ordering as AtomicOrdering};
use std::sync::{Arc, Mutex};
use web3::types::{Action as TraceAction, BlockId, BlockNumber, Bytes, CallRequest, FilterBuilder, Log, Trace,
                  TraceFilterBuilder, Transaction as Web3Transaction, TransactionId};
use web3::{self, Web3};
use web3_transport::{EthFeeHistoryNamespace, Web3Transport, Web3TransportNode};

use super::{coin_conf, AsyncMutex, BalanceError, BalanceFut, CoinBalance, CoinProtocol, CoinTransportMetrics,
            CoinsContext, FeeApproxStage, FoundSwapTxSpend, HistorySyncState, MarketCoinOps, MmCoin, MyAddressError,
            NegotiateSwapContractAddrErr, NumConversError, NumConversResult, RawTransactionError, RawTransactionFut,
            RawTransactionRequest, RawTransactionRes, RawTransactionResult, RpcClientType, RpcTransportEventHandler,
            RpcTransportEventHandlerShared, SearchForSwapTxSpendInput, SignatureError, SignatureResult, SwapOps,
            TradeFee, TradePreimageError, TradePreimageFut, TradePreimageResult, TradePreimageValue, Transaction,
            TransactionDetails, TransactionEnum, TransactionErr, TransactionFut, TxMarshalingErr,
<<<<<<< HEAD
            UnexpectedDerivationMethod, ValidateAddressResult, ValidatePaymentError, ValidatePaymentFut,
            ValidatePaymentInput, VerificationError, VerificationResult, WatcherOps, WatcherSearchForSwapTxSpendInput,
=======
            UnexpectedDerivationMethod, ValidateAddressResult, ValidateOtherPubKeyErr, ValidatePaymentError,
            ValidatePaymentFut, ValidatePaymentInput, VerificationError, VerificationResult,
>>>>>>> 8e92b9df
            WatcherValidatePaymentInput, WithdrawError, WithdrawFee, WithdrawFut, WithdrawRequest, WithdrawResult};

pub use rlp;

#[cfg(test)] mod eth_tests;
#[cfg(target_arch = "wasm32")] mod eth_wasm_tests;
mod web3_transport;

#[path = "eth/v2_activation.rs"] pub mod v2_activation;

/// https://github.com/artemii235/etomic-swap/blob/master/contracts/EtomicSwap.sol
/// Dev chain (195.201.0.6:8565) contract address: 0xa09ad3cd7e96586ebd05a2607ee56b56fb2db8fd
/// Ropsten: https://ropsten.etherscan.io/address/0x7bc1bbdd6a0a722fc9bffc49c921b685ecb84b94
/// ETH mainnet: https://etherscan.io/address/0x8500AFc0bc5214728082163326C2FF0C73f4a871
const SWAP_CONTRACT_ABI: &str = r#"[{"constant":false,"inputs":[{"name":"_id","type":"bytes32"},{"name":"_amount","type":"uint256"},{"name":"_secret","type":"bytes32"},{"name":"_tokenAddress","type":"address"},{"name":"_sender","type":"address"}],"name":"receiverSpend","outputs":[],"payable":false,"stateMutability":"nonpayable","type":"function"},{"constant":true,"inputs":[{"name":"","type":"bytes32"}],"name":"payments","outputs":[{"name":"paymentHash","type":"bytes20"},{"name":"lockTime","type":"uint64"},{"name":"state","type":"uint8"}],"payable":false,"stateMutability":"view","type":"function"},{"constant":false,"inputs":[{"name":"_id","type":"bytes32"},{"name":"_receiver","type":"address"},{"name":"_secretHash","type":"bytes20"},{"name":"_lockTime","type":"uint64"}],"name":"ethPayment","outputs":[],"payable":true,"stateMutability":"payable","type":"function"},{"constant":false,"inputs":[{"name":"_id","type":"bytes32"},{"name":"_amount","type":"uint256"},{"name":"_paymentHash","type":"bytes20"},{"name":"_tokenAddress","type":"address"},{"name":"_receiver","type":"address"}],"name":"senderRefund","outputs":[],"payable":false,"stateMutability":"nonpayable","type":"function"},{"constant":false,"inputs":[{"name":"_id","type":"bytes32"},{"name":"_amount","type":"uint256"},{"name":"_tokenAddress","type":"address"},{"name":"_receiver","type":"address"},{"name":"_secretHash","type":"bytes20"},{"name":"_lockTime","type":"uint64"}],"name":"erc20Payment","outputs":[],"payable":true,"stateMutability":"payable","type":"function"},{"inputs":[],"payable":false,"stateMutability":"nonpayable","type":"constructor"},{"anonymous":false,"inputs":[{"indexed":false,"name":"id","type":"bytes32"}],"name":"PaymentSent","type":"event"},{"anonymous":false,"inputs":[{"indexed":false,"name":"id","type":"bytes32"},{"indexed":false,"name":"secret","type":"bytes32"}],"name":"ReceiverSpent","type":"event"},{"anonymous":false,"inputs":[{"indexed":false,"name":"id","type":"bytes32"}],"name":"SenderRefunded","type":"event"}]"#;
/// https://github.com/ethereum/EIPs/blob/master/EIPS/eip-20.md
const ERC20_ABI: &str = r#"[{"constant":true,"inputs":[],"name":"name","outputs":[{"name":"","type":"string"}],"payable":false,"stateMutability":"view","type":"function"},{"constant":false,"inputs":[{"name":"_spender","type":"address"},{"name":"_value","type":"uint256"}],"name":"approve","outputs":[{"name":"","type":"bool"}],"payable":false,"stateMutability":"nonpayable","type":"function"},{"constant":true,"inputs":[],"name":"totalSupply","outputs":[{"name":"","type":"uint256"}],"payable":false,"stateMutability":"view","type":"function"},{"constant":false,"inputs":[{"name":"_from","type":"address"},{"name":"_to","type":"address"},{"name":"_value","type":"uint256"}],"name":"transferFrom","outputs":[{"name":"","type":"bool"}],"payable":false,"stateMutability":"nonpayable","type":"function"},{"constant":true,"inputs":[],"name":"decimals","outputs":[{"name":"","type":"uint8"}],"payable":false,"stateMutability":"view","type":"function"},{"constant":false,"inputs":[{"name":"_spender","type":"address"},{"name":"_subtractedValue","type":"uint256"}],"name":"decreaseApproval","outputs":[{"name":"","type":"bool"}],"payable":false,"stateMutability":"nonpayable","type":"function"},{"constant":true,"inputs":[{"name":"_owner","type":"address"}],"name":"balanceOf","outputs":[{"name":"balance","type":"uint256"}],"payable":false,"stateMutability":"view","type":"function"},{"constant":true,"inputs":[],"name":"symbol","outputs":[{"name":"","type":"string"}],"payable":false,"stateMutability":"view","type":"function"},{"constant":false,"inputs":[{"name":"_to","type":"address"},{"name":"_value","type":"uint256"}],"name":"transfer","outputs":[{"name":"","type":"bool"}],"payable":false,"stateMutability":"nonpayable","type":"function"},{"constant":false,"inputs":[{"name":"_spender","type":"address"},{"name":"_addedValue","type":"uint256"}],"name":"increaseApproval","outputs":[{"name":"","type":"bool"}],"payable":false,"stateMutability":"nonpayable","type":"function"},{"constant":true,"inputs":[{"name":"_owner","type":"address"},{"name":"_spender","type":"address"}],"name":"allowance","outputs":[{"name":"","type":"uint256"}],"payable":false,"stateMutability":"view","type":"function"},{"inputs":[],"payable":false,"stateMutability":"nonpayable","type":"constructor"},{"anonymous":false,"inputs":[{"indexed":true,"name":"owner","type":"address"},{"indexed":true,"name":"spender","type":"address"},{"indexed":false,"name":"value","type":"uint256"}],"name":"Approval","type":"event"},{"anonymous":false,"inputs":[{"indexed":true,"name":"from","type":"address"},{"indexed":true,"name":"to","type":"address"},{"indexed":false,"name":"value","type":"uint256"}],"name":"Transfer","type":"event"}]"#;

/// Payment states from etomic swap smart contract: https://github.com/artemii235/etomic-swap/blob/master/contracts/EtomicSwap.sol#L5
pub const PAYMENT_STATE_UNINITIALIZED: u8 = 0;
pub const PAYMENT_STATE_SENT: u8 = 1;
const _PAYMENT_STATE_SPENT: u8 = 2;
const _PAYMENT_STATE_REFUNDED: u8 = 3;
// Ethgasstation API returns response in 10^8 wei units. So 10 from their API mean 1 gwei
const ETH_GAS_STATION_DECIMALS: u8 = 8;
const GAS_PRICE_PERCENT: u64 = 10;
/// It can change 12.5% max each block according to https://www.blocknative.com/blog/eip-1559-fees
const BASE_BLOCK_FEE_DIFF_PCT: u64 = 13;
const DEFAULT_LOGS_BLOCK_RANGE: u64 = 1000;

const DEFAULT_REQUIRED_CONFIRMATIONS: u8 = 1;

const ETH_DECIMALS: u8 = 18;

/// Take into account that the dynamic fee may increase by 3% during the swap.
const GAS_PRICE_APPROXIMATION_PERCENT_ON_START_SWAP: u64 = 3;
/// Take into account that the dynamic fee may increase at each of the following stages:
/// - it may increase by 2% until a swap is started;
/// - it may increase by 3% during the swap.
const GAS_PRICE_APPROXIMATION_PERCENT_ON_ORDER_ISSUE: u64 = 5;
/// Take into account that the dynamic fee may increase at each of the following stages:
/// - it may increase by 2% until an order is issued;
/// - it may increase by 2% until a swap is started;
/// - it may increase by 3% during the swap.
const GAS_PRICE_APPROXIMATION_PERCENT_ON_TRADE_PREIMAGE: u64 = 7;

/// Lifetime of generated signed message for gui-auth requests
const GUI_AUTH_SIGNED_MESSAGE_LIFETIME_SEC: i64 = 90;

lazy_static! {
    pub static ref SWAP_CONTRACT: Contract = Contract::load(SWAP_CONTRACT_ABI.as_bytes()).unwrap();
    pub static ref ERC20_CONTRACT: Contract = Contract::load(ERC20_ABI.as_bytes()).unwrap();
}

pub type Web3RpcFut<T> = Box<dyn Future<Item = T, Error = MmError<Web3RpcError>> + Send>;
pub type Web3RpcResult<T> = Result<T, MmError<Web3RpcError>>;
pub type GasStationResult = Result<GasStationData, MmError<GasStationReqErr>>;

#[derive(Debug, Display)]
pub enum GasStationReqErr {
    #[display(fmt = "Transport '{}' error: {}", uri, error)]
    Transport {
        uri: String,
        error: String,
    },
    #[display(fmt = "Invalid response: {}", _0)]
    InvalidResponse(String),
    Internal(String),
}

impl From<serde_json::Error> for GasStationReqErr {
    fn from(e: serde_json::Error) -> Self { GasStationReqErr::InvalidResponse(e.to_string()) }
}

impl From<SlurpError> for GasStationReqErr {
    fn from(e: SlurpError) -> Self {
        let error = e.to_string();
        match e {
            SlurpError::ErrorDeserializing { .. } => GasStationReqErr::InvalidResponse(error),
            SlurpError::Transport { uri, .. } | SlurpError::Timeout { uri, .. } => {
                GasStationReqErr::Transport { uri, error }
            },
            SlurpError::Internal(_) | SlurpError::InvalidRequest(_) => GasStationReqErr::Internal(error),
        }
    }
}

#[derive(Debug, Display)]
pub enum Web3RpcError {
    #[display(fmt = "Transport: {}", _0)]
    Transport(String),
    #[display(fmt = "Invalid response: {}", _0)]
    InvalidResponse(String),
    #[display(fmt = "Internal: {}", _0)]
    Internal(String),
}

impl From<GasStationReqErr> for Web3RpcError {
    fn from(err: GasStationReqErr) -> Self {
        match err {
            GasStationReqErr::Transport { .. } => Web3RpcError::Transport(err.to_string()),
            GasStationReqErr::InvalidResponse(err) => Web3RpcError::InvalidResponse(err),
            GasStationReqErr::Internal(err) => Web3RpcError::Internal(err),
        }
    }
}

impl From<serde_json::Error> for Web3RpcError {
    fn from(e: serde_json::Error) -> Self { Web3RpcError::InvalidResponse(e.to_string()) }
}

impl From<web3::Error> for Web3RpcError {
    fn from(e: web3::Error) -> Self {
        let error_str = e.to_string();
        match e.kind() {
            web3::ErrorKind::InvalidResponse(_)
            | web3::ErrorKind::Decoder(_)
            | web3::ErrorKind::Msg(_)
            | web3::ErrorKind::Rpc(_) => Web3RpcError::InvalidResponse(error_str),
            web3::ErrorKind::Transport(_) | web3::ErrorKind::Io(_) => Web3RpcError::Transport(error_str),
            _ => Web3RpcError::Internal(error_str),
        }
    }
}

impl From<web3::Error> for RawTransactionError {
    fn from(e: web3::Error) -> Self { RawTransactionError::Transport(e.to_string()) }
}

impl From<ethabi::Error> for Web3RpcError {
    fn from(e: ethabi::Error) -> Web3RpcError {
        // Currently, we use the `ethabi` crate to work with a smart contract ABI known at compile time.
        // It's an internal error if there are any issues during working with a smart contract ABI.
        Web3RpcError::Internal(e.to_string())
    }
}

impl From<ethabi::Error> for WithdrawError {
    fn from(e: ethabi::Error) -> Self {
        // Currently, we use the `ethabi` crate to work with a smart contract ABI known at compile time.
        // It's an internal error if there are any issues during working with a smart contract ABI.
        WithdrawError::InternalError(e.to_string())
    }
}

impl From<web3::Error> for WithdrawError {
    fn from(e: web3::Error) -> Self { WithdrawError::Transport(e.to_string()) }
}

impl From<Web3RpcError> for WithdrawError {
    fn from(e: Web3RpcError) -> Self {
        match e {
            Web3RpcError::Transport(err) | Web3RpcError::InvalidResponse(err) => WithdrawError::Transport(err),
            Web3RpcError::Internal(internal) => WithdrawError::InternalError(internal),
        }
    }
}

impl From<web3::Error> for TradePreimageError {
    fn from(e: web3::Error) -> Self { TradePreimageError::Transport(e.to_string()) }
}

impl From<Web3RpcError> for TradePreimageError {
    fn from(e: Web3RpcError) -> Self {
        match e {
            Web3RpcError::Transport(err) | Web3RpcError::InvalidResponse(err) => TradePreimageError::Transport(err),
            Web3RpcError::Internal(internal) => TradePreimageError::InternalError(internal),
        }
    }
}

impl From<ethabi::Error> for TradePreimageError {
    fn from(e: ethabi::Error) -> Self {
        // Currently, we use the `ethabi` crate to work with a smart contract ABI known at compile time.
        // It's an internal error if there are any issues during working with a smart contract ABI.
        TradePreimageError::InternalError(e.to_string())
    }
}

impl From<ethabi::Error> for BalanceError {
    fn from(e: ethabi::Error) -> Self {
        // Currently, we use the `ethabi` crate to work with a smart contract ABI known at compile time.
        // It's an internal error if there are any issues during working with a smart contract ABI.
        BalanceError::Internal(e.to_string())
    }
}

impl From<web3::Error> for BalanceError {
    fn from(e: web3::Error) -> Self { BalanceError::Transport(e.to_string()) }
}

#[derive(Debug, Deserialize, Serialize)]
struct SavedTraces {
    /// ETH traces for my_address
    traces: Vec<Trace>,
    /// Earliest processed block
    earliest_block: U256,
    /// Latest processed block
    latest_block: U256,
}

#[derive(Debug, Deserialize, Serialize)]
struct SavedErc20Events {
    /// ERC20 events for my_address
    events: Vec<Log>,
    /// Earliest processed block
    earliest_block: U256,
    /// Latest processed block
    latest_block: U256,
}

#[derive(Debug, PartialEq, Eq)]
pub enum EthCoinType {
    /// Ethereum itself or it's forks: ETC/others
    Eth,
    /// ERC20 token with smart contract address
    /// https://github.com/ethereum/EIPs/blob/master/EIPS/eip-20.md
    Erc20 { platform: String, token_addr: Address },
}

/// pImpl idiom.
pub struct EthCoinImpl {
    ticker: String,
    coin_type: EthCoinType,
    key_pair: KeyPair,
    my_address: Address,
    sign_message_prefix: Option<String>,
    swap_contract_address: Address,
    fallback_swap_contract: Option<Address>,
    web3: Web3<Web3Transport>,
    /// The separate web3 instances kept to get nonce, will replace the web3 completely soon
    web3_instances: Vec<Web3Instance>,
    decimals: u8,
    gas_station_url: Option<String>,
    gas_station_decimals: u8,
    gas_station_policy: GasStationPricePolicy,
    history_sync_state: Mutex<HistorySyncState>,
    required_confirmations: AtomicU64,
    /// Coin needs access to the context in order to reuse the logging and shutdown facilities.
    /// Using a weak reference by default in order to avoid circular references and leaks.
    pub ctx: MmWeak,
    chain_id: Option<u64>,
    /// the block range used for eth_getLogs
    logs_block_range: u64,
    nonce_lock: Arc<AsyncMutex<()>>,
    erc20_tokens_infos: Arc<Mutex<HashMap<String, Erc20TokenInfo>>>,
}

#[derive(Clone, Debug)]
pub struct Web3Instance {
    web3: Web3<Web3Transport>,
    is_parity: bool,
}

#[derive(Clone, Debug)]
pub struct Erc20TokenInfo {
    pub token_address: Address,
    pub decimals: u8,
}

#[derive(Deserialize, Serialize)]
#[serde(tag = "format")]
pub enum EthAddressFormat {
    /// Single-case address (lowercase)
    #[serde(rename = "singlecase")]
    SingleCase,
    /// Mixed-case address.
    /// https://eips.ethereum.org/EIPS/eip-55
    #[serde(rename = "mixedcase")]
    MixedCase,
}

#[cfg_attr(test, mockable)]
async fn make_gas_station_request(url: &str) -> GasStationResult {
    let resp = slurp_url(url).await?;
    if resp.0 != StatusCode::OK {
        let error = format!("Gas price request failed with status code {}", resp.0);
        return MmError::err(GasStationReqErr::Transport {
            uri: url.to_owned(),
            error,
        });
    }
    let result: GasStationData = json::from_slice(&resp.2)?;
    Ok(result)
}

#[cfg_attr(test, mockable)]
impl EthCoinImpl {
    /// Gets Transfer events from ERC20 smart contract `addr` between `from_block` and `to_block`
    fn erc20_transfer_events(
        &self,
        contract: Address,
        from_addr: Option<Address>,
        to_addr: Option<Address>,
        from_block: BlockNumber,
        to_block: BlockNumber,
        limit: Option<usize>,
    ) -> Box<dyn Future<Item = Vec<Log>, Error = String> + Send> {
        let contract_event = try_fus!(ERC20_CONTRACT.event("Transfer"));
        let topic0 = Some(vec![contract_event.signature()]);
        let topic1 = from_addr.map(|addr| vec![addr.into()]);
        let topic2 = to_addr.map(|addr| vec![addr.into()]);
        let mut filter = FilterBuilder::default()
            .topics(topic0, topic1, topic2, None)
            .from_block(from_block)
            .to_block(to_block)
            .address(vec![contract]);

        if let Some(l) = limit {
            filter = filter.limit(l);
        }

        Box::new(self.web3.eth().logs(filter.build()).map_err(|e| ERRL!("{}", e)))
    }

    /// Gets ETH traces from ETH node between addresses in `from_block` and `to_block`
    fn eth_traces(
        &self,
        from_addr: Vec<Address>,
        to_addr: Vec<Address>,
        from_block: BlockNumber,
        to_block: BlockNumber,
        limit: Option<usize>,
    ) -> Box<dyn Future<Item = Vec<Trace>, Error = String> + Send> {
        let mut filter = TraceFilterBuilder::default()
            .from_address(from_addr)
            .to_address(to_addr)
            .from_block(from_block)
            .to_block(to_block);

        if let Some(l) = limit {
            filter = filter.count(l);
        }

        Box::new(self.web3.trace().filter(filter.build()).map_err(|e| ERRL!("{}", e)))
    }

    #[cfg_attr(target_arch = "wasm32", allow(dead_code))]
    fn eth_traces_path(&self, ctx: &MmArc) -> PathBuf {
        ctx.dbdir()
            .join("TRANSACTIONS")
            .join(format!("{}_{:#02x}_trace.json", self.ticker, self.my_address))
    }

    /// Load saved ETH traces from local DB
    #[cfg(not(target_arch = "wasm32"))]
    fn load_saved_traces(&self, ctx: &MmArc) -> Option<SavedTraces> {
        let content = gstuff::slurp(&self.eth_traces_path(ctx));
        if content.is_empty() {
            None
        } else {
            match json::from_slice(&content) {
                Ok(t) => Some(t),
                Err(_) => None,
            }
        }
    }

    /// Load saved ETH traces from local DB
    #[cfg(target_arch = "wasm32")]
    fn load_saved_traces(&self, _ctx: &MmArc) -> Option<SavedTraces> {
        common::panic_w("'load_saved_traces' is not implemented in WASM");
        unreachable!()
    }

    /// Store ETH traces to local DB
    #[cfg(not(target_arch = "wasm32"))]
    fn store_eth_traces(&self, ctx: &MmArc, traces: &SavedTraces) {
        let content = json::to_vec(traces).unwrap();
        let tmp_file = format!("{}.tmp", self.eth_traces_path(ctx).display());
        std::fs::write(&tmp_file, content).unwrap();
        std::fs::rename(tmp_file, self.eth_traces_path(ctx)).unwrap();
    }

    /// Store ETH traces to local DB
    #[cfg(target_arch = "wasm32")]
    fn store_eth_traces(&self, _ctx: &MmArc, _traces: &SavedTraces) {
        common::panic_w("'store_eth_traces' is not implemented in WASM");
        unreachable!()
    }

    #[cfg_attr(target_arch = "wasm32", allow(dead_code))]
    fn erc20_events_path(&self, ctx: &MmArc) -> PathBuf {
        ctx.dbdir()
            .join("TRANSACTIONS")
            .join(format!("{}_{:#02x}_events.json", self.ticker, self.my_address))
    }

    /// Store ERC20 events to local DB
    #[cfg(not(target_arch = "wasm32"))]
    fn store_erc20_events(&self, ctx: &MmArc, events: &SavedErc20Events) {
        let content = json::to_vec(events).unwrap();
        let tmp_file = format!("{}.tmp", self.erc20_events_path(ctx).display());
        std::fs::write(&tmp_file, content).unwrap();
        std::fs::rename(tmp_file, self.erc20_events_path(ctx)).unwrap();
    }

    /// Store ERC20 events to local DB
    #[cfg(target_arch = "wasm32")]
    fn store_erc20_events(&self, _ctx: &MmArc, _events: &SavedErc20Events) {
        common::panic_w("'store_erc20_events' is not implemented in WASM");
        unreachable!()
    }

    /// Load saved ERC20 events from local DB
    #[cfg(not(target_arch = "wasm32"))]
    fn load_saved_erc20_events(&self, ctx: &MmArc) -> Option<SavedErc20Events> {
        let content = gstuff::slurp(&self.erc20_events_path(ctx));
        if content.is_empty() {
            None
        } else {
            match json::from_slice(&content) {
                Ok(t) => Some(t),
                Err(_) => None,
            }
        }
    }

    /// Load saved ERC20 events from local DB
    #[cfg(target_arch = "wasm32")]
    fn load_saved_erc20_events(&self, _ctx: &MmArc) -> Option<SavedErc20Events> {
        common::panic_w("'load_saved_erc20_events' is not implemented in WASM");
        unreachable!()
    }

    /// The id used to differentiate payments on Etomic swap smart contract
    fn etomic_swap_id(&self, time_lock: u32, secret_hash: &[u8]) -> Vec<u8> {
        let mut input = vec![];
        input.extend_from_slice(&time_lock.to_le_bytes());
        input.extend_from_slice(secret_hash);
        sha256(&input).to_vec()
    }

    fn estimate_gas(&self, req: CallRequest) -> Box<dyn Future<Item = U256, Error = web3::Error> + Send> {
        // always using None block number as old Geth version accept only single argument in this RPC
        Box::new(self.web3.eth().estimate_gas(req, None))
    }

    /// Gets `ReceiverSpent` events from etomic swap smart contract since `from_block`
    fn spend_events(
        &self,
        swap_contract_address: Address,
        from_block: u64,
        to_block: u64,
    ) -> Box<dyn Future<Item = Vec<Log>, Error = String> + Send> {
        let contract_event = try_fus!(SWAP_CONTRACT.event("ReceiverSpent"));
        let filter = FilterBuilder::default()
            .topics(Some(vec![contract_event.signature()]), None, None, None)
            .from_block(BlockNumber::Number(from_block))
            .to_block(BlockNumber::Number(to_block))
            .address(vec![swap_contract_address])
            .build();

        Box::new(self.web3.eth().logs(filter).map_err(|e| ERRL!("{}", e)))
    }

    /// Gets `SenderRefunded` events from etomic swap smart contract since `from_block`
    fn refund_events(
        &self,
        swap_contract_address: Address,
        from_block: u64,
        to_block: u64,
    ) -> Box<dyn Future<Item = Vec<Log>, Error = String> + Send> {
        let contract_event = try_fus!(SWAP_CONTRACT.event("SenderRefunded"));
        let filter = FilterBuilder::default()
            .topics(Some(vec![contract_event.signature()]), None, None, None)
            .from_block(BlockNumber::Number(from_block))
            .to_block(BlockNumber::Number(to_block))
            .address(vec![swap_contract_address])
            .build();

        Box::new(self.web3.eth().logs(filter).map_err(|e| ERRL!("{}", e)))
    }

    /// Try to parse address from string.
    pub fn address_from_str(&self, address: &str) -> Result<Address, String> {
        Ok(try_s!(valid_addr_from_str(address)))
    }

    pub fn erc20_token_address(&self) -> Option<Address> {
        match self.coin_type {
            EthCoinType::Erc20 { token_addr, .. } => Some(token_addr),
            EthCoinType::Eth => None,
        }
    }

    pub fn add_erc_token_info(&self, ticker: String, info: Erc20TokenInfo) {
        self.erc20_tokens_infos.lock().unwrap().insert(ticker, info);
    }

    /// WARNING
    /// Be very careful using this function since it returns dereferenced clone
    /// of value behind the MutexGuard and makes it non-thread-safe.
    pub fn get_erc_tokens_infos(&self) -> HashMap<String, Erc20TokenInfo> {
        let guard = self.erc20_tokens_infos.lock().unwrap();
        (*guard).clone()
    }
}

async fn get_raw_transaction_impl(coin: EthCoin, req: RawTransactionRequest) -> RawTransactionResult {
    let tx = match req.tx_hash.strip_prefix("0x") {
        Some(tx) => tx,
        None => &req.tx_hash,
    };
    let hash = H256::from_str(tx).map_to_mm(|e| RawTransactionError::InvalidHashError(e.to_string()))?;
    let web3_tx = coin.web3.eth().transaction(TransactionId::Hash(hash)).compat().await?;
    let web3_tx = web3_tx.or_mm_err(|| RawTransactionError::HashNotExist(req.tx_hash))?;
    let raw = signed_tx_from_web3_tx(web3_tx).map_to_mm(RawTransactionError::InternalError)?;
    Ok(RawTransactionRes {
        tx_hex: BytesJson(rlp::encode(&raw)),
    })
}

async fn withdraw_impl(coin: EthCoin, req: WithdrawRequest) -> WithdrawResult {
    let to_addr = coin
        .address_from_str(&req.to)
        .map_to_mm(WithdrawError::InvalidAddress)?;
    let my_balance = coin.my_balance().compat().await?;
    let my_balance_dec = u256_to_big_decimal(my_balance, coin.decimals)?;

    let (mut wei_amount, dec_amount) = if req.max {
        (my_balance, my_balance_dec.clone())
    } else {
        let wei_amount = wei_from_big_decimal(&req.amount, coin.decimals)?;
        (wei_amount, req.amount.clone())
    };
    if wei_amount > my_balance {
        return MmError::err(WithdrawError::NotSufficientBalance {
            coin: coin.ticker.clone(),
            available: my_balance_dec.clone(),
            required: dec_amount,
        });
    };
    let (mut eth_value, data, call_addr, fee_coin) = match &coin.coin_type {
        EthCoinType::Eth => (wei_amount, vec![], to_addr, coin.ticker()),
        EthCoinType::Erc20 { platform, token_addr } => {
            let function = ERC20_CONTRACT.function("transfer")?;
            let data = function.encode_input(&[Token::Address(to_addr), Token::Uint(wei_amount)])?;
            (0.into(), data, *token_addr, platform.as_str())
        },
    };
    let eth_value_dec = u256_to_big_decimal(eth_value, coin.decimals)?;

    let (gas, gas_price) = match req.fee {
        Some(WithdrawFee::EthGas { gas_price, gas }) => {
            let gas_price = wei_from_big_decimal(&gas_price, 9)?;
            (gas.into(), gas_price)
        },
        Some(fee_policy) => {
            let error = format!("Expected 'EthGas' fee type, found {:?}", fee_policy);
            return MmError::err(WithdrawError::InvalidFeePolicy(error));
        },
        None => {
            let gas_price = coin.get_gas_price().compat().await?;
            // covering edge case by deducting the standard transfer fee when we want to max withdraw ETH
            let eth_value_for_estimate = if req.max && coin.coin_type == EthCoinType::Eth {
                eth_value - gas_price * U256::from(21000)
            } else {
                eth_value
            };
            let estimate_gas_req = CallRequest {
                value: Some(eth_value_for_estimate),
                data: Some(data.clone().into()),
                from: Some(coin.my_address),
                to: call_addr,
                gas: None,
                // gas price must be supplied because some smart contracts base their
                // logic on gas price, e.g. TUSD: https://github.com/KomodoPlatform/atomicDEX-API/issues/643
                gas_price: Some(gas_price),
            };
            // TODO Note if the wallet's balance is insufficient to withdraw, then `estimate_gas` may fail with the `Exception` error.
            // TODO Ideally we should determine the case when we have the insufficient balance and return `WithdrawError::NotSufficientBalance`.
            let gas_limit = coin.estimate_gas(estimate_gas_req).compat().await?;
            (gas_limit, gas_price)
        },
    };
    let total_fee = gas * gas_price;
    let total_fee_dec = u256_to_big_decimal(total_fee, coin.decimals)?;

    if req.max && coin.coin_type == EthCoinType::Eth {
        if eth_value < total_fee || wei_amount < total_fee {
            return MmError::err(WithdrawError::AmountTooLow {
                amount: eth_value_dec,
                threshold: total_fee_dec,
            });
        }
        eth_value -= total_fee;
        wei_amount -= total_fee;
    };
    let _nonce_lock = coin.nonce_lock.lock().await;
    let nonce_fut = get_addr_nonce(coin.my_address, coin.web3_instances.clone()).compat();
    let nonce = match select(nonce_fut, Timer::sleep(30.)).await {
        Either::Left((nonce_res, _)) => nonce_res.map_to_mm(WithdrawError::Transport)?,
        Either::Right(_) => return MmError::err(WithdrawError::Transport("Get address nonce timed out".to_owned())),
    };
    let tx = UnSignedEthTx {
        nonce,
        value: eth_value,
        action: Action::Call(call_addr),
        data,
        gas,
        gas_price,
    };

    let signed = tx.sign(coin.key_pair.secret(), coin.chain_id);
    let bytes = rlp::encode(&signed);
    let amount_decimal = u256_to_big_decimal(wei_amount, coin.decimals)?;
    let mut spent_by_me = amount_decimal.clone();
    let received_by_me = if to_addr == coin.my_address {
        amount_decimal.clone()
    } else {
        0.into()
    };
    let fee_details = EthTxFeeDetails::new(gas, gas_price, fee_coin)?;
    if coin.coin_type == EthCoinType::Eth {
        spent_by_me += &fee_details.total_fee;
    }
    let my_address = coin.my_address()?;
    Ok(TransactionDetails {
        to: vec![checksum_address(&format!("{:#02x}", to_addr))],
        from: vec![my_address],
        total_amount: amount_decimal,
        my_balance_change: &received_by_me - &spent_by_me,
        spent_by_me,
        received_by_me,
        tx_hex: bytes.into(),
        tx_hash: format!("{:02x}", signed.tx_hash()),
        block_height: 0,
        fee_details: Some(fee_details.into()),
        coin: coin.ticker.clone(),
        internal_id: vec![].into(),
        timestamp: now_ms() / 1000,
        kmd_rewards: None,
        transaction_type: Default::default(),
    })
}

#[derive(Clone)]
pub struct EthCoin(Arc<EthCoinImpl>);
impl Deref for EthCoin {
    type Target = EthCoinImpl;
    fn deref(&self) -> &EthCoinImpl { &*self.0 }
}

#[async_trait]
impl SwapOps for EthCoin {
    fn send_taker_fee(&self, fee_addr: &[u8], amount: BigDecimal, _uuid: &[u8]) -> TransactionFut {
        let address = try_tx_fus!(addr_from_raw_pubkey(fee_addr));

        Box::new(
            self.send_to_address(address, try_tx_fus!(wei_from_big_decimal(&amount, self.decimals)))
                .map(TransactionEnum::from),
        )
    }

    fn send_maker_payment(
        &self,
        time_lock: u32,
        taker_pub: &[u8],
        secret_hash: &[u8],
        amount: BigDecimal,
        swap_contract_address: &Option<BytesJson>,
        _swap_unique_data: &[u8],
    ) -> TransactionFut {
        let taker_addr = try_tx_fus!(addr_from_raw_pubkey(taker_pub));
        let swap_contract_address = try_tx_fus!(swap_contract_address.try_to_address());

        Box::new(
            self.send_hash_time_locked_payment(
                self.etomic_swap_id(time_lock, secret_hash),
                try_tx_fus!(wei_from_big_decimal(&amount, self.decimals)),
                time_lock,
                secret_hash,
                taker_addr,
                swap_contract_address,
            )
            .map(TransactionEnum::from),
        )
    }

    fn send_taker_payment(
        &self,
        time_lock: u32,
        maker_pub: &[u8],
        secret_hash: &[u8],
        amount: BigDecimal,
        swap_contract_address: &Option<BytesJson>,
        _swap_unique_data: &[u8],
    ) -> TransactionFut {
        let maker_addr = try_tx_fus!(addr_from_raw_pubkey(maker_pub));
        let swap_contract_address = try_tx_fus!(swap_contract_address.try_to_address());

        Box::new(
            self.send_hash_time_locked_payment(
                self.etomic_swap_id(time_lock, secret_hash),
                try_tx_fus!(wei_from_big_decimal(&amount, self.decimals)),
                time_lock,
                secret_hash,
                maker_addr,
                swap_contract_address,
            )
            .map(TransactionEnum::from),
        )
    }

    fn send_maker_spends_taker_payment(
        &self,
        taker_payment_tx: &[u8],
        _time_lock: u32,
        _taker_pub: &[u8],
        secret: &[u8],
        swap_contract_address: &Option<BytesJson>,
        _swap_unique_data: &[u8],
    ) -> TransactionFut {
        let tx: UnverifiedTransaction = try_tx_fus!(rlp::decode(taker_payment_tx));
        let signed = try_tx_fus!(SignedEthTx::new(tx));
        let swap_contract_address = try_tx_fus!(swap_contract_address.try_to_address(), signed);

        Box::new(
            self.spend_hash_time_locked_payment(signed, swap_contract_address, secret)
                .map(TransactionEnum::from),
        )
    }

    fn send_taker_spends_maker_payment(
        &self,
        maker_payment_tx: &[u8],
        _time_lock: u32,
        _maker_pub: &[u8],
        secret: &[u8],
        swap_contract_address: &Option<BytesJson>,
        _swap_unique_data: &[u8],
    ) -> TransactionFut {
        let tx: UnverifiedTransaction = try_tx_fus!(rlp::decode(maker_payment_tx));
        let signed = try_tx_fus!(SignedEthTx::new(tx));
        let swap_contract_address = try_tx_fus!(swap_contract_address.try_to_address());
        Box::new(
            self.spend_hash_time_locked_payment(signed, swap_contract_address, secret)
                .map(TransactionEnum::from),
        )
    }

    fn send_taker_refunds_payment(
        &self,
        taker_payment_tx: &[u8],
        _time_lock: u32,
        _maker_pub: &[u8],
        _secret_hash: &[u8],
        swap_contract_address: &Option<BytesJson>,
        _swap_unique_data: &[u8],
    ) -> TransactionFut {
        let tx: UnverifiedTransaction = try_tx_fus!(rlp::decode(taker_payment_tx));
        let signed = try_tx_fus!(SignedEthTx::new(tx));
        let swap_contract_address = try_tx_fus!(swap_contract_address.try_to_address());

        Box::new(
            self.refund_hash_time_locked_payment(swap_contract_address, signed)
                .map(TransactionEnum::from),
        )
    }

    fn send_maker_refunds_payment(
        &self,
        maker_payment_tx: &[u8],
        _time_lock: u32,
        _taker_pub: &[u8],
        _secret_hash: &[u8],
        swap_contract_address: &Option<BytesJson>,
        _swap_unique_data: &[u8],
    ) -> TransactionFut {
        let tx: UnverifiedTransaction = try_tx_fus!(rlp::decode(maker_payment_tx));
        let signed = try_tx_fus!(SignedEthTx::new(tx));
        let swap_contract_address = try_tx_fus!(swap_contract_address.try_to_address());

        Box::new(
            self.refund_hash_time_locked_payment(swap_contract_address, signed)
                .map(TransactionEnum::from),
        )
    }

    fn validate_fee(
        &self,
        fee_tx: &TransactionEnum,
        expected_sender: &[u8],
        fee_addr: &[u8],
        amount: &BigDecimal,
        min_block_number: u64,
        _uuid: &[u8],
    ) -> Box<dyn Future<Item = (), Error = String> + Send> {
        let selfi = self.clone();
        let tx = match fee_tx {
            TransactionEnum::SignedEthTx(t) => t.clone(),
            _ => panic!(),
        };
        let sender_addr = try_fus!(addr_from_raw_pubkey(expected_sender));
        let fee_addr = try_fus!(addr_from_raw_pubkey(fee_addr));
        let amount = amount.clone();

        let fut = async move {
            let expected_value = try_s!(wei_from_big_decimal(&amount, selfi.decimals));
            let tx_from_rpc = try_s!(
                selfi
                    .web3
                    .eth()
                    .transaction(TransactionId::Hash(tx.hash))
                    .compat()
                    .await
            );
            let tx_from_rpc = match tx_from_rpc {
                Some(t) => t,
                None => return ERR!("Didn't find provided tx {:?} on ETH node", tx),
            };

            if tx_from_rpc.from != sender_addr {
                return ERR!(
                    "Fee tx {:?} was sent from wrong address, expected {:?}",
                    tx_from_rpc,
                    sender_addr
                );
            }

            if let Some(block_number) = tx_from_rpc.block_number {
                if block_number <= min_block_number.into() {
                    return ERR!(
                        "Fee tx {:?} confirmed before min_block {}",
                        tx_from_rpc,
                        min_block_number,
                    );
                }
            }
            match &selfi.coin_type {
                EthCoinType::Eth => {
                    if tx_from_rpc.to != Some(fee_addr) {
                        return ERR!(
                            "Fee tx {:?} was sent to wrong address, expected {:?}",
                            tx_from_rpc,
                            fee_addr
                        );
                    }

                    if tx_from_rpc.value < expected_value {
                        return ERR!(
                            "Fee tx {:?} value is less than expected {:?}",
                            tx_from_rpc,
                            expected_value
                        );
                    }
                },
                EthCoinType::Erc20 {
                    platform: _,
                    token_addr,
                } => {
                    if tx_from_rpc.to != Some(*token_addr) {
                        return ERR!(
                            "ERC20 Fee tx {:?} called wrong smart contract, expected {:?}",
                            tx_from_rpc,
                            token_addr
                        );
                    }

                    let function = try_s!(ERC20_CONTRACT.function("transfer"));
                    let decoded_input = try_s!(function.decode_input(&tx_from_rpc.input.0));

                    if decoded_input[0] != Token::Address(fee_addr) {
                        return ERR!(
                            "ERC20 Fee tx was sent to wrong address {:?}, expected {:?}",
                            decoded_input[0],
                            fee_addr
                        );
                    }

                    match decoded_input[1] {
                        Token::Uint(value) => {
                            if value < expected_value {
                                return ERR!("ERC20 Fee tx value {} is less than expected {}", value, expected_value);
                            }
                        },
                        _ => return ERR!("Should have got uint token but got {:?}", decoded_input[1]),
                    }
                },
            }

            Ok(())
        };
        Box::new(fut.boxed().compat())
    }

    fn validate_maker_payment(&self, input: ValidatePaymentInput) -> ValidatePaymentFut<()> {
        let swap_contract_address = try_f!(input
            .swap_contract_address
            .try_to_address()
            .map_to_mm(ValidatePaymentError::InvalidParameter));
        self.validate_payment(
            &input.payment_tx,
            input.time_lock,
            &input.other_pub,
            &input.secret_hash,
            input.amount,
            swap_contract_address,
        )
    }

    fn validate_taker_payment(&self, input: ValidatePaymentInput) -> ValidatePaymentFut<()> {
        let swap_contract_address = try_f!(input
            .swap_contract_address
            .try_to_address()
            .map_to_mm(ValidatePaymentError::InvalidParameter));
        self.validate_payment(
            &input.payment_tx,
            input.time_lock,
            &input.other_pub,
            &input.secret_hash,
            input.amount,
            swap_contract_address,
        )
    }

    fn check_if_my_payment_sent(
        &self,
        time_lock: u32,
        _other_pub: &[u8],
        secret_hash: &[u8],
        from_block: u64,
        swap_contract_address: &Option<BytesJson>,
        _swap_unique_data: &[u8],
    ) -> Box<dyn Future<Item = Option<TransactionEnum>, Error = String> + Send> {
        let id = self.etomic_swap_id(time_lock, secret_hash);
        let swap_contract_address = try_fus!(swap_contract_address.try_to_address());
        let selfi = self.clone();
        let fut = async move {
            let status = try_s!(
                selfi
                    .payment_status(swap_contract_address, Token::FixedBytes(id.clone()))
                    .compat()
                    .await
            );

            if status == PAYMENT_STATE_UNINITIALIZED.into() {
                return Ok(None);
            };

            let mut current_block = try_s!(selfi.current_block().compat().await);
            if current_block < from_block {
                current_block = from_block;
            }

            let mut from_block = from_block;

            loop {
                let to_block = current_block.min(from_block + selfi.logs_block_range);

                let events = try_s!(
                    selfi
                        .payment_sent_events(swap_contract_address, from_block, to_block)
                        .compat()
                        .await
                );

                let found = events.iter().find(|event| &event.data.0[..32] == id.as_slice());

                match found {
                    Some(event) => {
                        let transaction = try_s!(
                            selfi
                                .web3
                                .eth()
                                .transaction(TransactionId::Hash(event.transaction_hash.unwrap()))
                                .compat()
                                .await
                        );
                        match transaction {
                            Some(t) => break Ok(Some(try_s!(signed_tx_from_web3_tx(t)).into())),
                            None => break Ok(None),
                        }
                    },
                    None => {
                        if to_block >= current_block {
                            break Ok(None);
                        }
                        from_block = to_block;
                    },
                }
            }
        };
        Box::new(fut.boxed().compat())
    }

    async fn search_for_swap_tx_spend_my(
        &self,
        input: SearchForSwapTxSpendInput<'_>,
    ) -> Result<Option<FoundSwapTxSpend>, String> {
        let swap_contract_address = try_s!(input.swap_contract_address.try_to_address());
        self.search_for_swap_tx_spend(input.tx, swap_contract_address, input.search_from_block)
            .await
    }

    async fn search_for_swap_tx_spend_other(
        &self,
        input: SearchForSwapTxSpendInput<'_>,
    ) -> Result<Option<FoundSwapTxSpend>, String> {
        let swap_contract_address = try_s!(input.swap_contract_address.try_to_address());
        self.search_for_swap_tx_spend(input.tx, swap_contract_address, input.search_from_block)
            .await
    }

    fn check_all_inputs_signed_by_pub(&self, _tx: &[u8], _expected_pub: &[u8]) -> Result<bool, String> {
        unimplemented!();
    }

    fn extract_secret(&self, _secret_hash: &[u8], spend_tx: &[u8]) -> Result<Vec<u8>, String> {
        let unverified: UnverifiedTransaction = try_s!(rlp::decode(spend_tx));
        let function = try_s!(SWAP_CONTRACT.function("receiverSpend"));
        let tokens = try_s!(function.decode_input(&unverified.data));
        if tokens.len() < 3 {
            return ERR!("Invalid arguments in 'receiverSpend' call: {:?}", tokens);
        }
        match &tokens[2] {
            Token::FixedBytes(secret) => Ok(secret.to_vec()),
            _ => ERR!(
                "Expected secret to be fixed bytes, decoded function data is {:?}",
                tokens
            ),
        }
    }

    fn negotiate_swap_contract_addr(
        &self,
        other_side_address: Option<&[u8]>,
    ) -> Result<Option<BytesJson>, MmError<NegotiateSwapContractAddrErr>> {
        match other_side_address {
            Some(bytes) => {
                if bytes.len() != 20 {
                    return MmError::err(NegotiateSwapContractAddrErr::InvalidOtherAddrLen(bytes.into()));
                }
                let other_addr = Address::from(bytes);
                if other_addr == self.swap_contract_address {
                    return Ok(Some(self.swap_contract_address.to_vec().into()));
                }

                if Some(other_addr) == self.fallback_swap_contract {
                    return Ok(self.fallback_swap_contract.map(|addr| addr.to_vec().into()));
                }
                MmError::err(NegotiateSwapContractAddrErr::UnexpectedOtherAddr(bytes.into()))
            },
            None => self
                .fallback_swap_contract
                .map(|addr| Some(addr.to_vec().into()))
                .ok_or_else(|| MmError::new(NegotiateSwapContractAddrErr::NoOtherAddrAndNoFallback)),
        }
    }

    fn derive_htlc_key_pair(&self, _swap_unique_data: &[u8]) -> keys::KeyPair {
        key_pair_from_secret(self.key_pair.secret()).expect("valid key")
    }

    fn validate_other_pubkey(&self, raw_pubkey: &[u8]) -> MmResult<(), ValidateOtherPubKeyErr> {
        if let Err(e) = PublicKey::from_slice(raw_pubkey) {
            return MmError::err(ValidateOtherPubKeyErr::InvalidPubKey(e.to_string()));
        };
        Ok(())
    }
}

#[async_trait]
impl WatcherOps for EthCoin {
    fn send_taker_spends_maker_payment_preimage(&self, _preimage: &[u8], _secret: &[u8]) -> TransactionFut {
        unimplemented!();
    }

    fn create_taker_spends_maker_payment_preimage(
        &self,
        _maker_payment_tx: &[u8],
        _time_lock: u32,
        _maker_pub: &[u8],
        _secret_hash: &[u8],
        _swap_unique_data: &[u8],
    ) -> TransactionFut {
        unimplemented!();
    }

    fn create_taker_refunds_payment_preimage(
        &self,
        _taker_payment_tx: &[u8],
        _time_lock: u32,
        _maker_pub: &[u8],
        _secret_hash: &[u8],
        _swap_contract_address: &Option<BytesJson>,
        _swap_unique_data: &[u8],
    ) -> TransactionFut {
        unimplemented!();
    }

    fn send_watcher_refunds_taker_payment_preimage(&self, _taker_refunds_payment: &[u8]) -> TransactionFut {
        unimplemented!();
    }

    fn watcher_validate_taker_fee(&self, _taker_fee_hash: Vec<u8>, _verified_pub: Vec<u8>) -> ValidatePaymentFut<()> {
        unimplemented!();
    }

    fn watcher_validate_taker_payment(&self, _input: WatcherValidatePaymentInput) -> ValidatePaymentFut<()> {
        unimplemented!();
    }

    async fn watcher_search_for_swap_tx_spend(
        &self,
        _input: WatcherSearchForSwapTxSpendInput<'_>,
    ) -> Result<Option<FoundSwapTxSpend>, String> {
        unimplemented!();
    }
}

#[cfg_attr(test, mockable)]
impl MarketCoinOps for EthCoin {
    fn ticker(&self) -> &str { &self.ticker[..] }

    fn my_address(&self) -> MmResult<String, MyAddressError> {
        Ok(checksum_address(&format!("{:#02x}", self.my_address)))
    }

    fn get_public_key(&self) -> Result<String, MmError<UnexpectedDerivationMethod>> {
        let uncompressed_without_prefix = hex::encode(self.key_pair.public());
        Ok(format!("04{}", uncompressed_without_prefix))
    }

    /// Hash message for signature using Ethereum's message signing format.
    /// keccak256(PREFIX_LENGTH + PREFIX + MESSAGE_LENGTH + MESSAGE)
    fn sign_message_hash(&self, message: &str) -> Option<[u8; 32]> {
        let message_prefix = self.sign_message_prefix.as_ref()?;

        let mut stream = Stream::new();
        let prefix_len = CompactInteger::from(message_prefix.len());
        prefix_len.serialize(&mut stream);
        stream.append_slice(message_prefix.as_bytes());
        stream.append_slice(message.len().to_string().as_bytes());
        stream.append_slice(message.as_bytes());
        Some(keccak256(&stream.out()).take())
    }

    fn sign_message(&self, message: &str) -> SignatureResult<String> {
        let message_hash = self.sign_message_hash(message).ok_or(SignatureError::PrefixNotFound)?;
        let privkey = &self.key_pair.secret();
        let signature = sign(privkey, &H256::from(message_hash))?;
        Ok(format!("0x{}", signature))
    }

    fn verify_message(&self, signature: &str, message: &str, address: &str) -> VerificationResult<bool> {
        let message_hash = self
            .sign_message_hash(message)
            .ok_or(VerificationError::PrefixNotFound)?;
        let address = self
            .address_from_str(address)
            .map_err(VerificationError::AddressDecodingError)?;
        let signature = Signature::from_str(signature.strip_prefix("0x").unwrap_or(signature))?;
        let is_verified = verify_address(&address, &signature, &H256::from(message_hash))?;
        Ok(is_verified)
    }

    fn my_balance(&self) -> BalanceFut<CoinBalance> {
        let decimals = self.decimals;
        let fut = self
            .my_balance()
            .and_then(move |result| Ok(u256_to_big_decimal(result, decimals)?))
            .map(|spendable| CoinBalance {
                spendable,
                unspendable: BigDecimal::from(0),
            });
        Box::new(fut)
    }

    fn base_coin_balance(&self) -> BalanceFut<BigDecimal> {
        Box::new(
            self.eth_balance()
                .and_then(move |result| Ok(u256_to_big_decimal(result, ETH_DECIMALS)?)),
        )
    }

    fn platform_ticker(&self) -> &str {
        match &self.coin_type {
            EthCoinType::Eth => self.ticker(),
            EthCoinType::Erc20 { platform, .. } => platform,
        }
    }

    fn send_raw_tx(&self, mut tx: &str) -> Box<dyn Future<Item = String, Error = String> + Send> {
        if tx.starts_with("0x") {
            tx = &tx[2..];
        }
        let bytes = try_fus!(hex::decode(tx));
        Box::new(
            self.web3
                .eth()
                .send_raw_transaction(bytes.into())
                .map(|res| format!("{:02x}", res))
                .map_err(|e| ERRL!("{}", e)),
        )
    }

    fn send_raw_tx_bytes(&self, tx: &[u8]) -> Box<dyn Future<Item = String, Error = String> + Send> {
        Box::new(
            self.web3
                .eth()
                .send_raw_transaction(tx.into())
                .map(|res| format!("{:02x}", res))
                .map_err(|e| ERRL!("{}", e)),
        )
    }

    fn wait_for_confirmations(
        &self,
        tx: &[u8],
        confirmations: u64,
        _requires_nota: bool,
        wait_until: u64,
        check_every: u64,
    ) -> Box<dyn Future<Item = (), Error = String> + Send> {
        let ctx = try_fus!(MmArc::from_weak(&self.ctx).ok_or("No context"));
        let mut status = ctx.log.status_handle();
        status.status(&[&self.ticker], "Waiting for confirmations…");
        status.deadline(wait_until * 1000);

        let unsigned: UnverifiedTransaction = try_fus!(rlp::decode(tx));
        let tx = try_fus!(SignedEthTx::new(unsigned));

        let required_confirms = U256::from(confirmations);
        let selfi = self.clone();
        let fut = async move {
            loop {
                if status.ms2deadline().unwrap() < 0 {
                    status.append(" Timed out.");
                    return ERR!(
                        "Waited too long until {} for transaction {:?} confirmation ",
                        wait_until,
                        tx
                    );
                }

                let web3_receipt = match selfi.web3.eth().transaction_receipt(tx.hash()).compat().await {
                    Ok(r) => r,
                    Err(e) => {
                        error!(
                            "Error {:?} getting the {} transaction {:?}, retrying in 15 seconds",
                            e,
                            selfi.ticker(),
                            tx.tx_hash()
                        );
                        Timer::sleep(check_every as f64).await;
                        continue;
                    },
                };
                if let Some(receipt) = web3_receipt {
                    if receipt.status != Some(1.into()) {
                        status.append(" Failed.");
                        return ERR!(
                            "Tx receipt {:?} status of {} tx {:?} is failed",
                            receipt,
                            selfi.ticker(),
                            tx.tx_hash()
                        );
                    }

                    if let Some(confirmed_at) = receipt.block_number {
                        let current_block = match selfi.web3.eth().block_number().compat().await {
                            Ok(b) => b,
                            Err(e) => {
                                error!(
                                    "Error {:?} getting the {} block number retrying in 15 seconds",
                                    e,
                                    selfi.ticker()
                                );
                                Timer::sleep(check_every as f64).await;
                                continue;
                            },
                        };
                        // checking if the current block is above the confirmed_at block prediction for pos chain to prevent overflow
                        if current_block >= confirmed_at && current_block - confirmed_at + 1 >= required_confirms {
                            status.append(" Confirmed.");
                            return Ok(());
                        }
                    }
                }
                Timer::sleep(check_every as f64).await;
            }
        };
        Box::new(fut.boxed().compat())
    }

    fn wait_for_tx_spend(
        &self,
        tx_bytes: &[u8],
        wait_until: u64,
        from_block: u64,
        swap_contract_address: &Option<BytesJson>,
    ) -> TransactionFut {
        let unverified: UnverifiedTransaction = try_tx_fus!(rlp::decode(tx_bytes));
        let tx = try_tx_fus!(SignedEthTx::new(unverified));
        let swap_contract_address = try_tx_fus!(swap_contract_address.try_to_address());

        let func_name = match self.coin_type {
            EthCoinType::Eth => "ethPayment",
            EthCoinType::Erc20 { .. } => "erc20Payment",
        };

        let payment_func = try_tx_fus!(SWAP_CONTRACT.function(func_name));
        let decoded = try_tx_fus!(payment_func.decode_input(&tx.data));
        let id = match &decoded[0] {
            Token::FixedBytes(bytes) => bytes.clone(),
            _ => panic!(),
        };
        let selfi = self.clone();

        let fut = async move {
            loop {
                let current_block = match selfi.current_block().compat().await {
                    Ok(b) => b,
                    Err(e) => {
                        error!("Error getting block number: {}", e);
                        Timer::sleep(5.).await;
                        continue;
                    },
                };

                let events = match selfi
                    .spend_events(swap_contract_address, from_block, current_block)
                    .compat()
                    .await
                {
                    Ok(ev) => ev,
                    Err(e) => {
                        error!("Error getting spend events: {}", e);
                        Timer::sleep(5.).await;
                        continue;
                    },
                };

                let found = events.iter().find(|event| &event.data.0[..32] == id.as_slice());

                if let Some(event) = found {
                    if let Some(tx_hash) = event.transaction_hash {
                        let transaction = match selfi
                            .web3
                            .eth()
                            .transaction(TransactionId::Hash(tx_hash))
                            .compat()
                            .await
                        {
                            Ok(Some(t)) => t,
                            Ok(None) => {
                                info!("Tx {} not found yet", tx_hash);
                                Timer::sleep(5.).await;
                                continue;
                            },
                            Err(e) => {
                                error!("Get tx {} error: {}", tx_hash, e);
                                Timer::sleep(5.).await;
                                continue;
                            },
                        };

                        return Ok(TransactionEnum::from(try_tx_s!(signed_tx_from_web3_tx(transaction))));
                    }
                }

                if now_ms() / 1000 > wait_until {
                    return TX_PLAIN_ERR!(
                        "Waited too long until {} for transaction {:?} to be spent ",
                        wait_until,
                        tx,
                    );
                }
                Timer::sleep(5.).await;
                continue;
            }
        };
        Box::new(fut.boxed().compat())
    }

    fn tx_enum_from_bytes(&self, bytes: &[u8]) -> Result<TransactionEnum, MmError<TxMarshalingErr>> {
        signed_eth_tx_from_bytes(bytes)
            .map(TransactionEnum::from)
            .map_to_mm(TxMarshalingErr::InvalidInput)
    }

    fn current_block(&self) -> Box<dyn Future<Item = u64, Error = String> + Send> {
        Box::new(
            self.web3
                .eth()
                .block_number()
                .map(|res| res.into())
                .map_err(|e| ERRL!("{}", e)),
        )
    }

    fn display_priv_key(&self) -> Result<String, String> { Ok(format!("{:#02x}", self.key_pair.secret())) }

    fn min_tx_amount(&self) -> BigDecimal { BigDecimal::from(0) }

    fn min_trading_vol(&self) -> MmNumber {
        let pow = self.decimals / 3;
        MmNumber::from(1) / MmNumber::from(10u64.pow(pow as u32))
    }
}

pub fn signed_eth_tx_from_bytes(bytes: &[u8]) -> Result<SignedEthTx, String> {
    let tx: UnverifiedTransaction = try_s!(rlp::decode(bytes));
    let signed = try_s!(SignedEthTx::new(tx));
    Ok(signed)
}

// We can use a nonce lock shared between tokens using the same platform coin and the platform itself.
// For example, ETH/USDT-ERC20 should use the same lock, but it will be different for BNB/USDT-BEP20.
lazy_static! {
    static ref NONCE_LOCK: Mutex<HashMap<String, Arc<AsyncMutex<()>>>> = Mutex::new(HashMap::new());
}

type EthTxFut = Box<dyn Future<Item = SignedEthTx, Error = TransactionErr> + Send + 'static>;

async fn sign_and_send_transaction_impl(
    ctx: MmArc,
    coin: EthCoin,
    value: U256,
    action: Action,
    data: Vec<u8>,
    gas: U256,
) -> Result<SignedEthTx, TransactionErr> {
    let mut status = ctx.log.status_handle();
    macro_rules! tags {
        () => {
            &[&"sign-and-send"]
        };
    }
    let _nonce_lock = coin.nonce_lock.lock().await;
    status.status(tags!(), "get_addr_nonce…");
    let nonce = try_tx_s!(
        get_addr_nonce(coin.my_address, coin.web3_instances.clone())
            .compat()
            .await
    );
    status.status(tags!(), "get_gas_price…");
    let gas_price = try_tx_s!(coin.get_gas_price().compat().await);
    let tx = UnSignedEthTx {
        nonce,
        gas_price,
        gas,
        action,
        value,
        data,
    };
    let signed = tx.sign(coin.key_pair.secret(), coin.chain_id);
    let bytes = web3::types::Bytes(rlp::encode(&signed).to_vec());
    status.status(tags!(), "send_raw_transaction…");

    try_tx_s!(
        coin.web3
            .eth()
            .send_raw_transaction(bytes)
            .map_err(|e| ERRL!("{}", e))
            .compat()
            .await,
        signed
    );

    status.status(tags!(), "get_addr_nonce…");
    loop {
        // Check every second till ETH nodes recognize that nonce is increased
        // Parity has reliable "nextNonce" method that always returns correct nonce for address
        // But we can't expect that all nodes will always be Parity.
        // Some of ETH forks use Geth only so they don't have Parity nodes at all.
        let new_nonce = match get_addr_nonce(coin.my_address, coin.web3_instances.clone())
            .compat()
            .await
        {
            Ok(n) => n,
            Err(e) => {
                error!("Error getting {} {} nonce: {}", coin.ticker(), coin.my_address, e);
                // we can just keep looping in case of error hoping it will go away
                continue;
            },
        };
        if new_nonce > nonce {
            break;
        };
        Timer::sleep(1.).await;
    }
    Ok(signed)
}

impl EthCoin {
    /// Downloads and saves ETH transaction history of my_address, relies on Parity trace_filter API
    /// https://wiki.parity.io/JSONRPC-trace-module#trace_filter, this requires tracing to be enabled
    /// in node config. Other ETH clients (Geth, etc.) are `not` supported (yet).
    #[allow(clippy::cognitive_complexity)]
    #[cfg_attr(target_arch = "wasm32", allow(dead_code))]
    async fn process_eth_history(&self, ctx: &MmArc) {
        // Artem Pikulin: by playing a bit with Parity mainnet node I've discovered that trace_filter API responds after reasonable time for 1000 blocks.
        // I've tried to increase the amount to 10000, but request times out somewhere near 2500000 block.
        // Also the Parity RPC server seem to get stuck while request in running (other requests performance is also lowered).
        let delta = U256::from(1000);

        let mut success_iteration = 0i32;
        loop {
            if ctx.is_stopping() {
                break;
            };
            {
                let coins_ctx = CoinsContext::from_ctx(ctx).unwrap();
                let coins = coins_ctx.coins.lock().await;
                if !coins.contains_key(&self.ticker) {
                    ctx.log.log("", &[&"tx_history", &self.ticker], "Loop stopped");
                    break;
                };
            }

            let current_block = match self.web3.eth().block_number().compat().await {
                Ok(block) => block,
                Err(e) => {
                    ctx.log.log(
                        "",
                        &[&"tx_history", &self.ticker],
                        &ERRL!("Error {} on eth_block_number, retrying", e),
                    );
                    Timer::sleep(10.).await;
                    continue;
                },
            };

            let mut saved_traces = match self.load_saved_traces(ctx) {
                Some(traces) => traces,
                None => SavedTraces {
                    traces: vec![],
                    earliest_block: current_block,
                    latest_block: current_block,
                },
            };
            *self.history_sync_state.lock().unwrap() = HistorySyncState::InProgress(json!({
                "blocks_left": u64::from(saved_traces.earliest_block),
            }));

            let mut existing_history = match self.load_history_from_file(ctx).compat().await {
                Ok(history) => history,
                Err(e) => {
                    ctx.log.log(
                        "",
                        &[&"tx_history", &self.ticker],
                        &ERRL!("Error {} on 'load_history_from_file', stop the history loop", e),
                    );
                    return;
                },
            };

            // AP: AFAIK ETH RPC doesn't support conditional filters like `get this OR this` so we have
            // to run several queries to get trace events including our address as sender `or` receiver
            // TODO refactor this to batch requests instead of single request per query
            if saved_traces.earliest_block > 0.into() {
                let before_earliest = if saved_traces.earliest_block >= delta {
                    saved_traces.earliest_block - delta
                } else {
                    0.into()
                };

                let from_traces_before_earliest = match self
                    .eth_traces(
                        vec![self.my_address],
                        vec![],
                        BlockNumber::Number(before_earliest.into()),
                        BlockNumber::Number((saved_traces.earliest_block).into()),
                        None,
                    )
                    .compat()
                    .await
                {
                    Ok(traces) => traces,
                    Err(e) => {
                        ctx.log.log(
                            "",
                            &[&"tx_history", &self.ticker],
                            &ERRL!("Error {} on eth_traces, retrying", e),
                        );
                        Timer::sleep(10.).await;
                        continue;
                    },
                };

                let to_traces_before_earliest = match self
                    .eth_traces(
                        vec![],
                        vec![self.my_address],
                        BlockNumber::Number(before_earliest.into()),
                        BlockNumber::Number((saved_traces.earliest_block).into()),
                        None,
                    )
                    .compat()
                    .await
                {
                    Ok(traces) => traces,
                    Err(e) => {
                        ctx.log.log(
                            "",
                            &[&"tx_history", &self.ticker],
                            &ERRL!("Error {} on eth_traces, retrying", e),
                        );
                        Timer::sleep(10.).await;
                        continue;
                    },
                };

                let total_length = from_traces_before_earliest.len() + to_traces_before_earliest.len();
                mm_counter!(ctx.metrics, "tx.history.response.total_length", total_length as u64,
                    "coin" => self.ticker.clone(), "client" => "ethereum", "method" => "eth_traces");

                saved_traces.traces.extend(from_traces_before_earliest);
                saved_traces.traces.extend(to_traces_before_earliest);
                saved_traces.earliest_block = if before_earliest > 0.into() {
                    // need to exclude the before earliest block from next iteration
                    before_earliest - 1
                } else {
                    0.into()
                };
                self.store_eth_traces(ctx, &saved_traces);
            }

            if current_block > saved_traces.latest_block {
                let from_traces_after_latest = match self
                    .eth_traces(
                        vec![self.my_address],
                        vec![],
                        BlockNumber::Number((saved_traces.latest_block + 1).into()),
                        BlockNumber::Number(current_block.into()),
                        None,
                    )
                    .compat()
                    .await
                {
                    Ok(traces) => traces,
                    Err(e) => {
                        ctx.log.log(
                            "",
                            &[&"tx_history", &self.ticker],
                            &ERRL!("Error {} on eth_traces, retrying", e),
                        );
                        Timer::sleep(10.).await;
                        continue;
                    },
                };

                let to_traces_after_latest = match self
                    .eth_traces(
                        vec![],
                        vec![self.my_address],
                        BlockNumber::Number((saved_traces.latest_block + 1).into()),
                        BlockNumber::Number(current_block.into()),
                        None,
                    )
                    .compat()
                    .await
                {
                    Ok(traces) => traces,
                    Err(e) => {
                        ctx.log.log(
                            "",
                            &[&"tx_history", &self.ticker],
                            &ERRL!("Error {} on eth_traces, retrying", e),
                        );
                        Timer::sleep(10.).await;
                        continue;
                    },
                };

                let total_length = from_traces_after_latest.len() + to_traces_after_latest.len();
                mm_counter!(ctx.metrics, "tx.history.response.total_length", total_length as u64,
                    "coin" => self.ticker.clone(), "client" => "ethereum", "method" => "eth_traces");

                saved_traces.traces.extend(from_traces_after_latest);
                saved_traces.traces.extend(to_traces_after_latest);
                saved_traces.latest_block = current_block;

                self.store_eth_traces(ctx, &saved_traces);
            }
            saved_traces.traces.sort_by(|a, b| b.block_number.cmp(&a.block_number));
            for trace in saved_traces.traces {
                let hash = sha256(&json::to_vec(&trace).unwrap());
                let internal_id = BytesJson::from(hash.to_vec());
                let processed = existing_history.iter().find(|tx| tx.internal_id == internal_id);
                if processed.is_some() {
                    continue;
                }

                // TODO Only standard Call traces are supported, contract creations, suicides and block rewards will be supported later
                let call_data = match trace.action {
                    TraceAction::Call(d) => d,
                    _ => continue,
                };

                mm_counter!(ctx.metrics, "tx.history.request.count", 1, "coin" => self.ticker.clone(), "method" => "tx_detail_by_hash");

                let web3_tx = match self
                    .web3
                    .eth()
                    .transaction(TransactionId::Hash(trace.transaction_hash.unwrap()))
                    .compat()
                    .await
                {
                    Ok(tx) => tx,
                    Err(e) => {
                        ctx.log.log(
                            "",
                            &[&"tx_history", &self.ticker],
                            &ERRL!(
                                "Error {} on getting transaction {:?}",
                                e,
                                trace.transaction_hash.unwrap()
                            ),
                        );
                        continue;
                    },
                };
                let web3_tx = match web3_tx {
                    Some(t) => t,
                    None => {
                        ctx.log.log(
                            "",
                            &[&"tx_history", &self.ticker],
                            &ERRL!("No such transaction {:?}", trace.transaction_hash.unwrap()),
                        );
                        continue;
                    },
                };

                mm_counter!(ctx.metrics, "tx.history.response.count", 1, "coin" => self.ticker.clone(), "method" => "tx_detail_by_hash");

                let receipt = match self
                    .web3
                    .eth()
                    .transaction_receipt(trace.transaction_hash.unwrap())
                    .compat()
                    .await
                {
                    Ok(r) => r,
                    Err(e) => {
                        ctx.log.log(
                            "",
                            &[&"tx_history", &self.ticker],
                            &ERRL!(
                                "Error {} on getting transaction {:?} receipt",
                                e,
                                trace.transaction_hash.unwrap()
                            ),
                        );
                        continue;
                    },
                };
                let fee_coin = match &self.coin_type {
                    EthCoinType::Eth => self.ticker(),
                    EthCoinType::Erc20 { platform, .. } => platform.as_str(),
                };
                let fee_details: Option<EthTxFeeDetails> = match receipt {
                    Some(r) => Some(
                        EthTxFeeDetails::new(r.gas_used.unwrap_or_else(|| 0.into()), web3_tx.gas_price, fee_coin)
                            .unwrap(),
                    ),
                    None => None,
                };

                let total_amount: BigDecimal = u256_to_big_decimal(call_data.value, ETH_DECIMALS).unwrap();
                let mut received_by_me = 0.into();
                let mut spent_by_me = 0.into();

                if call_data.from == self.my_address {
                    // ETH transfer is actually happening only if no error occurred
                    if trace.error.is_none() {
                        spent_by_me = total_amount.clone();
                    }
                    if let Some(ref fee) = fee_details {
                        spent_by_me += &fee.total_fee;
                    }
                }

                if call_data.to == self.my_address {
                    // ETH transfer is actually happening only if no error occurred
                    if trace.error.is_none() {
                        received_by_me = total_amount.clone();
                    }
                }

                let raw = signed_tx_from_web3_tx(web3_tx).unwrap();
                let block = match self
                    .web3
                    .eth()
                    .block(BlockId::Number(BlockNumber::Number(trace.block_number)))
                    .compat()
                    .await
                {
                    Ok(b) => b.unwrap(),
                    Err(e) => {
                        ctx.log.log(
                            "",
                            &[&"tx_history", &self.ticker],
                            &ERRL!("Error {} on getting block {} data", e, trace.block_number),
                        );
                        continue;
                    },
                };

                let details = TransactionDetails {
                    my_balance_change: &received_by_me - &spent_by_me,
                    spent_by_me,
                    received_by_me,
                    total_amount,
                    to: vec![checksum_address(&format!("{:#02x}", call_data.to))],
                    from: vec![checksum_address(&format!("{:#02x}", call_data.from))],
                    coin: self.ticker.clone(),
                    fee_details: fee_details.map(|d| d.into()),
                    block_height: trace.block_number,
                    tx_hash: format!("{:02x}", BytesJson(raw.hash.to_vec())),
                    tx_hex: BytesJson(rlp::encode(&raw)),
                    internal_id,
                    timestamp: block.timestamp.into(),
                    kmd_rewards: None,
                    transaction_type: Default::default(),
                };

                existing_history.push(details);

                if let Err(e) = self.save_history_to_file(ctx, existing_history.clone()).compat().await {
                    ctx.log.log(
                        "",
                        &[&"tx_history", &self.ticker],
                        &ERRL!("Error {} on 'save_history_to_file', stop the history loop", e),
                    );
                    return;
                }
            }
            if saved_traces.earliest_block == 0.into() {
                if success_iteration == 0 {
                    ctx.log.log(
                        "😅",
                        &[&"tx_history", &("coin", self.ticker.clone().as_str())],
                        "history has been loaded successfully",
                    );
                }

                success_iteration += 1;
                *self.history_sync_state.lock().unwrap() = HistorySyncState::Finished;
                Timer::sleep(15.).await;
            } else {
                Timer::sleep(2.).await;
            }
        }
    }

    /// Downloads and saves ERC20 transaction history of my_address
    #[allow(clippy::cognitive_complexity)]
    #[cfg_attr(target_arch = "wasm32", allow(dead_code))]
    async fn process_erc20_history(&self, token_addr: H160, ctx: &MmArc) {
        let delta = U256::from(10000);

        let mut success_iteration = 0i32;
        loop {
            if ctx.is_stopping() {
                break;
            };
            {
                let coins_ctx = CoinsContext::from_ctx(ctx).unwrap();
                let coins = coins_ctx.coins.lock().await;
                if !coins.contains_key(&self.ticker) {
                    ctx.log.log("", &[&"tx_history", &self.ticker], "Loop stopped");
                    break;
                };
            }

            let current_block = match self.web3.eth().block_number().compat().await {
                Ok(block) => block,
                Err(e) => {
                    ctx.log.log(
                        "",
                        &[&"tx_history", &self.ticker],
                        &ERRL!("Error {} on eth_block_number, retrying", e),
                    );
                    Timer::sleep(10.).await;
                    continue;
                },
            };

            let mut saved_events = match self.load_saved_erc20_events(ctx) {
                Some(events) => events,
                None => SavedErc20Events {
                    events: vec![],
                    earliest_block: current_block,
                    latest_block: current_block,
                },
            };
            *self.history_sync_state.lock().unwrap() = HistorySyncState::InProgress(json!({
                "blocks_left": u64::from(saved_events.earliest_block),
            }));

            // AP: AFAIK ETH RPC doesn't support conditional filters like `get this OR this` so we have
            // to run several queries to get transfer events including our address as sender `or` receiver
            // TODO refactor this to batch requests instead of single request per query
            if saved_events.earliest_block > 0.into() {
                let before_earliest = if saved_events.earliest_block >= delta {
                    saved_events.earliest_block - delta
                } else {
                    0.into()
                };

                let from_events_before_earliest = match self
                    .erc20_transfer_events(
                        token_addr,
                        Some(self.my_address),
                        None,
                        BlockNumber::Number(before_earliest.into()),
                        BlockNumber::Number((saved_events.earliest_block - 1).into()),
                        None,
                    )
                    .compat()
                    .await
                {
                    Ok(events) => events,
                    Err(e) => {
                        ctx.log.log(
                            "",
                            &[&"tx_history", &self.ticker],
                            &ERRL!("Error {} on erc20_transfer_events, retrying", e),
                        );
                        Timer::sleep(10.).await;
                        continue;
                    },
                };

                let to_events_before_earliest = match self
                    .erc20_transfer_events(
                        token_addr,
                        None,
                        Some(self.my_address),
                        BlockNumber::Number(before_earliest.into()),
                        BlockNumber::Number((saved_events.earliest_block - 1).into()),
                        None,
                    )
                    .compat()
                    .await
                {
                    Ok(events) => events,
                    Err(e) => {
                        ctx.log.log(
                            "",
                            &[&"tx_history", &self.ticker],
                            &ERRL!("Error {} on erc20_transfer_events, retrying", e),
                        );
                        Timer::sleep(10.).await;
                        continue;
                    },
                };

                let total_length = from_events_before_earliest.len() + to_events_before_earliest.len();
                mm_counter!(ctx.metrics, "tx.history.response.total_length", total_length as u64,
                    "coin" => self.ticker.clone(), "client" => "ethereum", "method" => "erc20_transfer_events");

                saved_events.events.extend(from_events_before_earliest);
                saved_events.events.extend(to_events_before_earliest);
                saved_events.earliest_block = if before_earliest > 0.into() {
                    before_earliest - 1
                } else {
                    0.into()
                };
                self.store_erc20_events(ctx, &saved_events);
            }

            if current_block > saved_events.latest_block {
                let from_events_after_latest = match self
                    .erc20_transfer_events(
                        token_addr,
                        Some(self.my_address),
                        None,
                        BlockNumber::Number((saved_events.latest_block + 1).into()),
                        BlockNumber::Number(current_block.into()),
                        None,
                    )
                    .compat()
                    .await
                {
                    Ok(events) => events,
                    Err(e) => {
                        ctx.log.log(
                            "",
                            &[&"tx_history", &self.ticker],
                            &ERRL!("Error {} on erc20_transfer_events, retrying", e),
                        );
                        Timer::sleep(10.).await;
                        continue;
                    },
                };

                let to_events_after_latest = match self
                    .erc20_transfer_events(
                        token_addr,
                        None,
                        Some(self.my_address),
                        BlockNumber::Number((saved_events.latest_block + 1).into()),
                        BlockNumber::Number(current_block.into()),
                        None,
                    )
                    .compat()
                    .await
                {
                    Ok(events) => events,
                    Err(e) => {
                        ctx.log.log(
                            "",
                            &[&"tx_history", &self.ticker],
                            &ERRL!("Error {} on erc20_transfer_events, retrying", e),
                        );
                        Timer::sleep(10.).await;
                        continue;
                    },
                };

                let total_length = from_events_after_latest.len() + to_events_after_latest.len();
                mm_counter!(ctx.metrics, "tx.history.response.total_length", total_length as u64,
                    "coin" => self.ticker.clone(), "client" => "ethereum", "method" => "erc20_transfer_events");

                saved_events.events.extend(from_events_after_latest);
                saved_events.events.extend(to_events_after_latest);
                saved_events.latest_block = current_block;
                self.store_erc20_events(ctx, &saved_events);
            }

            let all_events: HashMap<_, _> = saved_events
                .events
                .iter()
                .filter(|e| e.block_number.is_some() && e.transaction_hash.is_some() && !e.is_removed())
                .map(|e| (e.transaction_hash.unwrap(), e))
                .collect();
            let mut all_events: Vec<_> = all_events.into_iter().map(|(_, log)| log).collect();
            all_events.sort_by(|a, b| b.block_number.unwrap().cmp(&a.block_number.unwrap()));

            for event in all_events {
                let mut existing_history = match self.load_history_from_file(ctx).compat().await {
                    Ok(history) => history,
                    Err(e) => {
                        ctx.log.log(
                            "",
                            &[&"tx_history", &self.ticker],
                            &ERRL!("Error {} on 'load_history_from_file', stop the history loop", e),
                        );
                        return;
                    },
                };
                let internal_id = BytesJson::from(sha256(&json::to_vec(&event).unwrap()).to_vec());
                if existing_history.iter().any(|item| item.internal_id == internal_id) {
                    // the transaction already imported
                    continue;
                };

                let amount = U256::from(event.data.0.as_slice());
                let total_amount = u256_to_big_decimal(amount, self.decimals).unwrap();
                let mut received_by_me = 0.into();
                let mut spent_by_me = 0.into();

                let from_addr = H160::from(event.topics[1]);
                let to_addr = H160::from(event.topics[2]);

                if from_addr == self.my_address {
                    spent_by_me = total_amount.clone();
                }

                if to_addr == self.my_address {
                    received_by_me = total_amount.clone();
                }

                mm_counter!(ctx.metrics, "tx.history.request.count", 1,
                    "coin" => self.ticker.clone(), "client" => "ethereum", "method" => "tx_detail_by_hash");

                let web3_tx = match self
                    .web3
                    .eth()
                    .transaction(TransactionId::Hash(event.transaction_hash.unwrap()))
                    .compat()
                    .await
                {
                    Ok(tx) => tx,
                    Err(e) => {
                        ctx.log.log(
                            "",
                            &[&"tx_history", &self.ticker],
                            &ERRL!(
                                "Error {} on getting transaction {:?}",
                                e,
                                event.transaction_hash.unwrap()
                            ),
                        );
                        continue;
                    },
                };

                mm_counter!(ctx.metrics, "tx.history.response.count", 1,
                    "coin" => self.ticker.clone(), "client" => "ethereum", "method" => "tx_detail_by_hash");

                let web3_tx = match web3_tx {
                    Some(t) => t,
                    None => {
                        ctx.log.log(
                            "",
                            &[&"tx_history", &self.ticker],
                            &ERRL!("No such transaction {:?}", event.transaction_hash.unwrap()),
                        );
                        continue;
                    },
                };

                let receipt = match self
                    .web3
                    .eth()
                    .transaction_receipt(event.transaction_hash.unwrap())
                    .compat()
                    .await
                {
                    Ok(r) => r,
                    Err(e) => {
                        ctx.log.log(
                            "",
                            &[&"tx_history", &self.ticker],
                            &ERRL!(
                                "Error {} on getting transaction {:?} receipt",
                                e,
                                event.transaction_hash.unwrap()
                            ),
                        );
                        continue;
                    },
                };
                let fee_coin = match &self.coin_type {
                    EthCoinType::Eth => self.ticker(),
                    EthCoinType::Erc20 { platform, .. } => platform.as_str(),
                };
                let fee_details = match receipt {
                    Some(r) => Some(
                        EthTxFeeDetails::new(r.gas_used.unwrap_or_else(|| 0.into()), web3_tx.gas_price, fee_coin)
                            .unwrap(),
                    ),
                    None => None,
                };
                let block_number = event.block_number.unwrap();
                let block = match self
                    .web3
                    .eth()
                    .block(BlockId::Number(BlockNumber::Number(block_number.into())))
                    .compat()
                    .await
                {
                    Ok(Some(b)) => b,
                    Ok(None) => {
                        ctx.log.log(
                            "",
                            &[&"tx_history", &self.ticker],
                            &ERRL!("Block {} is None", block_number),
                        );
                        continue;
                    },
                    Err(e) => {
                        ctx.log.log(
                            "",
                            &[&"tx_history", &self.ticker],
                            &ERRL!("Error {} on getting block {} data", e, block_number),
                        );
                        continue;
                    },
                };

                let raw = signed_tx_from_web3_tx(web3_tx).unwrap();
                let details = TransactionDetails {
                    my_balance_change: &received_by_me - &spent_by_me,
                    spent_by_me,
                    received_by_me,
                    total_amount,
                    to: vec![checksum_address(&format!("{:#02x}", to_addr))],
                    from: vec![checksum_address(&format!("{:#02x}", from_addr))],
                    coin: self.ticker.clone(),
                    fee_details: fee_details.map(|d| d.into()),
                    block_height: block_number.into(),
                    tx_hash: format!("{:02x}", BytesJson(raw.hash.to_vec())),
                    tx_hex: BytesJson(rlp::encode(&raw)),
                    internal_id: BytesJson(internal_id.to_vec()),
                    timestamp: block.timestamp.into(),
                    kmd_rewards: None,
                    transaction_type: Default::default(),
                };

                existing_history.push(details);

                if let Err(e) = self.save_history_to_file(ctx, existing_history).compat().await {
                    ctx.log.log(
                        "",
                        &[&"tx_history", &self.ticker],
                        &ERRL!("Error {} on 'save_history_to_file', stop the history loop", e),
                    );
                    return;
                }
            }
            if saved_events.earliest_block == 0.into() {
                if success_iteration == 0 {
                    ctx.log.log(
                        "😅",
                        &[&"tx_history", &("coin", self.ticker.clone().as_str())],
                        "history has been loaded successfully",
                    );
                }

                success_iteration += 1;
                *self.history_sync_state.lock().unwrap() = HistorySyncState::Finished;
                Timer::sleep(15.).await;
            } else {
                Timer::sleep(2.).await;
            }
        }
    }
}

#[cfg_attr(test, mockable)]
impl EthCoin {
    fn sign_and_send_transaction(&self, value: U256, action: Action, data: Vec<u8>, gas: U256) -> EthTxFut {
        let ctx = try_tx_fus!(MmArc::from_weak(&self.ctx).ok_or("!ctx"));
        let fut = Box::pin(sign_and_send_transaction_impl(
            ctx,
            self.clone(),
            value,
            action,
            data,
            gas,
        ));
        Box::new(fut.compat())
    }

    pub fn send_to_address(&self, address: Address, value: U256) -> EthTxFut {
        match &self.coin_type {
            EthCoinType::Eth => self.sign_and_send_transaction(value, Action::Call(address), vec![], U256::from(21000)),
            EthCoinType::Erc20 {
                platform: _,
                token_addr,
            } => {
                let abi = try_tx_fus!(Contract::load(ERC20_ABI.as_bytes()));
                let function = try_tx_fus!(abi.function("transfer"));
                let data = try_tx_fus!(function.encode_input(&[Token::Address(address), Token::Uint(value)]));
                self.sign_and_send_transaction(0.into(), Action::Call(*token_addr), data, U256::from(210_000))
            },
        }
    }

    fn send_hash_time_locked_payment(
        &self,
        id: Vec<u8>,
        value: U256,
        time_lock: u32,
        secret_hash: &[u8],
        receiver_addr: Address,
        swap_contract_address: Address,
    ) -> EthTxFut {
        match &self.coin_type {
            EthCoinType::Eth => {
                let function = try_tx_fus!(SWAP_CONTRACT.function("ethPayment"));
                let data = try_tx_fus!(function.encode_input(&[
                    Token::FixedBytes(id),
                    Token::Address(receiver_addr),
                    Token::FixedBytes(secret_hash.to_vec()),
                    Token::Uint(U256::from(time_lock))
                ]));
                self.sign_and_send_transaction(value, Action::Call(swap_contract_address), data, U256::from(150_000))
            },
            EthCoinType::Erc20 {
                platform: _,
                token_addr,
            } => {
                let allowance_fut = self
                    .allowance(swap_contract_address)
                    .map_err(|e| TransactionErr::Plain(ERRL!("{}", e)));

                let function = try_tx_fus!(SWAP_CONTRACT.function("erc20Payment"));
                let data = try_tx_fus!(function.encode_input(&[
                    Token::FixedBytes(id),
                    Token::Uint(value),
                    Token::Address(*token_addr),
                    Token::Address(receiver_addr),
                    Token::FixedBytes(secret_hash.to_vec()),
                    Token::Uint(U256::from(time_lock))
                ]));

                let arc = self.clone();
                Box::new(allowance_fut.and_then(move |allowed| -> EthTxFut {
                    if allowed < value {
                        Box::new(
                            arc.approve(swap_contract_address, U256::max_value())
                                .and_then(move |_approved| {
                                    arc.sign_and_send_transaction(
                                        0.into(),
                                        Action::Call(swap_contract_address),
                                        data,
                                        U256::from(150_000),
                                    )
                                }),
                        )
                    } else {
                        Box::new(arc.sign_and_send_transaction(
                            0.into(),
                            Action::Call(swap_contract_address),
                            data,
                            U256::from(150_000),
                        ))
                    }
                }))
            },
        }
    }

    fn spend_hash_time_locked_payment(
        &self,
        payment: SignedEthTx,
        swap_contract_address: Address,
        secret: &[u8],
    ) -> EthTxFut {
        let spend_func = try_tx_fus!(SWAP_CONTRACT.function("receiverSpend"));
        let clone = self.clone();
        let secret_vec = secret.to_vec();

        match self.coin_type {
            EthCoinType::Eth => {
                let payment_func = try_tx_fus!(SWAP_CONTRACT.function("ethPayment"));
                let decoded = try_tx_fus!(payment_func.decode_input(&payment.data));

                let state_f = self.payment_status(swap_contract_address, decoded[0].clone());
                Box::new(
                    state_f
                        .map_err(TransactionErr::Plain)
                        .and_then(move |state| -> EthTxFut {
                            if state != PAYMENT_STATE_SENT.into() {
                                return Box::new(futures01::future::err(TransactionErr::Plain(ERRL!(
                                    "Payment {:?} state is not PAYMENT_STATE_SENT, got {}",
                                    payment,
                                    state
                                ))));
                            }

                            let value = payment.value;
                            let data = try_tx_fus!(spend_func.encode_input(&[
                                decoded[0].clone(),
                                Token::Uint(value),
                                Token::FixedBytes(secret_vec),
                                Token::Address(Address::default()),
                                Token::Address(payment.sender()),
                            ]));

                            clone.sign_and_send_transaction(
                                0.into(),
                                Action::Call(swap_contract_address),
                                data,
                                U256::from(150_000),
                            )
                        }),
                )
            },
            EthCoinType::Erc20 {
                platform: _,
                token_addr,
            } => {
                let payment_func = try_tx_fus!(SWAP_CONTRACT.function("erc20Payment"));
                let decoded = try_tx_fus!(payment_func.decode_input(&payment.data));
                let state_f = self.payment_status(swap_contract_address, decoded[0].clone());

                Box::new(
                    state_f
                        .map_err(TransactionErr::Plain)
                        .and_then(move |state| -> EthTxFut {
                            if state != PAYMENT_STATE_SENT.into() {
                                return Box::new(futures01::future::err(TransactionErr::Plain(ERRL!(
                                    "Payment {:?} state is not PAYMENT_STATE_SENT, got {}",
                                    payment,
                                    state
                                ))));
                            }
                            let data = try_tx_fus!(spend_func.encode_input(&[
                                decoded[0].clone(),
                                decoded[1].clone(),
                                Token::FixedBytes(secret_vec),
                                Token::Address(token_addr),
                                Token::Address(payment.sender()),
                            ]));

                            clone.sign_and_send_transaction(
                                0.into(),
                                Action::Call(swap_contract_address),
                                data,
                                U256::from(150_000),
                            )
                        }),
                )
            },
        }
    }

    fn refund_hash_time_locked_payment(&self, swap_contract_address: Address, payment: SignedEthTx) -> EthTxFut {
        let refund_func = try_tx_fus!(SWAP_CONTRACT.function("senderRefund"));
        let clone = self.clone();

        match self.coin_type {
            EthCoinType::Eth => {
                let payment_func = try_tx_fus!(SWAP_CONTRACT.function("ethPayment"));
                let decoded = try_tx_fus!(payment_func.decode_input(&payment.data));

                let state_f = self.payment_status(swap_contract_address, decoded[0].clone());
                Box::new(
                    state_f
                        .map_err(TransactionErr::Plain)
                        .and_then(move |state| -> EthTxFut {
                            if state != PAYMENT_STATE_SENT.into() {
                                return Box::new(futures01::future::err(TransactionErr::Plain(ERRL!(
                                    "Payment {:?} state is not PAYMENT_STATE_SENT, got {}",
                                    payment,
                                    state
                                ))));
                            }

                            let value = payment.value;
                            let data = try_tx_fus!(refund_func.encode_input(&[
                                decoded[0].clone(),
                                Token::Uint(value),
                                decoded[2].clone(),
                                Token::Address(Address::default()),
                                decoded[1].clone(),
                            ]));

                            clone.sign_and_send_transaction(
                                0.into(),
                                Action::Call(swap_contract_address),
                                data,
                                U256::from(150_000),
                            )
                        }),
                )
            },
            EthCoinType::Erc20 {
                platform: _,
                token_addr,
            } => {
                let payment_func = try_tx_fus!(SWAP_CONTRACT.function("erc20Payment"));
                let decoded = try_tx_fus!(payment_func.decode_input(&payment.data));
                let state_f = self.payment_status(swap_contract_address, decoded[0].clone());
                Box::new(
                    state_f
                        .map_err(TransactionErr::Plain)
                        .and_then(move |state| -> EthTxFut {
                            if state != PAYMENT_STATE_SENT.into() {
                                return Box::new(futures01::future::err(TransactionErr::Plain(ERRL!(
                                    "Payment {:?} state is not PAYMENT_STATE_SENT, got {}",
                                    payment,
                                    state
                                ))));
                            }

                            let data = try_tx_fus!(refund_func.encode_input(&[
                                decoded[0].clone(),
                                decoded[1].clone(),
                                decoded[4].clone(),
                                Token::Address(token_addr),
                                decoded[3].clone(),
                            ]));

                            clone.sign_and_send_transaction(
                                0.into(),
                                Action::Call(swap_contract_address),
                                data,
                                U256::from(150_000),
                            )
                        }),
                )
            },
        }
    }

    fn my_balance(&self) -> BalanceFut<U256> {
        let coin = self.clone();
        let fut = async move {
            match coin.coin_type {
                EthCoinType::Eth => Ok(coin
                    .web3
                    .eth()
                    .balance(coin.my_address, Some(BlockNumber::Latest))
                    .compat()
                    .await?),
                EthCoinType::Erc20 { ref token_addr, .. } => {
                    let function = ERC20_CONTRACT.function("balanceOf")?;
                    let data = function.encode_input(&[Token::Address(coin.my_address)])?;

                    let res = coin.call_request(*token_addr, None, Some(data.into())).compat().await?;
                    let decoded = function.decode_output(&res.0)?;
                    match decoded[0] {
                        Token::Uint(number) => Ok(number),
                        _ => {
                            let error = format!("Expected U256 as balanceOf result but got {:?}", decoded);
                            MmError::err(BalanceError::InvalidResponse(error))
                        },
                    }
                },
            }
        };
        Box::new(fut.boxed().compat())
    }

    pub async fn get_tokens_balance_list(&self) -> Result<HashMap<String, CoinBalance>, MmError<BalanceError>> {
        let coin = self.clone();
        let mut token_balances = HashMap::new();
        for (token_ticker, info) in self.get_erc_tokens_infos().iter() {
            let balance_as_u256 = coin.get_token_balance_by_address(info.token_address).await?;
            let balance_as_big_decimal = u256_to_big_decimal(balance_as_u256, info.decimals)?;
            let balance = CoinBalance {
                spendable: balance_as_big_decimal,
                unspendable: BigDecimal::from(0),
            };
            token_balances.insert(token_ticker.clone(), balance);
        }

        Ok(token_balances)
    }

    async fn get_token_balance_by_address(&self, token_address: Address) -> Result<U256, MmError<BalanceError>> {
        let coin = self.clone();
        let function = ERC20_CONTRACT.function("balanceOf")?;
        let data = function.encode_input(&[Token::Address(coin.my_address)])?;
        let res = coin
            .call_request(token_address, None, Some(data.into()))
            .compat()
            .await?;
        let decoded = function.decode_output(&res.0)?;

        match decoded[0] {
            Token::Uint(number) => Ok(number),
            _ => {
                let error = format!("Expected U256 as balanceOf result but got {:?}", decoded);
                MmError::err(BalanceError::InvalidResponse(error))
            },
        }
    }

    /// Estimates how much gas is necessary to allow the contract call to complete.
    /// `contract_addr` can be a ERC20 token address or any other contract address.
    ///
    /// # Important
    ///
    /// Don't use this method to estimate gas for a withdrawal of `ETH` coin.
    /// For more details, see `withdraw_impl`.
    ///
    /// Also, note that the contract call has to be initiated by my wallet address,
    /// because [`CallRequest::from`] is set to [`EthCoinImpl::my_address`].
    fn estimate_gas_for_contract_call(&self, contract_addr: Address, call_data: Bytes) -> Web3RpcFut<U256> {
        let coin = self.clone();
        Box::new(coin.get_gas_price().and_then(move |gas_price| {
            let eth_value = U256::zero();
            let estimate_gas_req = CallRequest {
                value: Some(eth_value),
                data: Some(call_data),
                from: Some(coin.my_address),
                to: contract_addr,
                gas: None,
                // gas price must be supplied because some smart contracts base their
                // logic on gas price, e.g. TUSD: https://github.com/KomodoPlatform/atomicDEX-API/issues/643
                gas_price: Some(gas_price),
            };
            coin.estimate_gas(estimate_gas_req).map_to_mm_fut(Web3RpcError::from)
        }))
    }

    fn eth_balance(&self) -> BalanceFut<U256> {
        Box::new(
            self.web3
                .eth()
                .balance(self.my_address, Some(BlockNumber::Latest))
                .map_to_mm_fut(BalanceError::from),
        )
    }

    fn call_request(
        &self,
        to: Address,
        value: Option<U256>,
        data: Option<Bytes>,
    ) -> impl Future<Item = Bytes, Error = web3::Error> {
        let request = CallRequest {
            from: Some(self.my_address),
            to,
            gas: None,
            gas_price: None,
            value,
            data,
        };

        self.web3.eth().call(request, Some(BlockNumber::Latest))
    }

    fn allowance(&self, spender: Address) -> Web3RpcFut<U256> {
        let coin = self.clone();
        let fut = async move {
            match coin.coin_type {
                EthCoinType::Eth => MmError::err(Web3RpcError::Internal(
                    "'allowance' must not be called for ETH coin".to_owned(),
                )),
                EthCoinType::Erc20 { ref token_addr, .. } => {
                    let function = ERC20_CONTRACT.function("allowance")?;
                    let data = function.encode_input(&[Token::Address(coin.my_address), Token::Address(spender)])?;

                    let res = coin.call_request(*token_addr, None, Some(data.into())).compat().await?;
                    let decoded = function.decode_output(&res.0)?;

                    match decoded[0] {
                        Token::Uint(number) => Ok(number),
                        _ => {
                            let error = format!("Expected U256 as allowance result but got {:?}", decoded);
                            MmError::err(Web3RpcError::InvalidResponse(error))
                        },
                    }
                },
            }
        };
        Box::new(fut.boxed().compat())
    }

    fn approve(&self, spender: Address, amount: U256) -> EthTxFut {
        let coin = self.clone();
        let fut = async move {
            let token_addr = match coin.coin_type {
                EthCoinType::Eth => return TX_PLAIN_ERR!("'approve' is expected to be call for ERC20 coins only"),
                EthCoinType::Erc20 { token_addr, .. } => token_addr,
            };
            let function = try_tx_s!(ERC20_CONTRACT.function("approve"));
            let data = try_tx_s!(function.encode_input(&[Token::Address(spender), Token::Uint(amount)]));

            let gas_limit = try_tx_s!(
                coin.estimate_gas_for_contract_call(token_addr, Bytes::from(data.clone()))
                    .compat()
                    .await
            );

            coin.sign_and_send_transaction(0.into(), Action::Call(token_addr), data, gas_limit)
                .compat()
                .await
        };
        Box::new(fut.boxed().compat())
    }

    /// Gets `PaymentSent` events from etomic swap smart contract since `from_block`
    fn payment_sent_events(
        &self,
        swap_contract_address: Address,
        from_block: u64,
        to_block: u64,
    ) -> Box<dyn Future<Item = Vec<Log>, Error = String> + Send> {
        let contract_event = try_fus!(SWAP_CONTRACT.event("PaymentSent"));
        let filter = FilterBuilder::default()
            .topics(Some(vec![contract_event.signature()]), None, None, None)
            .from_block(BlockNumber::Number(from_block))
            .to_block(BlockNumber::Number(to_block))
            .address(vec![swap_contract_address])
            .build();

        Box::new(self.web3.eth().logs(filter).map_err(|e| ERRL!("{}", e)))
    }

    fn validate_payment(
        &self,
        payment_tx: &[u8],
        time_lock: u32,
        sender_pub: &[u8],
        secret_hash: &[u8],
        amount: BigDecimal,
        expected_swap_contract_address: Address,
    ) -> ValidatePaymentFut<()> {
        let unsigned: UnverifiedTransaction = try_f!(rlp::decode(payment_tx));
        let tx =
            try_f!(SignedEthTx::new(unsigned)
                .map_to_mm(|err| ValidatePaymentError::TxDeserializationError(err.to_string())));
        let sender = try_f!(addr_from_raw_pubkey(sender_pub).map_to_mm(ValidatePaymentError::InvalidParameter));
        let expected_value = try_f!(wei_from_big_decimal(&amount, self.decimals));
        let selfi = self.clone();
        let secret_hash = secret_hash.to_vec();
        let fut = async move {
            let swap_id = selfi.etomic_swap_id(time_lock, &secret_hash);
            let status = selfi
                .payment_status(expected_swap_contract_address, Token::FixedBytes(swap_id.clone()))
                .compat()
                .await
                .map_to_mm(ValidatePaymentError::Transport)?;
            if status != PAYMENT_STATE_SENT.into() {
                return MmError::err(ValidatePaymentError::UnexpectedPaymentState(format!(
                    "Payment state is not PAYMENT_STATE_SENT, got {}",
                    status
                )));
            }

            let tx_from_rpc = selfi
                .web3
                .eth()
                .transaction(TransactionId::Hash(tx.hash))
                .compat()
                .await?;
            let tx_from_rpc = match tx_from_rpc {
                Some(t) => t,
                None => {
                    return MmError::err(ValidatePaymentError::InvalidRpcResponse(format!(
                        "Didn't find provided tx {:?} on ETH node",
                        tx
                    )))
                },
            };

            if tx_from_rpc.from != sender {
                return MmError::err(ValidatePaymentError::WrongPaymentTx(format!(
                    "Payment tx {:?} was sent from wrong address, expected {:?}",
                    tx_from_rpc, sender
                )));
            }

            match &selfi.coin_type {
                EthCoinType::Eth => {
                    if tx_from_rpc.to != Some(expected_swap_contract_address) {
                        return MmError::err(ValidatePaymentError::WrongPaymentTx(format!(
                            "Payment tx {:?} was sent to wrong address, expected {:?}",
                            tx_from_rpc, expected_swap_contract_address
                        )));
                    }

                    if tx_from_rpc.value != expected_value {
                        return MmError::err(ValidatePaymentError::WrongPaymentTx(format!(
                            "Payment tx {:?} value is invalid, expected {:?}",
                            tx_from_rpc, expected_value
                        )));
                    }

                    let function = SWAP_CONTRACT
                        .function("ethPayment")
                        .map_to_mm(|err| ValidatePaymentError::InternalError(err.to_string()))?;
                    let decoded = function
                        .decode_input(&tx_from_rpc.input.0)
                        .map_to_mm(|err| ValidatePaymentError::TxDeserializationError(err.to_string()))?;
                    if decoded[0] != Token::FixedBytes(swap_id.clone()) {
                        return MmError::err(ValidatePaymentError::WrongPaymentTx(format!(
                            "Invalid 'swap_id' {:?}, expected {:?}",
                            decoded, swap_id
                        )));
                    }

                    if decoded[1] != Token::Address(selfi.my_address) {
                        return MmError::err(ValidatePaymentError::WrongPaymentTx(format!(
                            "Payment tx receiver arg {:?} is invalid, expected {:?}",
                            decoded[1],
                            Token::Address(selfi.my_address)
                        )));
                    }

                    if decoded[2] != Token::FixedBytes(secret_hash.to_vec()) {
                        return MmError::err(ValidatePaymentError::WrongPaymentTx(format!(
                            "Payment tx secret_hash arg {:?} is invalid, expected {:?}",
                            decoded[2],
                            Token::FixedBytes(secret_hash.to_vec())
                        )));
                    }

                    if decoded[3] != Token::Uint(U256::from(time_lock)) {
                        return MmError::err(ValidatePaymentError::WrongPaymentTx(format!(
                            "Payment tx time_lock arg {:?} is invalid, expected {:?}",
                            decoded[3],
                            Token::Uint(U256::from(time_lock))
                        )));
                    }
                },
                EthCoinType::Erc20 {
                    platform: _,
                    token_addr,
                } => {
                    if tx_from_rpc.to != Some(expected_swap_contract_address) {
                        return MmError::err(ValidatePaymentError::WrongPaymentTx(format!(
                            "Payment tx {:?} was sent to wrong address, expected {:?}",
                            tx_from_rpc, expected_swap_contract_address
                        )));
                    }

                    let function = SWAP_CONTRACT
                        .function("erc20Payment")
                        .map_to_mm(|err| ValidatePaymentError::InternalError(err.to_string()))?;
                    let decoded = function
                        .decode_input(&tx_from_rpc.input.0)
                        .map_to_mm(|err| ValidatePaymentError::TxDeserializationError(err.to_string()))?;
                    if decoded[0] != Token::FixedBytes(swap_id.clone()) {
                        return MmError::err(ValidatePaymentError::WrongPaymentTx(format!(
                            "Invalid 'swap_id' {:?}, expected {:?}",
                            decoded, swap_id
                        )));
                    }

                    if decoded[1] != Token::Uint(expected_value) {
                        return MmError::err(ValidatePaymentError::WrongPaymentTx(format!(
                            "Payment tx value arg {:?} is invalid, expected {:?}",
                            decoded[1],
                            Token::Uint(expected_value)
                        )));
                    }

                    if decoded[2] != Token::Address(*token_addr) {
                        return MmError::err(ValidatePaymentError::WrongPaymentTx(format!(
                            "Payment tx token_addr arg {:?} is invalid, expected {:?}",
                            decoded[2],
                            Token::Address(*token_addr)
                        )));
                    }

                    if decoded[3] != Token::Address(selfi.my_address) {
                        return MmError::err(ValidatePaymentError::WrongPaymentTx(format!(
                            "Payment tx receiver arg {:?} is invalid, expected {:?}",
                            decoded[3],
                            Token::Address(selfi.my_address)
                        )));
                    }

                    if decoded[4] != Token::FixedBytes(secret_hash.to_vec()) {
                        return MmError::err(ValidatePaymentError::WrongPaymentTx(format!(
                            "Payment tx secret_hash arg {:?} is invalid, expected {:?}",
                            decoded[4],
                            Token::FixedBytes(secret_hash.to_vec())
                        )));
                    }

                    if decoded[5] != Token::Uint(U256::from(time_lock)) {
                        return MmError::err(ValidatePaymentError::WrongPaymentTx(format!(
                            "Payment tx time_lock arg {:?} is invalid, expected {:?}",
                            decoded[5],
                            Token::Uint(U256::from(time_lock))
                        )));
                    }
                },
            }

            Ok(())
        };
        Box::new(fut.boxed().compat())
    }

    fn payment_status(
        &self,
        swap_contract_address: H160,
        token: Token,
    ) -> Box<dyn Future<Item = U256, Error = String> + Send + 'static> {
        let function = try_fus!(SWAP_CONTRACT.function("payments"));

        let data = try_fus!(function.encode_input(&[token]));

        Box::new(
            self.call_request(swap_contract_address, None, Some(data.into()))
                .map_err(|e| ERRL!("{}", e))
                .and_then(move |bytes| {
                    let decoded_tokens = try_s!(function.decode_output(&bytes.0));
                    match decoded_tokens[2] {
                        Token::Uint(state) => Ok(state),
                        _ => ERR!("Payment status must be uint, got {:?}", decoded_tokens[2]),
                    }
                }),
        )
    }

    async fn search_for_swap_tx_spend(
        &self,
        tx: &[u8],
        swap_contract_address: Address,
        search_from_block: u64,
    ) -> Result<Option<FoundSwapTxSpend>, String> {
        let unverified: UnverifiedTransaction = try_s!(rlp::decode(tx));
        let tx = try_s!(SignedEthTx::new(unverified));

        let func_name = match self.coin_type {
            EthCoinType::Eth => "ethPayment",
            EthCoinType::Erc20 { .. } => "erc20Payment",
        };

        let payment_func = try_s!(SWAP_CONTRACT.function(func_name));
        let decoded = try_s!(payment_func.decode_input(&tx.data));
        let id = match &decoded[0] {
            Token::FixedBytes(bytes) => bytes.clone(),
            _ => panic!(),
        };

        let mut current_block = try_s!(self.current_block().compat().await);
        if current_block < search_from_block {
            current_block = search_from_block;
        }

        let mut from_block = search_from_block;

        loop {
            let to_block = current_block.min(from_block + self.logs_block_range);

            let spend_events = try_s!(
                self.spend_events(swap_contract_address, from_block, to_block)
                    .compat()
                    .await
            );
            let found = spend_events.iter().find(|event| &event.data.0[..32] == id.as_slice());

            if let Some(event) = found {
                match event.transaction_hash {
                    Some(tx_hash) => {
                        let transaction =
                            match try_s!(self.web3.eth().transaction(TransactionId::Hash(tx_hash)).compat().await) {
                                Some(t) => t,
                                None => {
                                    return ERR!(
                                        "Found ReceiverSpent event, but transaction {:02x} is missing",
                                        tx_hash
                                    )
                                },
                            };

                        return Ok(Some(FoundSwapTxSpend::Spent(TransactionEnum::from(try_s!(
                            signed_tx_from_web3_tx(transaction)
                        )))));
                    },
                    None => return ERR!("Found ReceiverSpent event, but it doesn't have tx_hash"),
                }
            }

            let refund_events = try_s!(
                self.refund_events(swap_contract_address, from_block, to_block)
                    .compat()
                    .await
            );
            let found = refund_events.iter().find(|event| &event.data.0[..32] == id.as_slice());

            if let Some(event) = found {
                match event.transaction_hash {
                    Some(tx_hash) => {
                        let transaction =
                            match try_s!(self.web3.eth().transaction(TransactionId::Hash(tx_hash)).compat().await) {
                                Some(t) => t,
                                None => {
                                    return ERR!(
                                        "Found SenderRefunded event, but transaction {:02x} is missing",
                                        tx_hash
                                    )
                                },
                            };

                        return Ok(Some(FoundSwapTxSpend::Refunded(TransactionEnum::from(try_s!(
                            signed_tx_from_web3_tx(transaction)
                        )))));
                    },
                    None => return ERR!("Found SenderRefunded event, but it doesn't have tx_hash"),
                }
            }

            if to_block >= current_block {
                break;
            }
            from_block = to_block;
        }

        Ok(None)
    }

    /// Get gas price
    fn get_gas_price(&self) -> Web3RpcFut<U256> {
        let coin = self.clone();
        let fut = async move {
            // TODO refactor to error_log_passthrough once simple maker bot is merged
            let gas_station_price = match &coin.gas_station_url {
                Some(url) => {
                    match GasStationData::get_gas_price(url, coin.gas_station_decimals, coin.gas_station_policy)
                        .compat()
                        .await
                    {
                        Ok(from_station) => Some(increase_by_percent_one_gwei(from_station, GAS_PRICE_PERCENT)),
                        Err(e) => {
                            error!("Error {} on request to gas station url {}", e, url);
                            None
                        },
                    }
                },
                None => None,
            };

            let eth_gas_price = match coin.web3.eth().gas_price().compat().await {
                Ok(eth_gas) => Some(eth_gas),
                Err(e) => {
                    error!("Error {} on eth_gasPrice request", e);
                    None
                },
            };

            let fee_history_namespace: EthFeeHistoryNamespace<_> = coin.web3.api();
            let eth_fee_history_price = match fee_history_namespace
                .eth_fee_history(U256::from(1u64), BlockNumber::Latest, &[])
                .compat()
                .await
            {
                Ok(res) => res
                    .base_fee_per_gas
                    .first()
                    .map(|val| increase_by_percent_one_gwei(*val, BASE_BLOCK_FEE_DIFF_PCT)),
                Err(e) => {
                    error!("Error {} on eth_feeHistory request", e);
                    None
                },
            };

            let all_prices = vec![gas_station_price, eth_gas_price, eth_fee_history_price];
            all_prices
                .into_iter()
                .flatten()
                .max()
                .or_mm_err(|| Web3RpcError::Internal("All requests failed".into()))
        };
        Box::new(fut.boxed().compat())
    }
}

#[derive(Clone, Debug, Deserialize, PartialEq, Serialize)]
pub struct EthTxFeeDetails {
    coin: String,
    gas: u64,
    /// WEI units per 1 gas
    gas_price: BigDecimal,
    total_fee: BigDecimal,
}

impl EthTxFeeDetails {
    fn new(gas: U256, gas_price: U256, coin: &str) -> NumConversResult<EthTxFeeDetails> {
        let total_fee = gas * gas_price;
        // Fees are always paid in ETH, can use 18 decimals by default
        let total_fee = u256_to_big_decimal(total_fee, ETH_DECIMALS)?;
        let gas_price = u256_to_big_decimal(gas_price, ETH_DECIMALS)?;

        Ok(EthTxFeeDetails {
            coin: coin.to_owned(),
            gas: gas.into(),
            gas_price,
            total_fee,
        })
    }
}

#[async_trait]
impl MmCoin for EthCoin {
    fn is_asset_chain(&self) -> bool { false }

    fn get_raw_transaction(&self, req: RawTransactionRequest) -> RawTransactionFut {
        Box::new(get_raw_transaction_impl(self.clone(), req).boxed().compat())
    }

    fn withdraw(&self, req: WithdrawRequest) -> WithdrawFut {
        Box::new(Box::pin(withdraw_impl(self.clone(), req)).compat())
    }

    fn decimals(&self) -> u8 { self.decimals }

    fn convert_to_address(&self, from: &str, to_address_format: Json) -> Result<String, String> {
        let to_address_format: EthAddressFormat =
            json::from_value(to_address_format).map_err(|e| ERRL!("Error on parse ETH address format {:?}", e))?;
        match to_address_format {
            EthAddressFormat::SingleCase => ERR!("conversion is available only to mixed-case"),
            EthAddressFormat::MixedCase => {
                let _addr = try_s!(addr_from_str(from));
                Ok(checksum_address(from))
            },
        }
    }

    fn validate_address(&self, address: &str) -> ValidateAddressResult {
        let result = self.address_from_str(address);
        ValidateAddressResult {
            is_valid: result.is_ok(),
            reason: result.err(),
        }
    }

    fn process_history_loop(&self, ctx: MmArc) -> Box<dyn Future<Item = (), Error = ()> + Send> {
        cfg_wasm32! {
            ctx.log.log(
                "🤔",
                &[&"tx_history", &self.ticker],
                &ERRL!("Transaction history is not supported for ETH/ERC20 coins"),
            );
            return Box::new(futures01::future::ok(()));
        }
        cfg_native! {
            let coin = self.clone();
            let fut = async move {
                match coin.coin_type {
                    EthCoinType::Eth => coin.process_eth_history(&ctx).await,
                    EthCoinType::Erc20 { ref token_addr, .. } => coin.process_erc20_history(*token_addr, &ctx).await,
                }
                Ok(())
            };
            Box::new(fut.boxed().compat())
        }
    }

    fn history_sync_status(&self) -> HistorySyncState { self.history_sync_state.lock().unwrap().clone() }

    fn get_trade_fee(&self) -> Box<dyn Future<Item = TradeFee, Error = String> + Send> {
        let coin = self.clone();
        Box::new(
            self.get_gas_price()
                .map_err(|e| e.to_string())
                .and_then(move |gas_price| {
                    let fee = gas_price * U256::from(150_000);
                    let fee_coin = match &coin.coin_type {
                        EthCoinType::Eth => &coin.ticker,
                        EthCoinType::Erc20 { platform, .. } => platform,
                    };
                    Ok(TradeFee {
                        coin: fee_coin.into(),
                        amount: try_s!(u256_to_big_decimal(fee, ETH_DECIMALS)).into(),
                        paid_from_trading_vol: false,
                    })
                }),
        )
    }

    async fn get_sender_trade_fee(
        &self,
        value: TradePreimageValue,
        stage: FeeApproxStage,
    ) -> TradePreimageResult<TradeFee> {
        let gas_price = self.get_gas_price().compat().await?;
        let gas_price = increase_gas_price_by_stage(gas_price, &stage);
        let gas_limit = match self.coin_type {
            EthCoinType::Eth => {
                // this gas_limit includes gas for `ethPayment` and `senderRefund` contract calls
                U256::from(300_000)
            },
            EthCoinType::Erc20 { token_addr, .. } => {
                let value = match value {
                    TradePreimageValue::Exact(value) | TradePreimageValue::UpperBound(value) => {
                        wei_from_big_decimal(&value, self.decimals)?
                    },
                };
                let allowed = self.allowance(self.swap_contract_address).compat().await?;
                if allowed < value {
                    // estimate gas for the `approve` contract call

                    // Pass a dummy spender. Let's use `my_address`.
                    let spender = self.my_address;
                    let approve_function = ERC20_CONTRACT.function("approve")?;
                    let approve_data = approve_function.encode_input(&[Token::Address(spender), Token::Uint(value)])?;
                    let approve_gas_limit = self
                        .estimate_gas_for_contract_call(token_addr, Bytes::from(approve_data))
                        .compat()
                        .await?;

                    // this gas_limit includes gas for `approve`, `erc20Payment` and `senderRefund` contract calls
                    U256::from(300_000) + approve_gas_limit
                } else {
                    // this gas_limit includes gas for `erc20Payment` and `senderRefund` contract calls
                    U256::from(300_000)
                }
            },
        };

        let total_fee = gas_limit * gas_price;
        let amount = u256_to_big_decimal(total_fee, ETH_DECIMALS)?;
        let fee_coin = match &self.coin_type {
            EthCoinType::Eth => &self.ticker,
            EthCoinType::Erc20 { platform, .. } => platform,
        };
        Ok(TradeFee {
            coin: fee_coin.into(),
            amount: amount.into(),
            paid_from_trading_vol: false,
        })
    }

    fn get_receiver_trade_fee(&self, stage: FeeApproxStage) -> TradePreimageFut<TradeFee> {
        let coin = self.clone();
        let fut = async move {
            let gas_price = coin.get_gas_price().compat().await?;
            let gas_price = increase_gas_price_by_stage(gas_price, &stage);
            let total_fee = gas_price * U256::from(150_000);
            let amount = u256_to_big_decimal(total_fee, ETH_DECIMALS)?;
            let fee_coin = match &coin.coin_type {
                EthCoinType::Eth => &coin.ticker,
                EthCoinType::Erc20 { platform, .. } => platform,
            };
            Ok(TradeFee {
                coin: fee_coin.into(),
                amount: amount.into(),
                paid_from_trading_vol: false,
            })
        };
        Box::new(fut.boxed().compat())
    }

    async fn get_fee_to_send_taker_fee(
        &self,
        dex_fee_amount: BigDecimal,
        stage: FeeApproxStage,
    ) -> TradePreimageResult<TradeFee> {
        let dex_fee_amount = wei_from_big_decimal(&dex_fee_amount, self.decimals)?;

        // pass the dummy params
        let to_addr = addr_from_raw_pubkey(&DEX_FEE_ADDR_RAW_PUBKEY)
            .expect("addr_from_raw_pubkey should never fail with DEX_FEE_ADDR_RAW_PUBKEY");
        let (eth_value, data, call_addr, fee_coin) = match &self.coin_type {
            EthCoinType::Eth => (dex_fee_amount, Vec::new(), &to_addr, &self.ticker),
            EthCoinType::Erc20 { platform, token_addr } => {
                let function = ERC20_CONTRACT.function("transfer")?;
                let data = function.encode_input(&[Token::Address(to_addr), Token::Uint(dex_fee_amount)])?;
                (0.into(), data, token_addr, platform)
            },
        };

        let gas_price = self.get_gas_price().compat().await?;
        let gas_price = increase_gas_price_by_stage(gas_price, &stage);
        let estimate_gas_req = CallRequest {
            value: Some(eth_value),
            data: Some(data.clone().into()),
            from: Some(self.my_address),
            to: *call_addr,
            gas: None,
            // gas price must be supplied because some smart contracts base their
            // logic on gas price, e.g. TUSD: https://github.com/KomodoPlatform/atomicDEX-API/issues/643
            gas_price: Some(gas_price),
        };

        // Please note if the wallet's balance is insufficient to withdraw, then `estimate_gas` may fail with the `Exception` error.
        // Ideally we should determine the case when we have the insufficient balance and return `TradePreimageError::NotSufficientBalance` error.
        let gas_limit = self.estimate_gas(estimate_gas_req).compat().await?;
        let total_fee = gas_limit * gas_price;
        let amount = u256_to_big_decimal(total_fee, ETH_DECIMALS)?;
        Ok(TradeFee {
            coin: fee_coin.into(),
            amount: amount.into(),
            paid_from_trading_vol: false,
        })
    }

    fn required_confirmations(&self) -> u64 { self.required_confirmations.load(AtomicOrdering::Relaxed) }

    fn requires_notarization(&self) -> bool { false }

    fn set_required_confirmations(&self, confirmations: u64) {
        self.required_confirmations
            .store(confirmations, AtomicOrdering::Relaxed);
    }

    fn set_requires_notarization(&self, _requires_nota: bool) {
        warn!("set_requires_notarization doesn't take any effect on ETH/ERC20 coins");
    }

    fn swap_contract_address(&self) -> Option<BytesJson> {
        Some(BytesJson::from(self.swap_contract_address.0.as_ref()))
    }

    fn mature_confirmations(&self) -> Option<u32> { None }

    fn coin_protocol_info(&self) -> Vec<u8> { Vec::new() }

    fn is_coin_protocol_supported(&self, _info: &Option<Vec<u8>>) -> bool { true }
}

pub trait TryToAddress {
    fn try_to_address(&self) -> Result<Address, String>;
}

impl TryToAddress for BytesJson {
    fn try_to_address(&self) -> Result<Address, String> { Ok(Address::from(self.0.as_slice())) }
}

impl<T: TryToAddress> TryToAddress for Option<T> {
    fn try_to_address(&self) -> Result<Address, String> {
        match self {
            Some(ref inner) => inner.try_to_address(),
            None => ERR!("Cannot convert None to address"),
        }
    }
}

pub trait GuiAuthMessages {
    fn gui_auth_sign_message_hash(message: String) -> Option<[u8; 32]>;
    fn generate_gui_auth_signed_validation(generator: GuiAuthValidationGenerator)
        -> SignatureResult<GuiAuthValidation>;
}

impl GuiAuthMessages for EthCoin {
    fn gui_auth_sign_message_hash(message: String) -> Option<[u8; 32]> {
        let message_prefix = "atomicDEX Auth Ethereum Signed Message:\n";
        let prefix_len = CompactInteger::from(message_prefix.len());

        let mut stream = Stream::new();
        prefix_len.serialize(&mut stream);
        stream.append_slice(message_prefix.as_bytes());
        stream.append_slice(message.len().to_string().as_bytes());
        stream.append_slice(message.as_bytes());

        Some(keccak256(&stream.out()).take())
    }

    fn generate_gui_auth_signed_validation(
        generator: GuiAuthValidationGenerator,
    ) -> SignatureResult<GuiAuthValidation> {
        let timestamp_message = get_utc_timestamp() + GUI_AUTH_SIGNED_MESSAGE_LIFETIME_SEC;

        let message_hash =
            EthCoin::gui_auth_sign_message_hash(timestamp_message.to_string()).ok_or(SignatureError::PrefixNotFound)?;
        let signature = sign(&generator.secret, &H256::from(message_hash))?;

        Ok(GuiAuthValidation {
            coin_ticker: generator.coin_ticker,
            address: generator.address,
            timestamp_message,
            signature: format!("0x{}", signature),
        })
    }
}

pub fn addr_from_raw_pubkey(pubkey: &[u8]) -> Result<Address, String> {
    let pubkey = try_s!(PublicKey::from_slice(pubkey).map_err(|e| ERRL!("{:?}", e)));
    let eth_public = Public::from(&pubkey.serialize_uncompressed()[1..65]);
    Ok(public_to_address(&eth_public))
}

pub fn addr_from_pubkey_str(pubkey: &str) -> Result<String, String> {
    let pubkey_bytes = try_s!(hex::decode(pubkey));
    let addr = try_s!(addr_from_raw_pubkey(&pubkey_bytes));
    Ok(format!("{:#02x}", addr))
}

fn display_u256_with_decimal_point(number: U256, decimals: u8) -> String {
    let mut string = number.to_string();
    let decimals = decimals as usize;
    if string.len() <= decimals {
        string.insert_str(0, &"0".repeat(decimals - string.len() + 1));
    }

    string.insert(string.len() - decimals, '.');
    string.trim_end_matches('0').into()
}

pub fn u256_to_big_decimal(number: U256, decimals: u8) -> NumConversResult<BigDecimal> {
    let string = display_u256_with_decimal_point(number, decimals);
    Ok(string.parse::<BigDecimal>()?)
}

pub fn wei_from_big_decimal(amount: &BigDecimal, decimals: u8) -> NumConversResult<U256> {
    let mut amount = amount.to_string();
    let dot = amount.find(|c| c == '.');
    let decimals = decimals as usize;
    if let Some(index) = dot {
        let mut fractional = amount.split_off(index);
        // remove the dot from fractional part
        fractional.remove(0);
        if fractional.len() < decimals {
            fractional.insert_str(fractional.len(), &"0".repeat(decimals - fractional.len()));
        }
        fractional.truncate(decimals);
        amount.push_str(&fractional);
    } else {
        amount.insert_str(amount.len(), &"0".repeat(decimals));
    }
    U256::from_dec_str(&amount)
        .map_err(|e| format!("{:?}", e))
        .map_to_mm(NumConversError::new)
}

impl Transaction for SignedEthTx {
    fn tx_hex(&self) -> Vec<u8> { rlp::encode(self).to_vec() }

    fn tx_hash(&self) -> BytesJson { self.hash.to_vec().into() }
}

fn signed_tx_from_web3_tx(transaction: Web3Transaction) -> Result<SignedEthTx, String> {
    let unverified = UnverifiedTransaction {
        r: transaction.r,
        s: transaction.s,
        v: transaction.v.as_u64(),
        hash: transaction.hash,
        unsigned: UnSignedEthTx {
            data: transaction.input.0,
            gas_price: transaction.gas_price,
            gas: transaction.gas,
            value: transaction.value,
            nonce: transaction.nonce,
            action: match transaction.to {
                Some(addr) => Action::Call(addr),
                None => Action::Create,
            },
        },
    };

    Ok(try_s!(SignedEthTx::new(unverified)))
}

#[derive(Deserialize, Debug, Serialize)]
pub struct GasStationData {
    // matic gas station average fees is named standard, using alias to support both format.
    #[serde(alias = "average", alias = "standard")]
    average: MmNumber,
    fast: MmNumber,
}

/// Using tagged representation to allow adding variants with coefficients, percentage, etc in the future.
#[derive(Clone, Copy, Debug, Deserialize)]
#[serde(tag = "policy", content = "additional_data")]
pub enum GasStationPricePolicy {
    /// Use mean between average and fast values, default and recommended to use on ETH mainnet due to
    /// gas price big spikes.
    MeanAverageFast,
    /// Use average value only. Useful for non-heavily congested networks (Matic, etc.)
    Average,
}

impl Default for GasStationPricePolicy {
    fn default() -> Self { GasStationPricePolicy::MeanAverageFast }
}

impl GasStationData {
    fn average_gwei(&self, decimals: u8, gas_price_policy: GasStationPricePolicy) -> NumConversResult<U256> {
        let gas_price = match gas_price_policy {
            GasStationPricePolicy::MeanAverageFast => ((&self.average + &self.fast) / MmNumber::from(2)).into(),
            GasStationPricePolicy::Average => self.average.to_decimal(),
        };
        wei_from_big_decimal(&gas_price, decimals)
    }

    fn get_gas_price(uri: &str, decimals: u8, gas_price_policy: GasStationPricePolicy) -> Web3RpcFut<U256> {
        let uri = uri.to_owned();
        let fut = async move {
            make_gas_station_request(&uri)
                .await?
                .average_gwei(decimals, gas_price_policy)
                .mm_err(|e| Web3RpcError::Internal(e.0))
        };
        Box::new(fut.boxed().compat())
    }
}

async fn get_token_decimals(web3: &Web3<Web3Transport>, token_addr: Address) -> Result<u8, String> {
    let function = try_s!(ERC20_CONTRACT.function("decimals"));
    let data = try_s!(function.encode_input(&[]));
    let request = CallRequest {
        from: Some(Address::default()),
        to: token_addr,
        gas: None,
        gas_price: None,
        value: Some(0.into()),
        data: Some(data.into()),
    };

    let f = web3
        .eth()
        .call(request, Some(BlockNumber::Latest))
        .map_err(|e| ERRL!("{}", e));
    let res = try_s!(f.compat().await);
    let tokens = try_s!(function.decode_output(&res.0));
    let decimals: u64 = match tokens[0] {
        Token::Uint(dec) => dec.into(),
        _ => return ERR!("Invalid decimals type {:?}", tokens),
    };
    Ok(decimals as u8)
}

pub fn valid_addr_from_str(addr_str: &str) -> Result<Address, String> {
    let addr = try_s!(addr_from_str(addr_str));
    if !is_valid_checksum_addr(addr_str) {
        return ERR!("Invalid address checksum");
    }
    Ok(addr)
}

pub fn addr_from_str(addr_str: &str) -> Result<Address, String> {
    if !addr_str.starts_with("0x") {
        return ERR!("Address must be prefixed with 0x");
    };

    Ok(try_s!(Address::from_str(&addr_str[2..])))
}

fn rpc_event_handlers_for_eth_transport(ctx: &MmArc, ticker: String) -> Vec<RpcTransportEventHandlerShared> {
    let metrics = ctx.metrics.weak();
    vec![CoinTransportMetrics::new(metrics, ticker, RpcClientType::Ethereum).into_shared()]
}

#[inline]
fn new_nonce_lock() -> Arc<AsyncMutex<()>> { Arc::new(AsyncMutex::new(())) }

pub async fn eth_coin_from_conf_and_request(
    ctx: &MmArc,
    ticker: &str,
    conf: &Json,
    req: &Json,
    priv_key: &[u8],
    protocol: CoinProtocol,
) -> Result<EthCoin, String> {
    let mut urls: Vec<String> = try_s!(json::from_value(req["urls"].clone()));
    if urls.is_empty() {
        return ERR!("Enable request for ETH coin must have at least 1 node URL");
    }
    let mut rng = small_rng();
    urls.as_mut_slice().shuffle(&mut rng);

    let mut nodes = vec![];
    for url in urls.iter() {
        nodes.push(Web3TransportNode {
            uri: try_s!(url.parse()),
            gui_auth: false,
        });
    }
    drop_mutability!(nodes);

    let swap_contract_address: Address = try_s!(json::from_value(req["swap_contract_address"].clone()));
    if swap_contract_address == Address::default() {
        return ERR!("swap_contract_address can't be zero address");
    }

    let fallback_swap_contract: Option<Address> = try_s!(json::from_value(req["fallback_swap_contract"].clone()));
    if let Some(fallback) = fallback_swap_contract {
        if fallback == Address::default() {
            return ERR!("fallback_swap_contract can't be zero address");
        }
    }

    let key_pair: KeyPair = try_s!(KeyPair::from_secret_slice(priv_key));
    let my_address = key_pair.address();

    let mut web3_instances = vec![];
    let event_handlers = rpc_event_handlers_for_eth_transport(ctx, ticker.to_string());
    for node in nodes.iter() {
        let transport = Web3Transport::with_event_handlers(vec![node.clone()], event_handlers.clone());
        let web3 = Web3::new(transport);
        let version = match web3.web3().client_version().compat().await {
            Ok(v) => v,
            Err(e) => {
                error!("Couldn't get client version for url {}: {}", node.uri, e);
                continue;
            },
        };
        web3_instances.push(Web3Instance {
            web3,
            is_parity: version.contains("Parity") || version.contains("parity"),
        })
    }

    if web3_instances.is_empty() {
        return ERR!("Failed to get client version for all urls");
    }

    let transport = Web3Transport::with_event_handlers(nodes, event_handlers);
    let web3 = Web3::new(transport);

    let (coin_type, decimals) = match protocol {
        CoinProtocol::ETH => (EthCoinType::Eth, ETH_DECIMALS),
        CoinProtocol::ERC20 {
            platform,
            contract_address,
        } => {
            let token_addr = try_s!(valid_addr_from_str(&contract_address));
            let decimals = match conf["decimals"].as_u64() {
                None | Some(0) => try_s!(get_token_decimals(&web3, token_addr).await),
                Some(d) => d as u8,
            };
            (EthCoinType::Erc20 { platform, token_addr }, decimals)
        },
        _ => return ERR!("Expect ETH or ERC20 protocol"),
    };

    // param from request should override the config
    let required_confirmations = req["required_confirmations"]
        .as_u64()
        .unwrap_or_else(|| {
            conf["required_confirmations"]
                .as_u64()
                .unwrap_or(DEFAULT_REQUIRED_CONFIRMATIONS as u64)
        })
        .into();

    if req["requires_notarization"].as_bool().is_some() {
        warn!("requires_notarization doesn't take any effect on ETH/ERC20 coins");
    }

    let sign_message_prefix: Option<String> = json::from_value(conf["sign_message_prefix"].clone()).unwrap_or(None);

    let initial_history_state = if req["tx_history"].as_bool().unwrap_or(false) {
        HistorySyncState::NotStarted
    } else {
        HistorySyncState::NotEnabled
    };

    let gas_station_decimals: Option<u8> = try_s!(json::from_value(req["gas_station_decimals"].clone()));
    let gas_station_policy: GasStationPricePolicy =
        json::from_value(req["gas_station_policy"].clone()).unwrap_or_default();

    let key_lock = match &coin_type {
        EthCoinType::Eth => String::from(ticker),
        EthCoinType::Erc20 { ref platform, .. } => String::from(platform),
    };

    let mut map = NONCE_LOCK.lock().unwrap();

    let nonce_lock = map.entry(key_lock).or_insert_with(new_nonce_lock).clone();

    let coin = EthCoinImpl {
        key_pair,
        my_address,
        coin_type,
        sign_message_prefix,
        swap_contract_address,
        fallback_swap_contract,
        decimals,
        ticker: ticker.into(),
        gas_station_url: try_s!(json::from_value(req["gas_station_url"].clone())),
        gas_station_decimals: gas_station_decimals.unwrap_or(ETH_GAS_STATION_DECIMALS),
        gas_station_policy,
        web3,
        web3_instances,
        history_sync_state: Mutex::new(initial_history_state),
        ctx: ctx.weak(),
        required_confirmations,
        chain_id: conf["chain_id"].as_u64(),
        logs_block_range: conf["logs_block_range"].as_u64().unwrap_or(DEFAULT_LOGS_BLOCK_RANGE),
        nonce_lock,
        erc20_tokens_infos: Default::default(),
    };
    Ok(EthCoin(Arc::new(coin)))
}

/// Displays the address in mixed-case checksum form
/// https://github.com/ethereum/EIPs/blob/master/EIPS/eip-55.md
fn checksum_address(addr: &str) -> String {
    let mut addr = addr.to_lowercase();
    if addr.starts_with("0x") {
        addr.replace_range(..2, "");
    }

    let mut hasher = Keccak256::default();
    hasher.update(&addr);
    let hash = hasher.finalize();
    let mut result: String = "0x".into();
    for (i, c) in addr.chars().enumerate() {
        if c.is_digit(10) {
            result.push(c);
        } else {
            // https://github.com/ethereum/EIPs/blob/master/EIPS/eip-55.md#specification
            // Convert the address to hex, but if the ith digit is a letter (ie. it's one of abcdef)
            // print it in uppercase if the 4*ith bit of the hash of the lowercase hexadecimal
            // address is 1 otherwise print it in lowercase.
            if hash[i / 2] & (1 << (7 - 4 * (i % 2))) != 0 {
                result.push(c.to_ascii_uppercase());
            } else {
                result.push(c.to_ascii_lowercase());
            }
        }
    }

    result
}

/// Checks that input is valid mixed-case checksum form address
/// The input must be 0x prefixed hex string
fn is_valid_checksum_addr(addr: &str) -> bool { addr == checksum_address(addr) }

/// Requests the nonce from all available nodes and checks that returned results equal.
/// Nodes might need some time to sync and there can be other coins that use same nodes in different order.
/// We need to be sure that nonce is updated on all of them before and after transaction is sent.
#[cfg_attr(test, mockable)]
fn get_addr_nonce(addr: Address, web3s: Vec<Web3Instance>) -> Box<dyn Future<Item = U256, Error = String> + Send> {
    let fut = async move {
        let mut errors: u32 = 0;
        loop {
            let futures: Vec<_> = web3s
                .iter()
                .map(|web3| {
                    if web3.is_parity {
                        web3.web3.eth().parity_next_nonce(addr).compat()
                    } else {
                        web3.web3
                            .eth()
                            .transaction_count(addr, Some(BlockNumber::Pending))
                            .compat()
                    }
                })
                .collect();

            let nonces: Vec<_> = join_all(futures)
                .await
                .into_iter()
                .filter_map(|nonce_res| match nonce_res {
                    Ok(n) => Some(n),
                    Err(e) => {
                        error!("Error getting nonce for addr {:?}: {}", addr, e);
                        None
                    },
                })
                .collect();
            if nonces.is_empty() {
                // all requests errored
                errors += 1;
                if errors > 5 {
                    return ERR!("Couldn't get nonce after 5 errored attempts, aborting");
                }
            } else {
                let max = nonces.iter().max().unwrap();
                let min = nonces.iter().min().unwrap();
                if max == min {
                    return Ok(*max);
                } else {
                    warn!("Max nonce {} != {} min nonce", max, min);
                }
            }
            Timer::sleep(1.).await
        }
    };
    Box::new(Box::pin(fut).compat())
}

fn increase_by_percent_one_gwei(num: U256, percent: u64) -> U256 {
    let one_gwei = U256::from(10u64.pow(9));
    let percent = (num / U256::from(100)) * U256::from(percent);
    if percent < one_gwei {
        num + one_gwei
    } else {
        num + percent
    }
}

fn increase_gas_price_by_stage(gas_price: U256, level: &FeeApproxStage) -> U256 {
    match level {
        FeeApproxStage::WithoutApprox => gas_price,
        FeeApproxStage::StartSwap => {
            increase_by_percent_one_gwei(gas_price, GAS_PRICE_APPROXIMATION_PERCENT_ON_START_SWAP)
        },
        FeeApproxStage::OrderIssue => {
            increase_by_percent_one_gwei(gas_price, GAS_PRICE_APPROXIMATION_PERCENT_ON_ORDER_ISSUE)
        },
        FeeApproxStage::TradePreimage => {
            increase_by_percent_one_gwei(gas_price, GAS_PRICE_APPROXIMATION_PERCENT_ON_TRADE_PREIMAGE)
        },
    }
}<|MERGE_RESOLUTION|>--- conflicted
+++ resolved
@@ -66,14 +66,10 @@
             RpcTransportEventHandlerShared, SearchForSwapTxSpendInput, SignatureError, SignatureResult, SwapOps,
             TradeFee, TradePreimageError, TradePreimageFut, TradePreimageResult, TradePreimageValue, Transaction,
             TransactionDetails, TransactionEnum, TransactionErr, TransactionFut, TxMarshalingErr,
-<<<<<<< HEAD
-            UnexpectedDerivationMethod, ValidateAddressResult, ValidatePaymentError, ValidatePaymentFut,
-            ValidatePaymentInput, VerificationError, VerificationResult, WatcherOps, WatcherSearchForSwapTxSpendInput,
-=======
             UnexpectedDerivationMethod, ValidateAddressResult, ValidateOtherPubKeyErr, ValidatePaymentError,
-            ValidatePaymentFut, ValidatePaymentInput, VerificationError, VerificationResult,
->>>>>>> 8e92b9df
-            WatcherValidatePaymentInput, WithdrawError, WithdrawFee, WithdrawFut, WithdrawRequest, WithdrawResult};
+            ValidatePaymentFut, ValidatePaymentInput, VerificationError, VerificationResult, WatcherOps,
+            WatcherSearchForSwapTxSpendInput, WatcherValidatePaymentInput, WithdrawError, WithdrawFee, WithdrawFut,
+            WithdrawRequest, WithdrawResult};
 
 pub use rlp;
 
