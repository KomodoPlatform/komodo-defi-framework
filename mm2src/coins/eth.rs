/******************************************************************************
 * Copyright © 2023 Pampex LTD and TillyHK LTD                                *
 *                                                                            *
 * See the CONTRIBUTOR-LICENSE-AGREEMENT, COPYING, LICENSE-COPYRIGHT-NOTICE   *
 * and DEVELOPER-CERTIFICATE-OF-ORIGIN files in the LEGAL directory in        *
 * the top-level directory of this distribution for the individual copyright  *
 * holder information and the developer policies on copyright and licensing.  *
 *                                                                            *
 * Unless otherwise agreed in a custom licensing agreement, no part of the    *
 * Komodo DeFi Framework software, including this file may be copied, modified, propagated *
 * or distributed except according to the terms contained in the              *
 * LICENSE-COPYRIGHT-NOTICE file.                                             *
 *                                                                            *
 * Removal or modification of this copyright notice is prohibited.            *
 *                                                                            *
 ******************************************************************************/
//
//  eth.rs
//  marketmaker
//
//  Copyright © 2023 Pampex LTD and TillyHK LTD. All rights reserved.
//
use super::eth::Action::{Call, Create};
<<<<<<< HEAD
use super::watcher_common::{validate_watcher_reward, REWARD_GAS_AMOUNT};
use super::*;
use crate::coin_balance::{EnableCoinBalanceError, EnabledCoinBalanceParams, HDAccountBalance, HDAddressBalance,
                          HDAddressBalanceScanner, HDBalanceAddress, HDWalletBalance, HDWalletBalanceOps};
use crate::hd_wallet::{HDAccountAddressId, HDAccountOps, HDCoinAddress, HDCoinHDAccount, HDCoinHDAddress,
                       HDCoinWithdrawOps, HDConfirmAddress, HDWalletCoinOps, HDXPubExtractor};
use crate::lp_price::get_base_price_in_rel;
use crate::nft::nft_structs::{ContractType, ConvertChain, TransactionNftDetails, WithdrawErc1155, WithdrawErc721};
use crate::nft::WithdrawNftResult;
use crate::rpc_command::account_balance::{AccountBalanceParams, AccountBalanceRpcOps, HDAccountBalanceResponse};
use crate::rpc_command::get_new_address::{GetNewAddressParams, GetNewAddressResponse, GetNewAddressRpcError,
                                          GetNewAddressRpcOps};
use crate::rpc_command::hd_account_balance_rpc_error::HDAccountBalanceRpcError;
use crate::rpc_command::init_account_balance::{InitAccountBalanceParams, InitAccountBalanceRpcOps};
use crate::rpc_command::init_create_account::{CreateAccountRpcError, CreateAccountState, CreateNewAccountParams,
                                              InitCreateAccountRpcOps};
use crate::rpc_command::init_scan_for_new_addresses::{InitScanAddressesRpcOps, ScanAddressesParams,
                                                      ScanAddressesResponse};
use crate::rpc_command::{account_balance, get_new_address, init_account_balance, init_create_account,
                         init_scan_for_new_addresses};
use crate::{coin_balance, scan_for_new_addresses_impl, BalanceResult, CoinWithDerivationMethod, DerivationMethod,
            DexFee, PrivKeyPolicy, TransactionResult, ValidateWatcherSpendInput, WatcherSpendType};
=======
use crate::eth::eth_rpc::ETH_RPC_REQUEST_TIMEOUT;
use crate::eth::web3_transport::websocket_transport::{WebsocketTransport, WebsocketTransportNode};
use crate::lp_price::get_base_price_in_rel;
use crate::nft::nft_structs::{ContractType, ConvertChain, TransactionNftDetails, WithdrawErc1155, WithdrawErc721};
use crate::{DexFee, RpcCommonOps, ValidateWatcherSpendInput, WatcherSpendType};
>>>>>>> 3d517b18
use async_trait::async_trait;
use bitcrypto::{dhash160, keccak256, ripemd160, sha256};
use common::custom_futures::repeatable::{Ready, Retry, RetryOnError};
use common::custom_futures::timeout::FutureTimerExt;
use common::executor::{abortable_queue::AbortableQueue, AbortableSystem, AbortedError, Timer};
use common::executor::{AbortSettings, SpawnAbortable};
use common::log::{debug, error, info, warn};
use common::number_type_casting::SafeTypeCastingNumbers;
use common::{get_utc_timestamp, now_sec, small_rng, DEX_FEE_ADDR_RAW_PUBKEY};
use crypto::privkey::key_pair_from_secret;
use crypto::{Bip44Chain, CryptoCtx, CryptoCtxError, GlobalHDAccountArc, KeyPairPolicy};
use derive_more::Display;
use enum_derives::EnumFromStringify;
use ethabi::{Contract, Function, Token};
pub use ethcore_transaction::SignedTransaction as SignedEthTx;
use ethcore_transaction::{Action, Transaction as UnSignedEthTx, UnverifiedTransaction};
use ethereum_types::{Address, H160, H256, U256};
use ethkey::{public_to_address, KeyPair, Public, Signature};
use ethkey::{sign, verify_address};
use futures::compat::Future01CompatExt;
use futures::future::{join_all, select_ok, try_join_all, Either, FutureExt, TryFutureExt};
use futures01::Future;
use http::{StatusCode, Uri};
use instant::Instant;
use mm2_core::mm_ctx::{MmArc, MmWeak};
use mm2_event_stream::behaviour::{EventBehaviour, EventInitStatus};
use mm2_net::transport::{slurp_url, GuiAuthValidation, GuiAuthValidationGenerator, SlurpError};
use mm2_number::bigdecimal_custom::CheckedDivision;
use mm2_number::{BigDecimal, MmNumber};
use mm2_rpc::data::legacy::GasStationPricePolicy;
#[cfg(test)] use mocktopus::macros::*;
use rand::seq::SliceRandom;
pub use rlp;
use rpc::v1::types::Bytes as BytesJson;
use secp256k1::PublicKey;
use serde_json::{self as json, Value as Json};
use serialization::{CompactInteger, Serializable, Stream};
use sha3::{Digest, Keccak256};
use std::collections::HashMap;
use std::convert::{TryFrom, TryInto};
use std::ops::Deref;
use std::str::FromStr;
use std::sync::atomic::{AtomicU64, Ordering as AtomicOrdering};
use std::sync::{Arc, Mutex};
use std::time::Duration;
use web3::types::{Action as TraceAction, BlockId, BlockNumber, Bytes, CallRequest, FilterBuilder, Log, Trace,
                  TraceFilterBuilder, Transaction as Web3Transaction, TransactionId, U64};
use web3::{self, Web3};
use web3_transport::{http_transport::HttpTransportNode, Web3Transport};

cfg_wasm32! {
    use common::{now_ms, wait_until_ms};
    use crypto::MetamaskArc;
    use ethereum_types::{H264, H520};
    use mm2_metamask::MetamaskError;
    use web3::types::TransactionRequest;
}

cfg_native! {
    use std::path::PathBuf;
}

mod eth_balance_events;
mod eth_rpc;
#[cfg(test)] mod eth_tests;
#[cfg(target_arch = "wasm32")] mod eth_wasm_tests;
mod web3_transport;

pub mod eth_hd_wallet;
use eth_hd_wallet::EthHDWallet;

#[path = "eth/v2_activation.rs"] pub mod v2_activation;
use v2_activation::{build_address_and_priv_key_policy, EthActivationV2Error};

mod nonce;
<<<<<<< HEAD
=======
use crate::coin_errors::ValidatePaymentResult;
use crate::hd_wallet::HDAccountAddressId;
use crate::nft::nft_errors::GetNftInfoError;
use crate::{PrivKeyPolicy, TransactionResult};
>>>>>>> 3d517b18
use nonce::ParityNonce;

/// https://github.com/artemii235/etomic-swap/blob/master/contracts/EtomicSwap.sol
/// Dev chain (195.201.137.5:8565) contract address: 0x83965C539899cC0F918552e5A26915de40ee8852
/// Ropsten: https://ropsten.etherscan.io/address/0x7bc1bbdd6a0a722fc9bffc49c921b685ecb84b94
/// ETH mainnet: https://etherscan.io/address/0x8500AFc0bc5214728082163326C2FF0C73f4a871
pub const SWAP_CONTRACT_ABI: &str = include_str!("eth/swap_contract_abi.json");
/// https://github.com/ethereum/EIPs/blob/master/EIPS/eip-20.md
pub const ERC20_ABI: &str = include_str!("eth/erc20_abi.json");
/// https://github.com/ethereum/EIPs/blob/master/EIPS/eip-721.md
const ERC721_ABI: &str = include_str!("eth/erc721_abi.json");
/// https://github.com/ethereum/EIPs/blob/master/EIPS/eip-1155.md
const ERC1155_ABI: &str = include_str!("eth/erc1155_abi.json");
/// Payment states from etomic swap smart contract: https://github.com/artemii235/etomic-swap/blob/master/contracts/EtomicSwap.sol#L5
pub enum PaymentState {
    Uninitialized,
    Sent,
    Spent,
    Refunded,
}
// Ethgasstation API returns response in 10^8 wei units. So 10 from their API mean 1 gwei
const ETH_GAS_STATION_DECIMALS: u8 = 8;
const GAS_PRICE_PERCENT: u64 = 10;
/// It can change 12.5% max each block according to https://www.blocknative.com/blog/eip-1559-fees
const BASE_BLOCK_FEE_DIFF_PCT: u64 = 13;
const DEFAULT_LOGS_BLOCK_RANGE: u64 = 1000;

const DEFAULT_REQUIRED_CONFIRMATIONS: u8 = 1;

const ETH_DECIMALS: u8 = 18;

/// Take into account that the dynamic fee may increase by 3% during the swap.
const GAS_PRICE_APPROXIMATION_PERCENT_ON_START_SWAP: u64 = 3;
/// Take into account that the dynamic fee may increase until the locktime is expired
const GAS_PRICE_APPROXIMATION_PERCENT_ON_WATCHER_PREIMAGE: u64 = 3;
/// Take into account that the dynamic fee may increase at each of the following stages:
/// - it may increase by 2% until a swap is started;
/// - it may increase by 3% during the swap.
const GAS_PRICE_APPROXIMATION_PERCENT_ON_ORDER_ISSUE: u64 = 5;
/// Take into account that the dynamic fee may increase at each of the following stages:
/// - it may increase by 2% until an order is issued;
/// - it may increase by 2% until a swap is started;
/// - it may increase by 3% during the swap.
const GAS_PRICE_APPROXIMATION_PERCENT_ON_TRADE_PREIMAGE: u64 = 7;

const ETH_GAS: u64 = 150_000;

/// Lifetime of generated signed message for gui-auth requests
const GUI_AUTH_SIGNED_MESSAGE_LIFETIME_SEC: i64 = 90;

lazy_static! {
    pub static ref SWAP_CONTRACT: Contract = Contract::load(SWAP_CONTRACT_ABI.as_bytes()).unwrap();
    pub static ref ERC20_CONTRACT: Contract = Contract::load(ERC20_ABI.as_bytes()).unwrap();
    pub static ref ERC721_CONTRACT: Contract = Contract::load(ERC721_ABI.as_bytes()).unwrap();
    pub static ref ERC1155_CONTRACT: Contract = Contract::load(ERC1155_ABI.as_bytes()).unwrap();
}

pub type GasStationResult = Result<GasStationData, MmError<GasStationReqErr>>;
pub type EthDerivationMethod = DerivationMethod<Address, EthHDWallet>;
pub type Web3RpcFut<T> = Box<dyn Future<Item = T, Error = MmError<Web3RpcError>> + Send>;
pub type Web3RpcResult<T> = Result<T, MmError<Web3RpcError>>;
type EthPrivKeyPolicy = PrivKeyPolicy<KeyPair>;
type GasDetails = (U256, U256);

#[derive(Debug, Display)]
pub enum GasStationReqErr {
    #[display(fmt = "Transport '{}' error: {}", uri, error)]
    Transport {
        uri: String,
        error: String,
    },
    #[display(fmt = "Invalid response: {}", _0)]
    InvalidResponse(String),
    Internal(String),
}

impl From<serde_json::Error> for GasStationReqErr {
    fn from(e: serde_json::Error) -> Self { GasStationReqErr::InvalidResponse(e.to_string()) }
}

impl From<SlurpError> for GasStationReqErr {
    fn from(e: SlurpError) -> Self {
        let error = e.to_string();
        match e {
            SlurpError::ErrorDeserializing { .. } => GasStationReqErr::InvalidResponse(error),
            SlurpError::Transport { uri, .. } | SlurpError::Timeout { uri, .. } => {
                GasStationReqErr::Transport { uri, error }
            },
            SlurpError::Internal(_) | SlurpError::InvalidRequest(_) => GasStationReqErr::Internal(error),
        }
    }
}

#[derive(Debug, Display)]
pub enum Web3RpcError {
    #[display(fmt = "Transport: {}", _0)]
    Transport(String),
    #[display(fmt = "Invalid response: {}", _0)]
    InvalidResponse(String),
    #[display(fmt = "Timeout: {}", _0)]
    Timeout(String),
    #[display(fmt = "Internal: {}", _0)]
    Internal(String),
}

impl From<GasStationReqErr> for Web3RpcError {
    fn from(err: GasStationReqErr) -> Self {
        match err {
            GasStationReqErr::Transport { .. } => Web3RpcError::Transport(err.to_string()),
            GasStationReqErr::InvalidResponse(err) => Web3RpcError::InvalidResponse(err),
            GasStationReqErr::Internal(err) => Web3RpcError::Internal(err),
        }
    }
}

impl From<serde_json::Error> for Web3RpcError {
    fn from(e: serde_json::Error) -> Self { Web3RpcError::InvalidResponse(e.to_string()) }
}

impl From<web3::Error> for Web3RpcError {
    fn from(e: web3::Error) -> Self {
        let error_str = e.to_string();
        match e {
            web3::Error::InvalidResponse(_) | web3::Error::Decoder(_) | web3::Error::Rpc(_) => {
                Web3RpcError::InvalidResponse(error_str)
            },
            web3::Error::Unreachable | web3::Error::Transport(_) | web3::Error::Io(_) => {
                Web3RpcError::Transport(error_str)
            },
            _ => Web3RpcError::Internal(error_str),
        }
    }
}

impl From<web3::Error> for RawTransactionError {
    fn from(e: web3::Error) -> Self { RawTransactionError::Transport(e.to_string()) }
}

impl From<Web3RpcError> for RawTransactionError {
    fn from(e: Web3RpcError) -> Self {
        match e {
            Web3RpcError::Transport(tr) | Web3RpcError::InvalidResponse(tr) => RawTransactionError::Transport(tr),
            Web3RpcError::Internal(internal) | Web3RpcError::Timeout(internal) => {
                RawTransactionError::InternalError(internal)
            },
        }
    }
}

impl From<ethabi::Error> for Web3RpcError {
    fn from(e: ethabi::Error) -> Web3RpcError {
        // Currently, we use the `ethabi` crate to work with a smart contract ABI known at compile time.
        // It's an internal error if there are any issues during working with a smart contract ABI.
        Web3RpcError::Internal(e.to_string())
    }
}

impl From<UnexpectedDerivationMethod> for Web3RpcError {
    fn from(e: UnexpectedDerivationMethod) -> Self { Web3RpcError::Internal(e.to_string()) }
}

#[cfg(target_arch = "wasm32")]
impl From<MetamaskError> for Web3RpcError {
    fn from(e: MetamaskError) -> Self {
        match e {
            MetamaskError::Internal(internal) => Web3RpcError::Internal(internal),
            other => Web3RpcError::Transport(other.to_string()),
        }
    }
}

impl From<ethabi::Error> for WithdrawError {
    fn from(e: ethabi::Error) -> Self {
        // Currently, we use the `ethabi` crate to work with a smart contract ABI known at compile time.
        // It's an internal error if there are any issues during working with a smart contract ABI.
        WithdrawError::InternalError(e.to_string())
    }
}

impl From<web3::Error> for WithdrawError {
    fn from(e: web3::Error) -> Self { WithdrawError::Transport(e.to_string()) }
}

impl From<Web3RpcError> for WithdrawError {
    fn from(e: Web3RpcError) -> Self {
        match e {
            Web3RpcError::Transport(err) | Web3RpcError::InvalidResponse(err) => WithdrawError::Transport(err),
            Web3RpcError::Internal(internal) | Web3RpcError::Timeout(internal) => {
                WithdrawError::InternalError(internal)
            },
        }
    }
}

impl From<web3::Error> for TradePreimageError {
    fn from(e: web3::Error) -> Self { TradePreimageError::Transport(e.to_string()) }
}

impl From<Web3RpcError> for TradePreimageError {
    fn from(e: Web3RpcError) -> Self {
        match e {
            Web3RpcError::Transport(err) | Web3RpcError::InvalidResponse(err) => TradePreimageError::Transport(err),
            Web3RpcError::Internal(internal) | Web3RpcError::Timeout(internal) => {
                TradePreimageError::InternalError(internal)
            },
        }
    }
}

impl From<ethabi::Error> for TradePreimageError {
    fn from(e: ethabi::Error) -> Self {
        // Currently, we use the `ethabi` crate to work with a smart contract ABI known at compile time.
        // It's an internal error if there are any issues during working with a smart contract ABI.
        TradePreimageError::InternalError(e.to_string())
    }
}

impl From<ethabi::Error> for BalanceError {
    fn from(e: ethabi::Error) -> Self {
        // Currently, we use the `ethabi` crate to work with a smart contract ABI known at compile time.
        // It's an internal error if there are any issues during working with a smart contract ABI.
        BalanceError::Internal(e.to_string())
    }
}

impl From<web3::Error> for BalanceError {
    fn from(e: web3::Error) -> Self { BalanceError::from(Web3RpcError::from(e)) }
}

impl From<Web3RpcError> for BalanceError {
    fn from(e: Web3RpcError) -> Self {
        match e {
            Web3RpcError::Transport(tr) | Web3RpcError::InvalidResponse(tr) => BalanceError::Transport(tr),
            Web3RpcError::Internal(internal) | Web3RpcError::Timeout(internal) => BalanceError::Internal(internal),
        }
    }
}

#[derive(Debug, Deserialize, Serialize)]
struct SavedTraces {
    /// ETH traces for my_address
    traces: Vec<Trace>,
    /// Earliest processed block
    earliest_block: U64,
    /// Latest processed block
    latest_block: U64,
}

#[derive(Debug, Deserialize, Serialize)]
struct SavedErc20Events {
    /// ERC20 events for my_address
    events: Vec<Log>,
    /// Earliest processed block
    earliest_block: U64,
    /// Latest processed block
    latest_block: U64,
}

#[derive(Clone, Debug, PartialEq, Eq)]
pub enum EthCoinType {
    /// Ethereum itself or it's forks: ETC/others
    Eth,
    /// ERC20 token with smart contract address
    /// https://github.com/ethereum/EIPs/blob/master/EIPS/eip-20.md
    Erc20 { platform: String, token_addr: Address },
}

/// An alternative to `crate::PrivKeyBuildPolicy`, typical only for ETH coin.
pub enum EthPrivKeyBuildPolicy {
    IguanaPrivKey(IguanaPrivKey),
    GlobalHDAccount(GlobalHDAccountArc),
    #[cfg(target_arch = "wasm32")]
    Metamask(MetamaskArc),
}

impl EthPrivKeyBuildPolicy {
    /// Detects the `EthPrivKeyBuildPolicy` with which the given `MmArc` is initialized.
    pub fn detect_priv_key_policy(ctx: &MmArc) -> MmResult<EthPrivKeyBuildPolicy, CryptoCtxError> {
        let crypto_ctx = CryptoCtx::from_ctx(ctx)?;

        match crypto_ctx.key_pair_policy() {
            KeyPairPolicy::Iguana => {
                // Use an internal private key as the coin secret.
                let priv_key = crypto_ctx.mm2_internal_privkey_secret();
                Ok(EthPrivKeyBuildPolicy::IguanaPrivKey(priv_key))
            },
            KeyPairPolicy::GlobalHDAccount(global_hd) => Ok(EthPrivKeyBuildPolicy::GlobalHDAccount(global_hd.clone())),
        }
    }
}

impl TryFrom<PrivKeyBuildPolicy> for EthPrivKeyBuildPolicy {
    type Error = PrivKeyPolicyNotAllowed;

    /// Converts `PrivKeyBuildPolicy` to `EthPrivKeyBuildPolicy`
    /// taking into account that  ETH doesn't support `Trezor` yet.
    fn try_from(policy: PrivKeyBuildPolicy) -> Result<Self, Self::Error> {
        match policy {
            PrivKeyBuildPolicy::IguanaPrivKey(iguana) => Ok(EthPrivKeyBuildPolicy::IguanaPrivKey(iguana)),
            PrivKeyBuildPolicy::GlobalHDAccount(global_hd) => Ok(EthPrivKeyBuildPolicy::GlobalHDAccount(global_hd)),
            PrivKeyBuildPolicy::Trezor => Err(PrivKeyPolicyNotAllowed::HardwareWalletNotSupported),
        }
    }
}

/// pImpl idiom.
pub struct EthCoinImpl {
    ticker: String,
    pub coin_type: EthCoinType,
    priv_key_policy: EthPrivKeyPolicy,
<<<<<<< HEAD
    /// Either an Iguana address or a 'EthHDWallet' instance.
    /// Arc is used to use the same hd wallet from platform coin if we need to.
    /// This allows the reuse of the same derived accounts/addresses of the
    /// platform coin for tokens and vice versa.
    derivation_method: Arc<EthDerivationMethod>,
=======
    pub my_address: Address,
>>>>>>> 3d517b18
    sign_message_prefix: Option<String>,
    swap_contract_address: Address,
    fallback_swap_contract: Option<Address>,
    contract_supports_watchers: bool,
    web3_instances: AsyncMutex<Vec<Web3Instance>>,
    decimals: u8,
    gas_station_url: Option<String>,
    gas_station_decimals: u8,
    gas_station_policy: GasStationPricePolicy,
    history_sync_state: Mutex<HistorySyncState>,
    required_confirmations: AtomicU64,
    /// Coin needs access to the context in order to reuse the logging and shutdown facilities.
    /// Using a weak reference by default in order to avoid circular references and leaks.
    pub ctx: MmWeak,
    chain_id: Option<u64>,
    /// The name of the coin with which Trezor wallet associates this asset.
    trezor_coin: Option<String>,
    /// the block range used for eth_getLogs
    logs_block_range: u64,
    nonce_lock: Arc<AsyncMutex<()>>,
    erc20_tokens_infos: Arc<Mutex<HashMap<String, Erc20TokenInfo>>>,
    /// This spawner is used to spawn coin's related futures that should be aborted on coin deactivation
    /// and on [`MmArc::stop`].
    pub abortable_system: AbortableQueue,
}

#[derive(Clone, Debug)]
pub struct Web3Instance {
    web3: Web3<Web3Transport>,
    is_parity: bool,
}

#[derive(Clone, Debug)]
pub struct Erc20TokenInfo {
    pub token_address: Address,
    pub decimals: u8,
}

#[derive(Deserialize, Serialize)]
#[serde(tag = "format")]
pub enum EthAddressFormat {
    /// Single-case address (lowercase)
    #[serde(rename = "singlecase")]
    SingleCase,
    /// Mixed-case address.
    /// https://eips.ethereum.org/EIPS/eip-55
    #[serde(rename = "mixedcase")]
    MixedCase,
}

#[cfg_attr(test, mockable)]
async fn make_gas_station_request(url: &str) -> GasStationResult {
    let resp = slurp_url(url).await?;
    if resp.0 != StatusCode::OK {
        let error = format!("Gas price request failed with status code {}", resp.0);
        return MmError::err(GasStationReqErr::Transport {
            uri: url.to_owned(),
            error,
        });
    }
    let result: GasStationData = json::from_slice(&resp.2)?;
    Ok(result)
}

async fn erc20_transfer_events(
    web3: &Web3<Web3Transport>,
    contract: Address,
    from_addr: Option<Address>,
    to_addr: Option<Address>,
    from_block: BlockNumber,
    to_block: BlockNumber,
    limit: Option<usize>,
) -> Web3RpcResult<Vec<Log>> {
    let contract_event = ERC20_CONTRACT.event("Transfer")?;
    let topic0 = Some(vec![contract_event.signature()]);
    let topic1 = from_addr.map(|addr| vec![addr.into()]);
    let topic2 = to_addr.map(|addr| vec![addr.into()]);

    let mut filter = FilterBuilder::default()
        .topics(topic0, topic1, topic2, None)
        .from_block(from_block)
        .to_block(to_block)
        .address(vec![contract]);
    if let Some(l) = limit {
        filter = filter.limit(l);
    }
    drop_mutability!(filter);

    web3.eth().logs(filter.build()).await.map_to_mm(Web3RpcError::from)
}

async fn eth_traces(
    web3: &Web3<Web3Transport>,
    from_addr: Vec<Address>,
    to_addr: Vec<Address>,
    from_block: BlockNumber,
    to_block: BlockNumber,
    limit: Option<usize>,
) -> Web3RpcResult<Vec<Trace>> {
    let mut filter = TraceFilterBuilder::default()
        .from_address(from_addr)
        .to_address(to_addr)
        .from_block(from_block)
        .to_block(to_block);
    if let Some(l) = limit {
        filter = filter.count(l);
    }
    drop_mutability!(filter);

    web3.trace().filter(filter.build()).await.map_to_mm(Web3RpcError::from)
}

impl EthCoinImpl {
<<<<<<< HEAD
    /// Gets Transfer events from ERC20 smart contract `addr` between `from_block` and `to_block`
    async fn erc20_transfer_events(
        &self,
        contract: Address,
        from_addr: Option<Address>,
        to_addr: Option<Address>,
        from_block: BlockNumber,
        to_block: BlockNumber,
        limit: Option<usize>,
    ) -> Web3RpcResult<Vec<Log>> {
        erc20_transfer_events(&self.web3, contract, from_addr, to_addr, from_block, to_block, limit).await
    }

    /// Gets ETH traces from ETH node between addresses in `from_block` and `to_block`
    async fn eth_traces(
        &self,
        from_addr: Vec<Address>,
        to_addr: Vec<Address>,
        from_block: BlockNumber,
        to_block: BlockNumber,
        limit: Option<usize>,
    ) -> Web3RpcResult<Vec<Trace>> {
        eth_traces(&self.web3, from_addr, to_addr, from_block, to_block, limit).await
    }

=======
>>>>>>> 3d517b18
    #[cfg(not(target_arch = "wasm32"))]
    fn eth_traces_path(&self, ctx: &MmArc, my_address: Address) -> PathBuf {
        ctx.dbdir()
            .join("TRANSACTIONS")
            .join(format!("{}_{:#02x}_trace.json", self.ticker, my_address))
    }

    /// Load saved ETH traces from local DB
    #[cfg(not(target_arch = "wasm32"))]
    fn load_saved_traces(&self, ctx: &MmArc, my_address: Address) -> Option<SavedTraces> {
        let content = gstuff::slurp(&self.eth_traces_path(ctx, my_address));
        if content.is_empty() {
            None
        } else {
            match json::from_slice(&content) {
                Ok(t) => Some(t),
                Err(_) => None,
            }
        }
    }

    /// Load saved ETH traces from local DB
    #[cfg(target_arch = "wasm32")]
    fn load_saved_traces(&self, _ctx: &MmArc, _my_address: Address) -> Option<SavedTraces> {
        common::panic_w("'load_saved_traces' is not implemented in WASM");
        unreachable!()
    }

    /// Store ETH traces to local DB
    #[cfg(not(target_arch = "wasm32"))]
    fn store_eth_traces(&self, ctx: &MmArc, my_address: Address, traces: &SavedTraces) {
        let content = json::to_vec(traces).unwrap();
        let tmp_file = format!("{}.tmp", self.eth_traces_path(ctx, my_address).display());
        std::fs::write(&tmp_file, content).unwrap();
        std::fs::rename(tmp_file, self.eth_traces_path(ctx, my_address)).unwrap();
    }

    /// Store ETH traces to local DB
    #[cfg(target_arch = "wasm32")]
    fn store_eth_traces(&self, _ctx: &MmArc, _my_address: Address, _traces: &SavedTraces) {
        common::panic_w("'store_eth_traces' is not implemented in WASM");
        unreachable!()
    }

    #[cfg(not(target_arch = "wasm32"))]
    fn erc20_events_path(&self, ctx: &MmArc, my_address: Address) -> PathBuf {
        ctx.dbdir()
            .join("TRANSACTIONS")
            .join(format!("{}_{:#02x}_events.json", self.ticker, my_address))
    }

    /// Store ERC20 events to local DB
    #[cfg(not(target_arch = "wasm32"))]
    fn store_erc20_events(&self, ctx: &MmArc, my_address: Address, events: &SavedErc20Events) {
        let content = json::to_vec(events).unwrap();
        let tmp_file = format!("{}.tmp", self.erc20_events_path(ctx, my_address).display());
        std::fs::write(&tmp_file, content).unwrap();
        std::fs::rename(tmp_file, self.erc20_events_path(ctx, my_address)).unwrap();
    }

    /// Store ERC20 events to local DB
    #[cfg(target_arch = "wasm32")]
    fn store_erc20_events(&self, _ctx: &MmArc, _my_address: Address, _events: &SavedErc20Events) {
        common::panic_w("'store_erc20_events' is not implemented in WASM");
        unreachable!()
    }

    /// Load saved ERC20 events from local DB
    #[cfg(not(target_arch = "wasm32"))]
    fn load_saved_erc20_events(&self, ctx: &MmArc, my_address: Address) -> Option<SavedErc20Events> {
        let content = gstuff::slurp(&self.erc20_events_path(ctx, my_address));
        if content.is_empty() {
            None
        } else {
            match json::from_slice(&content) {
                Ok(t) => Some(t),
                Err(_) => None,
            }
        }
    }

    /// Load saved ERC20 events from local DB
    #[cfg(target_arch = "wasm32")]
    fn load_saved_erc20_events(&self, _ctx: &MmArc, _my_address: Address) -> Option<SavedErc20Events> {
        common::panic_w("'load_saved_erc20_events' is not implemented in WASM");
        unreachable!()
    }

    /// The id used to differentiate payments on Etomic swap smart contract
    fn etomic_swap_id(&self, time_lock: u32, secret_hash: &[u8]) -> Vec<u8> {
        let mut input = vec![];
        input.extend_from_slice(&time_lock.to_le_bytes());
        input.extend_from_slice(secret_hash);
        sha256(&input).to_vec()
    }

    /// Try to parse address from string.
    pub fn address_from_str(&self, address: &str) -> Result<Address, String> {
        Ok(try_s!(valid_addr_from_str(address)))
    }

    pub fn erc20_token_address(&self) -> Option<Address> {
        match self.coin_type {
            EthCoinType::Erc20 { token_addr, .. } => Some(token_addr),
            EthCoinType::Eth => None,
        }
    }

    pub fn add_erc_token_info(&self, ticker: String, info: Erc20TokenInfo) {
        self.erc20_tokens_infos.lock().unwrap().insert(ticker, info);
    }

    /// # Warning
    /// Be very careful using this function since it returns dereferenced clone
    /// of value behind the MutexGuard and makes it non-thread-safe.
    pub fn get_erc_tokens_infos(&self) -> HashMap<String, Erc20TokenInfo> {
        let guard = self.erc20_tokens_infos.lock().unwrap();
        (*guard).clone()
    }
}

async fn get_raw_transaction_impl(coin: EthCoin, req: RawTransactionRequest) -> RawTransactionResult {
    let tx = match req.tx_hash.strip_prefix("0x") {
        Some(tx) => tx,
        None => &req.tx_hash,
    };
    let hash = H256::from_str(tx).map_to_mm(|e| RawTransactionError::InvalidHashError(e.to_string()))?;
    get_tx_hex_by_hash_impl(coin, hash).await
}

async fn get_tx_hex_by_hash_impl(coin: EthCoin, tx_hash: H256) -> RawTransactionResult {
    let web3_tx = coin
        .transaction(TransactionId::Hash(tx_hash))
        .await?
        .or_mm_err(|| RawTransactionError::HashNotExist(tx_hash.to_string()))?;
    let raw = signed_tx_from_web3_tx(web3_tx).map_to_mm(RawTransactionError::InternalError)?;
    Ok(RawTransactionRes {
        tx_hex: BytesJson(rlp::encode(&raw).to_vec()),
    })
}

// Todo: use builder pattern for this function similar to StandardUtxoWithdraw/InitUtxoWithdraw, this will be needed for Trezor implementation
async fn withdraw_impl(coin: EthCoin, req: WithdrawRequest) -> WithdrawResult {
    let to_addr = coin
        .address_from_str(&req.to)
        .map_to_mm(WithdrawError::InvalidAddress)?;
    let (my_balance, my_address, key_pair) = match req.from {
        Some(from) => {
            let path_to_coin = coin.priv_key_policy.path_to_coin_or_err()?;
            let path_to_address = from.to_address_path(path_to_coin.coin_type())?;
            let raw_priv_key = coin
                .priv_key_policy
                .hd_wallet_derived_priv_key_or_err(&path_to_address.to_derivation_path(path_to_coin)?)?;
            let key_pair = KeyPair::from_secret_slice(raw_priv_key.as_slice())
                .map_to_mm(|e| WithdrawError::InternalError(e.to_string()))?;
            let address = key_pair.address();
            let balance = coin.address_balance(address).compat().await?;
            (balance, address, key_pair)
        },
        None => (
            coin.my_balance().compat().await?,
            coin.derivation_method.single_addr_or_err().await?,
            coin.priv_key_policy.activated_key_or_err()?.clone(),
        ),
    };
    let my_balance_dec = u256_to_big_decimal(my_balance, coin.decimals)?;

    let (mut wei_amount, dec_amount) = if req.max {
        (my_balance, my_balance_dec.clone())
    } else {
        let wei_amount = wei_from_big_decimal(&req.amount, coin.decimals)?;
        (wei_amount, req.amount.clone())
    };
    if wei_amount > my_balance {
        return MmError::err(WithdrawError::NotSufficientBalance {
            coin: coin.ticker.clone(),
            available: my_balance_dec.clone(),
            required: dec_amount,
        });
    };
    let (mut eth_value, data, call_addr, fee_coin) = match &coin.coin_type {
        EthCoinType::Eth => (wei_amount, vec![], to_addr, coin.ticker()),
        EthCoinType::Erc20 { platform, token_addr } => {
            let function = ERC20_CONTRACT.function("transfer")?;
            let data = function.encode_input(&[Token::Address(to_addr), Token::Uint(wei_amount)])?;
            (0.into(), data, *token_addr, platform.as_str())
        },
    };
    let eth_value_dec = u256_to_big_decimal(eth_value, coin.decimals)?;

    let (gas, gas_price) = get_eth_gas_details(
        &coin,
        req.fee,
        eth_value,
        data.clone().into(),
        my_address,
        call_addr,
        req.max,
    )
    .await?;
    let total_fee = gas * gas_price;
    let total_fee_dec = u256_to_big_decimal(total_fee, coin.decimals)?;

    if req.max && coin.coin_type == EthCoinType::Eth {
        if eth_value < total_fee || wei_amount < total_fee {
            return MmError::err(WithdrawError::AmountTooLow {
                amount: eth_value_dec,
                threshold: total_fee_dec,
            });
        }
        eth_value -= total_fee;
        wei_amount -= total_fee;
    };

    let (tx_hash, tx_hex) = match coin.priv_key_policy {
        EthPrivKeyPolicy::Iguana(_) | EthPrivKeyPolicy::HDWallet { .. } => {
            // Todo: nonce_lock is still global for all addresses but this needs to be per address
            let _nonce_lock = coin.nonce_lock.lock().await;
            let (nonce, _) = coin
                .clone()
                .get_addr_nonce(my_address)
                .compat()
                .timeout_secs(30.)
                .await?
                .map_to_mm(WithdrawError::Transport)?;

            let tx = UnSignedEthTx {
                nonce,
                value: eth_value,
                action: Call(call_addr),
                data,
                gas,
                gas_price,
            };

            let signed = tx.sign(key_pair.secret(), coin.chain_id);
            let bytes = rlp::encode(&signed);

            (signed.hash, BytesJson::from(bytes.to_vec()))
        },
        EthPrivKeyPolicy::Trezor => {
            return MmError::err(WithdrawError::UnsupportedError(
                "Trezor is not supported for EVM yet!".to_string(),
            ))
        },
        #[cfg(target_arch = "wasm32")]
        EthPrivKeyPolicy::Metamask(_) => {
            if !req.broadcast {
                let error = "Set 'broadcast' to generate, sign and broadcast a transaction with MetaMask".to_string();
                return MmError::err(WithdrawError::BroadcastExpected(error));
            }

            let tx_to_send = TransactionRequest {
                from: my_address,
                to: Some(to_addr),
                gas: Some(gas),
                gas_price: Some(gas_price),
                value: Some(eth_value),
                data: Some(data.clone().into()),
                nonce: None,
                ..TransactionRequest::default()
            };

            // Wait for 10 seconds for the transaction to appear on the RPC node.
            let wait_rpc_timeout = 10_000;
            let check_every = 1.;

            // Please note that this method may take a long time
            // due to `wallet_switchEthereumChain` and `eth_sendTransaction` requests.
            let tx_hash = coin.send_transaction(tx_to_send).await?;

            let signed_tx = coin
                .wait_for_tx_appears_on_rpc(tx_hash, wait_rpc_timeout, check_every)
                .await?;
            let tx_hex = signed_tx
                .map(|tx| BytesJson::from(rlp::encode(&tx).to_vec()))
                // Return an empty `tx_hex` if the transaction is still not appeared on the RPC node.
                .unwrap_or_default();
            (tx_hash, tx_hex)
        },
    };

    let tx_hash_bytes = BytesJson::from(tx_hash.0.to_vec());
    let tx_hash_str = format!("{:02x}", tx_hash_bytes);

    let amount_decimal = u256_to_big_decimal(wei_amount, coin.decimals)?;
    let mut spent_by_me = amount_decimal.clone();
    let received_by_me = if to_addr == my_address {
        amount_decimal.clone()
    } else {
        0.into()
    };
    let fee_details = EthTxFeeDetails::new(gas, gas_price, fee_coin)?;
    if coin.coin_type == EthCoinType::Eth {
        spent_by_me += &fee_details.total_fee;
    }
    Ok(TransactionDetails {
        to: vec![display_eth_address(&to_addr)],
        from: vec![display_eth_address(&my_address)],
        total_amount: amount_decimal,
        my_balance_change: &received_by_me - &spent_by_me,
        spent_by_me,
        received_by_me,
        tx_hex,
        tx_hash: tx_hash_str,
        block_height: 0,
        fee_details: Some(fee_details.into()),
        coin: coin.ticker.clone(),
        internal_id: vec![].into(),
        timestamp: now_sec(),
        kmd_rewards: None,
        transaction_type: Default::default(),
        memo: None,
    })
}

/// `withdraw_erc1155` function returns details of `ERC-1155` transaction including tx hex,
/// which should be sent to`send_raw_transaction` RPC to broadcast the transaction.
pub async fn withdraw_erc1155(ctx: MmArc, withdraw_type: WithdrawErc1155) -> WithdrawNftResult {
    let coin = lp_coinfind_or_err(&ctx, withdraw_type.chain.to_ticker()).await?;
    let (to_addr, token_addr, eth_coin) =
        get_valid_nft_addr_to_withdraw(coin, &withdraw_type.to, &withdraw_type.token_address)?;

    let token_id_str = &withdraw_type.token_id.to_string();
    let wallet_amount = eth_coin.erc1155_balance(token_addr, token_id_str).await?;

    let amount_dec = if withdraw_type.max {
        wallet_amount.clone()
    } else {
        withdraw_type.amount.unwrap_or_else(|| 1.into())
    };

    if amount_dec > wallet_amount {
        return MmError::err(WithdrawError::NotEnoughNftsAmount {
            token_address: withdraw_type.token_address,
            token_id: withdraw_type.token_id.to_string(),
            available: wallet_amount,
            required: amount_dec,
        });
    }

    let my_address = eth_coin.derivation_method.single_addr_or_err().await?;
    let (eth_value, data, call_addr, fee_coin) = match eth_coin.coin_type {
        EthCoinType::Eth => {
            let function = ERC1155_CONTRACT.function("safeTransferFrom")?;
            let token_id_u256 =
                U256::from_dec_str(token_id_str).map_to_mm(|e| NumConversError::new(format!("{:?}", e)))?;
            let amount_u256 =
                U256::from_dec_str(&amount_dec.to_string()).map_to_mm(|e| NumConversError::new(format!("{:?}", e)))?;
            let data = function.encode_input(&[
                Token::Address(my_address),
                Token::Address(to_addr),
                Token::Uint(token_id_u256),
                Token::Uint(amount_u256),
                Token::Bytes("0x".into()),
            ])?;
            (0.into(), data, token_addr, eth_coin.ticker())
        },
        EthCoinType::Erc20 { .. } => {
            return MmError::err(WithdrawError::InternalError(
                "Erc20 coin type doesnt support withdraw nft".to_owned(),
            ))
        },
    };
    let (gas, gas_price) = get_eth_gas_details(
        &eth_coin,
        withdraw_type.fee,
        eth_value,
        data.clone().into(),
        my_address,
        call_addr,
        false,
    )
    .await?;
    let _nonce_lock = eth_coin.nonce_lock.lock().await;
<<<<<<< HEAD
    let (nonce, _) = get_addr_nonce(my_address, eth_coin.web3_instances.clone())
=======
    let (nonce, _) = eth_coin
        .clone()
        .get_addr_nonce(eth_coin.my_address)
>>>>>>> 3d517b18
        .compat()
        .timeout_secs(30.)
        .await?
        .map_to_mm(WithdrawError::Transport)?;

    let tx = UnSignedEthTx {
        nonce,
        value: eth_value,
        action: Call(call_addr),
        data,
        gas,
        gas_price,
    };

    let secret = eth_coin.priv_key_policy.activated_key_or_err()?.secret();
    let signed = tx.sign(secret, eth_coin.chain_id);
    let signed_bytes = rlp::encode(&signed);
    let fee_details = EthTxFeeDetails::new(gas, gas_price, fee_coin)?;

    Ok(TransactionNftDetails {
        tx_hex: BytesJson::from(signed_bytes.to_vec()),
        tx_hash: format!("{:02x}", signed.tx_hash()),
        from: vec![eth_coin.my_address()?],
        to: vec![withdraw_type.to],
        contract_type: ContractType::Erc1155,
        token_address: withdraw_type.token_address,
        token_id: withdraw_type.token_id,
        amount: amount_dec,
        fee_details: Some(fee_details.into()),
        coin: eth_coin.ticker.clone(),
        block_height: 0,
        timestamp: now_sec(),
        internal_id: 0,
        transaction_type: TransactionType::NftTransfer,
    })
}

/// `withdraw_erc721` function returns details of `ERC-721` transaction including tx hex,
/// which should be sent to`send_raw_transaction` RPC to broadcast the transaction.
pub async fn withdraw_erc721(ctx: MmArc, withdraw_type: WithdrawErc721) -> WithdrawNftResult {
    let coin = lp_coinfind_or_err(&ctx, withdraw_type.chain.to_ticker()).await?;
    let (to_addr, token_addr, eth_coin) =
        get_valid_nft_addr_to_withdraw(coin, &withdraw_type.to, &withdraw_type.token_address)?;

    let token_id_str = &withdraw_type.token_id.to_string();
    let token_owner = eth_coin.erc721_owner(token_addr, token_id_str).await?;
    let my_address = eth_coin.derivation_method.single_addr_or_err().await?;
    if token_owner != my_address {
        return MmError::err(WithdrawError::MyAddressNotNftOwner {
            my_address: eth_addr_to_hex(&my_address),
            token_owner: eth_addr_to_hex(&token_owner),
        });
    }

    let my_address = eth_coin.derivation_method.single_addr_or_err().await?;
    let (eth_value, data, call_addr, fee_coin) = match eth_coin.coin_type {
        EthCoinType::Eth => {
            let function = ERC721_CONTRACT.function("safeTransferFrom")?;
            let token_id_u256 = U256::from_dec_str(&withdraw_type.token_id.to_string())
                .map_to_mm(|e| NumConversError::new(format!("{:?}", e)))?;
            let data = function.encode_input(&[
                Token::Address(my_address),
                Token::Address(to_addr),
                Token::Uint(token_id_u256),
            ])?;
            (0.into(), data, token_addr, eth_coin.ticker())
        },
        EthCoinType::Erc20 { .. } => {
            return MmError::err(WithdrawError::InternalError(
                "Erc20 coin type doesnt support withdraw nft".to_owned(),
            ))
        },
    };
    let (gas, gas_price) = get_eth_gas_details(
        &eth_coin,
        withdraw_type.fee,
        eth_value,
        data.clone().into(),
        my_address,
        call_addr,
        false,
    )
    .await?;
    let _nonce_lock = eth_coin.nonce_lock.lock().await;
    let (nonce, _) = eth_coin
        .clone()
        .get_addr_nonce(my_address)
        .compat()
        .timeout_secs(30.)
        .await?
        .map_to_mm(WithdrawError::Transport)?;

    let tx = UnSignedEthTx {
        nonce,
        value: eth_value,
        action: Call(call_addr),
        data,
        gas,
        gas_price,
    };

    let secret = eth_coin.priv_key_policy.activated_key_or_err()?.secret();
    let signed = tx.sign(secret, eth_coin.chain_id);
    let signed_bytes = rlp::encode(&signed);
    let fee_details = EthTxFeeDetails::new(gas, gas_price, fee_coin)?;

    Ok(TransactionNftDetails {
        tx_hex: BytesJson::from(signed_bytes.to_vec()),
        tx_hash: format!("{:02x}", signed.tx_hash()),
        from: vec![eth_coin.my_address()?],
        to: vec![withdraw_type.to],
        contract_type: ContractType::Erc721,
        token_address: withdraw_type.token_address,
        token_id: withdraw_type.token_id,
        amount: 1.into(),
        fee_details: Some(fee_details.into()),
        coin: eth_coin.ticker.clone(),
        block_height: 0,
        timestamp: now_sec(),
        internal_id: 0,
        transaction_type: TransactionType::NftTransfer,
    })
}

#[derive(Clone)]
pub struct EthCoin(Arc<EthCoinImpl>);
impl Deref for EthCoin {
    type Target = EthCoinImpl;
    fn deref(&self) -> &EthCoinImpl { &self.0 }
}

#[async_trait]
impl SwapOps for EthCoin {
    fn send_taker_fee(&self, fee_addr: &[u8], dex_fee: DexFee, _uuid: &[u8]) -> TransactionFut {
        let address = try_tx_fus!(addr_from_raw_pubkey(fee_addr));

        Box::new(
            self.send_to_address(
                address,
                try_tx_fus!(wei_from_big_decimal(&dex_fee.fee_amount().into(), self.decimals)),
            )
            .map(TransactionEnum::from),
        )
    }

    fn send_maker_payment(&self, maker_payment: SendPaymentArgs) -> TransactionFut {
        Box::new(
            self.send_hash_time_locked_payment(maker_payment)
                .map(TransactionEnum::from),
        )
    }

    fn send_taker_payment(&self, taker_payment: SendPaymentArgs) -> TransactionFut {
        Box::new(
            self.send_hash_time_locked_payment(taker_payment)
                .map(TransactionEnum::from),
        )
    }

    async fn send_maker_spends_taker_payment(
        &self,
        maker_spends_payment_args: SpendPaymentArgs<'_>,
    ) -> TransactionResult {
        self.spend_hash_time_locked_payment(maker_spends_payment_args)
            .await
            .map(TransactionEnum::from)
    }

    async fn send_taker_spends_maker_payment(
        &self,
        taker_spends_payment_args: SpendPaymentArgs<'_>,
    ) -> TransactionResult {
        self.spend_hash_time_locked_payment(taker_spends_payment_args)
            .await
            .map(TransactionEnum::from)
    }

    async fn send_taker_refunds_payment(&self, taker_refunds_payment_args: RefundPaymentArgs<'_>) -> TransactionResult {
        self.refund_hash_time_locked_payment(taker_refunds_payment_args)
            .await
            .map(TransactionEnum::from)
    }

    async fn send_maker_refunds_payment(&self, maker_refunds_payment_args: RefundPaymentArgs<'_>) -> TransactionResult {
        self.refund_hash_time_locked_payment(maker_refunds_payment_args)
            .await
            .map(TransactionEnum::from)
    }

    fn validate_fee(&self, validate_fee_args: ValidateFeeArgs<'_>) -> ValidatePaymentFut<()> {
        let tx = match validate_fee_args.fee_tx {
            TransactionEnum::SignedEthTx(t) => t.clone(),
            _ => panic!(),
        };
        validate_fee_impl(self.clone(), EthValidateFeeArgs {
            fee_tx_hash: &tx.hash,
            expected_sender: validate_fee_args.expected_sender,
            fee_addr: validate_fee_args.fee_addr,
            amount: &validate_fee_args.dex_fee.fee_amount().into(),
            min_block_number: validate_fee_args.min_block_number,
            uuid: validate_fee_args.uuid,
        })
    }

    #[inline]
    async fn validate_maker_payment(&self, input: ValidatePaymentInput) -> ValidatePaymentResult<()> {
        self.validate_payment(input).compat().await
    }

    #[inline]
    async fn validate_taker_payment(&self, input: ValidatePaymentInput) -> ValidatePaymentResult<()> {
        self.validate_payment(input).compat().await
    }

    fn check_if_my_payment_sent(
        &self,
        if_my_payment_sent_args: CheckIfMyPaymentSentArgs,
    ) -> Box<dyn Future<Item = Option<TransactionEnum>, Error = String> + Send> {
        let id = self.etomic_swap_id(
            try_fus!(if_my_payment_sent_args.time_lock.try_into()),
            if_my_payment_sent_args.secret_hash,
        );
        let swap_contract_address = try_fus!(if_my_payment_sent_args.swap_contract_address.try_to_address());
        let selfi = self.clone();
        let from_block = if_my_payment_sent_args.search_from_block;
        let fut = async move {
            let status = try_s!(
                selfi
                    .payment_status(swap_contract_address, Token::FixedBytes(id.clone()))
                    .compat()
                    .await
            );

            if status == U256::from(PaymentState::Uninitialized as u8) {
                return Ok(None);
            };

            let mut current_block = try_s!(selfi.current_block().compat().await);
            if current_block < from_block {
                current_block = from_block;
            }

            let mut from_block = from_block;

            loop {
                let to_block = current_block.min(from_block + selfi.logs_block_range);

                let events = try_s!(
                    selfi
                        .payment_sent_events(swap_contract_address, from_block, to_block)
                        .compat()
                        .await
                );

                let found = events.iter().find(|event| &event.data.0[..32] == id.as_slice());

                match found {
                    Some(event) => {
                        let transaction = try_s!(
                            selfi
                                .transaction(TransactionId::Hash(event.transaction_hash.unwrap()))
                                .await
                        );
                        match transaction {
                            Some(t) => break Ok(Some(try_s!(signed_tx_from_web3_tx(t)).into())),
                            None => break Ok(None),
                        }
                    },
                    None => {
                        if to_block >= current_block {
                            break Ok(None);
                        }
                        from_block = to_block;
                    },
                }
            }
        };
        Box::new(fut.boxed().compat())
    }

    async fn search_for_swap_tx_spend_my(
        &self,
        input: SearchForSwapTxSpendInput<'_>,
    ) -> Result<Option<FoundSwapTxSpend>, String> {
        let swap_contract_address = try_s!(input.swap_contract_address.try_to_address());
        self.search_for_swap_tx_spend(
            input.tx,
            swap_contract_address,
            input.secret_hash,
            input.search_from_block,
            input.watcher_reward,
        )
        .await
    }

    async fn search_for_swap_tx_spend_other(
        &self,
        input: SearchForSwapTxSpendInput<'_>,
    ) -> Result<Option<FoundSwapTxSpend>, String> {
        let swap_contract_address = try_s!(input.swap_contract_address.try_to_address());
        self.search_for_swap_tx_spend(
            input.tx,
            swap_contract_address,
            input.secret_hash,
            input.search_from_block,
            input.watcher_reward,
        )
        .await
    }

    fn check_tx_signed_by_pub(&self, _tx: &[u8], _expected_pub: &[u8]) -> Result<bool, MmError<ValidatePaymentError>> {
        unimplemented!();
    }

    async fn extract_secret(
        &self,
        _secret_hash: &[u8],
        spend_tx: &[u8],
        watcher_reward: bool,
    ) -> Result<Vec<u8>, String> {
        let unverified: UnverifiedTransaction = try_s!(rlp::decode(spend_tx));
        let function_name = get_function_name("receiverSpend", watcher_reward);
        let function = try_s!(SWAP_CONTRACT.function(&function_name));

        // Validate contract call; expected to be receiverSpend.
        // https://www.4byte.directory/signatures/?bytes4_signature=02ed292b.
        let expected_signature = function.short_signature();
        let actual_signature = &unverified.data[0..4];
        if actual_signature != expected_signature {
            return ERR!(
                "Expected 'receiverSpend' contract call signature: {:?}, found {:?}",
                expected_signature,
                actual_signature
            );
        };

        let tokens = try_s!(decode_contract_call(function, &unverified.data));
        if tokens.len() < 3 {
            return ERR!("Invalid arguments in 'receiverSpend' call: {:?}", tokens);
        }
        match &tokens[2] {
            Token::FixedBytes(secret) => Ok(secret.to_vec()),
            _ => ERR!(
                "Expected secret to be fixed bytes, decoded function data is {:?}",
                tokens
            ),
        }
    }

    fn is_auto_refundable(&self) -> bool { false }

    async fn wait_for_htlc_refund(&self, _tx: &[u8], _locktime: u64) -> RefundResult<()> {
        MmError::err(RefundError::Internal(
            "wait_for_htlc_refund is not supported for this coin!".into(),
        ))
    }

    fn negotiate_swap_contract_addr(
        &self,
        other_side_address: Option<&[u8]>,
    ) -> Result<Option<BytesJson>, MmError<NegotiateSwapContractAddrErr>> {
        match other_side_address {
            Some(bytes) => {
                if bytes.len() != 20 {
                    return MmError::err(NegotiateSwapContractAddrErr::InvalidOtherAddrLen(bytes.into()));
                }
                let other_addr = Address::from_slice(bytes);

                if other_addr == self.swap_contract_address {
                    return Ok(Some(self.swap_contract_address.0.to_vec().into()));
                }

                if Some(other_addr) == self.fallback_swap_contract {
                    return Ok(self.fallback_swap_contract.map(|addr| addr.0.to_vec().into()));
                }
                MmError::err(NegotiateSwapContractAddrErr::UnexpectedOtherAddr(bytes.into()))
            },
            None => self
                .fallback_swap_contract
                .map(|addr| Some(addr.0.to_vec().into()))
                .ok_or_else(|| MmError::new(NegotiateSwapContractAddrErr::NoOtherAddrAndNoFallback)),
        }
    }

    #[inline]
    fn derive_htlc_key_pair(&self, _swap_unique_data: &[u8]) -> keys::KeyPair {
        match self.priv_key_policy {
            EthPrivKeyPolicy::Iguana(ref key_pair)
            | EthPrivKeyPolicy::HDWallet {
                activated_key: ref key_pair,
                ..
            } => key_pair_from_secret(key_pair.secret().as_bytes()).expect("valid key"),
            EthPrivKeyPolicy::Trezor => todo!(),
            #[cfg(target_arch = "wasm32")]
            EthPrivKeyPolicy::Metamask(_) => todo!(),
        }
    }

    #[inline]
    fn derive_htlc_pubkey(&self, _swap_unique_data: &[u8]) -> Vec<u8> {
        match self.priv_key_policy {
            EthPrivKeyPolicy::Iguana(ref key_pair)
            | EthPrivKeyPolicy::HDWallet {
                activated_key: ref key_pair,
                ..
            } => key_pair_from_secret(key_pair.secret().as_bytes())
                .expect("valid key")
                .public_slice()
                .to_vec(),
            EthPrivKeyPolicy::Trezor => todo!(),
            #[cfg(target_arch = "wasm32")]
            EthPrivKeyPolicy::Metamask(ref metamask_policy) => metamask_policy.public_key.as_bytes().to_vec(),
        }
    }

    fn validate_other_pubkey(&self, raw_pubkey: &[u8]) -> MmResult<(), ValidateOtherPubKeyErr> {
        if let Err(e) = PublicKey::from_slice(raw_pubkey) {
            return MmError::err(ValidateOtherPubKeyErr::InvalidPubKey(e.to_string()));
        };
        Ok(())
    }

    async fn maker_payment_instructions(
        &self,
        args: PaymentInstructionArgs<'_>,
    ) -> Result<Option<Vec<u8>>, MmError<PaymentInstructionsErr>> {
        let watcher_reward = if args.watcher_reward {
            Some(
                self.get_watcher_reward_amount(args.wait_until)
                    .await
                    .map_err(|err| PaymentInstructionsErr::WatcherRewardErr(err.get_inner().to_string()))?
                    .to_string()
                    .into_bytes(),
            )
        } else {
            None
        };
        Ok(watcher_reward)
    }

    async fn taker_payment_instructions(
        &self,
        _args: PaymentInstructionArgs<'_>,
    ) -> Result<Option<Vec<u8>>, MmError<PaymentInstructionsErr>> {
        Ok(None)
    }

    fn validate_maker_payment_instructions(
        &self,
        instructions: &[u8],
        _args: PaymentInstructionArgs,
    ) -> Result<PaymentInstructions, MmError<ValidateInstructionsErr>> {
        let watcher_reward = BigDecimal::from_str(
            &String::from_utf8(instructions.to_vec())
                .map_err(|err| ValidateInstructionsErr::DeserializationErr(err.to_string()))?,
        )
        .map_err(|err| ValidateInstructionsErr::DeserializationErr(err.to_string()))?;

        // TODO: Reward can be validated here
        Ok(PaymentInstructions::WatcherReward(watcher_reward))
    }

    fn validate_taker_payment_instructions(
        &self,
        _instructions: &[u8],
        _args: PaymentInstructionArgs,
    ) -> Result<PaymentInstructions, MmError<ValidateInstructionsErr>> {
        MmError::err(ValidateInstructionsErr::UnsupportedCoin(self.ticker().to_string()))
    }

    fn is_supported_by_watchers(&self) -> bool {
        std::env::var("USE_WATCHER_REWARD").is_ok()
        //self.contract_supports_watchers
    }
}

#[async_trait]
impl TakerSwapMakerCoin for EthCoin {
    async fn on_taker_payment_refund_start(&self, _maker_payment: &[u8]) -> RefundResult<()> { Ok(()) }

    async fn on_taker_payment_refund_success(&self, _maker_payment: &[u8]) -> RefundResult<()> { Ok(()) }
}

#[async_trait]
impl MakerSwapTakerCoin for EthCoin {
    async fn on_maker_payment_refund_start(&self, _taker_payment: &[u8]) -> RefundResult<()> { Ok(()) }

    async fn on_maker_payment_refund_success(&self, _taker_payment: &[u8]) -> RefundResult<()> { Ok(()) }
}

#[async_trait]
impl WatcherOps for EthCoin {
    fn send_maker_payment_spend_preimage(&self, input: SendMakerPaymentSpendPreimageInput) -> TransactionFut {
        Box::new(
            self.watcher_spends_hash_time_locked_payment(input)
                .map(TransactionEnum::from),
        )
    }

    fn create_maker_payment_spend_preimage(
        &self,
        maker_payment_tx: &[u8],
        _time_lock: u64,
        _maker_pub: &[u8],
        _secret_hash: &[u8],
        _swap_unique_data: &[u8],
    ) -> TransactionFut {
        let tx: UnverifiedTransaction = try_tx_fus!(rlp::decode(maker_payment_tx));
        let signed = try_tx_fus!(SignedEthTx::new(tx));
        let fut = async move { Ok(TransactionEnum::from(signed)) };

        Box::new(fut.boxed().compat())
    }

    fn create_taker_payment_refund_preimage(
        &self,
        taker_payment_tx: &[u8],
        _time_lock: u64,
        _maker_pub: &[u8],
        _secret_hash: &[u8],
        _swap_contract_address: &Option<BytesJson>,
        _swap_unique_data: &[u8],
    ) -> TransactionFut {
        let tx: UnverifiedTransaction = try_tx_fus!(rlp::decode(taker_payment_tx));
        let signed = try_tx_fus!(SignedEthTx::new(tx));
        let fut = async move { Ok(TransactionEnum::from(signed)) };

        Box::new(fut.boxed().compat())
    }

    fn send_taker_payment_refund_preimage(&self, args: RefundPaymentArgs) -> TransactionFut {
        Box::new(
            self.watcher_refunds_hash_time_locked_payment(args)
                .map(TransactionEnum::from),
        )
    }

    fn watcher_validate_taker_fee(&self, validate_fee_args: WatcherValidateTakerFeeInput) -> ValidatePaymentFut<()> {
        validate_fee_impl(self.clone(), EthValidateFeeArgs {
            fee_tx_hash: &H256::from_slice(validate_fee_args.taker_fee_hash.as_slice()),
            expected_sender: &validate_fee_args.sender_pubkey,
            fee_addr: &validate_fee_args.fee_addr,
            amount: &BigDecimal::from(0),
            min_block_number: validate_fee_args.min_block_number,
            uuid: &[],
        })

        // TODO: Add validations specific for watchers
        // 1.Validate if taker fee is old
    }

    fn taker_validates_payment_spend_or_refund(&self, input: ValidateWatcherSpendInput) -> ValidatePaymentFut<()> {
        let watcher_reward = try_f!(input
            .watcher_reward
            .clone()
            .ok_or_else(|| ValidatePaymentError::WatcherRewardError("Watcher reward not found".to_string())));
        let expected_reward_amount = try_f!(wei_from_big_decimal(&watcher_reward.amount, ETH_DECIMALS));

        let expected_swap_contract_address = try_f!(input
            .swap_contract_address
            .try_to_address()
            .map_to_mm(ValidatePaymentError::InvalidParameter));

        let unsigned: UnverifiedTransaction = try_f!(rlp::decode(&input.payment_tx));
        let tx =
            try_f!(SignedEthTx::new(unsigned)
                .map_to_mm(|err| ValidatePaymentError::TxDeserializationError(err.to_string())));

        let selfi = self.clone();
        let time_lock = try_f!(input
            .time_lock
            .try_into()
            .map_to_mm(ValidatePaymentError::TimelockOverflow));
        let swap_id = selfi.etomic_swap_id(time_lock, &input.secret_hash);
        let decimals = self.decimals;
        let secret_hash = if input.secret_hash.len() == 32 {
            ripemd160(&input.secret_hash).to_vec()
        } else {
            input.secret_hash.to_vec()
        };
        let maker_addr =
            try_f!(addr_from_raw_pubkey(&input.maker_pub).map_to_mm(ValidatePaymentError::InvalidParameter));

        let trade_amount = try_f!(wei_from_big_decimal(&(input.amount), decimals));
        let fut = async move {
            match tx.action {
                Call(contract_address) => {
                    if contract_address != expected_swap_contract_address {
                        return MmError::err(ValidatePaymentError::WrongPaymentTx(format!(
                            "Transaction {:?} was sent to wrong address, expected {:?}",
                            contract_address, expected_swap_contract_address,
                        )));
                    }
                },
                Create => {
                    return MmError::err(ValidatePaymentError::WrongPaymentTx(
                        "Tx action must be Call, found Create instead".to_string(),
                    ));
                },
            };

            let actual_status = selfi
                .payment_status(expected_swap_contract_address, Token::FixedBytes(swap_id.clone()))
                .compat()
                .await
                .map_to_mm(ValidatePaymentError::Transport)?;
            let expected_status = match input.spend_type {
                WatcherSpendType::MakerPaymentSpend => U256::from(PaymentState::Spent as u8),
                WatcherSpendType::TakerPaymentRefund => U256::from(PaymentState::Refunded as u8),
            };
            if actual_status != expected_status {
                return MmError::err(ValidatePaymentError::UnexpectedPaymentState(format!(
                    "Payment state is not {}, got {}",
                    expected_status, actual_status
                )));
            }

            let function_name = match input.spend_type {
                WatcherSpendType::MakerPaymentSpend => get_function_name("receiverSpend", true),
                WatcherSpendType::TakerPaymentRefund => get_function_name("senderRefund", true),
            };
            let function = SWAP_CONTRACT
                .function(&function_name)
                .map_to_mm(|err| ValidatePaymentError::InternalError(err.to_string()))?;

            let decoded = decode_contract_call(function, &tx.data)
                .map_to_mm(|err| ValidatePaymentError::TxDeserializationError(err.to_string()))?;

            let swap_id_input = get_function_input_data(&decoded, function, 0)
                .map_to_mm(ValidatePaymentError::TxDeserializationError)?;
            if swap_id_input != Token::FixedBytes(swap_id.clone()) {
                return MmError::err(ValidatePaymentError::WrongPaymentTx(format!(
                    "Transaction invalid swap_id arg {:?}, expected {:?}",
                    swap_id_input,
                    Token::FixedBytes(swap_id.clone())
                )));
            }

            let hash_input = match input.spend_type {
                WatcherSpendType::MakerPaymentSpend => {
                    let secret_input = get_function_input_data(&decoded, function, 2)
                        .map_to_mm(ValidatePaymentError::TxDeserializationError)?
                        .into_fixed_bytes()
                        .ok_or_else(|| {
                            ValidatePaymentError::WrongPaymentTx("Invalid type for secret hash argument".to_string())
                        })?;
                    dhash160(&secret_input).to_vec()
                },
                WatcherSpendType::TakerPaymentRefund => get_function_input_data(&decoded, function, 2)
                    .map_to_mm(ValidatePaymentError::TxDeserializationError)?
                    .into_fixed_bytes()
                    .ok_or_else(|| {
                        ValidatePaymentError::WrongPaymentTx("Invalid type for secret argument".to_string())
                    })?,
            };
            if hash_input != secret_hash {
                return MmError::err(ValidatePaymentError::WrongPaymentTx(format!(
                    "Transaction secret or secret_hash arg {:?} is invalid, expected {:?}",
                    hash_input,
                    Token::FixedBytes(secret_hash),
                )));
            }

            let my_address = selfi.derivation_method.single_addr_or_err().await?;
            let sender_input = get_function_input_data(&decoded, function, 4)
                .map_to_mm(ValidatePaymentError::TxDeserializationError)?;
            let expected_sender = match input.spend_type {
                WatcherSpendType::MakerPaymentSpend => maker_addr,
                WatcherSpendType::TakerPaymentRefund => my_address,
            };
            if sender_input != Token::Address(expected_sender) {
                return MmError::err(ValidatePaymentError::WrongPaymentTx(format!(
                    "Transaction sender arg {:?} is invalid, expected {:?}",
                    sender_input,
                    Token::Address(expected_sender)
                )));
            }

            let receiver_input = get_function_input_data(&decoded, function, 5)
                .map_to_mm(ValidatePaymentError::TxDeserializationError)?;
            let expected_receiver = match input.spend_type {
                WatcherSpendType::MakerPaymentSpend => my_address,
                WatcherSpendType::TakerPaymentRefund => maker_addr,
            };
            if receiver_input != Token::Address(expected_receiver) {
                return MmError::err(ValidatePaymentError::WrongPaymentTx(format!(
                    "Transaction receiver arg {:?} is invalid, expected {:?}",
                    receiver_input,
                    Token::Address(expected_receiver)
                )));
            }

            let reward_target_input = get_function_input_data(&decoded, function, 6)
                .map_to_mm(ValidatePaymentError::TxDeserializationError)?;
            if reward_target_input != Token::Uint(U256::from(watcher_reward.reward_target as u8)) {
                return MmError::err(ValidatePaymentError::WrongPaymentTx(format!(
                    "Transaction reward target arg {:?} is invalid, expected {:?}",
                    reward_target_input,
                    Token::Uint(U256::from(watcher_reward.reward_target as u8))
                )));
            }

            let contract_reward_input = get_function_input_data(&decoded, function, 7)
                .map_to_mm(ValidatePaymentError::TxDeserializationError)?;
            if contract_reward_input != Token::Bool(watcher_reward.send_contract_reward_on_spend) {
                return MmError::err(ValidatePaymentError::WrongPaymentTx(format!(
                    "Transaction sends contract reward on spend arg {:?} is invalid, expected {:?}",
                    contract_reward_input,
                    Token::Bool(watcher_reward.send_contract_reward_on_spend)
                )));
            }

            let reward_amount_input = get_function_input_data(&decoded, function, 8)
                .map_to_mm(ValidatePaymentError::TxDeserializationError)?;
            if reward_amount_input != Token::Uint(expected_reward_amount) {
                return MmError::err(ValidatePaymentError::WrongPaymentTx(format!(
                    "Transaction watcher reward amount arg {:?} is invalid, expected {:?}",
                    reward_amount_input,
                    Token::Uint(expected_reward_amount)
                )));
            }

            if tx.value != U256::zero() {
                return MmError::err(ValidatePaymentError::WrongPaymentTx(format!(
                    "Transaction value arg {:?} is invalid, expected 0",
                    tx.value
                )));
            }

            match &selfi.coin_type {
                EthCoinType::Eth => {
                    let amount_input = get_function_input_data(&decoded, function, 1)
                        .map_to_mm(ValidatePaymentError::TxDeserializationError)?;
                    let total_amount = match input.spend_type {
                        WatcherSpendType::MakerPaymentSpend => {
                            if !matches!(watcher_reward.reward_target, RewardTarget::None)
                                || watcher_reward.send_contract_reward_on_spend
                            {
                                trade_amount + expected_reward_amount
                            } else {
                                trade_amount
                            }
                        },
                        WatcherSpendType::TakerPaymentRefund => trade_amount + expected_reward_amount,
                    };
                    if amount_input != Token::Uint(total_amount) {
                        return MmError::err(ValidatePaymentError::WrongPaymentTx(format!(
                            "Transaction amount arg {:?} is invalid, expected {:?}",
                            amount_input,
                            Token::Uint(total_amount),
                        )));
                    }

                    let token_address_input = get_function_input_data(&decoded, function, 3)
                        .map_to_mm(ValidatePaymentError::TxDeserializationError)?;
                    if token_address_input != Token::Address(Address::default()) {
                        return MmError::err(ValidatePaymentError::WrongPaymentTx(format!(
                            "Transaction token address arg {:?} is invalid, expected {:?}",
                            token_address_input,
                            Token::Address(Address::default()),
                        )));
                    }
                },
                EthCoinType::Erc20 {
                    platform: _,
                    token_addr,
                } => {
                    let amount_input = get_function_input_data(&decoded, function, 1)
                        .map_to_mm(ValidatePaymentError::TxDeserializationError)?;
                    if amount_input != Token::Uint(trade_amount) {
                        return MmError::err(ValidatePaymentError::WrongPaymentTx(format!(
                            "Transaction amount arg {:?} is invalid, expected {:?}",
                            amount_input,
                            Token::Uint(trade_amount),
                        )));
                    }

                    let token_address_input = get_function_input_data(&decoded, function, 3)
                        .map_to_mm(ValidatePaymentError::TxDeserializationError)?;
                    if token_address_input != Token::Address(*token_addr) {
                        return MmError::err(ValidatePaymentError::WrongPaymentTx(format!(
                            "Transaction token address arg {:?} is invalid, expected {:?}",
                            token_address_input,
                            Token::Address(*token_addr),
                        )));
                    }
                },
            }

            Ok(())
        };
        Box::new(fut.boxed().compat())
    }

    fn watcher_validate_taker_payment(&self, input: WatcherValidatePaymentInput) -> ValidatePaymentFut<()> {
        let unsigned: UnverifiedTransaction = try_f!(rlp::decode(&input.payment_tx));
        let tx =
            try_f!(SignedEthTx::new(unsigned)
                .map_to_mm(|err| ValidatePaymentError::TxDeserializationError(err.to_string())));
        let sender = try_f!(addr_from_raw_pubkey(&input.taker_pub).map_to_mm(ValidatePaymentError::InvalidParameter));
        let receiver = try_f!(addr_from_raw_pubkey(&input.maker_pub).map_to_mm(ValidatePaymentError::InvalidParameter));
        let time_lock = try_f!(input
            .time_lock
            .try_into()
            .map_to_mm(ValidatePaymentError::TimelockOverflow));

        let selfi = self.clone();
        let swap_id = selfi.etomic_swap_id(time_lock, &input.secret_hash);
        let secret_hash = if input.secret_hash.len() == 32 {
            ripemd160(&input.secret_hash).to_vec()
        } else {
            input.secret_hash.to_vec()
        };
        let expected_swap_contract_address = self.swap_contract_address;
        let fallback_swap_contract = self.fallback_swap_contract;

        let fut = async move {
            let tx_from_rpc = selfi.transaction(TransactionId::Hash(tx.hash)).await?;

            let tx_from_rpc = tx_from_rpc.as_ref().ok_or_else(|| {
                ValidatePaymentError::TxDoesNotExist(format!("Didn't find provided tx {:?} on ETH node", tx))
            })?;

            if tx_from_rpc.from != Some(sender) {
                return MmError::err(ValidatePaymentError::WrongPaymentTx(format!(
                    "{INVALID_SENDER_ERR_LOG}: Payment tx {tx_from_rpc:?} was sent from wrong address, expected {sender:?}"
                )));
            }

            let swap_contract_address = tx_from_rpc.to.ok_or_else(|| {
                ValidatePaymentError::TxDeserializationError(format!(
                    "Swap contract address not found in payment Tx {tx_from_rpc:?}"
                ))
            })?;

            if swap_contract_address != expected_swap_contract_address
                && Some(swap_contract_address) != fallback_swap_contract
            {
                return MmError::err(ValidatePaymentError::WrongPaymentTx(format!(
                    "{INVALID_CONTRACT_ADDRESS_ERR_LOG}: Payment tx {tx_from_rpc:?} was sent to wrong address, expected either {expected_swap_contract_address:?} or the fallback {fallback_swap_contract:?}"
                )));
            }

            let status = selfi
                .payment_status(swap_contract_address, Token::FixedBytes(swap_id.clone()))
                .compat()
                .await
                .map_to_mm(ValidatePaymentError::Transport)?;
            if status != U256::from(PaymentState::Sent as u8) && status != U256::from(PaymentState::Spent as u8) {
                return MmError::err(ValidatePaymentError::UnexpectedPaymentState(format!(
                    "{INVALID_PAYMENT_STATE_ERR_LOG}: Payment state is not PAYMENT_STATE_SENT or PAYMENT_STATE_SPENT, got {status}"
                )));
            }

            let watcher_reward = selfi
                .get_taker_watcher_reward(&input.maker_coin, None, None, None, input.wait_until)
                .await
                .map_err(|err| ValidatePaymentError::WatcherRewardError(err.into_inner().to_string()))?;
            let expected_reward_amount = wei_from_big_decimal(&watcher_reward.amount, ETH_DECIMALS)?;

            match &selfi.coin_type {
                EthCoinType::Eth => {
                    let function_name = get_function_name("ethPayment", true);
                    let function = SWAP_CONTRACT
                        .function(&function_name)
                        .map_to_mm(|err| ValidatePaymentError::InternalError(err.to_string()))?;
                    let decoded = decode_contract_call(function, &tx_from_rpc.input.0)
                        .map_to_mm(|err| ValidatePaymentError::TxDeserializationError(err.to_string()))?;

                    let swap_id_input = get_function_input_data(&decoded, function, 0)
                        .map_to_mm(ValidatePaymentError::TxDeserializationError)?;
                    if swap_id_input != Token::FixedBytes(swap_id.clone()) {
                        return MmError::err(ValidatePaymentError::WrongPaymentTx(format!(
                            "{INVALID_SWAP_ID_ERR_LOG}: Invalid 'swap_id' {decoded:?}, expected {swap_id:?}"
                        )));
                    }

                    let receiver_input = get_function_input_data(&decoded, function, 1)
                        .map_to_mm(ValidatePaymentError::TxDeserializationError)?;
                    if receiver_input != Token::Address(receiver) {
                        return MmError::err(ValidatePaymentError::WrongPaymentTx(format!(
                            "{INVALID_RECEIVER_ERR_LOG}: Payment tx receiver arg {receiver_input:?} is invalid, expected {:?}", Token::Address(receiver)
                        )));
                    }

                    let secret_hash_input = get_function_input_data(&decoded, function, 2)
                        .map_to_mm(ValidatePaymentError::TxDeserializationError)?;
                    if secret_hash_input != Token::FixedBytes(secret_hash.to_vec()) {
                        return MmError::err(ValidatePaymentError::WrongPaymentTx(format!(
                            "Payment tx secret_hash arg {:?} is invalid, expected {:?}",
                            secret_hash_input,
                            Token::FixedBytes(secret_hash.to_vec()),
                        )));
                    }

                    let time_lock_input = get_function_input_data(&decoded, function, 3)
                        .map_to_mm(ValidatePaymentError::TxDeserializationError)?;
                    if time_lock_input != Token::Uint(U256::from(input.time_lock)) {
                        return MmError::err(ValidatePaymentError::WrongPaymentTx(format!(
                            "Payment tx time_lock arg {:?} is invalid, expected {:?}",
                            time_lock_input,
                            Token::Uint(U256::from(input.time_lock)),
                        )));
                    }

                    let reward_target_input = get_function_input_data(&decoded, function, 4)
                        .map_to_mm(ValidatePaymentError::TxDeserializationError)?;
                    let expected_reward_target = watcher_reward.reward_target as u8;
                    if reward_target_input != Token::Uint(U256::from(expected_reward_target)) {
                        return MmError::err(ValidatePaymentError::WrongPaymentTx(format!(
                            "Payment tx reward target arg {:?} is invalid, expected {:?}",
                            reward_target_input, expected_reward_target
                        )));
                    }

                    let sends_contract_reward_input = get_function_input_data(&decoded, function, 5)
                        .map_to_mm(ValidatePaymentError::TxDeserializationError)?;
                    if sends_contract_reward_input != Token::Bool(watcher_reward.send_contract_reward_on_spend) {
                        return MmError::err(ValidatePaymentError::WrongPaymentTx(format!(
                            "Payment tx sends_contract_reward_on_spend arg {:?} is invalid, expected {:?}",
                            sends_contract_reward_input, watcher_reward.send_contract_reward_on_spend
                        )));
                    }

                    let reward_amount_input = get_function_input_data(&decoded, function, 6)
                        .map_to_mm(ValidatePaymentError::TxDeserializationError)?
                        .into_uint()
                        .ok_or_else(|| {
                            ValidatePaymentError::WrongPaymentTx("Invalid type for reward amount argument".to_string())
                        })?;

                    validate_watcher_reward(expected_reward_amount.as_u64(), reward_amount_input.as_u64(), false)?;

                    // TODO: Validate the value
                },
                EthCoinType::Erc20 {
                    platform: _,
                    token_addr,
                } => {
                    let function_name = get_function_name("erc20Payment", true);
                    let function = SWAP_CONTRACT
                        .function(&function_name)
                        .map_to_mm(|err| ValidatePaymentError::InternalError(err.to_string()))?;
                    let decoded = decode_contract_call(function, &tx_from_rpc.input.0)
                        .map_to_mm(|err| ValidatePaymentError::TxDeserializationError(err.to_string()))?;

                    let swap_id_input = get_function_input_data(&decoded, function, 0)
                        .map_to_mm(ValidatePaymentError::TxDeserializationError)?;
                    if swap_id_input != Token::FixedBytes(swap_id.clone()) {
                        return MmError::err(ValidatePaymentError::WrongPaymentTx(format!(
                            "{INVALID_SWAP_ID_ERR_LOG}: Invalid 'swap_id' {decoded:?}, expected {swap_id:?}"
                        )));
                    }

                    let token_addr_input = get_function_input_data(&decoded, function, 2)
                        .map_to_mm(ValidatePaymentError::TxDeserializationError)?;
                    if token_addr_input != Token::Address(*token_addr) {
                        return MmError::err(ValidatePaymentError::WrongPaymentTx(format!(
                            "Payment tx token_addr arg {:?} is invalid, expected {:?}",
                            token_addr_input,
                            Token::Address(*token_addr)
                        )));
                    }

                    let receiver_addr_input = get_function_input_data(&decoded, function, 3)
                        .map_to_mm(ValidatePaymentError::TxDeserializationError)?;
                    if receiver_addr_input != Token::Address(receiver) {
                        return MmError::err(ValidatePaymentError::WrongPaymentTx(format!(
                            "{INVALID_RECEIVER_ERR_LOG}: Payment tx receiver arg {receiver_addr_input:?} is invalid, expected {:?}", Token::Address(receiver),
                        )));
                    }

                    let secret_hash_input = get_function_input_data(&decoded, function, 4)
                        .map_to_mm(ValidatePaymentError::TxDeserializationError)?;
                    if secret_hash_input != Token::FixedBytes(secret_hash.to_vec()) {
                        return MmError::err(ValidatePaymentError::WrongPaymentTx(format!(
                            "Payment tx secret_hash arg {:?} is invalid, expected {:?}",
                            secret_hash_input,
                            Token::FixedBytes(secret_hash.to_vec()),
                        )));
                    }

                    let time_lock_input = get_function_input_data(&decoded, function, 5)
                        .map_to_mm(ValidatePaymentError::TxDeserializationError)?;
                    if time_lock_input != Token::Uint(U256::from(input.time_lock)) {
                        return MmError::err(ValidatePaymentError::WrongPaymentTx(format!(
                            "Payment tx time_lock arg {:?} is invalid, expected {:?}",
                            time_lock_input,
                            Token::Uint(U256::from(input.time_lock)),
                        )));
                    }

                    let reward_target_input = get_function_input_data(&decoded, function, 6)
                        .map_to_mm(ValidatePaymentError::TxDeserializationError)?;
                    let expected_reward_target = watcher_reward.reward_target as u8;
                    if reward_target_input != Token::Uint(U256::from(expected_reward_target)) {
                        return MmError::err(ValidatePaymentError::WrongPaymentTx(format!(
                            "Payment tx reward target arg {:?} is invalid, expected {:?}",
                            reward_target_input, expected_reward_target
                        )));
                    }

                    let sends_contract_reward_input = get_function_input_data(&decoded, function, 7)
                        .map_to_mm(ValidatePaymentError::TxDeserializationError)?;
                    if sends_contract_reward_input != Token::Bool(watcher_reward.send_contract_reward_on_spend) {
                        return MmError::err(ValidatePaymentError::WrongPaymentTx(format!(
                            "Payment tx sends_contract_reward_on_spend arg {:?} is invalid, expected {:?}",
                            sends_contract_reward_input, watcher_reward.send_contract_reward_on_spend
                        )));
                    }

                    let reward_amount_input = get_function_input_data(&decoded, function, 8)
                        .map_to_mm(ValidatePaymentError::TxDeserializationError)?
                        .into_uint()
                        .ok_or_else(|| {
                            ValidatePaymentError::WrongPaymentTx("Invalid type for reward amount argument".to_string())
                        })?;

                    validate_watcher_reward(expected_reward_amount.as_u64(), reward_amount_input.as_u64(), false)?;

                    if tx_from_rpc.value != reward_amount_input {
                        return MmError::err(ValidatePaymentError::WrongPaymentTx(format!(
                            "Payment tx value arg {:?} is invalid, expected {:?}",
                            tx_from_rpc.value, reward_amount_input
                        )));
                    }
                },
            }

            Ok(())
        };
        Box::new(fut.boxed().compat())
    }

    async fn watcher_search_for_swap_tx_spend(
        &self,
        input: WatcherSearchForSwapTxSpendInput<'_>,
    ) -> Result<Option<FoundSwapTxSpend>, String> {
        let unverified: UnverifiedTransaction = try_s!(rlp::decode(input.tx));
        let tx = try_s!(SignedEthTx::new(unverified));
        let swap_contract_address = match tx.action {
            Call(address) => address,
            Create => return Err(ERRL!("Invalid payment action: the payment action cannot be create")),
        };

        self.search_for_swap_tx_spend(
            input.tx,
            swap_contract_address,
            input.secret_hash,
            input.search_from_block,
            true,
        )
        .await
    }

    async fn get_taker_watcher_reward(
        &self,
        other_coin: &MmCoinEnum,
        _coin_amount: Option<BigDecimal>,
        _other_coin_amount: Option<BigDecimal>,
        reward_amount: Option<BigDecimal>,
        wait_until: u64,
    ) -> Result<WatcherReward, MmError<WatcherRewardError>> {
        let reward_target = if other_coin.is_eth() {
            RewardTarget::Contract
        } else {
            RewardTarget::PaymentSender
        };

        let amount = match reward_amount {
            Some(amount) => amount,
            None => self.get_watcher_reward_amount(wait_until).await?,
        };

        let send_contract_reward_on_spend = false;

        Ok(WatcherReward {
            amount,
            is_exact_amount: false,
            reward_target,
            send_contract_reward_on_spend,
        })
    }

    async fn get_maker_watcher_reward(
        &self,
        other_coin: &MmCoinEnum,
        reward_amount: Option<BigDecimal>,
        wait_until: u64,
    ) -> Result<Option<WatcherReward>, MmError<WatcherRewardError>> {
        let reward_target = if other_coin.is_eth() {
            RewardTarget::None
        } else {
            RewardTarget::PaymentSpender
        };

        let is_exact_amount = reward_amount.is_some();
        let amount = match reward_amount {
            Some(amount) => amount,
            None => {
                let gas_cost_eth = self.get_watcher_reward_amount(wait_until).await?;

                match &self.coin_type {
                    EthCoinType::Eth => gas_cost_eth,
                    EthCoinType::Erc20 { .. } => {
                        if other_coin.is_eth() {
                            gas_cost_eth
                        } else {
                            get_base_price_in_rel(Some(self.ticker().to_string()), Some("ETH".to_string()))
                                .await
                                .and_then(|price_in_eth| gas_cost_eth.checked_div(price_in_eth))
                                .ok_or_else(|| {
                                    WatcherRewardError::RPCError(format!(
                                        "Price of coin {} in ETH could not be found",
                                        self.ticker()
                                    ))
                                })?
                        }
                    },
                }
            },
        };

        let send_contract_reward_on_spend = other_coin.is_eth();

        Ok(Some(WatcherReward {
            amount,
            is_exact_amount,
            reward_target,
            send_contract_reward_on_spend,
        }))
    }
}

#[async_trait]
#[cfg_attr(test, mockable)]
impl MarketCoinOps for EthCoin {
    fn ticker(&self) -> &str { &self.ticker[..] }

    fn my_address(&self) -> MmResult<String, MyAddressError> {
        match self.derivation_method() {
            DerivationMethod::SingleAddress(my_address) => Ok(display_eth_address(my_address)),
            DerivationMethod::HDWallet(_) => MmError::err(MyAddressError::UnexpectedDerivationMethod(
                "'my_address' is deprecated for HD wallets".to_string(),
            )),
        }
    }

    fn get_public_key(&self) -> Result<String, MmError<UnexpectedDerivationMethod>> {
        match self.priv_key_policy {
            EthPrivKeyPolicy::Iguana(ref key_pair)
            | EthPrivKeyPolicy::HDWallet {
                activated_key: ref key_pair,
                ..
            } => {
                let uncompressed_without_prefix = hex::encode(key_pair.public());
                Ok(format!("04{}", uncompressed_without_prefix))
            },
            EthPrivKeyPolicy::Trezor => MmError::err(UnexpectedDerivationMethod::Trezor),
            #[cfg(target_arch = "wasm32")]
            EthPrivKeyPolicy::Metamask(ref metamask_policy) => {
                Ok(format!("{:02x}", metamask_policy.public_key_uncompressed))
            },
        }
    }

    /// Hash message for signature using Ethereum's message signing format.
    /// keccak256(PREFIX_LENGTH + PREFIX + MESSAGE_LENGTH + MESSAGE)
    fn sign_message_hash(&self, message: &str) -> Option<[u8; 32]> {
        let message_prefix = self.sign_message_prefix.as_ref()?;

        let mut stream = Stream::new();
        let prefix_len = CompactInteger::from(message_prefix.len());
        prefix_len.serialize(&mut stream);
        stream.append_slice(message_prefix.as_bytes());
        stream.append_slice(message.len().to_string().as_bytes());
        stream.append_slice(message.as_bytes());
        Some(keccak256(&stream.out()).take())
    }

    fn sign_message(&self, message: &str) -> SignatureResult<String> {
        let message_hash = self.sign_message_hash(message).ok_or(SignatureError::PrefixNotFound)?;
        let privkey = &self.priv_key_policy.activated_key_or_err()?.secret();
        let signature = sign(privkey, &H256::from(message_hash))?;
        Ok(format!("0x{}", signature))
    }

    fn verify_message(&self, signature: &str, message: &str, address: &str) -> VerificationResult<bool> {
        let message_hash = self
            .sign_message_hash(message)
            .ok_or(VerificationError::PrefixNotFound)?;
        let address = self
            .address_from_str(address)
            .map_err(VerificationError::AddressDecodingError)?;
        let signature = Signature::from_str(signature.strip_prefix("0x").unwrap_or(signature))?;
        let is_verified = verify_address(&address, &signature, &H256::from(message_hash))?;
        Ok(is_verified)
    }

    fn my_balance(&self) -> BalanceFut<CoinBalance> {
        let decimals = self.decimals;
        let fut = self
            .my_balance()
            .and_then(move |result| Ok(u256_to_big_decimal(result, decimals)?))
            .map(|spendable| CoinBalance {
                spendable,
                unspendable: BigDecimal::from(0),
            });
        Box::new(fut)
    }

    fn base_coin_balance(&self) -> BalanceFut<BigDecimal> {
        Box::new(
            self.eth_balance()
                .and_then(move |result| Ok(u256_to_big_decimal(result, ETH_DECIMALS)?)),
        )
    }

    fn platform_ticker(&self) -> &str {
        match &self.coin_type {
            EthCoinType::Eth => self.ticker(),
            EthCoinType::Erc20 { platform, .. } => platform,
        }
    }

    fn send_raw_tx(&self, mut tx: &str) -> Box<dyn Future<Item = String, Error = String> + Send> {
        if tx.starts_with("0x") {
            tx = &tx[2..];
        }
        let bytes = try_fus!(hex::decode(tx));

        let coin = self.clone();

        let fut = async move {
            let result = coin
                .send_raw_transaction(bytes.into())
                .await
                .map(|res| format!("{:02x}", res))
                .map_err(|e| ERRL!("{}", e));

            result
        };

        Box::new(fut.boxed().compat())
    }

    fn send_raw_tx_bytes(&self, tx: &[u8]) -> Box<dyn Future<Item = String, Error = String> + Send> {
        let coin = self.clone();

        let tx = tx.to_owned();
        let fut = async move {
            coin.send_raw_transaction(tx.into())
                .await
                .map(|res| format!("{:02x}", res))
                .map_err(|e| ERRL!("{}", e))
        };

        Box::new(fut.boxed().compat())
    }

    async fn sign_raw_tx(&self, args: &SignRawTransactionRequest) -> RawTransactionResult {
        if let SignRawTransactionEnum::ETH(eth_args) = &args.tx {
            sign_raw_eth_tx(self, eth_args).await
        } else {
            MmError::err(RawTransactionError::InvalidParam("eth type expected".to_string()))
        }
    }

    fn wait_for_confirmations(&self, input: ConfirmPaymentInput) -> Box<dyn Future<Item = (), Error = String> + Send> {
        macro_rules! update_status_with_error {
            ($status: ident, $error: ident) => {
                match $error.get_inner() {
                    Web3RpcError::Timeout(_) => $status.append(" Timed out."),
                    _ => $status.append(" Failed."),
                }
            };
        }

        let ctx = try_fus!(MmArc::from_weak(&self.ctx).ok_or("No context"));
        let mut status = ctx.log.status_handle();
        status.status(&[&self.ticker], "Waiting for confirmations…");
        status.deadline(input.wait_until * 1000);

        let unsigned: UnverifiedTransaction = try_fus!(rlp::decode(&input.payment_tx));
        let tx = try_fus!(SignedEthTx::new(unsigned));
        let tx_hash = tx.hash();

        let required_confirms = U64::from(input.confirmations);
        let check_every = input.check_every as f64;
        let selfi = self.clone();
        let fut = async move {
            loop {
                // Wait for one confirmation and return the transaction confirmation block number
                let confirmed_at = match selfi
                    .transaction_confirmed_at(tx_hash, input.wait_until, check_every)
                    .compat()
                    .await
                {
                    Ok(c) => c,
                    Err(e) => {
                        update_status_with_error!(status, e);
                        return Err(e.to_string());
                    },
                };

                // checking that confirmed_at is greater than zero to prevent overflow.
                // untrusted RPC nodes might send a zero value to cause overflow if we didn't do this check.
                // required_confirms should always be more than 0 anyways but we should keep this check nonetheless.
                if confirmed_at <= U64::from(0) {
                    error!(
                        "confirmed_at: {}, for payment tx: {:02x}, for coin:{} should be greater than zero!",
                        confirmed_at,
                        tx_hash,
                        selfi.ticker()
                    );
                    Timer::sleep(check_every).await;
                    continue;
                }

                // Wait for a block that achieves the required confirmations
                let confirmation_block_number = confirmed_at + required_confirms - 1;
                if let Err(e) = selfi
                    .wait_for_block(confirmation_block_number, input.wait_until, check_every)
                    .compat()
                    .await
                {
                    update_status_with_error!(status, e);
                    return Err(e.to_string());
                }

                // Make sure that there was no chain reorganization that led to transaction confirmation block to be changed
                match selfi
                    .transaction_confirmed_at(tx_hash, input.wait_until, check_every)
                    .compat()
                    .await
                {
                    Ok(conf) => {
                        if conf == confirmed_at {
                            status.append(" Confirmed.");
                            break Ok(());
                        }
                    },
                    Err(e) => {
                        update_status_with_error!(status, e);
                        return Err(e.to_string());
                    },
                }

                Timer::sleep(check_every).await;
            }
        };

        Box::new(fut.boxed().compat())
    }

    fn wait_for_htlc_tx_spend(&self, args: WaitForHTLCTxSpendArgs<'_>) -> TransactionFut {
        let unverified: UnverifiedTransaction = try_tx_fus!(rlp::decode(args.tx_bytes));
        let tx = try_tx_fus!(SignedEthTx::new(unverified));

        let swap_contract_address = match args.swap_contract_address {
            Some(addr) => try_tx_fus!(addr.try_to_address()),
            None => match tx.action {
                Call(address) => address,
                Create => {
                    return Box::new(futures01::future::err(TransactionErr::Plain(ERRL!(
                        "Invalid payment action: the payment action cannot be create"
                    ))))
                },
            },
        };

        let func_name = match self.coin_type {
            EthCoinType::Eth => get_function_name("ethPayment", args.watcher_reward),
            EthCoinType::Erc20 { .. } => get_function_name("erc20Payment", args.watcher_reward),
        };

        let payment_func = try_tx_fus!(SWAP_CONTRACT.function(&func_name));
        let decoded = try_tx_fus!(decode_contract_call(payment_func, &tx.data));
        let id = match decoded.first() {
            Some(Token::FixedBytes(bytes)) => bytes.clone(),
            invalid_token => {
                return Box::new(futures01::future::err(TransactionErr::Plain(ERRL!(
                    "Expected Token::FixedBytes, got {:?}",
                    invalid_token
                ))))
            },
        };
        let selfi = self.clone();
        let from_block = args.from_block;
        let wait_until = args.wait_until;
        let check_every = args.check_every;
        let fut = async move {
            loop {
                if now_sec() > wait_until {
                    return TX_PLAIN_ERR!(
                        "Waited too long until {} for transaction {:?} to be spent ",
                        wait_until,
                        tx,
                    );
                }

                let current_block = match selfi.current_block().compat().await {
                    Ok(b) => b,
                    Err(e) => {
                        error!("Error getting block number: {}", e);
                        Timer::sleep(5.).await;
                        continue;
                    },
                };

                let events = match selfi
                    .spend_events(swap_contract_address, from_block, current_block)
                    .compat()
                    .await
                {
                    Ok(ev) => ev,
                    Err(e) => {
                        error!("Error getting spend events: {}", e);
                        Timer::sleep(5.).await;
                        continue;
                    },
                };

                let found = events.iter().find(|event| &event.data.0[..32] == id.as_slice());

                if let Some(event) = found {
                    if let Some(tx_hash) = event.transaction_hash {
                        let transaction = match selfi.transaction(TransactionId::Hash(tx_hash)).await {
                            Ok(Some(t)) => t,
                            Ok(None) => {
                                info!("Tx {} not found yet", tx_hash);
                                Timer::sleep(check_every).await;
                                continue;
                            },
                            Err(e) => {
                                error!("Get tx {} error: {}", tx_hash, e);
                                Timer::sleep(check_every).await;
                                continue;
                            },
                        };

                        return Ok(TransactionEnum::from(try_tx_s!(signed_tx_from_web3_tx(transaction))));
                    }
                }

                Timer::sleep(5.).await;
            }
        };
        Box::new(fut.boxed().compat())
    }

    fn tx_enum_from_bytes(&self, bytes: &[u8]) -> Result<TransactionEnum, MmError<TxMarshalingErr>> {
        signed_eth_tx_from_bytes(bytes)
            .map(TransactionEnum::from)
            .map_to_mm(TxMarshalingErr::InvalidInput)
    }

    fn current_block(&self) -> Box<dyn Future<Item = u64, Error = String> + Send> {
        let coin = self.clone();

        let fut = async move {
            coin.block_number()
                .await
                .map(|res| res.as_u64())
                .map_err(|e| ERRL!("{}", e))
        };

        Box::new(fut.boxed().compat())
    }

    fn display_priv_key(&self) -> Result<String, String> {
        match self.priv_key_policy {
            EthPrivKeyPolicy::Iguana(ref key_pair)
            | EthPrivKeyPolicy::HDWallet {
                activated_key: ref key_pair,
                ..
            } => Ok(format!("{:#02x}", key_pair.secret())),
            EthPrivKeyPolicy::Trezor => ERR!("'display_priv_key' doesn't support Trezor yet!"),
            #[cfg(target_arch = "wasm32")]
            EthPrivKeyPolicy::Metamask(_) => ERR!("'display_priv_key' doesn't support MetaMask"),
        }
    }

    #[inline]
    fn min_tx_amount(&self) -> BigDecimal { BigDecimal::from(0) }

    #[inline]
    fn min_trading_vol(&self) -> MmNumber {
        let pow = self.decimals as u32;
        MmNumber::from(1) / MmNumber::from(10u64.pow(pow))
    }

    fn is_trezor(&self) -> bool { self.priv_key_policy.is_trezor() }
}

pub fn signed_eth_tx_from_bytes(bytes: &[u8]) -> Result<SignedEthTx, String> {
    let tx: UnverifiedTransaction = try_s!(rlp::decode(bytes));
    let signed = try_s!(SignedEthTx::new(tx));
    Ok(signed)
}

// We can use a nonce lock shared between tokens using the same platform coin and the platform itself.
// For example, ETH/USDT-ERC20 should use the same lock, but it will be different for BNB/USDT-BEP20.
lazy_static! {
    static ref NONCE_LOCK: Mutex<HashMap<String, Arc<AsyncMutex<()>>>> = Mutex::new(HashMap::new());
}

type EthTxFut = Box<dyn Future<Item = SignedEthTx, Error = TransactionErr> + Send + 'static>;

async fn sign_transaction_with_keypair(
    ctx: MmArc,
    coin: &EthCoin,
    key_pair: &KeyPair,
    value: U256,
    action: Action,
    data: Vec<u8>,
    gas: U256,
) -> Result<(SignedEthTx, Vec<Web3Instance>), TransactionErr> {
    let mut status = ctx.log.status_handle();
    macro_rules! tags {
        () => {
            &[&"sign"]
        };
    }
    let _nonce_lock = coin.nonce_lock.lock().await;
    status.status(tags!(), "get_addr_nonce…");
<<<<<<< HEAD
    let my_address = try_tx_s!(coin.derivation_method.single_addr_or_err().await);
    let (nonce, web3_instances_with_latest_nonce) =
        try_tx_s!(get_addr_nonce(my_address, coin.web3_instances.clone()).compat().await);
=======
    let (nonce, web3_instances_with_latest_nonce) =
        try_tx_s!(coin.clone().get_addr_nonce(coin.my_address).compat().await);
>>>>>>> 3d517b18
    status.status(tags!(), "get_gas_price…");
    let gas_price = try_tx_s!(coin.get_gas_price().compat().await);

    let tx = UnSignedEthTx {
        nonce,
        gas_price,
        gas,
        action,
        value,
        data,
    };

    Ok((
        tx.sign(key_pair.secret(), coin.chain_id),
        web3_instances_with_latest_nonce,
    ))
}

#[allow(clippy::too_many_arguments)]
async fn sign_and_send_transaction_with_keypair(
    ctx: MmArc,
    coin: &EthCoin,
    key_pair: &KeyPair,
    address: Address,
    value: U256,
    action: Action,
    data: Vec<u8>,
    gas: U256,
) -> Result<SignedEthTx, TransactionErr> {
    let mut status = ctx.log.status_handle();
    macro_rules! tags {
        () => {
            &[&"sign-and-send"]
        };
    }
    let (signed, web3_instances_with_latest_nonce) =
        sign_transaction_with_keypair(ctx, coin, key_pair, value, action, data, gas).await?;
    let bytes = Bytes(rlp::encode(&signed).to_vec());
    status.status(tags!(), "send_raw_transaction…");

    let futures = web3_instances_with_latest_nonce
        .into_iter()
        .map(|web3_instance| web3_instance.web3.eth().send_raw_transaction(bytes.clone()));
    try_tx_s!(select_ok(futures).await.map_err(|e| ERRL!("{}", e)), signed);

    status.status(tags!(), "get_addr_nonce…");
    coin.wait_for_addr_nonce_increase(address, signed.transaction.unsigned.nonce)
        .await;
    Ok(signed)
}

#[cfg(target_arch = "wasm32")]
async fn sign_and_send_transaction_with_metamask(
    coin: EthCoin,
    value: U256,
    action: Action,
    data: Vec<u8>,
    gas: U256,
) -> Result<SignedEthTx, TransactionErr> {
    let to = match action {
        Action::Create => None,
        Action::Call(to) => Some(to),
    };

    let my_address = try_tx_s!(coin.derivation_method.single_addr_or_err().await);
    let gas_price = try_tx_s!(coin.get_gas_price().compat().await);

    let tx_to_send = TransactionRequest {
        from: my_address,
        to,
        gas: Some(gas),
        gas_price: Some(gas_price),
        value: Some(value),
        data: Some(data.clone().into()),
        nonce: None,
        ..TransactionRequest::default()
    };

    // It's important to return the transaction hex for the swap,
    // so wait up to 60 seconds for the transaction to appear on the RPC node.
    let wait_rpc_timeout = 60_000;
    let check_every = 1.;

    // Please note that this method may take a long time
    // due to `wallet_switchEthereumChain` and `eth_sendTransaction` requests.
    let tx_hash = try_tx_s!(coin.send_transaction(tx_to_send).await);

    let maybe_signed_tx = try_tx_s!(
        coin.wait_for_tx_appears_on_rpc(tx_hash, wait_rpc_timeout, check_every)
            .await
    );
    match maybe_signed_tx {
        Some(signed_tx) => Ok(signed_tx),
        None => TX_PLAIN_ERR!(
            "Waited too long until the transaction {:?} appear on the RPC node",
            tx_hash
        ),
    }
}

/// Sign eth transaction
async fn sign_raw_eth_tx(coin: &EthCoin, args: &SignEthTransactionParams) -> RawTransactionResult {
    let ctx = MmArc::from_weak(&coin.ctx)
        .ok_or("!ctx")
        .map_to_mm(|err| RawTransactionError::TransactionError(err.to_string()))?;
    let value = wei_from_big_decimal(args.value.as_ref().unwrap_or(&BigDecimal::from(0)), coin.decimals)?;
    let action = if let Some(to) = &args.to {
        Call(Address::from_str(to).map_to_mm(|err| RawTransactionError::InvalidParam(err.to_string()))?)
    } else {
        Create
    };
    let data = hex::decode(args.data.as_ref().unwrap_or(&String::from("")))?;
    match coin.priv_key_policy {
        // TODO: use zeroise for privkey
        EthPrivKeyPolicy::Iguana(ref key_pair)
        | EthPrivKeyPolicy::HDWallet {
            activated_key: ref key_pair,
            ..
        } => {
            return sign_transaction_with_keypair(ctx, coin, key_pair, value, action, data, args.gas_limit)
                .await
                .map(|(signed_tx, _)| RawTransactionRes {
                    tx_hex: signed_tx.tx_hex().into(),
                })
                .map_to_mm(|err| RawTransactionError::TransactionError(err.get_plain_text_format()));
        },
        #[cfg(target_arch = "wasm32")]
        EthPrivKeyPolicy::Metamask(_) => MmError::err(RawTransactionError::InvalidParam(
            "sign raw eth tx not implemented for Metamask".into(),
        )),
        EthPrivKeyPolicy::Trezor => MmError::err(RawTransactionError::InvalidParam(
            "sign raw eth tx not implemented for Trezor".into(),
        )),
    }
}

#[async_trait]
impl RpcCommonOps for EthCoin {
    type RpcClient = Web3Instance;
    type Error = Web3RpcError;

    async fn get_live_client(&self) -> Result<Self::RpcClient, Self::Error> {
        let mut clients = self.web3_instances.lock().await;

        // try to find first live client
        for (i, client) in clients.clone().into_iter().enumerate() {
            if let Web3Transport::Websocket(socket_transport) = &client.web3.transport() {
                socket_transport.maybe_spawn_connection_loop(self.clone());
            };

            if !client.web3.transport().is_last_request_failed() {
                // Bring the live client to the front of rpc_clients
                clients.rotate_left(i);
                return Ok(client);
            }

            match client
                .web3
                .web3()
                .client_version()
                .timeout(ETH_RPC_REQUEST_TIMEOUT)
                .await
            {
                Ok(Ok(_)) => {
                    // Bring the live client to the front of rpc_clients
                    clients.rotate_left(i);
                    return Ok(client);
                },
                Ok(Err(rpc_error)) => {
                    debug!("Could not get client version on: {:?}. Error: {}", &client, rpc_error);

                    if let Web3Transport::Websocket(socket_transport) = client.web3.transport() {
                        socket_transport.stop_connection_loop().await;
                    };
                },
                Err(timeout_error) => {
                    debug!(
                        "Client version timeout exceed on: {:?}. Error: {}",
                        &client, timeout_error
                    );

                    if let Web3Transport::Websocket(socket_transport) = client.web3.transport() {
                        socket_transport.stop_connection_loop().await;
                    };
                },
            };
        }

        return Err(Web3RpcError::Transport(
            "All the current rpc nodes are unavailable.".to_string(),
        ));
    }
}

impl EthCoin {
    pub(crate) async fn web3(&self) -> Result<Web3<Web3Transport>, Web3RpcError> {
        self.get_live_client().await.map(|t| t.web3)
    }

    /// Gets `SenderRefunded` events from etomic swap smart contract since `from_block`
    fn refund_events(
        &self,
        swap_contract_address: Address,
        from_block: u64,
        to_block: u64,
    ) -> Box<dyn Future<Item = Vec<Log>, Error = String> + Send> {
        let contract_event = try_fus!(SWAP_CONTRACT.event("SenderRefunded"));
        let filter = FilterBuilder::default()
            .topics(Some(vec![contract_event.signature()]), None, None, None)
            .from_block(BlockNumber::Number(from_block.into()))
            .to_block(BlockNumber::Number(to_block.into()))
            .address(vec![swap_contract_address])
            .build();

        let coin = self.clone();

        let fut = async move { coin.logs(filter).await.map_err(|e| ERRL!("{}", e)) };

        Box::new(fut.boxed().compat())
    }

    /// Gets ETH traces from ETH node between addresses in `from_block` and `to_block`
    fn eth_traces(
        &self,
        from_addr: Vec<Address>,
        to_addr: Vec<Address>,
        from_block: BlockNumber,
        to_block: BlockNumber,
        limit: Option<usize>,
    ) -> Box<dyn Future<Item = Vec<Trace>, Error = String> + Send> {
        let mut filter = TraceFilterBuilder::default()
            .from_address(from_addr)
            .to_address(to_addr)
            .from_block(from_block)
            .to_block(to_block);

        if let Some(l) = limit {
            filter = filter.count(l);
        }

        let coin = self.clone();

        let fut = async move { coin.trace_filter(filter.build()).await.map_err(|e| ERRL!("{}", e)) };
        Box::new(fut.boxed().compat())
    }

    /// Gets Transfer events from ERC20 smart contract `addr` between `from_block` and `to_block`
    fn erc20_transfer_events(
        &self,
        contract: Address,
        from_addr: Option<Address>,
        to_addr: Option<Address>,
        from_block: BlockNumber,
        to_block: BlockNumber,
        limit: Option<usize>,
    ) -> Box<dyn Future<Item = Vec<Log>, Error = String> + Send> {
        let contract_event = try_fus!(ERC20_CONTRACT.event("Transfer"));
        let topic0 = Some(vec![contract_event.signature()]);
        let topic1 = from_addr.map(|addr| vec![addr.into()]);
        let topic2 = to_addr.map(|addr| vec![addr.into()]);
        let mut filter = FilterBuilder::default()
            .topics(topic0, topic1, topic2, None)
            .from_block(from_block)
            .to_block(to_block)
            .address(vec![contract]);

        if let Some(l) = limit {
            filter = filter.limit(l);
        }

        let coin = self.clone();

        let fut = async move { coin.logs(filter.build()).await.map_err(|e| ERRL!("{}", e)) };

        Box::new(fut.boxed().compat())
    }

    /// Downloads and saves ETH transaction history of my_address, relies on Parity trace_filter API
    /// https://wiki.parity.io/JSONRPC-trace-module#trace_filter, this requires tracing to be enabled
    /// in node config. Other ETH clients (Geth, etc.) are `not` supported (yet).
    #[allow(clippy::cognitive_complexity)]
    #[cfg_attr(target_arch = "wasm32", allow(dead_code))]
    async fn process_eth_history(&self, ctx: &MmArc) {
        // Artem Pikulin: by playing a bit with Parity mainnet node I've discovered that trace_filter API responds after reasonable time for 1000 blocks.
        // I've tried to increase the amount to 10000, but request times out somewhere near 2500000 block.
        // Also the Parity RPC server seem to get stuck while request in running (other requests performance is also lowered).
        let delta = U64::from(1000);

        let my_address = match self.derivation_method.single_addr_or_err().await {
            Ok(addr) => addr,
            Err(e) => {
                ctx.log.log(
                    "",
                    &[&"tx_history", &self.ticker],
                    &ERRL!("Error on getting my address: {}", e),
                );
                return;
            },
        };
        let mut success_iteration = 0i32;
        loop {
            if ctx.is_stopping() {
                break;
            };
            {
                let coins_ctx = CoinsContext::from_ctx(ctx).unwrap();
                let coins = coins_ctx.coins.lock().await;
                if !coins.contains_key(&self.ticker) {
                    ctx.log.log("", &[&"tx_history", &self.ticker], "Loop stopped");
                    break;
                };
            }

            let current_block = match self.block_number().await {
                Ok(block) => block,
                Err(e) => {
                    ctx.log.log(
                        "",
                        &[&"tx_history", &self.ticker],
                        &ERRL!("Error {} on eth_block_number, retrying", e),
                    );
                    Timer::sleep(10.).await;
                    continue;
                },
            };

            let mut saved_traces = match self.load_saved_traces(ctx, my_address) {
                Some(traces) => traces,
                None => SavedTraces {
                    traces: vec![],
                    earliest_block: current_block,
                    latest_block: current_block,
                },
            };
            *self.history_sync_state.lock().unwrap() = HistorySyncState::InProgress(json!({
                "blocks_left": saved_traces.earliest_block.as_u64(),
            }));

            let mut existing_history = match self.load_history_from_file(ctx).compat().await {
                Ok(history) => history,
                Err(e) => {
                    ctx.log.log(
                        "",
                        &[&"tx_history", &self.ticker],
                        &ERRL!("Error {} on 'load_history_from_file', stop the history loop", e),
                    );
                    return;
                },
            };

            // AP: AFAIK ETH RPC doesn't support conditional filters like `get this OR this` so we have
            // to run several queries to get trace events including our address as sender `or` receiver
            // TODO refactor this to batch requests instead of single request per query
            if saved_traces.earliest_block > 0.into() {
                let before_earliest = if saved_traces.earliest_block >= delta {
                    saved_traces.earliest_block - delta
                } else {
                    0.into()
                };

                let from_traces_before_earliest = match self
                    .eth_traces(
                        vec![my_address],
                        vec![],
                        BlockNumber::Number(before_earliest),
                        BlockNumber::Number(saved_traces.earliest_block),
                        None,
                    )
                    .await
                {
                    Ok(traces) => traces,
                    Err(e) => {
                        ctx.log.log(
                            "",
                            &[&"tx_history", &self.ticker],
                            &ERRL!("Error {} on eth_traces, retrying", e),
                        );
                        Timer::sleep(10.).await;
                        continue;
                    },
                };

                let to_traces_before_earliest = match self
                    .eth_traces(
                        vec![],
                        vec![my_address],
                        BlockNumber::Number(before_earliest),
                        BlockNumber::Number(saved_traces.earliest_block),
                        None,
                    )
                    .await
                {
                    Ok(traces) => traces,
                    Err(e) => {
                        ctx.log.log(
                            "",
                            &[&"tx_history", &self.ticker],
                            &ERRL!("Error {} on eth_traces, retrying", e),
                        );
                        Timer::sleep(10.).await;
                        continue;
                    },
                };

                let total_length = from_traces_before_earliest.len() + to_traces_before_earliest.len();
                mm_counter!(ctx.metrics, "tx.history.response.total_length", total_length as u64,
                    "coin" => self.ticker.clone(), "client" => "ethereum", "method" => "eth_traces");

                saved_traces.traces.extend(from_traces_before_earliest);
                saved_traces.traces.extend(to_traces_before_earliest);
                saved_traces.earliest_block = if before_earliest > 0.into() {
                    // need to exclude the before earliest block from next iteration
                    before_earliest - 1
                } else {
                    0.into()
                };
                self.store_eth_traces(ctx, my_address, &saved_traces);
            }

            if current_block > saved_traces.latest_block {
                let from_traces_after_latest = match self
                    .eth_traces(
                        vec![my_address],
                        vec![],
                        BlockNumber::Number(saved_traces.latest_block + 1),
                        BlockNumber::Number(current_block),
                        None,
                    )
                    .await
                {
                    Ok(traces) => traces,
                    Err(e) => {
                        ctx.log.log(
                            "",
                            &[&"tx_history", &self.ticker],
                            &ERRL!("Error {} on eth_traces, retrying", e),
                        );
                        Timer::sleep(10.).await;
                        continue;
                    },
                };

                let to_traces_after_latest = match self
                    .eth_traces(
                        vec![],
                        vec![my_address],
                        BlockNumber::Number(saved_traces.latest_block + 1),
                        BlockNumber::Number(current_block),
                        None,
                    )
                    .await
                {
                    Ok(traces) => traces,
                    Err(e) => {
                        ctx.log.log(
                            "",
                            &[&"tx_history", &self.ticker],
                            &ERRL!("Error {} on eth_traces, retrying", e),
                        );
                        Timer::sleep(10.).await;
                        continue;
                    },
                };

                let total_length = from_traces_after_latest.len() + to_traces_after_latest.len();
                mm_counter!(ctx.metrics, "tx.history.response.total_length", total_length as u64,
                    "coin" => self.ticker.clone(), "client" => "ethereum", "method" => "eth_traces");

                saved_traces.traces.extend(from_traces_after_latest);
                saved_traces.traces.extend(to_traces_after_latest);
                saved_traces.latest_block = current_block;

                self.store_eth_traces(ctx, my_address, &saved_traces);
            }
            saved_traces.traces.sort_by(|a, b| b.block_number.cmp(&a.block_number));
            for trace in saved_traces.traces {
                let hash = sha256(&json::to_vec(&trace).unwrap());
                let internal_id = BytesJson::from(hash.to_vec());
                let processed = existing_history.iter().find(|tx| tx.internal_id == internal_id);
                if processed.is_some() {
                    continue;
                }

                // TODO Only standard Call traces are supported, contract creations, suicides and block rewards will be supported later
                let call_data = match trace.action {
                    TraceAction::Call(d) => d,
                    _ => continue,
                };

                mm_counter!(ctx.metrics, "tx.history.request.count", 1, "coin" => self.ticker.clone(), "method" => "tx_detail_by_hash");

                let web3_tx = match self
                    .transaction(TransactionId::Hash(trace.transaction_hash.unwrap()))
                    .await
                {
                    Ok(tx) => tx,
                    Err(e) => {
                        ctx.log.log(
                            "",
                            &[&"tx_history", &self.ticker],
                            &ERRL!(
                                "Error {} on getting transaction {:?}",
                                e,
                                trace.transaction_hash.unwrap()
                            ),
                        );
                        continue;
                    },
                };
                let web3_tx = match web3_tx {
                    Some(t) => t,
                    None => {
                        ctx.log.log(
                            "",
                            &[&"tx_history", &self.ticker],
                            &ERRL!("No such transaction {:?}", trace.transaction_hash.unwrap()),
                        );
                        continue;
                    },
                };

                mm_counter!(ctx.metrics, "tx.history.response.count", 1, "coin" => self.ticker.clone(), "method" => "tx_detail_by_hash");

                let receipt = match self.transaction_receipt(trace.transaction_hash.unwrap()).await {
                    Ok(r) => r,
                    Err(e) => {
                        ctx.log.log(
                            "",
                            &[&"tx_history", &self.ticker],
                            &ERRL!(
                                "Error {} on getting transaction {:?} receipt",
                                e,
                                trace.transaction_hash.unwrap()
                            ),
                        );
                        continue;
                    },
                };
                let fee_coin = match &self.coin_type {
                    EthCoinType::Eth => self.ticker(),
                    EthCoinType::Erc20 { platform, .. } => platform.as_str(),
                };
                let fee_details: Option<EthTxFeeDetails> = match receipt {
                    Some(r) => {
                        let gas_used = r.gas_used.unwrap_or_default();
                        let gas_price = web3_tx.gas_price.unwrap_or_default();
                        // It's relatively safe to unwrap `EthTxFeeDetails::new` as it may fail
                        // due to `u256_to_big_decimal` only.
                        // Also TX history is not used by any GUI and has significant disadvantages.
                        Some(EthTxFeeDetails::new(gas_used, gas_price, fee_coin).unwrap())
                    },
                    None => None,
                };

                let total_amount: BigDecimal = u256_to_big_decimal(call_data.value, ETH_DECIMALS).unwrap();
                let mut received_by_me = 0.into();
                let mut spent_by_me = 0.into();

                if call_data.from == my_address {
                    // ETH transfer is actually happening only if no error occurred
                    if trace.error.is_none() {
                        spent_by_me = total_amount.clone();
                    }
                    if let Some(ref fee) = fee_details {
                        spent_by_me += &fee.total_fee;
                    }
                }

                if call_data.to == my_address {
                    // ETH transfer is actually happening only if no error occurred
                    if trace.error.is_none() {
                        received_by_me = total_amount.clone();
                    }
                }

                let raw = signed_tx_from_web3_tx(web3_tx).unwrap();
                let block = match self
                    .block(BlockId::Number(BlockNumber::Number(trace.block_number.into())))
                    .await
                {
                    Ok(b) => b.unwrap(),
                    Err(e) => {
                        ctx.log.log(
                            "",
                            &[&"tx_history", &self.ticker],
                            &ERRL!("Error {} on getting block {} data", e, trace.block_number),
                        );
                        continue;
                    },
                };

                let details = TransactionDetails {
                    my_balance_change: &received_by_me - &spent_by_me,
                    spent_by_me,
                    received_by_me,
                    total_amount,
                    to: vec![display_eth_address(&call_data.to)],
                    from: vec![display_eth_address(&call_data.from)],
                    coin: self.ticker.clone(),
                    fee_details: fee_details.map(|d| d.into()),
                    block_height: trace.block_number,
                    tx_hash: format!("{:02x}", BytesJson(raw.hash.as_bytes().to_vec())),
                    tx_hex: BytesJson(rlp::encode(&raw).to_vec()),
                    internal_id,
                    timestamp: block.timestamp.into_or_max(),
                    kmd_rewards: None,
                    transaction_type: Default::default(),
                    memo: None,
                };

                existing_history.push(details);

                if let Err(e) = self.save_history_to_file(ctx, existing_history.clone()).compat().await {
                    ctx.log.log(
                        "",
                        &[&"tx_history", &self.ticker],
                        &ERRL!("Error {} on 'save_history_to_file', stop the history loop", e),
                    );
                    return;
                }
            }
            if saved_traces.earliest_block == 0.into() {
                if success_iteration == 0 {
                    ctx.log.log(
                        "😅",
                        &[&"tx_history", &("coin", self.ticker.clone().as_str())],
                        "history has been loaded successfully",
                    );
                }

                success_iteration += 1;
                *self.history_sync_state.lock().unwrap() = HistorySyncState::Finished;
                Timer::sleep(15.).await;
            } else {
                Timer::sleep(2.).await;
            }
        }
    }

    /// Downloads and saves ERC20 transaction history of my_address
    #[allow(clippy::cognitive_complexity)]
    #[cfg_attr(target_arch = "wasm32", allow(dead_code))]
    async fn process_erc20_history(&self, token_addr: H160, ctx: &MmArc) {
        let delta = U64::from(10000);

        let my_address = match self.derivation_method.single_addr_or_err().await {
            Ok(addr) => addr,
            Err(e) => {
                ctx.log.log(
                    "",
                    &[&"tx_history", &self.ticker],
                    &ERRL!("Error on getting my address: {}", e),
                );
                return;
            },
        };
        let mut success_iteration = 0i32;
        loop {
            if ctx.is_stopping() {
                break;
            };
            {
                let coins_ctx = CoinsContext::from_ctx(ctx).unwrap();
                let coins = coins_ctx.coins.lock().await;
                if !coins.contains_key(&self.ticker) {
                    ctx.log.log("", &[&"tx_history", &self.ticker], "Loop stopped");
                    break;
                };
            }

            let current_block = match self.block_number().await {
                Ok(block) => block,
                Err(e) => {
                    ctx.log.log(
                        "",
                        &[&"tx_history", &self.ticker],
                        &ERRL!("Error {} on eth_block_number, retrying", e),
                    );
                    Timer::sleep(10.).await;
                    continue;
                },
            };

            let mut saved_events = match self.load_saved_erc20_events(ctx, my_address) {
                Some(events) => events,
                None => SavedErc20Events {
                    events: vec![],
                    earliest_block: current_block,
                    latest_block: current_block,
                },
            };
            *self.history_sync_state.lock().unwrap() = HistorySyncState::InProgress(json!({
                "blocks_left": saved_events.earliest_block,
            }));

            // AP: AFAIK ETH RPC doesn't support conditional filters like `get this OR this` so we have
            // to run several queries to get transfer events including our address as sender `or` receiver
            // TODO refactor this to batch requests instead of single request per query
            if saved_events.earliest_block > 0.into() {
                let before_earliest = if saved_events.earliest_block >= delta {
                    saved_events.earliest_block - delta
                } else {
                    0.into()
                };

                let from_events_before_earliest = match self
                    .erc20_transfer_events(
                        token_addr,
                        Some(my_address),
                        None,
                        BlockNumber::Number(before_earliest),
                        BlockNumber::Number(saved_events.earliest_block - 1),
                        None,
                    )
                    .await
                {
                    Ok(events) => events,
                    Err(e) => {
                        ctx.log.log(
                            "",
                            &[&"tx_history", &self.ticker],
                            &ERRL!("Error {} on erc20_transfer_events, retrying", e),
                        );
                        Timer::sleep(10.).await;
                        continue;
                    },
                };

                let to_events_before_earliest = match self
                    .erc20_transfer_events(
                        token_addr,
                        None,
                        Some(my_address),
                        BlockNumber::Number(before_earliest),
                        BlockNumber::Number(saved_events.earliest_block - 1),
                        None,
                    )
                    .await
                {
                    Ok(events) => events,
                    Err(e) => {
                        ctx.log.log(
                            "",
                            &[&"tx_history", &self.ticker],
                            &ERRL!("Error {} on erc20_transfer_events, retrying", e),
                        );
                        Timer::sleep(10.).await;
                        continue;
                    },
                };

                let total_length = from_events_before_earliest.len() + to_events_before_earliest.len();
                mm_counter!(ctx.metrics, "tx.history.response.total_length", total_length as u64,
                    "coin" => self.ticker.clone(), "client" => "ethereum", "method" => "erc20_transfer_events");

                saved_events.events.extend(from_events_before_earliest);
                saved_events.events.extend(to_events_before_earliest);
                saved_events.earliest_block = if before_earliest > 0.into() {
                    before_earliest - 1
                } else {
                    0.into()
                };
                self.store_erc20_events(ctx, my_address, &saved_events);
            }

            if current_block > saved_events.latest_block {
                let from_events_after_latest = match self
                    .erc20_transfer_events(
                        token_addr,
                        Some(my_address),
                        None,
                        BlockNumber::Number(saved_events.latest_block + 1),
                        BlockNumber::Number(current_block),
                        None,
                    )
                    .await
                {
                    Ok(events) => events,
                    Err(e) => {
                        ctx.log.log(
                            "",
                            &[&"tx_history", &self.ticker],
                            &ERRL!("Error {} on erc20_transfer_events, retrying", e),
                        );
                        Timer::sleep(10.).await;
                        continue;
                    },
                };

                let to_events_after_latest = match self
                    .erc20_transfer_events(
                        token_addr,
                        None,
                        Some(my_address),
                        BlockNumber::Number(saved_events.latest_block + 1),
                        BlockNumber::Number(current_block),
                        None,
                    )
                    .await
                {
                    Ok(events) => events,
                    Err(e) => {
                        ctx.log.log(
                            "",
                            &[&"tx_history", &self.ticker],
                            &ERRL!("Error {} on erc20_transfer_events, retrying", e),
                        );
                        Timer::sleep(10.).await;
                        continue;
                    },
                };

                let total_length = from_events_after_latest.len() + to_events_after_latest.len();
                mm_counter!(ctx.metrics, "tx.history.response.total_length", total_length as u64,
                    "coin" => self.ticker.clone(), "client" => "ethereum", "method" => "erc20_transfer_events");

                saved_events.events.extend(from_events_after_latest);
                saved_events.events.extend(to_events_after_latest);
                saved_events.latest_block = current_block;
                self.store_erc20_events(ctx, my_address, &saved_events);
            }

            let all_events: HashMap<_, _> = saved_events
                .events
                .iter()
                .filter(|e| e.block_number.is_some() && e.transaction_hash.is_some() && !e.is_removed())
                .map(|e| (e.transaction_hash.unwrap(), e))
                .collect();
            let mut all_events: Vec<_> = all_events.into_values().collect();
            all_events.sort_by(|a, b| b.block_number.unwrap().cmp(&a.block_number.unwrap()));

            for event in all_events {
                let mut existing_history = match self.load_history_from_file(ctx).compat().await {
                    Ok(history) => history,
                    Err(e) => {
                        ctx.log.log(
                            "",
                            &[&"tx_history", &self.ticker],
                            &ERRL!("Error {} on 'load_history_from_file', stop the history loop", e),
                        );
                        return;
                    },
                };
                let internal_id = BytesJson::from(sha256(&json::to_vec(&event).unwrap()).to_vec());
                if existing_history.iter().any(|item| item.internal_id == internal_id) {
                    // the transaction already imported
                    continue;
                };

                let amount = U256::from(event.data.0.as_slice());
                let total_amount = u256_to_big_decimal(amount, self.decimals).unwrap();
                let mut received_by_me = 0.into();
                let mut spent_by_me = 0.into();

                let from_addr = H160::from(event.topics[1]);
                let to_addr = H160::from(event.topics[2]);

                if from_addr == my_address {
                    spent_by_me = total_amount.clone();
                }

                if to_addr == my_address {
                    received_by_me = total_amount.clone();
                }

                mm_counter!(ctx.metrics, "tx.history.request.count", 1,
                    "coin" => self.ticker.clone(), "client" => "ethereum", "method" => "tx_detail_by_hash");

                let web3_tx = match self
                    .transaction(TransactionId::Hash(event.transaction_hash.unwrap()))
                    .await
                {
                    Ok(tx) => tx,
                    Err(e) => {
                        ctx.log.log(
                            "",
                            &[&"tx_history", &self.ticker],
                            &ERRL!(
                                "Error {} on getting transaction {:?}",
                                e,
                                event.transaction_hash.unwrap()
                            ),
                        );
                        continue;
                    },
                };

                mm_counter!(ctx.metrics, "tx.history.response.count", 1,
                    "coin" => self.ticker.clone(), "client" => "ethereum", "method" => "tx_detail_by_hash");

                let web3_tx = match web3_tx {
                    Some(t) => t,
                    None => {
                        ctx.log.log(
                            "",
                            &[&"tx_history", &self.ticker],
                            &ERRL!("No such transaction {:?}", event.transaction_hash.unwrap()),
                        );
                        continue;
                    },
                };

                let receipt = match self.transaction_receipt(event.transaction_hash.unwrap()).await {
                    Ok(r) => r,
                    Err(e) => {
                        ctx.log.log(
                            "",
                            &[&"tx_history", &self.ticker],
                            &ERRL!(
                                "Error {} on getting transaction {:?} receipt",
                                e,
                                event.transaction_hash.unwrap()
                            ),
                        );
                        continue;
                    },
                };
                let fee_coin = match &self.coin_type {
                    EthCoinType::Eth => self.ticker(),
                    EthCoinType::Erc20 { platform, .. } => platform.as_str(),
                };
                let fee_details = match receipt {
                    Some(r) => {
                        let gas_used = r.gas_used.unwrap_or_default();
                        let gas_price = web3_tx.gas_price.unwrap_or_default();
                        // It's relatively safe to unwrap `EthTxFeeDetails::new` as it may fail
                        // due to `u256_to_big_decimal` only.
                        // Also TX history is not used by any GUI and has significant disadvantages.
                        Some(EthTxFeeDetails::new(gas_used, gas_price, fee_coin).unwrap())
                    },
                    None => None,
                };
                let block_number = event.block_number.unwrap();
                let block = match self.block(BlockId::Number(BlockNumber::Number(block_number))).await {
                    Ok(Some(b)) => b,
                    Ok(None) => {
                        ctx.log.log(
                            "",
                            &[&"tx_history", &self.ticker],
                            &ERRL!("Block {} is None", block_number),
                        );
                        continue;
                    },
                    Err(e) => {
                        ctx.log.log(
                            "",
                            &[&"tx_history", &self.ticker],
                            &ERRL!("Error {} on getting block {} data", e, block_number),
                        );
                        continue;
                    },
                };

                let raw = signed_tx_from_web3_tx(web3_tx).unwrap();
                let details = TransactionDetails {
                    my_balance_change: &received_by_me - &spent_by_me,
                    spent_by_me,
                    received_by_me,
                    total_amount,
                    to: vec![display_eth_address(&to_addr)],
                    from: vec![display_eth_address(&from_addr)],
                    coin: self.ticker.clone(),
                    fee_details: fee_details.map(|d| d.into()),
                    block_height: block_number.as_u64(),
                    tx_hash: format!("{:02x}", BytesJson(raw.hash.as_bytes().to_vec())),
                    tx_hex: BytesJson(rlp::encode(&raw).to_vec()),
                    internal_id: BytesJson(internal_id.to_vec()),
                    timestamp: block.timestamp.into_or_max(),
                    kmd_rewards: None,
                    transaction_type: Default::default(),
                    memo: None,
                };

                existing_history.push(details);

                if let Err(e) = self.save_history_to_file(ctx, existing_history).compat().await {
                    ctx.log.log(
                        "",
                        &[&"tx_history", &self.ticker],
                        &ERRL!("Error {} on 'save_history_to_file', stop the history loop", e),
                    );
                    return;
                }
            }
            if saved_events.earliest_block == 0.into() {
                if success_iteration == 0 {
                    ctx.log.log(
                        "😅",
                        &[&"tx_history", &("coin", self.ticker.clone().as_str())],
                        "history has been loaded successfully",
                    );
                }

                success_iteration += 1;
                *self.history_sync_state.lock().unwrap() = HistorySyncState::Finished;
                Timer::sleep(15.).await;
            } else {
                Timer::sleep(2.).await;
            }
        }
    }
}

#[cfg_attr(test, mockable)]
impl EthCoin {
    fn sign_and_send_transaction(&self, value: U256, action: Action, data: Vec<u8>, gas: U256) -> EthTxFut {
        let ctx = try_tx_fus!(MmArc::from_weak(&self.ctx).ok_or("!ctx"));
        let coin = self.clone();
        let fut = async move {
            match coin.priv_key_policy {
                EthPrivKeyPolicy::Iguana(ref key_pair)
                | EthPrivKeyPolicy::HDWallet {
                    activated_key: ref key_pair,
                    ..
                } => {
                    let address = coin
                        .derivation_method
                        .single_addr_or_err()
                        .await
                        .map_err(|e| TransactionErr::Plain(ERRL!("{}", e)))?;
                    sign_and_send_transaction_with_keypair(ctx, &coin, key_pair, address, value, action, data, gas)
                        .await
                },
                EthPrivKeyPolicy::Trezor => Err(TransactionErr::Plain(ERRL!("Trezor is not supported for EVM yet!"))),
                #[cfg(target_arch = "wasm32")]
                EthPrivKeyPolicy::Metamask(_) => {
                    sign_and_send_transaction_with_metamask(coin, value, action, data, gas).await
                },
            }
        };
        Box::new(fut.boxed().compat())
    }

    pub fn send_to_address(&self, address: Address, value: U256) -> EthTxFut {
        match &self.coin_type {
            EthCoinType::Eth => self.sign_and_send_transaction(value, Call(address), vec![], U256::from(21000)),
            EthCoinType::Erc20 {
                platform: _,
                token_addr,
            } => {
                let abi = try_tx_fus!(Contract::load(ERC20_ABI.as_bytes()));
                let function = try_tx_fus!(abi.function("transfer"));
                let data = try_tx_fus!(function.encode_input(&[Token::Address(address), Token::Uint(value)]));
                self.sign_and_send_transaction(0.into(), Call(*token_addr), data, U256::from(210_000))
            },
        }
    }

    fn send_hash_time_locked_payment(&self, args: SendPaymentArgs<'_>) -> EthTxFut {
        let receiver_addr = try_tx_fus!(addr_from_raw_pubkey(args.other_pubkey));
        let swap_contract_address = try_tx_fus!(args.swap_contract_address.try_to_address());
        let id = self.etomic_swap_id(try_tx_fus!(args.time_lock.try_into()), args.secret_hash);
        let trade_amount = try_tx_fus!(wei_from_big_decimal(&args.amount, self.decimals));

        let time_lock = U256::from(args.time_lock);
        let gas = U256::from(ETH_GAS);

        let secret_hash = if args.secret_hash.len() == 32 {
            ripemd160(args.secret_hash).to_vec()
        } else {
            args.secret_hash.to_vec()
        };

        match &self.coin_type {
            EthCoinType::Eth => {
                let function_name = get_function_name("ethPayment", args.watcher_reward.is_some());
                let function = try_tx_fus!(SWAP_CONTRACT.function(&function_name));

                let mut value = trade_amount;
                let data = match &args.watcher_reward {
                    Some(reward) => {
                        let reward_amount = try_tx_fus!(wei_from_big_decimal(&reward.amount, self.decimals));
                        if !matches!(reward.reward_target, RewardTarget::None) || reward.send_contract_reward_on_spend {
                            value += reward_amount;
                        }

                        try_tx_fus!(function.encode_input(&[
                            Token::FixedBytes(id),
                            Token::Address(receiver_addr),
                            Token::FixedBytes(secret_hash),
                            Token::Uint(time_lock),
                            Token::Uint(U256::from(reward.reward_target as u8)),
                            Token::Bool(reward.send_contract_reward_on_spend),
                            Token::Uint(reward_amount)
                        ]))
                    },
                    None => try_tx_fus!(function.encode_input(&[
                        Token::FixedBytes(id),
                        Token::Address(receiver_addr),
                        Token::FixedBytes(secret_hash),
                        Token::Uint(time_lock),
                    ])),
                };

                self.sign_and_send_transaction(value, Call(swap_contract_address), data, gas)
            },
            EthCoinType::Erc20 {
                platform: _,
                token_addr,
            } => {
                let allowance_fut = self
                    .allowance(swap_contract_address)
                    .map_err(|e| TransactionErr::Plain(ERRL!("{}", e)));

                let function_name = get_function_name("erc20Payment", args.watcher_reward.is_some());
                let function = try_tx_fus!(SWAP_CONTRACT.function(&function_name));

                let mut value = U256::from(0);
                let mut amount = trade_amount;

                debug!("Using watcher reward {:?} for swap payment", args.watcher_reward);

                let data = match args.watcher_reward {
                    Some(reward) => {
                        let reward_amount = match reward.reward_target {
                            RewardTarget::Contract | RewardTarget::PaymentSender => {
                                let eth_reward_amount = try_tx_fus!(wei_from_big_decimal(&reward.amount, ETH_DECIMALS));
                                value += eth_reward_amount;
                                eth_reward_amount
                            },
                            RewardTarget::PaymentSpender => {
                                let token_reward_amount =
                                    try_tx_fus!(wei_from_big_decimal(&reward.amount, self.decimals));
                                amount += token_reward_amount;
                                token_reward_amount
                            },
                            _ => {
                                // TODO tests passed without this change, need to research on how it worked
                                if reward.send_contract_reward_on_spend {
                                    let eth_reward_amount =
                                        try_tx_fus!(wei_from_big_decimal(&reward.amount, ETH_DECIMALS));
                                    value += eth_reward_amount;
                                    eth_reward_amount
                                } else {
                                    0.into()
                                }
                            },
                        };

                        try_tx_fus!(function.encode_input(&[
                            Token::FixedBytes(id),
                            Token::Uint(amount),
                            Token::Address(*token_addr),
                            Token::Address(receiver_addr),
                            Token::FixedBytes(secret_hash),
                            Token::Uint(time_lock),
                            Token::Uint(U256::from(reward.reward_target as u8)),
                            Token::Bool(reward.send_contract_reward_on_spend),
                            Token::Uint(reward_amount),
                        ]))
                    },
                    None => {
                        try_tx_fus!(function.encode_input(&[
                            Token::FixedBytes(id),
                            Token::Uint(trade_amount),
                            Token::Address(*token_addr),
                            Token::Address(receiver_addr),
                            Token::FixedBytes(secret_hash),
                            Token::Uint(time_lock)
                        ]))
                    },
                };

                let wait_for_required_allowance_until = args.wait_for_confirmation_until;

                let arc = self.clone();
                Box::new(allowance_fut.and_then(move |allowed| -> EthTxFut {
                    if allowed < amount {
                        Box::new(
                            arc.approve(swap_contract_address, U256::max_value())
                                .and_then(move |approved| {
                                    // make sure the approve tx is confirmed by making sure that the allowed value has been updated
                                    // this call is cheaper than waiting for confirmation calls
                                    arc.wait_for_required_allowance(
                                        swap_contract_address,
                                        amount,
                                        wait_for_required_allowance_until,
                                    )
                                    .map_err(move |e| {
                                        TransactionErr::Plain(ERRL!(
                                            "Allowed value was not updated in time after sending approve transaction {:02x}: {}",
                                            approved.tx_hash(),
                                            e
                                        ))
                                    })
                                    .and_then(move |_| {
                                        arc.sign_and_send_transaction(
                                            value,
                                            Call(swap_contract_address),
                                            data,
                                            gas,
                                        )
                                    })
                                }),
                        )
                    } else {
                        Box::new(arc.sign_and_send_transaction(
                            value,
                            Call(swap_contract_address),
                            data,
                            gas,
                        ))
                    }
                }))
            },
        }
    }

    fn watcher_spends_hash_time_locked_payment(&self, input: SendMakerPaymentSpendPreimageInput) -> EthTxFut {
        let tx: UnverifiedTransaction = try_tx_fus!(rlp::decode(input.preimage));
        let payment = try_tx_fus!(SignedEthTx::new(tx));

        let function_name = get_function_name("receiverSpend", input.watcher_reward);
        let spend_func = try_tx_fus!(SWAP_CONTRACT.function(&function_name));
        let clone = self.clone();
        let secret_vec = input.secret.to_vec();
        let taker_addr = addr_from_raw_pubkey(input.taker_pub).unwrap();
        let swap_contract_address = match payment.action {
            Call(address) => address,
            Create => {
                return Box::new(futures01::future::err(TransactionErr::Plain(ERRL!(
                    "Invalid payment action: the payment action cannot be create"
                ))))
            },
        };

        let watcher_reward = input.watcher_reward;
        match self.coin_type {
            EthCoinType::Eth => {
                let function_name = get_function_name("ethPayment", watcher_reward);
                let payment_func = try_tx_fus!(SWAP_CONTRACT.function(&function_name));
                let decoded = try_tx_fus!(decode_contract_call(payment_func, &payment.data));
                let swap_id_input = try_tx_fus!(get_function_input_data(&decoded, payment_func, 0));

                let state_f = self.payment_status(swap_contract_address, swap_id_input.clone());
                Box::new(
                    state_f
                        .map_err(TransactionErr::Plain)
                        .and_then(move |state| -> EthTxFut {
                            if state != U256::from(PaymentState::Sent as u8) {
                                return Box::new(futures01::future::err(TransactionErr::Plain(ERRL!(
                                    "Payment {:?} state is not PAYMENT_STATE_SENT, got {}",
                                    payment,
                                    state
                                ))));
                            }

                            let value = payment.value;
                            let reward_target = try_tx_fus!(get_function_input_data(&decoded, payment_func, 4));
                            let sends_contract_reward = try_tx_fus!(get_function_input_data(&decoded, payment_func, 5));
                            let watcher_reward_amount = try_tx_fus!(get_function_input_data(&decoded, payment_func, 6));

                            let data = try_tx_fus!(spend_func.encode_input(&[
                                swap_id_input,
                                Token::Uint(value),
                                Token::FixedBytes(secret_vec.clone()),
                                Token::Address(Address::default()),
                                Token::Address(payment.sender()),
                                Token::Address(taker_addr),
                                reward_target,
                                sends_contract_reward,
                                watcher_reward_amount,
                            ]));

                            clone.sign_and_send_transaction(
                                0.into(),
                                Call(swap_contract_address),
                                data,
                                U256::from(ETH_GAS),
                            )
                        }),
                )
            },
            EthCoinType::Erc20 {
                platform: _,
                token_addr,
            } => {
                let function_name = get_function_name("erc20Payment", watcher_reward);
                let payment_func = try_tx_fus!(SWAP_CONTRACT.function(&function_name));

                let decoded = try_tx_fus!(decode_contract_call(payment_func, &payment.data));
                let swap_id_input = try_tx_fus!(get_function_input_data(&decoded, payment_func, 0));
                let amount_input = try_tx_fus!(get_function_input_data(&decoded, payment_func, 1));

                let reward_target = try_tx_fus!(get_function_input_data(&decoded, payment_func, 6));
                let sends_contract_reward = try_tx_fus!(get_function_input_data(&decoded, payment_func, 7));
                let reward_amount = try_tx_fus!(get_function_input_data(&decoded, payment_func, 8));

                let state_f = self.payment_status(swap_contract_address, swap_id_input.clone());

                Box::new(
                    state_f
                        .map_err(TransactionErr::Plain)
                        .and_then(move |state| -> EthTxFut {
                            if state != U256::from(PaymentState::Sent as u8) {
                                return Box::new(futures01::future::err(TransactionErr::Plain(ERRL!(
                                    "Payment {:?} state is not PAYMENT_STATE_SENT, got {}",
                                    payment,
                                    state
                                ))));
                            }
                            let data = try_tx_fus!(spend_func.encode_input(&[
                                swap_id_input.clone(),
                                amount_input,
                                Token::FixedBytes(secret_vec.clone()),
                                Token::Address(token_addr),
                                Token::Address(payment.sender()),
                                Token::Address(taker_addr),
                                reward_target,
                                sends_contract_reward,
                                reward_amount
                            ]));
                            clone.sign_and_send_transaction(
                                0.into(),
                                Call(swap_contract_address),
                                data,
                                U256::from(ETH_GAS),
                            )
                        }),
                )
            },
        }
    }

    fn watcher_refunds_hash_time_locked_payment(&self, args: RefundPaymentArgs) -> EthTxFut {
        let tx: UnverifiedTransaction = try_tx_fus!(rlp::decode(args.payment_tx));
        let payment = try_tx_fus!(SignedEthTx::new(tx));

        let function_name = get_function_name("senderRefund", true);
        let refund_func = try_tx_fus!(SWAP_CONTRACT.function(&function_name));

        let clone = self.clone();
        let taker_addr = addr_from_raw_pubkey(args.other_pubkey).unwrap();
        let swap_contract_address = match payment.action {
            Call(address) => address,
            Create => {
                return Box::new(futures01::future::err(TransactionErr::Plain(ERRL!(
                    "Invalid payment action: the payment action cannot be create"
                ))))
            },
        };

        match self.coin_type {
            EthCoinType::Eth => {
                let function_name = get_function_name("ethPayment", true);
                let payment_func = try_tx_fus!(SWAP_CONTRACT.function(&function_name));
                let decoded = try_tx_fus!(decode_contract_call(payment_func, &payment.data));
                let swap_id_input = try_tx_fus!(get_function_input_data(&decoded, payment_func, 0));
                let receiver_input = try_tx_fus!(get_function_input_data(&decoded, payment_func, 1));
                let hash_input = try_tx_fus!(get_function_input_data(&decoded, payment_func, 2));

                let state_f = self.payment_status(swap_contract_address, swap_id_input.clone());
                Box::new(
                    state_f
                        .map_err(TransactionErr::Plain)
                        .and_then(move |state| -> EthTxFut {
                            if state != U256::from(PaymentState::Sent as u8) {
                                return Box::new(futures01::future::err(TransactionErr::Plain(ERRL!(
                                    "Payment {:?} state is not PAYMENT_STATE_SENT, got {}",
                                    payment,
                                    state
                                ))));
                            }

                            let value = payment.value;
                            let reward_target = try_tx_fus!(get_function_input_data(&decoded, payment_func, 4));
                            let sends_contract_reward = try_tx_fus!(get_function_input_data(&decoded, payment_func, 5));
                            let reward_amount = try_tx_fus!(get_function_input_data(&decoded, payment_func, 6));

                            let data = try_tx_fus!(refund_func.encode_input(&[
                                swap_id_input.clone(),
                                Token::Uint(value),
                                hash_input.clone(),
                                Token::Address(Address::default()),
                                Token::Address(taker_addr),
                                receiver_input.clone(),
                                reward_target,
                                sends_contract_reward,
                                reward_amount
                            ]));

                            clone.sign_and_send_transaction(
                                0.into(),
                                Call(swap_contract_address),
                                data,
                                U256::from(ETH_GAS),
                            )
                        }),
                )
            },
            EthCoinType::Erc20 {
                platform: _,
                token_addr,
            } => {
                let function_name = get_function_name("erc20Payment", true);
                let payment_func = try_tx_fus!(SWAP_CONTRACT.function(&function_name));

                let decoded = try_tx_fus!(decode_contract_call(payment_func, &payment.data));
                let swap_id_input = try_tx_fus!(get_function_input_data(&decoded, payment_func, 0));
                let amount_input = try_tx_fus!(get_function_input_data(&decoded, payment_func, 1));
                let receiver_input = try_tx_fus!(get_function_input_data(&decoded, payment_func, 3));
                let hash_input = try_tx_fus!(get_function_input_data(&decoded, payment_func, 4));

                let reward_target = try_tx_fus!(get_function_input_data(&decoded, payment_func, 6));
                let sends_contract_reward = try_tx_fus!(get_function_input_data(&decoded, payment_func, 7));
                let reward_amount = try_tx_fus!(get_function_input_data(&decoded, payment_func, 8));

                let state_f = self.payment_status(swap_contract_address, swap_id_input.clone());
                Box::new(
                    state_f
                        .map_err(TransactionErr::Plain)
                        .and_then(move |state| -> EthTxFut {
                            if state != U256::from(PaymentState::Sent as u8) {
                                return Box::new(futures01::future::err(TransactionErr::Plain(ERRL!(
                                    "Payment {:?} state is not PAYMENT_STATE_SENT, got {}",
                                    payment,
                                    state
                                ))));
                            }

                            let data = try_tx_fus!(refund_func.encode_input(&[
                                swap_id_input.clone(),
                                amount_input.clone(),
                                hash_input.clone(),
                                Token::Address(token_addr),
                                Token::Address(taker_addr),
                                receiver_input.clone(),
                                reward_target,
                                sends_contract_reward,
                                reward_amount
                            ]));

                            clone.sign_and_send_transaction(
                                0.into(),
                                Call(swap_contract_address),
                                data,
                                U256::from(ETH_GAS),
                            )
                        }),
                )
            },
        }
    }

    async fn spend_hash_time_locked_payment<'a>(
        &self,
        args: SpendPaymentArgs<'a>,
    ) -> Result<SignedEthTx, TransactionErr> {
        let tx: UnverifiedTransaction = try_tx_s!(rlp::decode(args.other_payment_tx));
        let payment = try_tx_s!(SignedEthTx::new(tx));
        let my_address = try_tx_s!(self.derivation_method.single_addr_or_err().await);
        let swap_contract_address = try_tx_s!(args.swap_contract_address.try_to_address());

        let function_name = get_function_name("receiverSpend", args.watcher_reward);
        let spend_func = try_tx_s!(SWAP_CONTRACT.function(&function_name));

        let secret_vec = args.secret.to_vec();
        let watcher_reward = args.watcher_reward;

        match self.coin_type {
            EthCoinType::Eth => {
                let function_name = get_function_name("ethPayment", watcher_reward);
                let payment_func = try_tx_s!(SWAP_CONTRACT.function(&function_name));
                let decoded = try_tx_s!(decode_contract_call(payment_func, &payment.data));

                let state = try_tx_s!(
                    self.payment_status(swap_contract_address, decoded[0].clone())
                        .compat()
                        .await
                );
                if state != U256::from(PaymentState::Sent as u8) {
                    return Err(TransactionErr::Plain(ERRL!(
                        "Payment {:?} state is not PAYMENT_STATE_SENT, got {}",
                        payment,
                        state
                    )));
                }

                let data = if watcher_reward {
                    try_tx_s!(spend_func.encode_input(&[
                        decoded[0].clone(),
                        Token::Uint(payment.value),
                        Token::FixedBytes(secret_vec),
                        Token::Address(Address::default()),
                        Token::Address(payment.sender()),
                        Token::Address(my_address),
                        decoded[4].clone(),
                        decoded[5].clone(),
                        decoded[6].clone(),
                    ]))
                } else {
                    try_tx_s!(spend_func.encode_input(&[
                        decoded[0].clone(),
                        Token::Uint(payment.value),
                        Token::FixedBytes(secret_vec),
                        Token::Address(Address::default()),
                        Token::Address(payment.sender()),
                    ]))
                };

                self.sign_and_send_transaction(0.into(), Call(swap_contract_address), data, U256::from(ETH_GAS))
                    .compat()
                    .await
            },
            EthCoinType::Erc20 {
                platform: _,
                token_addr,
            } => {
                let function_name = get_function_name("erc20Payment", watcher_reward);
                let payment_func = try_tx_s!(SWAP_CONTRACT.function(&function_name));

                let decoded = try_tx_s!(decode_contract_call(payment_func, &payment.data));
                let state = try_tx_s!(
                    self.payment_status(swap_contract_address, decoded[0].clone())
                        .compat()
                        .await
                );
                if state != U256::from(PaymentState::Sent as u8) {
                    return Err(TransactionErr::Plain(ERRL!(
                        "Payment {:?} state is not PAYMENT_STATE_SENT, got {}",
                        payment,
                        state
                    )));
                }

                let data = if watcher_reward {
                    try_tx_s!(spend_func.encode_input(&[
                        decoded[0].clone(),
                        decoded[1].clone(),
                        Token::FixedBytes(secret_vec),
                        Token::Address(token_addr),
                        Token::Address(payment.sender()),
                        Token::Address(my_address),
                        decoded[6].clone(),
                        decoded[7].clone(),
                        decoded[8].clone(),
                    ]))
                } else {
                    try_tx_s!(spend_func.encode_input(&[
                        decoded[0].clone(),
                        decoded[1].clone(),
                        Token::FixedBytes(secret_vec),
                        Token::Address(token_addr),
                        Token::Address(payment.sender()),
                    ]))
                };

                self.sign_and_send_transaction(0.into(), Call(swap_contract_address), data, U256::from(ETH_GAS))
                    .compat()
                    .await
            },
        }
    }

    async fn refund_hash_time_locked_payment<'a>(
        &self,
        args: RefundPaymentArgs<'a>,
    ) -> Result<SignedEthTx, TransactionErr> {
        let tx: UnverifiedTransaction = try_tx_s!(rlp::decode(args.payment_tx));
        let payment = try_tx_s!(SignedEthTx::new(tx));
        let my_address = try_tx_s!(self.derivation_method.single_addr_or_err().await);
        let swap_contract_address = try_tx_s!(args.swap_contract_address.try_to_address());

        let function_name = get_function_name("senderRefund", args.watcher_reward);
        let refund_func = try_tx_s!(SWAP_CONTRACT.function(&function_name));
        let watcher_reward = args.watcher_reward;

        match self.coin_type {
            EthCoinType::Eth => {
                let function_name = get_function_name("ethPayment", watcher_reward);
                let payment_func = try_tx_s!(SWAP_CONTRACT.function(&function_name));

                let decoded = try_tx_s!(decode_contract_call(payment_func, &payment.data));

                let state = try_tx_s!(
                    self.payment_status(swap_contract_address, decoded[0].clone())
                        .compat()
                        .await
                );
                if state != U256::from(PaymentState::Sent as u8) {
                    return Err(TransactionErr::Plain(ERRL!(
                        "Payment {:?} state is not PAYMENT_STATE_SENT, got {}",
                        payment,
                        state
                    )));
                }

                let value = payment.value;
                let data = if watcher_reward {
                    try_tx_s!(refund_func.encode_input(&[
                        decoded[0].clone(),
                        Token::Uint(value),
                        decoded[2].clone(),
                        Token::Address(Address::default()),
                        Token::Address(my_address),
                        decoded[1].clone(),
                        decoded[4].clone(),
                        decoded[5].clone(),
                        decoded[6].clone(),
                    ]))
                } else {
                    try_tx_s!(refund_func.encode_input(&[
                        decoded[0].clone(),
                        Token::Uint(value),
                        decoded[2].clone(),
                        Token::Address(Address::default()),
                        decoded[1].clone(),
                    ]))
                };

                self.sign_and_send_transaction(0.into(), Call(swap_contract_address), data, U256::from(ETH_GAS))
                    .compat()
                    .await
            },
            EthCoinType::Erc20 {
                platform: _,
                token_addr,
            } => {
                let function_name = get_function_name("erc20Payment", watcher_reward);
                let payment_func = try_tx_s!(SWAP_CONTRACT.function(&function_name));

                let decoded = try_tx_s!(decode_contract_call(payment_func, &payment.data));
                let state = try_tx_s!(
                    self.payment_status(swap_contract_address, decoded[0].clone())
                        .compat()
                        .await
                );
                if state != U256::from(PaymentState::Sent as u8) {
                    return Err(TransactionErr::Plain(ERRL!(
                        "Payment {:?} state is not PAYMENT_STATE_SENT, got {}",
                        payment,
                        state
                    )));
                }

                let data = if watcher_reward {
                    try_tx_s!(refund_func.encode_input(&[
                        decoded[0].clone(),
                        decoded[1].clone(),
                        decoded[4].clone(),
                        Token::Address(token_addr),
                        Token::Address(my_address),
                        decoded[3].clone(),
                        decoded[6].clone(),
                        decoded[7].clone(),
                        decoded[8].clone(),
                    ]))
                } else {
                    try_tx_s!(refund_func.encode_input(&[
                        decoded[0].clone(),
                        decoded[1].clone(),
                        decoded[4].clone(),
                        Token::Address(token_addr),
                        decoded[3].clone(),
                    ]))
                };

                self.sign_and_send_transaction(0.into(), Call(swap_contract_address), data, U256::from(ETH_GAS))
                    .compat()
                    .await
            },
        }
    }

    fn address_balance(&self, address: Address) -> BalanceFut<U256> {
        let coin = self.clone();
        let fut = async move {
            match coin.coin_type {
                EthCoinType::Eth => Ok(coin.balance(address, Some(BlockNumber::Latest)).await?),
                EthCoinType::Erc20 { ref token_addr, .. } => {
                    let function = ERC20_CONTRACT.function("balanceOf")?;
                    let data = function.encode_input(&[Token::Address(address)])?;

                    let res = coin.call_request(address, *token_addr, None, Some(data.into())).await?;
                    let decoded = function.decode_output(&res.0)?;
                    match decoded[0] {
                        Token::Uint(number) => Ok(number),
                        _ => {
                            let error = format!("Expected U256 as balanceOf result but got {:?}", decoded);
                            MmError::err(BalanceError::InvalidResponse(error))
                        },
                    }
                },
            }
        };
        Box::new(fut.boxed().compat())
    }

    fn my_balance(&self) -> BalanceFut<U256> {
        let coin = self.clone();
        let fut = async move {
            let my_address = coin.derivation_method.single_addr_or_err().await?;
            coin.address_balance(my_address).compat().await
        };
        Box::new(fut.boxed().compat())
    }

    pub async fn get_tokens_balance_list(&self) -> Result<HashMap<String, CoinBalance>, MmError<BalanceError>> {
        let coin = || self;
        let mut requests = Vec::new();
        for (token_ticker, info) in self.get_erc_tokens_infos() {
            let fut = async move {
                let balance_as_u256 = coin().get_token_balance_by_address(info.token_address).await?;
                let balance_as_big_decimal = u256_to_big_decimal(balance_as_u256, info.decimals)?;
                let balance = CoinBalance::new(balance_as_big_decimal);
                Ok((token_ticker, balance))
            };
            requests.push(fut);
        }

        try_join_all(requests).await.map(|res| res.into_iter().collect())
    }

    async fn get_token_balance_by_address(&self, token_address: Address) -> Result<U256, MmError<BalanceError>> {
        let coin = self.clone();
        let function = ERC20_CONTRACT.function("balanceOf")?;
        let my_address = self.derivation_method.single_addr_or_err().await?;
        let data = function.encode_input(&[Token::Address(my_address)])?;
        let res = coin
            .call_request(my_address, token_address, None, Some(data.into()))
            .await?;
        let decoded = function.decode_output(&res.0)?;

        match decoded[0] {
            Token::Uint(number) => Ok(number),
            _ => {
                let error = format!("Expected U256 as balanceOf result but got {:?}", decoded);
                MmError::err(BalanceError::InvalidResponse(error))
            },
        }
    }

    async fn erc1155_balance(&self, token_addr: Address, token_id: &str) -> MmResult<BigDecimal, BalanceError> {
        let wallet_amount_uint = match self.coin_type {
            EthCoinType::Eth => {
                let function = ERC1155_CONTRACT.function("balanceOf")?;
                let token_id_u256 =
                    U256::from_dec_str(token_id).map_to_mm(|e| NumConversError::new(format!("{:?}", e)))?;
                let my_address = self.derivation_method.single_addr_or_err().await?;
                let data = function.encode_input(&[Token::Address(my_address), Token::Uint(token_id_u256)])?;
                let result = self
                    .call_request(my_address, token_addr, None, Some(data.into()))
                    .await?;
                let decoded = function.decode_output(&result.0)?;
                match decoded[0] {
                    Token::Uint(number) => number,
                    _ => {
                        let error = format!("Expected U256 as balanceOf result but got {:?}", decoded);
                        return MmError::err(BalanceError::InvalidResponse(error));
                    },
                }
            },
            EthCoinType::Erc20 { .. } => {
                return MmError::err(BalanceError::Internal(
                    "Erc20 coin type doesnt support Erc1155 standard".to_owned(),
                ))
            },
        };
        let wallet_amount = u256_to_big_decimal(wallet_amount_uint, self.decimals)?;
        Ok(wallet_amount)
    }

    async fn erc721_owner(&self, token_addr: Address, token_id: &str) -> MmResult<Address, GetNftInfoError> {
        let owner_address = match self.coin_type {
            EthCoinType::Eth => {
                let function = ERC721_CONTRACT.function("ownerOf")?;
                let token_id_u256 =
                    U256::from_dec_str(token_id).map_to_mm(|e| NumConversError::new(format!("{:?}", e)))?;
                let data = function.encode_input(&[Token::Uint(token_id_u256)])?;
                let my_address = self.derivation_method.single_addr_or_err().await?;
                let result = self
                    .call_request(my_address, token_addr, None, Some(data.into()))
                    .await?;
                let decoded = function.decode_output(&result.0)?;
                match decoded[0] {
                    Token::Address(owner) => owner,
                    _ => {
                        let error = format!("Expected Address as ownerOf result but got {:?}", decoded);
                        return MmError::err(GetNftInfoError::InvalidResponse(error));
                    },
                }
            },
            EthCoinType::Erc20 { .. } => {
                return MmError::err(GetNftInfoError::Internal(
                    "Erc20 coin type doesnt support Erc721 standard".to_owned(),
                ))
            },
        };
        Ok(owner_address)
    }

    fn estimate_gas_wrapper(&self, req: CallRequest) -> Box<dyn Future<Item = U256, Error = web3::Error> + Send> {
        let coin = self.clone();

        // always using None block number as old Geth version accept only single argument in this RPC
        let fut = async move { coin.estimate_gas(req, None).await };

        Box::new(fut.boxed().compat())
    }

    /// Estimates how much gas is necessary to allow the contract call to complete.
    /// `contract_addr` can be a ERC20 token address or any other contract address.
    ///
    /// # Important
    ///
    /// Don't use this method to estimate gas for a withdrawal of `ETH` coin.
    /// For more details, see `withdraw_impl`.
    ///
    /// Also, note that the contract call has to be initiated by my wallet address,
    /// because [`CallRequest::from`] is set to [`EthCoinImpl::my_address`].
    fn estimate_gas_for_contract_call(&self, contract_addr: Address, call_data: Bytes) -> Web3RpcFut<U256> {
        let coin = self.clone();
        let fut = async move {
            let my_address = coin.derivation_method.single_addr_or_err().await?;
            let gas_price = coin.get_gas_price().compat().await?;
            let eth_value = U256::zero();
            let estimate_gas_req = CallRequest {
                value: Some(eth_value),
                data: Some(call_data),
                from: Some(my_address),
                to: Some(contract_addr),
                gas: None,
                // gas price must be supplied because some smart contracts base their
                // logic on gas price, e.g. TUSD: https://github.com/KomodoPlatform/atomicDEX-API/issues/643
                gas_price: Some(gas_price),
                ..CallRequest::default()
            };
<<<<<<< HEAD
            coin.estimate_gas(estimate_gas_req)
                .compat()
                .await
                .map_to_mm(Web3RpcError::from)
        };
        Box::new(fut.boxed().compat())
=======
            coin.estimate_gas_wrapper(estimate_gas_req)
                .map_to_mm_fut(Web3RpcError::from)
        }))
>>>>>>> 3d517b18
    }

    fn eth_balance(&self) -> BalanceFut<U256> {
        let coin = self.clone();
<<<<<<< HEAD
        let fut = async move {
            let my_address = coin.derivation_method.single_addr_or_err().await?;
            coin.web3
                .eth()
                .balance(my_address, Some(BlockNumber::Latest))
                .await
                .map_to_mm(BalanceError::from)
        };
        Box::new(fut.boxed().compat())
=======

        let fut = async move { coin.balance(coin.my_address, Some(BlockNumber::Latest)).await };
        Box::new(fut.boxed().compat().map_to_mm_fut(BalanceError::from))
>>>>>>> 3d517b18
    }

    async fn call_request(
        &self,
        from: Address,
        to: Address,
        value: Option<U256>,
        data: Option<Bytes>,
    ) -> Result<Bytes, web3::Error> {
        let request = CallRequest {
            from: Some(from),
            to: Some(to),
            gas: None,
            gas_price: None,
            value,
            data,
            ..CallRequest::default()
        };

        self.call(request, Some(BlockId::Number(BlockNumber::Latest))).await
    }

    fn allowance(&self, spender: Address) -> Web3RpcFut<U256> {
        let coin = self.clone();
        let fut = async move {
            match coin.coin_type {
                EthCoinType::Eth => MmError::err(Web3RpcError::Internal(
                    "'allowance' must not be called for ETH coin".to_owned(),
                )),
                EthCoinType::Erc20 { ref token_addr, .. } => {
                    let function = ERC20_CONTRACT.function("allowance")?;
                    let my_address = coin.derivation_method.single_addr_or_err().await?;
                    let data = function.encode_input(&[Token::Address(my_address), Token::Address(spender)])?;

                    let res = coin
                        .call_request(my_address, *token_addr, None, Some(data.into()))
                        .await?;
                    let decoded = function.decode_output(&res.0)?;

                    match decoded[0] {
                        Token::Uint(number) => Ok(number),
                        _ => {
                            let error = format!("Expected U256 as allowance result but got {:?}", decoded);
                            MmError::err(Web3RpcError::InvalidResponse(error))
                        },
                    }
                },
            }
        };
        Box::new(fut.boxed().compat())
    }

    fn wait_for_required_allowance(
        &self,
        spender: Address,
        required_allowance: U256,
        wait_until: u64,
    ) -> Web3RpcFut<()> {
        const CHECK_ALLOWANCE_EVERY: f64 = 5.;

        let selfi = self.clone();
        let fut = async move {
            loop {
                if now_sec() > wait_until {
                    return MmError::err(Web3RpcError::Timeout(ERRL!(
                        "Waited too long until {} for allowance to be updated to at least {}",
                        wait_until,
                        required_allowance
                    )));
                }

                match selfi.allowance(spender).compat().await {
                    Ok(allowed) if allowed >= required_allowance => return Ok(()),
                    Ok(_allowed) => (),
                    Err(e) => match e.get_inner() {
                        Web3RpcError::Transport(e) => error!("Error {} on trying to get the allowed amount!", e),
                        _ => return Err(e),
                    },
                }

                Timer::sleep(CHECK_ALLOWANCE_EVERY).await;
            }
        };
        Box::new(fut.boxed().compat())
    }

    fn approve(&self, spender: Address, amount: U256) -> EthTxFut {
        let coin = self.clone();
        let fut = async move {
            let token_addr = match coin.coin_type {
                EthCoinType::Eth => return TX_PLAIN_ERR!("'approve' is expected to be call for ERC20 coins only"),
                EthCoinType::Erc20 { token_addr, .. } => token_addr,
            };
            let function = try_tx_s!(ERC20_CONTRACT.function("approve"));
            let data = try_tx_s!(function.encode_input(&[Token::Address(spender), Token::Uint(amount)]));

            let gas_limit = try_tx_s!(
                coin.estimate_gas_for_contract_call(token_addr, Bytes::from(data.clone()))
                    .compat()
                    .await
            );

            coin.sign_and_send_transaction(0.into(), Call(token_addr), data, gas_limit)
                .compat()
                .await
        };
        Box::new(fut.boxed().compat())
    }

    /// Gets `PaymentSent` events from etomic swap smart contract since `from_block`
    fn payment_sent_events(
        &self,
        swap_contract_address: Address,
        from_block: u64,
        to_block: u64,
    ) -> Box<dyn Future<Item = Vec<Log>, Error = String> + Send> {
        let contract_event = try_fus!(SWAP_CONTRACT.event("PaymentSent"));
        let filter = FilterBuilder::default()
            .topics(Some(vec![contract_event.signature()]), None, None, None)
            .from_block(BlockNumber::Number(from_block.into()))
            .to_block(BlockNumber::Number(to_block.into()))
            .address(vec![swap_contract_address])
            .build();

        let coin = self.clone();

        let fut = async move { coin.logs(filter).await.map_err(|e| ERRL!("{}", e)) };
        Box::new(fut.boxed().compat())
    }

    /// Gets `ReceiverSpent` events from etomic swap smart contract since `from_block`
    fn spend_events(
        &self,
        swap_contract_address: Address,
        from_block: u64,
        to_block: u64,
    ) -> Box<dyn Future<Item = Vec<Log>, Error = String> + Send> {
        let contract_event = try_fus!(SWAP_CONTRACT.event("ReceiverSpent"));
        let filter = FilterBuilder::default()
            .topics(Some(vec![contract_event.signature()]), None, None, None)
            .from_block(BlockNumber::Number(from_block.into()))
            .to_block(BlockNumber::Number(to_block.into()))
            .address(vec![swap_contract_address])
            .build();

        let coin = self.clone();

        let fut = async move { coin.logs(filter).await.map_err(|e| ERRL!("{}", e)) };
        Box::new(fut.boxed().compat())
    }

    fn validate_payment(&self, input: ValidatePaymentInput) -> ValidatePaymentFut<()> {
        let expected_swap_contract_address = try_f!(input
            .swap_contract_address
            .try_to_address()
            .map_to_mm(ValidatePaymentError::InvalidParameter));

        let unsigned: UnverifiedTransaction = try_f!(rlp::decode(&input.payment_tx));
        let tx =
            try_f!(SignedEthTx::new(unsigned)
                .map_to_mm(|err| ValidatePaymentError::TxDeserializationError(err.to_string())));
        let sender = try_f!(addr_from_raw_pubkey(&input.other_pub).map_to_mm(ValidatePaymentError::InvalidParameter));
        let time_lock = try_f!(input
            .time_lock
            .try_into()
            .map_to_mm(ValidatePaymentError::TimelockOverflow));

        let selfi = self.clone();
        let swap_id = selfi.etomic_swap_id(time_lock, &input.secret_hash);
        let decimals = self.decimals;
        let secret_hash = if input.secret_hash.len() == 32 {
            ripemd160(&input.secret_hash).to_vec()
        } else {
            input.secret_hash.to_vec()
        };
        let trade_amount = try_f!(wei_from_big_decimal(&(input.amount), decimals));
        let fut = async move {
            let status = selfi
                .payment_status(expected_swap_contract_address, Token::FixedBytes(swap_id.clone()))
                .compat()
                .await
                .map_to_mm(ValidatePaymentError::Transport)?;
            if status != U256::from(PaymentState::Sent as u8) {
                return MmError::err(ValidatePaymentError::UnexpectedPaymentState(format!(
                    "Payment state is not PAYMENT_STATE_SENT, got {}",
                    status
                )));
            }

            let tx_from_rpc = selfi.transaction(TransactionId::Hash(tx.hash)).await?;
            let tx_from_rpc = tx_from_rpc.as_ref().ok_or_else(|| {
                ValidatePaymentError::TxDoesNotExist(format!("Didn't find provided tx {:?} on ETH node", tx.hash))
            })?;

            if tx_from_rpc.from != Some(sender) {
                return MmError::err(ValidatePaymentError::WrongPaymentTx(format!(
                    "Payment tx {:?} was sent from wrong address, expected {:?}",
                    tx_from_rpc, sender
                )));
            }

            let my_address = selfi.derivation_method.single_addr_or_err().await?;
            match &selfi.coin_type {
                EthCoinType::Eth => {
                    let mut expected_value = trade_amount;

                    if tx_from_rpc.to != Some(expected_swap_contract_address) {
                        return MmError::err(ValidatePaymentError::WrongPaymentTx(format!(
                            "Payment tx {:?} was sent to wrong address, expected {:?}",
                            tx_from_rpc, expected_swap_contract_address,
                        )));
                    }

                    let function_name = get_function_name("ethPayment", input.watcher_reward.is_some());
                    let function = SWAP_CONTRACT
                        .function(&function_name)
                        .map_to_mm(|err| ValidatePaymentError::InternalError(err.to_string()))?;

                    let decoded = decode_contract_call(function, &tx_from_rpc.input.0)
                        .map_to_mm(|err| ValidatePaymentError::TxDeserializationError(err.to_string()))?;

                    if decoded[0] != Token::FixedBytes(swap_id.clone()) {
                        return MmError::err(ValidatePaymentError::WrongPaymentTx(format!(
                            "Invalid 'swap_id' {:?}, expected {:?}",
                            decoded, swap_id
                        )));
                    }

                    if decoded[1] != Token::Address(my_address) {
                        return MmError::err(ValidatePaymentError::WrongPaymentTx(format!(
                            "Payment tx receiver arg {:?} is invalid, expected {:?}",
                            decoded[1],
                            Token::Address(my_address)
                        )));
                    }

                    if decoded[2] != Token::FixedBytes(secret_hash.to_vec()) {
                        return MmError::err(ValidatePaymentError::WrongPaymentTx(format!(
                            "Payment tx secret_hash arg {:?} is invalid, expected {:?}",
                            decoded[2],
                            Token::FixedBytes(secret_hash.to_vec()),
                        )));
                    }

                    if decoded[3] != Token::Uint(U256::from(input.time_lock)) {
                        return MmError::err(ValidatePaymentError::WrongPaymentTx(format!(
                            "Payment tx time_lock arg {:?} is invalid, expected {:?}",
                            decoded[3],
                            Token::Uint(U256::from(input.time_lock)),
                        )));
                    }

                    if let Some(watcher_reward) = input.watcher_reward {
                        if decoded[4] != Token::Uint(U256::from(watcher_reward.reward_target as u8)) {
                            return MmError::err(ValidatePaymentError::WrongPaymentTx(format!(
                                "Payment tx reward target arg {:?} is invalid, expected {:?}",
                                decoded[4], watcher_reward.reward_target as u8
                            )));
                        }

                        if decoded[5] != Token::Bool(watcher_reward.send_contract_reward_on_spend) {
                            return MmError::err(ValidatePaymentError::WrongPaymentTx(format!(
                                "Payment tx sends_contract_reward_on_spend arg {:?} is invalid, expected {:?}",
                                decoded[5], watcher_reward.send_contract_reward_on_spend
                            )));
                        }

                        let expected_reward_amount = wei_from_big_decimal(&watcher_reward.amount, decimals)?;
                        let actual_reward_amount = decoded[6].clone().into_uint().ok_or_else(|| {
                            ValidatePaymentError::WrongPaymentTx("Invalid type for watcher reward argument".to_string())
                        })?;

                        validate_watcher_reward(
                            expected_reward_amount.as_u64(),
                            actual_reward_amount.as_u64(),
                            watcher_reward.is_exact_amount,
                        )?;

                        match watcher_reward.reward_target {
                            RewardTarget::None | RewardTarget::PaymentReceiver => {
                                if watcher_reward.send_contract_reward_on_spend {
                                    expected_value += actual_reward_amount
                                }
                            },
                            RewardTarget::PaymentSender | RewardTarget::PaymentSpender | RewardTarget::Contract => {
                                expected_value += actual_reward_amount
                            },
                        };
                    }

                    if tx_from_rpc.value != expected_value {
                        return MmError::err(ValidatePaymentError::WrongPaymentTx(format!(
                            "Payment tx value arg {:?} is invalid, expected {:?}",
                            tx_from_rpc.value, trade_amount
                        )));
                    }
                },
                EthCoinType::Erc20 {
                    platform: _,
                    token_addr,
                } => {
                    let mut expected_value = U256::from(0);
                    let mut expected_amount = trade_amount;

                    if tx_from_rpc.to != Some(expected_swap_contract_address) {
                        return MmError::err(ValidatePaymentError::WrongPaymentTx(format!(
                            "Payment tx {:?} was sent to wrong address, expected {:?}",
                            tx_from_rpc, expected_swap_contract_address,
                        )));
                    }
                    let function_name = get_function_name("erc20Payment", input.watcher_reward.is_some());
                    let function = SWAP_CONTRACT
                        .function(&function_name)
                        .map_to_mm(|err| ValidatePaymentError::InternalError(err.to_string()))?;
                    let decoded = decode_contract_call(function, &tx_from_rpc.input.0)
                        .map_to_mm(|err| ValidatePaymentError::TxDeserializationError(err.to_string()))?;

                    if decoded[0] != Token::FixedBytes(swap_id.clone()) {
                        return MmError::err(ValidatePaymentError::WrongPaymentTx(format!(
                            "Invalid 'swap_id' {:?}, expected {:?}",
                            decoded, swap_id
                        )));
                    }

                    if decoded[2] != Token::Address(*token_addr) {
                        return MmError::err(ValidatePaymentError::WrongPaymentTx(format!(
                            "Payment tx token_addr arg {:?} is invalid, expected {:?}",
                            decoded[2],
                            Token::Address(*token_addr)
                        )));
                    }

                    if decoded[3] != Token::Address(my_address) {
                        return MmError::err(ValidatePaymentError::WrongPaymentTx(format!(
                            "Payment tx receiver arg {:?} is invalid, expected {:?}",
                            decoded[3],
                            Token::Address(my_address),
                        )));
                    }

                    if decoded[4] != Token::FixedBytes(secret_hash.to_vec()) {
                        return MmError::err(ValidatePaymentError::WrongPaymentTx(format!(
                            "Payment tx secret_hash arg {:?} is invalid, expected {:?}",
                            decoded[4],
                            Token::FixedBytes(secret_hash.to_vec()),
                        )));
                    }

                    if decoded[5] != Token::Uint(U256::from(input.time_lock)) {
                        return MmError::err(ValidatePaymentError::WrongPaymentTx(format!(
                            "Payment tx time_lock arg {:?} is invalid, expected {:?}",
                            decoded[5],
                            Token::Uint(U256::from(input.time_lock)),
                        )));
                    }

                    if let Some(watcher_reward) = input.watcher_reward {
                        if decoded[6] != Token::Uint(U256::from(watcher_reward.reward_target as u8)) {
                            return MmError::err(ValidatePaymentError::WrongPaymentTx(format!(
                                "Payment tx reward target arg {:?} is invalid, expected {:?}",
                                decoded[4], watcher_reward.reward_target as u8
                            )));
                        }

                        if decoded[7] != Token::Bool(watcher_reward.send_contract_reward_on_spend) {
                            return MmError::err(ValidatePaymentError::WrongPaymentTx(format!(
                                "Payment tx sends_contract_reward_on_spend arg {:?} is invalid, expected {:?}",
                                decoded[5], watcher_reward.send_contract_reward_on_spend
                            )));
                        }

                        let expected_reward_amount = match watcher_reward.reward_target {
                            RewardTarget::Contract | RewardTarget::PaymentSender => {
                                wei_from_big_decimal(&watcher_reward.amount, ETH_DECIMALS)?
                            },
                            RewardTarget::PaymentSpender => {
                                wei_from_big_decimal(&watcher_reward.amount, selfi.decimals)?
                            },
                            _ => {
                                // TODO tests passed without this change, need to research on how it worked
                                if watcher_reward.send_contract_reward_on_spend {
                                    wei_from_big_decimal(&watcher_reward.amount, ETH_DECIMALS)?
                                } else {
                                    0.into()
                                }
                            },
                        };

                        let actual_reward_amount = get_function_input_data(&decoded, function, 8)
                            .map_to_mm(ValidatePaymentError::TxDeserializationError)?
                            .into_uint()
                            .ok_or_else(|| {
                                ValidatePaymentError::WrongPaymentTx(
                                    "Invalid type for watcher reward argument".to_string(),
                                )
                            })?;

                        validate_watcher_reward(
                            expected_reward_amount.as_u64(),
                            actual_reward_amount.as_u64(),
                            watcher_reward.is_exact_amount,
                        )?;

                        match watcher_reward.reward_target {
                            RewardTarget::PaymentSender | RewardTarget::Contract => {
                                expected_value += actual_reward_amount
                            },
                            RewardTarget::PaymentSpender => expected_amount += actual_reward_amount,
                            _ => {
                                if watcher_reward.send_contract_reward_on_spend {
                                    expected_value += actual_reward_amount
                                }
                            },
                        };

                        if decoded[1] != Token::Uint(expected_amount) {
                            return MmError::err(ValidatePaymentError::WrongPaymentTx(format!(
                                "Payment tx amount arg {:?} is invalid, expected {:?}",
                                decoded[1], expected_amount,
                            )));
                        }
                    }

                    if tx_from_rpc.value != expected_value {
                        return MmError::err(ValidatePaymentError::WrongPaymentTx(format!(
                            "Payment tx value arg {:?} is invalid, expected {:?}",
                            tx_from_rpc.value, expected_value
                        )));
                    }
                },
            }

            Ok(())
        };
        Box::new(fut.boxed().compat())
    }

    fn payment_status(
        &self,
        swap_contract_address: H160,
        token: Token,
    ) -> Box<dyn Future<Item = U256, Error = String> + Send + 'static> {
        let function = try_fus!(SWAP_CONTRACT.function("payments"));

        let data = try_fus!(function.encode_input(&[token]));

        let coin = self.clone();
        let fut = async move {
            let my_address = coin
                .derivation_method
                .single_addr_or_err()
                .await
                .map_err(|e| ERRL!("{}", e))?;
            coin.call_request(my_address, swap_contract_address, None, Some(data.into()))
                .await
                .map_err(|e| ERRL!("{}", e))
        };

        Box::new(fut.boxed().compat().and_then(move |bytes| {
            let decoded_tokens = try_s!(function.decode_output(&bytes.0));
            let state = decoded_tokens
                .get(2)
                .ok_or_else(|| ERRL!("Payment status must contain 'state' as the 2nd token"))?;
            match state {
                Token::Uint(state) => Ok(*state),
                _ => ERR!("Payment status must be uint, got {:?}", state),
            }
        }))
    }

    async fn search_for_swap_tx_spend(
        &self,
        tx: &[u8],
        swap_contract_address: Address,
        _secret_hash: &[u8],
        search_from_block: u64,
        watcher_reward: bool,
    ) -> Result<Option<FoundSwapTxSpend>, String> {
        let unverified: UnverifiedTransaction = try_s!(rlp::decode(tx));
        let tx = try_s!(SignedEthTx::new(unverified));

        let func_name = match self.coin_type {
            EthCoinType::Eth => get_function_name("ethPayment", watcher_reward),
            EthCoinType::Erc20 { .. } => get_function_name("erc20Payment", watcher_reward),
        };

        let payment_func = try_s!(SWAP_CONTRACT.function(&func_name));
        let decoded = try_s!(decode_contract_call(payment_func, &tx.data));
        let id = match decoded.first() {
            Some(Token::FixedBytes(bytes)) => bytes.clone(),
            invalid_token => return ERR!("Expected Token::FixedBytes, got {:?}", invalid_token),
        };

        let mut current_block = try_s!(self.current_block().compat().await);
        if current_block < search_from_block {
            current_block = search_from_block;
        }

        let mut from_block = search_from_block;

        loop {
            let to_block = current_block.min(from_block + self.logs_block_range);

            let spend_events = try_s!(
                self.spend_events(swap_contract_address, from_block, to_block)
                    .compat()
                    .await
            );
            let found = spend_events.iter().find(|event| &event.data.0[..32] == id.as_slice());

            if let Some(event) = found {
                match event.transaction_hash {
                    Some(tx_hash) => {
                        let transaction = match try_s!(self.transaction(TransactionId::Hash(tx_hash)).await) {
                            Some(t) => t,
                            None => {
                                return ERR!("Found ReceiverSpent event, but transaction {:02x} is missing", tx_hash)
                            },
                        };

                        return Ok(Some(FoundSwapTxSpend::Spent(TransactionEnum::from(try_s!(
                            signed_tx_from_web3_tx(transaction)
                        )))));
                    },
                    None => return ERR!("Found ReceiverSpent event, but it doesn't have tx_hash"),
                }
            }

            let refund_events = try_s!(
                self.refund_events(swap_contract_address, from_block, to_block)
                    .compat()
                    .await
            );
            let found = refund_events.iter().find(|event| &event.data.0[..32] == id.as_slice());

            if let Some(event) = found {
                match event.transaction_hash {
                    Some(tx_hash) => {
                        let transaction = match try_s!(self.transaction(TransactionId::Hash(tx_hash)).await) {
                            Some(t) => t,
                            None => {
                                return ERR!("Found SenderRefunded event, but transaction {:02x} is missing", tx_hash)
                            },
                        };

                        return Ok(Some(FoundSwapTxSpend::Refunded(TransactionEnum::from(try_s!(
                            signed_tx_from_web3_tx(transaction)
                        )))));
                    },
                    None => return ERR!("Found SenderRefunded event, but it doesn't have tx_hash"),
                }
            }

            if to_block >= current_block {
                break;
            }
            from_block = to_block;
        }

        Ok(None)
    }

    pub async fn get_watcher_reward_amount(&self, wait_until: u64) -> Result<BigDecimal, MmError<WatcherRewardError>> {
        let gas_price = repeatable!(async { self.get_gas_price().compat().await.retry_on_err() })
            .until_s(wait_until)
            .repeat_every_secs(10.)
            .await
            .map_err(|_| WatcherRewardError::RPCError("Error getting the gas price".to_string()))?;

        let gas_cost_wei = U256::from(REWARD_GAS_AMOUNT) * gas_price;
        let gas_cost_eth = u256_to_big_decimal(gas_cost_wei, ETH_DECIMALS)
            .map_err(|e| WatcherRewardError::InternalError(e.to_string()))?;
        Ok(gas_cost_eth)
    }

    /// Get gas price
    pub fn get_gas_price(&self) -> Web3RpcFut<U256> {
        let coin = self.clone();
        let fut = async move {
            // TODO refactor to error_log_passthrough once simple maker bot is merged
            let gas_station_price = match &coin.gas_station_url {
                Some(url) => {
                    match GasStationData::get_gas_price(url, coin.gas_station_decimals, coin.gas_station_policy.clone())
                        .compat()
                        .await
                    {
                        Ok(from_station) => Some(increase_by_percent_one_gwei(from_station, GAS_PRICE_PERCENT)),
                        Err(e) => {
                            error!("Error {} on request to gas station url {}", e, url);
                            None
                        },
                    }
                },
                None => None,
            };

            let eth_gas_price = match coin.gas_price().await {
                Ok(eth_gas) => Some(eth_gas),
                Err(e) => {
                    error!("Error {} on eth_gasPrice request", e);
                    None
                },
            };

            let eth_fee_history_price = match coin.eth_fee_history(U256::from(1u64), BlockNumber::Latest, &[]).await {
                Ok(res) => res
                    .base_fee_per_gas
                    .first()
                    .map(|val| increase_by_percent_one_gwei(*val, BASE_BLOCK_FEE_DIFF_PCT)),
                Err(e) => {
                    debug!("Error {} on eth_feeHistory request", e);
                    None
                },
            };

            // on editions < 2021 the compiler will resolve array.into_iter() as (&array).into_iter()
            // https://doc.rust-lang.org/edition-guide/rust-2021/IntoIterator-for-arrays.html#details
            IntoIterator::into_iter([gas_station_price, eth_gas_price, eth_fee_history_price])
                .flatten()
                .max()
                .or_mm_err(|| Web3RpcError::Internal("All requests failed".into()))
        };
        Box::new(fut.boxed().compat())
    }

    /// Checks every second till at least one ETH node recognizes that nonce is increased.
    /// Parity has reliable "nextNonce" method that always returns correct nonce for address.
    /// But we can't expect that all nodes will always be Parity.
    /// Some of ETH forks use Geth only so they don't have Parity nodes at all.
    ///
    /// Please note that we just keep looping in case of a transport error hoping it will go away.
    ///
    /// # Warning
    ///
    /// The function is endless, we just keep looping in case of a transport error hoping it will go away.
    async fn wait_for_addr_nonce_increase(&self, addr: Address, prev_nonce: U256) {
        repeatable!(async {
            match self.clone().get_addr_nonce(addr).compat().await {
                Ok((new_nonce, _)) if new_nonce > prev_nonce => Ready(()),
                Ok((_nonce, _)) => Retry(()),
                Err(e) => {
                    error!("Error getting {} {} nonce: {}", self.ticker(), addr, e);
                    Retry(())
                },
            }
        })
        .until_ready()
        .repeat_every_secs(1.)
        .await
        .ok();
    }

    /// Returns `None` if the transaction hasn't appeared on the RPC nodes at the specified time.
    #[cfg(target_arch = "wasm32")]
    async fn wait_for_tx_appears_on_rpc(
        &self,
        tx_hash: H256,
        wait_rpc_timeout_ms: u64,
        check_every: f64,
    ) -> Web3RpcResult<Option<SignedEthTx>> {
        let wait_until = wait_until_ms(wait_rpc_timeout_ms);
        while now_ms() < wait_until {
            let maybe_tx = self.transaction(TransactionId::Hash(tx_hash)).await?;
            if let Some(tx) = maybe_tx {
                let signed_tx = signed_tx_from_web3_tx(tx).map_to_mm(Web3RpcError::InvalidResponse)?;
                return Ok(Some(signed_tx));
            }

            Timer::sleep(check_every).await;
        }

        let timeout_s = wait_rpc_timeout_ms / 1000;
        warn!(
            "Couldn't fetch the '{tx_hash:02x}' transaction hex as it hasn't appeared on the RPC node in {timeout_s}s"
        );
        Ok(None)
    }

    fn transaction_confirmed_at(&self, payment_hash: H256, wait_until: u64, check_every: f64) -> Web3RpcFut<U64> {
        let selfi = self.clone();
        let fut = async move {
            loop {
                if now_sec() > wait_until {
                    return MmError::err(Web3RpcError::Timeout(ERRL!(
                        "Waited too long until {} for payment tx: {:02x}, for coin:{}, to be confirmed!",
                        wait_until,
                        payment_hash,
                        selfi.ticker()
                    )));
                }

                let web3_receipt = match selfi.transaction_receipt(payment_hash).await {
                    Ok(r) => r,
                    Err(e) => {
                        error!(
                            "Error {:?} getting the {} transaction {:?}, retrying in 15 seconds",
                            e,
                            selfi.ticker(),
                            payment_hash
                        );
                        Timer::sleep(check_every).await;
                        continue;
                    },
                };

                if let Some(receipt) = web3_receipt {
                    if receipt.status != Some(1.into()) {
                        return MmError::err(Web3RpcError::Internal(ERRL!(
                            "Tx receipt {:?} status of {} tx {:?} is failed",
                            receipt,
                            selfi.ticker(),
                            payment_hash
                        )));
                    }

                    if let Some(confirmed_at) = receipt.block_number {
                        break Ok(confirmed_at);
                    }
                }

                Timer::sleep(check_every).await;
            }
        };
        Box::new(fut.boxed().compat())
    }

    fn wait_for_block(&self, block_number: U64, wait_until: u64, check_every: f64) -> Web3RpcFut<()> {
        let selfi = self.clone();
        let fut = async move {
            loop {
                if now_sec() > wait_until {
                    return MmError::err(Web3RpcError::Timeout(ERRL!(
                        "Waited too long until {} for block number: {:02x} to appear on-chain, for coin:{}",
                        wait_until,
                        block_number,
                        selfi.ticker()
                    )));
                }

                match selfi.block_number().await {
                    Ok(current_block) => {
                        if current_block >= block_number {
                            break Ok(());
                        }
                    },
                    Err(e) => {
                        error!(
                            "Error {:?} getting the {} block number retrying in 15 seconds",
                            e,
                            selfi.ticker()
                        );
                    },
                };

                Timer::sleep(check_every).await;
            }
        };
        Box::new(fut.boxed().compat())
    }

    async fn spawn_balance_stream_if_enabled(&self, ctx: &MmArc) -> Result<(), String> {
        if let Some(stream_config) = &ctx.event_stream_configuration {
            if let EventInitStatus::Failed(err) = EventBehaviour::spawn_if_active(self.clone(), stream_config).await {
                return ERR!("Failed spawning balance events. Error: {}", err);
            }
        }

        Ok(())
    }

    /// Requests the nonce from all available nodes and returns the highest nonce available with the list of nodes that returned the highest nonce.
    /// Transactions will be sent using the nodes that returned the highest nonce.
    fn get_addr_nonce(self, addr: Address) -> Box<dyn Future<Item = (U256, Vec<Web3Instance>), Error = String> + Send> {
        const TMP_SOCKET_DURATION: Duration = Duration::from_secs(300);

        let fut = async move {
            let mut errors: u32 = 0;
            let web3_instances = self.web3_instances.lock().await.to_vec();
            loop {
                let (futures, web3_instances): (Vec<_>, Vec<_>) = web3_instances
                    .iter()
                    .map(|instance| {
                        if let Web3Transport::Websocket(socket_transport) = instance.web3.transport() {
                            socket_transport.maybe_spawn_temporary_connection_loop(
                                self.clone(),
                                Instant::now() + TMP_SOCKET_DURATION,
                            );
                        };

                        if instance.is_parity {
                            let parity: ParityNonce<_> = instance.web3.api();
                            (Either::Left(parity.parity_next_nonce(addr)), instance.clone())
                        } else {
                            (
                                Either::Right(instance.web3.eth().transaction_count(addr, Some(BlockNumber::Pending))),
                                instance.clone(),
                            )
                        }
                    })
                    .unzip();

                let nonces: Vec<_> = join_all(futures)
                    .await
                    .into_iter()
                    .zip(web3_instances.into_iter())
                    .filter_map(|(nonce_res, instance)| match nonce_res {
                        Ok(n) => Some((n, instance)),
                        Err(e) => {
                            error!("Error getting nonce for addr {:?}: {}", addr, e);
                            None
                        },
                    })
                    .collect();
                if nonces.is_empty() {
                    // all requests errored
                    errors += 1;
                    if errors > 5 {
                        return ERR!("Couldn't get nonce after 5 errored attempts, aborting");
                    }
                } else {
                    let max = nonces
                        .iter()
                        .map(|(n, _)| *n)
                        .max()
                        .expect("nonces should not be empty!");
                    break Ok((
                        max,
                        nonces
                            .into_iter()
                            .filter_map(|(n, instance)| if n == max { Some(instance) } else { None })
                            .collect(),
                    ));
                }
                Timer::sleep(1.).await
            }
        };
        Box::new(Box::pin(fut).compat())
    }
}

#[derive(Clone, Debug, Deserialize, PartialEq, Serialize)]
pub struct EthTxFeeDetails {
    pub coin: String,
    pub gas: u64,
    /// WEI units per 1 gas
    pub gas_price: BigDecimal,
    pub total_fee: BigDecimal,
}

impl EthTxFeeDetails {
    pub(crate) fn new(gas: U256, gas_price: U256, coin: &str) -> NumConversResult<EthTxFeeDetails> {
        let total_fee = gas * gas_price;
        // Fees are always paid in ETH, can use 18 decimals by default
        let total_fee = u256_to_big_decimal(total_fee, ETH_DECIMALS)?;
        let gas_price = u256_to_big_decimal(gas_price, ETH_DECIMALS)?;

        let gas_u64 = u64::try_from(gas).map_to_mm(|e| NumConversError::new(e.to_string()))?;

        Ok(EthTxFeeDetails {
            coin: coin.to_owned(),
            gas: gas_u64,
            gas_price,
            total_fee,
        })
    }
}

#[async_trait]
impl MmCoin for EthCoin {
    fn is_asset_chain(&self) -> bool { false }

    fn spawner(&self) -> CoinFutSpawner { CoinFutSpawner::new(&self.abortable_system) }

    fn get_raw_transaction(&self, req: RawTransactionRequest) -> RawTransactionFut {
        Box::new(get_raw_transaction_impl(self.clone(), req).boxed().compat())
    }

    fn get_tx_hex_by_hash(&self, tx_hash: Vec<u8>) -> RawTransactionFut {
        if tx_hash.len() != H256::len_bytes() {
            let error = format!(
                "TX hash should have exactly {} bytes, got {}",
                H256::len_bytes(),
                tx_hash.len(),
            );
            return Box::new(futures01::future::err(MmError::new(
                RawTransactionError::InvalidHashError(error),
            )));
        }

        let tx_hash = H256::from_slice(tx_hash.as_slice());
        Box::new(get_tx_hex_by_hash_impl(self.clone(), tx_hash).boxed().compat())
    }

    fn withdraw(&self, req: WithdrawRequest) -> WithdrawFut {
        Box::new(Box::pin(withdraw_impl(self.clone(), req)).compat())
    }

    fn decimals(&self) -> u8 { self.decimals }

    fn convert_to_address(&self, from: &str, to_address_format: Json) -> Result<String, String> {
        let to_address_format: EthAddressFormat =
            json::from_value(to_address_format).map_err(|e| ERRL!("Error on parse ETH address format {:?}", e))?;
        match to_address_format {
            EthAddressFormat::SingleCase => ERR!("conversion is available only to mixed-case"),
            EthAddressFormat::MixedCase => {
                let _addr = try_s!(addr_from_str(from));
                Ok(checksum_address(from))
            },
        }
    }

    fn validate_address(&self, address: &str) -> ValidateAddressResult {
        let result = self.address_from_str(address);
        ValidateAddressResult {
            is_valid: result.is_ok(),
            reason: result.err(),
        }
    }

    fn process_history_loop(&self, ctx: MmArc) -> Box<dyn Future<Item = (), Error = ()> + Send> {
        cfg_wasm32! {
            ctx.log.log(
                "🤔",
                &[&"tx_history", &self.ticker],
                &ERRL!("Transaction history is not supported for ETH/ERC20 coins"),
            );
            Box::new(futures01::future::ok(()))
        }
        cfg_native! {
            let coin = self.clone();
            let fut = async move {
                match coin.coin_type {
                    EthCoinType::Eth => coin.process_eth_history(&ctx).await,
                    EthCoinType::Erc20 { ref token_addr, .. } => coin.process_erc20_history(*token_addr, &ctx).await,
                }
                Ok(())
            };
            Box::new(fut.boxed().compat())
        }
    }

    fn history_sync_status(&self) -> HistorySyncState { self.history_sync_state.lock().unwrap().clone() }

    fn get_trade_fee(&self) -> Box<dyn Future<Item = TradeFee, Error = String> + Send> {
        let coin = self.clone();
        Box::new(
            self.get_gas_price()
                .map_err(|e| e.to_string())
                .and_then(move |gas_price| {
                    let fee = gas_price * U256::from(ETH_GAS);
                    let fee_coin = match &coin.coin_type {
                        EthCoinType::Eth => &coin.ticker,
                        EthCoinType::Erc20 { platform, .. } => platform,
                    };
                    Ok(TradeFee {
                        coin: fee_coin.into(),
                        amount: try_s!(u256_to_big_decimal(fee, ETH_DECIMALS)).into(),
                        paid_from_trading_vol: false,
                    })
                }),
        )
    }

    async fn get_sender_trade_fee(
        &self,
        value: TradePreimageValue,
        stage: FeeApproxStage,
    ) -> TradePreimageResult<TradeFee> {
        let gas_price = self.get_gas_price().compat().await?;
        let gas_price = increase_gas_price_by_stage(gas_price, &stage);
        let gas_limit = match self.coin_type {
            EthCoinType::Eth => {
                // this gas_limit includes gas for `ethPayment` and `senderRefund` contract calls
                U256::from(300_000)
            },
            EthCoinType::Erc20 { token_addr, .. } => {
                let value = match value {
                    TradePreimageValue::Exact(value) | TradePreimageValue::UpperBound(value) => {
                        wei_from_big_decimal(&value, self.decimals)?
                    },
                };
                let allowed = self.allowance(self.swap_contract_address).compat().await?;
                if allowed < value {
                    // estimate gas for the `approve` contract call

                    // Pass a dummy spender. Let's use `my_address`.
                    let spender = self.derivation_method.single_addr_or_err().await?;
                    let approve_function = ERC20_CONTRACT.function("approve")?;
                    let approve_data = approve_function.encode_input(&[Token::Address(spender), Token::Uint(value)])?;
                    let approve_gas_limit = self
                        .estimate_gas_for_contract_call(token_addr, Bytes::from(approve_data))
                        .compat()
                        .await?;

                    // this gas_limit includes gas for `approve`, `erc20Payment` and `senderRefund` contract calls
                    U256::from(300_000) + approve_gas_limit
                } else {
                    // this gas_limit includes gas for `erc20Payment` and `senderRefund` contract calls
                    U256::from(300_000)
                }
            },
        };

        let total_fee = gas_limit * gas_price;
        let amount = u256_to_big_decimal(total_fee, ETH_DECIMALS)?;
        let fee_coin = match &self.coin_type {
            EthCoinType::Eth => &self.ticker,
            EthCoinType::Erc20 { platform, .. } => platform,
        };
        Ok(TradeFee {
            coin: fee_coin.into(),
            amount: amount.into(),
            paid_from_trading_vol: false,
        })
    }

    fn get_receiver_trade_fee(&self, stage: FeeApproxStage) -> TradePreimageFut<TradeFee> {
        let coin = self.clone();
        let fut = async move {
            let gas_price = coin.get_gas_price().compat().await?;
            let gas_price = increase_gas_price_by_stage(gas_price, &stage);
            let total_fee = gas_price * U256::from(ETH_GAS);
            let amount = u256_to_big_decimal(total_fee, ETH_DECIMALS)?;
            let fee_coin = match &coin.coin_type {
                EthCoinType::Eth => &coin.ticker,
                EthCoinType::Erc20 { platform, .. } => platform,
            };
            Ok(TradeFee {
                coin: fee_coin.into(),
                amount: amount.into(),
                paid_from_trading_vol: false,
            })
        };
        Box::new(fut.boxed().compat())
    }

    async fn get_fee_to_send_taker_fee(
        &self,
        dex_fee_amount: DexFee,
        stage: FeeApproxStage,
    ) -> TradePreimageResult<TradeFee> {
        let dex_fee_amount = wei_from_big_decimal(&dex_fee_amount.fee_amount().into(), self.decimals)?;

        // pass the dummy params
        let to_addr = addr_from_raw_pubkey(&DEX_FEE_ADDR_RAW_PUBKEY)
            .expect("addr_from_raw_pubkey should never fail with DEX_FEE_ADDR_RAW_PUBKEY");
        let (eth_value, data, call_addr, fee_coin) = match &self.coin_type {
            EthCoinType::Eth => (dex_fee_amount, Vec::new(), &to_addr, &self.ticker),
            EthCoinType::Erc20 { platform, token_addr } => {
                let function = ERC20_CONTRACT.function("transfer")?;
                let data = function.encode_input(&[Token::Address(to_addr), Token::Uint(dex_fee_amount)])?;
                (0.into(), data, token_addr, platform)
            },
        };

        let my_address = self.derivation_method.single_addr_or_err().await?;
        let gas_price = self.get_gas_price().compat().await?;
        let gas_price = increase_gas_price_by_stage(gas_price, &stage);
        let estimate_gas_req = CallRequest {
            value: Some(eth_value),
            data: Some(data.clone().into()),
            from: Some(my_address),
            to: Some(*call_addr),
            gas: None,
            // gas price must be supplied because some smart contracts base their
            // logic on gas price, e.g. TUSD: https://github.com/KomodoPlatform/atomicDEX-API/issues/643
            gas_price: Some(gas_price),
            ..CallRequest::default()
        };

        // Please note if the wallet's balance is insufficient to withdraw, then `estimate_gas` may fail with the `Exception` error.
        // Ideally we should determine the case when we have the insufficient balance and return `TradePreimageError::NotSufficientBalance` error.
        let gas_limit = self.estimate_gas_wrapper(estimate_gas_req).compat().await?;
        let total_fee = gas_limit * gas_price;
        let amount = u256_to_big_decimal(total_fee, ETH_DECIMALS)?;
        Ok(TradeFee {
            coin: fee_coin.into(),
            amount: amount.into(),
            paid_from_trading_vol: false,
        })
    }

    fn required_confirmations(&self) -> u64 { self.required_confirmations.load(AtomicOrdering::Relaxed) }

    fn requires_notarization(&self) -> bool { false }

    fn set_required_confirmations(&self, confirmations: u64) {
        self.required_confirmations
            .store(confirmations, AtomicOrdering::Relaxed);
    }

    fn set_requires_notarization(&self, _requires_nota: bool) {
        warn!("set_requires_notarization doesn't take any effect on ETH/ERC20 coins");
    }

    fn swap_contract_address(&self) -> Option<BytesJson> {
        Some(BytesJson::from(self.swap_contract_address.0.as_ref()))
    }

    fn fallback_swap_contract(&self) -> Option<BytesJson> {
        self.fallback_swap_contract.map(|a| BytesJson::from(a.0.as_ref()))
    }

    fn mature_confirmations(&self) -> Option<u32> { None }

    fn coin_protocol_info(&self, _amount_to_receive: Option<MmNumber>) -> Vec<u8> { Vec::new() }

    fn is_coin_protocol_supported(
        &self,
        _info: &Option<Vec<u8>>,
        _amount_to_send: Option<MmNumber>,
        _locktime: u64,
        _is_maker: bool,
    ) -> bool {
        true
    }

    fn on_disabled(&self) -> Result<(), AbortedError> { AbortableSystem::abort_all(&self.abortable_system) }

    fn on_token_deactivated(&self, ticker: &str) {
        if let Ok(tokens) = self.erc20_tokens_infos.lock().as_deref_mut() {
            tokens.remove(ticker);
        };
    }
}

pub trait TryToAddress {
    fn try_to_address(&self) -> Result<Address, String>;
}

impl TryToAddress for BytesJson {
    fn try_to_address(&self) -> Result<Address, String> { self.0.try_to_address() }
}

impl TryToAddress for [u8] {
    fn try_to_address(&self) -> Result<Address, String> { (&self).try_to_address() }
}

impl<'a> TryToAddress for &'a [u8] {
    fn try_to_address(&self) -> Result<Address, String> {
        if self.len() != Address::len_bytes() {
            return ERR!(
                "Cannot construct an Ethereum address from {} bytes slice",
                Address::len_bytes()
            );
        }

        Ok(Address::from_slice(self))
    }
}

impl<T: TryToAddress> TryToAddress for Option<T> {
    fn try_to_address(&self) -> Result<Address, String> {
        match self {
            Some(ref inner) => inner.try_to_address(),
            None => ERR!("Cannot convert None to address"),
        }
    }
}

pub trait GuiAuthMessages {
    fn gui_auth_sign_message_hash(message: String) -> Option<[u8; 32]>;
    fn generate_gui_auth_signed_validation(generator: GuiAuthValidationGenerator)
        -> SignatureResult<GuiAuthValidation>;
}

impl GuiAuthMessages for EthCoin {
    fn gui_auth_sign_message_hash(message: String) -> Option<[u8; 32]> {
        let message_prefix = "atomicDEX Auth Ethereum Signed Message:\n";
        let prefix_len = CompactInteger::from(message_prefix.len());

        let mut stream = Stream::new();
        prefix_len.serialize(&mut stream);
        stream.append_slice(message_prefix.as_bytes());
        stream.append_slice(message.len().to_string().as_bytes());
        stream.append_slice(message.as_bytes());

        Some(keccak256(&stream.out()).take())
    }

    fn generate_gui_auth_signed_validation(
        generator: GuiAuthValidationGenerator,
    ) -> SignatureResult<GuiAuthValidation> {
        let timestamp_message = get_utc_timestamp() + GUI_AUTH_SIGNED_MESSAGE_LIFETIME_SEC;

        let message_hash =
            EthCoin::gui_auth_sign_message_hash(timestamp_message.to_string()).ok_or(SignatureError::PrefixNotFound)?;
        let signature = sign(&generator.secret, &H256::from(message_hash))?;

        Ok(GuiAuthValidation {
            coin_ticker: generator.coin_ticker,
            address: generator.address,
            timestamp_message,
            signature: format!("0x{}", signature),
        })
    }
}

fn validate_fee_impl(coin: EthCoin, validate_fee_args: EthValidateFeeArgs<'_>) -> ValidatePaymentFut<()> {
    let fee_tx_hash = validate_fee_args.fee_tx_hash.to_owned();
    let sender_addr = try_f!(
        addr_from_raw_pubkey(validate_fee_args.expected_sender).map_to_mm(ValidatePaymentError::InvalidParameter)
    );
    let fee_addr =
        try_f!(addr_from_raw_pubkey(validate_fee_args.fee_addr).map_to_mm(ValidatePaymentError::InvalidParameter));
    let amount = validate_fee_args.amount.clone();
    let min_block_number = validate_fee_args.min_block_number;

    let fut = async move {
        let expected_value = wei_from_big_decimal(&amount, coin.decimals)?;
        let tx_from_rpc = coin.transaction(TransactionId::Hash(fee_tx_hash)).await?;

        let tx_from_rpc = tx_from_rpc.as_ref().ok_or_else(|| {
            ValidatePaymentError::TxDoesNotExist(format!("Didn't find provided tx {:?} on ETH node", fee_tx_hash))
        })?;

        if tx_from_rpc.from != Some(sender_addr) {
            return MmError::err(ValidatePaymentError::WrongPaymentTx(format!(
                "{}: Fee tx {:?} was sent from wrong address, expected {:?}",
                INVALID_SENDER_ERR_LOG, tx_from_rpc, sender_addr
            )));
        }

        if let Some(block_number) = tx_from_rpc.block_number {
            if block_number <= min_block_number.into() {
                return MmError::err(ValidatePaymentError::WrongPaymentTx(format!(
                    "{}: Fee tx {:?} confirmed before min_block {}",
                    EARLY_CONFIRMATION_ERR_LOG, tx_from_rpc, min_block_number
                )));
            }
        }
        match &coin.coin_type {
            EthCoinType::Eth => {
                if tx_from_rpc.to != Some(fee_addr) {
                    return MmError::err(ValidatePaymentError::WrongPaymentTx(format!(
                        "{}: Fee tx {:?} was sent to wrong address, expected {:?}",
                        INVALID_RECEIVER_ERR_LOG, tx_from_rpc, fee_addr
                    )));
                }

                if tx_from_rpc.value < expected_value {
                    return MmError::err(ValidatePaymentError::WrongPaymentTx(format!(
                        "Fee tx {:?} value is less than expected {:?}",
                        tx_from_rpc, expected_value
                    )));
                }
            },
            EthCoinType::Erc20 {
                platform: _,
                token_addr,
            } => {
                if tx_from_rpc.to != Some(*token_addr) {
                    return MmError::err(ValidatePaymentError::WrongPaymentTx(format!(
                        "{}: ERC20 Fee tx {:?} called wrong smart contract, expected {:?}",
                        INVALID_CONTRACT_ADDRESS_ERR_LOG, tx_from_rpc, token_addr
                    )));
                }

                let function = ERC20_CONTRACT
                    .function("transfer")
                    .map_to_mm(|e| ValidatePaymentError::InternalError(e.to_string()))?;
                let decoded_input = decode_contract_call(function, &tx_from_rpc.input.0)
                    .map_to_mm(|e| ValidatePaymentError::TxDeserializationError(e.to_string()))?;
                let address_input = get_function_input_data(&decoded_input, function, 0)
                    .map_to_mm(ValidatePaymentError::TxDeserializationError)?;

                if address_input != Token::Address(fee_addr) {
                    return MmError::err(ValidatePaymentError::WrongPaymentTx(format!(
                        "{}: ERC20 Fee tx was sent to wrong address {:?}, expected {:?}",
                        INVALID_RECEIVER_ERR_LOG, address_input, fee_addr
                    )));
                }

                let value_input = get_function_input_data(&decoded_input, function, 1)
                    .map_to_mm(ValidatePaymentError::TxDeserializationError)?;

                match value_input {
                    Token::Uint(value) => {
                        if value < expected_value {
                            return MmError::err(ValidatePaymentError::WrongPaymentTx(format!(
                                "ERC20 Fee tx value {} is less than expected {}",
                                value, expected_value
                            )));
                        }
                    },
                    _ => {
                        return MmError::err(ValidatePaymentError::WrongPaymentTx(format!(
                            "Should have got uint token but got {:?}",
                            value_input
                        )))
                    },
                }
            },
        }

        Ok(())
    };
    Box::new(fut.boxed().compat())
}

fn get_function_input_data(decoded: &[Token], func: &Function, index: usize) -> Result<Token, String> {
    decoded.get(index).cloned().ok_or(format!(
        "Missing input in function {}: No input found at index {}",
        func.name.clone(),
        index
    ))
}

fn get_function_name(name: &str, watcher_reward: bool) -> String {
    if watcher_reward {
        format!("{}{}", name, "Reward")
    } else {
        name.to_owned()
    }
}

pub fn addr_from_raw_pubkey(pubkey: &[u8]) -> Result<Address, String> {
    let pubkey = try_s!(PublicKey::from_slice(pubkey).map_err(|e| ERRL!("{:?}", e)));
    let eth_public = Public::from_slice(&pubkey.serialize_uncompressed()[1..65]);
    Ok(public_to_address(&eth_public))
}

pub fn addr_from_pubkey_str(pubkey: &str) -> Result<String, String> {
    let pubkey_bytes = try_s!(hex::decode(pubkey));
    let addr = try_s!(addr_from_raw_pubkey(&pubkey_bytes));
    Ok(format!("{:#02x}", addr))
}

fn display_u256_with_decimal_point(number: U256, decimals: u8) -> String {
    let mut string = number.to_string();
    let decimals = decimals as usize;
    if string.len() <= decimals {
        string.insert_str(0, &"0".repeat(decimals - string.len() + 1));
    }

    string.insert(string.len() - decimals, '.');
    string.trim_end_matches('0').into()
}

pub fn u256_to_big_decimal(number: U256, decimals: u8) -> NumConversResult<BigDecimal> {
    let string = display_u256_with_decimal_point(number, decimals);
    Ok(string.parse::<BigDecimal>()?)
}

pub fn wei_from_big_decimal(amount: &BigDecimal, decimals: u8) -> NumConversResult<U256> {
    let mut amount = amount.to_string();
    let dot = amount.find(|c| c == '.');
    let decimals = decimals as usize;
    if let Some(index) = dot {
        let mut fractional = amount.split_off(index);
        // remove the dot from fractional part
        fractional.remove(0);
        if fractional.len() < decimals {
            fractional.insert_str(fractional.len(), &"0".repeat(decimals - fractional.len()));
        }
        fractional.truncate(decimals);
        amount.push_str(&fractional);
    } else {
        amount.insert_str(amount.len(), &"0".repeat(decimals));
    }
    U256::from_dec_str(&amount).map_to_mm(|e| NumConversError::new(format!("{:?}", e)))
}

impl Transaction for SignedEthTx {
    fn tx_hex(&self) -> Vec<u8> { rlp::encode(self).to_vec() }

    fn tx_hash(&self) -> BytesJson { self.hash.0.to_vec().into() }
}

fn signed_tx_from_web3_tx(transaction: Web3Transaction) -> Result<SignedEthTx, String> {
    let r = transaction.r.ok_or_else(|| ERRL!("'Transaction::r' is not set"))?;
    let s = transaction.s.ok_or_else(|| ERRL!("'Transaction::s' is not set"))?;
    let v = transaction
        .v
        .ok_or_else(|| ERRL!("'Transaction::v' is not set"))?
        .as_u64();
    let gas_price = transaction
        .gas_price
        .ok_or_else(|| ERRL!("'Transaction::gas_price' is not set"))?;

    let unverified = UnverifiedTransaction {
        r,
        s,
        v,
        hash: transaction.hash,
        unsigned: UnSignedEthTx {
            data: transaction.input.0,
            gas_price,
            gas: transaction.gas,
            value: transaction.value,
            nonce: transaction.nonce,
            action: match transaction.to {
                Some(addr) => Call(addr),
                None => Action::Create,
            },
        },
    };

    Ok(try_s!(SignedEthTx::new(unverified)))
}

#[derive(Deserialize, Debug, Serialize)]
pub struct GasStationData {
    // matic gas station average fees is named standard, using alias to support both format.
    #[serde(alias = "average", alias = "standard")]
    average: MmNumber,
    fast: MmNumber,
}

impl GasStationData {
    fn average_gwei(&self, decimals: u8, gas_price_policy: GasStationPricePolicy) -> NumConversResult<U256> {
        let gas_price = match gas_price_policy {
            GasStationPricePolicy::MeanAverageFast => ((&self.average + &self.fast) / MmNumber::from(2)).into(),
            GasStationPricePolicy::Average => self.average.to_decimal(),
        };
        wei_from_big_decimal(&gas_price, decimals)
    }

    fn get_gas_price(uri: &str, decimals: u8, gas_price_policy: GasStationPricePolicy) -> Web3RpcFut<U256> {
        let uri = uri.to_owned();
        let fut = async move {
            make_gas_station_request(&uri)
                .await?
                .average_gwei(decimals, gas_price_policy)
                .mm_err(|e| Web3RpcError::Internal(e.0))
        };
        Box::new(fut.boxed().compat())
    }
}

async fn get_token_decimals(web3: &Web3<Web3Transport>, token_addr: Address) -> Result<u8, String> {
    let function = try_s!(ERC20_CONTRACT.function("decimals"));
    let data = try_s!(function.encode_input(&[]));
    let request = CallRequest {
        from: Some(Address::default()),
        to: Some(token_addr),
        gas: None,
        gas_price: None,
        value: Some(0.into()),
        data: Some(data.into()),
        ..CallRequest::default()
    };

    let res = web3
        .eth()
        .call(request, Some(BlockId::Number(BlockNumber::Latest)))
        .map_err(|e| ERRL!("{}", e))
        .await?;
    let tokens = try_s!(function.decode_output(&res.0));
    let decimals = match tokens[0] {
        Token::Uint(dec) => dec.as_u64(),
        _ => return ERR!("Invalid decimals type {:?}", tokens),
    };
    Ok(decimals as u8)
}

pub fn valid_addr_from_str(addr_str: &str) -> Result<Address, String> {
    let addr = try_s!(addr_from_str(addr_str));
    if !is_valid_checksum_addr(addr_str) {
        return ERR!("Invalid address checksum");
    }
    Ok(addr)
}

pub fn addr_from_str(addr_str: &str) -> Result<Address, String> {
    if !addr_str.starts_with("0x") {
        return ERR!("Address must be prefixed with 0x");
    };

    Ok(try_s!(Address::from_str(&addr_str[2..])))
}

/// This function fixes a bug appeared on `ethabi` update:
/// 1. `ethabi(6.1.0)::Function::decode_input` had
/// ```rust
/// decode(&self.input_param_types(), &data[4..])
/// ```
///
/// 2. `ethabi(17.2.0)::Function::decode_input` has
/// ```rust
/// decode(&self.input_param_types(), data)
/// ```
pub fn decode_contract_call(function: &Function, contract_call_bytes: &[u8]) -> Result<Vec<Token>, ethabi::Error> {
    if contract_call_bytes.len() < 4 {
        return Err(ethabi::Error::Other(
            "Contract call should contain at least 4 bytes known as a function signature".into(),
        ));
    }

    let actual_signature = &contract_call_bytes[..4];
    let expected_signature = &function.short_signature();
    if actual_signature != expected_signature {
        let error =
            format!("Unexpected contract call signature: expected {expected_signature:?}, found {actual_signature:?}");
        return Err(ethabi::Error::Other(error.into()));
    }

    function.decode_input(&contract_call_bytes[4..])
}

fn rpc_event_handlers_for_eth_transport(ctx: &MmArc, ticker: String) -> Vec<RpcTransportEventHandlerShared> {
    let metrics = ctx.metrics.weak();
    vec![CoinTransportMetrics::new(metrics, ticker, RpcClientType::Ethereum).into_shared()]
}

#[inline]
fn new_nonce_lock() -> Arc<AsyncMutex<()>> { Arc::new(AsyncMutex::new(())) }

pub async fn eth_coin_from_conf_and_request(
    ctx: &MmArc,
    ticker: &str,
    conf: &Json,
    req: &Json,
    protocol: CoinProtocol,
    priv_key_policy: PrivKeyBuildPolicy,
) -> Result<EthCoin, String> {
    // Convert `PrivKeyBuildPolicy` to `EthPrivKeyBuildPolicy` if it's possible.
    let priv_key_policy = try_s!(EthPrivKeyBuildPolicy::try_from(priv_key_policy));

    let mut urls: Vec<String> = try_s!(json::from_value(req["urls"].clone()));
    if urls.is_empty() {
        return ERR!("Enable request for ETH coin must have at least 1 node URL");
    }
    let mut rng = small_rng();
    urls.as_mut_slice().shuffle(&mut rng);

    let swap_contract_address: Address = try_s!(json::from_value(req["swap_contract_address"].clone()));
    if swap_contract_address == Address::default() {
        return ERR!("swap_contract_address can't be zero address");
    }
    let fallback_swap_contract: Option<Address> = try_s!(json::from_value(req["fallback_swap_contract"].clone()));
    if let Some(fallback) = fallback_swap_contract {
        if fallback == Address::default() {
            return ERR!("fallback_swap_contract can't be zero address");
        }
    }
    let contract_supports_watchers = req["contract_supports_watchers"].as_bool().unwrap_or_default();

    let path_to_address = try_s!(json::from_value::<Option<HDAccountAddressId>>(
        req["path_to_address"].clone()
    ))
    .unwrap_or_default();
    let (key_pair, derivation_method) =
        try_s!(build_address_and_priv_key_policy(ctx, ticker, conf, priv_key_policy, &path_to_address, None).await);

    let mut web3_instances = vec![];
    let event_handlers = rpc_event_handlers_for_eth_transport(ctx, ticker.to_string());
    for url in urls.iter() {
        let uri: Uri = try_s!(url.parse());

        let transport = match uri.scheme_str() {
            Some("ws") | Some("wss") => {
                const TMP_SOCKET_CONNECTION: Duration = Duration::from_secs(20);

                let node = WebsocketTransportNode {
                    uri: uri.clone(),
                    gui_auth: false,
                };
                let websocket_transport = WebsocketTransport::with_event_handlers(node, event_handlers.clone());

                // Temporarily start the connection loop (we close the connection once we have the client version below).
                // Ideally, it would be much better to not do this workaround, which requires a lot of refactoring or
                // dropping websocket support on parity nodes.
                let fut = websocket_transport
                    .clone()
                    .start_connection_loop(Some(Instant::now() + TMP_SOCKET_CONNECTION));
                let settings = AbortSettings::info_on_abort(format!("connection loop stopped for {:?}", uri));
                ctx.spawner().spawn_with_settings(fut, settings);

                Web3Transport::Websocket(websocket_transport)
            },
            Some("http") | Some("https") => {
                let node = HttpTransportNode { uri, gui_auth: false };

                Web3Transport::new_http_with_event_handlers(node, event_handlers.clone())
            },
            _ => {
                return ERR!(
                    "Invalid node address '{}'. Only http(s) and ws(s) nodes are supported",
                    uri
                );
            },
        };

        let web3 = Web3::new(transport);
        let version = match web3.web3().client_version().await {
            Ok(v) => v,
            Err(e) => {
                error!("Couldn't get client version for url {}: {}", url, e);

                continue;
            },
        };

        web3_instances.push(Web3Instance {
            web3,
            is_parity: version.contains("Parity") || version.contains("parity"),
        })
    }

    if web3_instances.is_empty() {
        return ERR!("Failed to get client version for all urls");
    }

    let (coin_type, decimals) = match protocol {
        CoinProtocol::ETH => (EthCoinType::Eth, ETH_DECIMALS),
        CoinProtocol::ERC20 {
            platform,
            contract_address,
        } => {
            let token_addr = try_s!(valid_addr_from_str(&contract_address));
            let decimals = match conf["decimals"].as_u64() {
                None | Some(0) => try_s!(
                    get_token_decimals(
                        &web3_instances
                            .first()
                            .expect("web3_instances can't be empty in ETH activation")
                            .web3,
                        token_addr
                    )
                    .await
                ),
                Some(d) => d as u8,
            };
            (EthCoinType::Erc20 { platform, token_addr }, decimals)
        },
        _ => return ERR!("Expect ETH or ERC20 protocol"),
    };

    // param from request should override the config
    let required_confirmations = req["required_confirmations"]
        .as_u64()
        .unwrap_or_else(|| {
            conf["required_confirmations"]
                .as_u64()
                .unwrap_or(DEFAULT_REQUIRED_CONFIRMATIONS as u64)
        })
        .into();

    if req["requires_notarization"].as_bool().is_some() {
        warn!("requires_notarization doesn't take any effect on ETH/ERC20 coins");
    }

    let sign_message_prefix: Option<String> = json::from_value(conf["sign_message_prefix"].clone()).unwrap_or(None);

    let trezor_coin: Option<String> = json::from_value(conf["trezor_coin"].clone()).unwrap_or(None);

    let initial_history_state = if req["tx_history"].as_bool().unwrap_or(false) {
        HistorySyncState::NotStarted
    } else {
        HistorySyncState::NotEnabled
    };

    let gas_station_decimals: Option<u8> = try_s!(json::from_value(req["gas_station_decimals"].clone()));
    let gas_station_policy: GasStationPricePolicy =
        json::from_value(req["gas_station_policy"].clone()).unwrap_or_default();

    let key_lock = match &coin_type {
        EthCoinType::Eth => String::from(ticker),
        EthCoinType::Erc20 { ref platform, .. } => String::from(platform),
    };

    let nonce_lock = {
        let mut map = NONCE_LOCK.lock().unwrap();
        map.entry(key_lock).or_insert_with(new_nonce_lock).clone()
    };

    // Create an abortable system linked to the `MmCtx` so if the context is stopped via `MmArc::stop`,
    // all spawned futures related to `ETH` coin will be aborted as well.
    let abortable_system = try_s!(ctx.abortable_system.create_subsystem());

    let coin = EthCoinImpl {
        priv_key_policy: key_pair,
        derivation_method: Arc::new(derivation_method),
        coin_type,
        sign_message_prefix,
        swap_contract_address,
        fallback_swap_contract,
        contract_supports_watchers,
        decimals,
        ticker: ticker.into(),
        gas_station_url: try_s!(json::from_value(req["gas_station_url"].clone())),
        gas_station_decimals: gas_station_decimals.unwrap_or(ETH_GAS_STATION_DECIMALS),
        gas_station_policy,
        web3_instances: AsyncMutex::new(web3_instances),
        history_sync_state: Mutex::new(initial_history_state),
        ctx: ctx.weak(),
        required_confirmations,
        chain_id: conf["chain_id"].as_u64(),
        trezor_coin,
        logs_block_range: conf["logs_block_range"].as_u64().unwrap_or(DEFAULT_LOGS_BLOCK_RANGE),
        nonce_lock,
        erc20_tokens_infos: Default::default(),
        abortable_system,
    };

    let coin = EthCoin(Arc::new(coin));
    coin.spawn_balance_stream_if_enabled(ctx).await?;

    Ok(coin)
}

/// Displays the address in mixed-case checksum form
/// https://github.com/ethereum/EIPs/blob/master/EIPS/eip-55.md
pub fn checksum_address(addr: &str) -> String {
    let mut addr = addr.to_lowercase();
    if addr.starts_with("0x") {
        addr.replace_range(..2, "");
    }

    let mut hasher = Keccak256::default();
    hasher.update(&addr);
    let hash = hasher.finalize();
    let mut result: String = "0x".into();
    for (i, c) in addr.chars().enumerate() {
        if c.is_ascii_digit() {
            result.push(c);
        } else {
            // https://github.com/ethereum/EIPs/blob/master/EIPS/eip-55.md#specification
            // Convert the address to hex, but if the ith digit is a letter (ie. it's one of abcdef)
            // print it in uppercase if the 4*ith bit of the hash of the lowercase hexadecimal
            // address is 1 otherwise print it in lowercase.
            if hash[i / 2] & (1 << (7 - 4 * (i % 2))) != 0 {
                result.push(c.to_ascii_uppercase());
            } else {
                result.push(c.to_ascii_lowercase());
            }
        }
    }

    result
}

/// `eth_addr_to_hex` converts Address to hex format.
/// Note: the result will be in lowercase.
pub(crate) fn eth_addr_to_hex(address: &Address) -> String { format!("{:#02x}", address) }

/// Checks that input is valid mixed-case checksum form address
/// The input must be 0x prefixed hex string
fn is_valid_checksum_addr(addr: &str) -> bool { addr == checksum_address(addr) }

<<<<<<< HEAD
/// `display_eth_address` converts Address to mixed-case checksum form.
#[inline]
pub fn display_eth_address(addr: &Address) -> String { checksum_address(&eth_addr_to_hex(addr)) }

/// Requests the nonce from all available nodes and returns the highest nonce available with the list of nodes that returned the highest nonce.
/// Transactions will be sent using the nodes that returned the highest nonce.
#[cfg_attr(test, mockable)]
fn get_addr_nonce(
    addr: Address,
    web3s: Vec<Web3Instance>,
) -> Box<dyn Future<Item = (U256, Vec<Web3Instance>), Error = String> + Send> {
    let fut = async move {
        let mut errors: u32 = 0;
        loop {
            let (futures, web3s): (Vec<_>, Vec<_>) = web3s
                .iter()
                .map(|web3| {
                    if web3.is_parity {
                        let parity: ParityNonce<_> = web3.web3.api();
                        (Either::Left(parity.parity_next_nonce(addr)), web3.clone())
                    } else {
                        (
                            Either::Right(web3.web3.eth().transaction_count(addr, Some(BlockNumber::Pending))),
                            web3.clone(),
                        )
                    }
                })
                .unzip();

            let nonces: Vec<_> = join_all(futures)
                .await
                .into_iter()
                .zip(web3s.into_iter())
                .filter_map(|(nonce_res, web3)| match nonce_res {
                    Ok(n) => Some((n, web3)),
                    Err(e) => {
                        error!("Error getting nonce for addr {:?}: {}", addr, e);
                        None
                    },
                })
                .collect();
            if nonces.is_empty() {
                // all requests errored
                errors += 1;
                if errors > 5 {
                    return ERR!("Couldn't get nonce after 5 errored attempts, aborting");
                }
            } else {
                let max = nonces
                    .iter()
                    .map(|(n, _)| *n)
                    .max()
                    .expect("nonces should not be empty!");
                break Ok((
                    max,
                    nonces
                        .into_iter()
                        .filter_map(|(n, web3)| if n == max { Some(web3) } else { None })
                        .collect(),
                ));
            }
            Timer::sleep(1.).await
        }
    };
    Box::new(Box::pin(fut).compat())
}

=======
>>>>>>> 3d517b18
fn increase_by_percent_one_gwei(num: U256, percent: u64) -> U256 {
    let one_gwei = U256::from(10u64.pow(9));
    let percent = (num / U256::from(100)) * U256::from(percent);
    if percent < one_gwei {
        num + one_gwei
    } else {
        num + percent
    }
}

fn increase_gas_price_by_stage(gas_price: U256, level: &FeeApproxStage) -> U256 {
    match level {
        FeeApproxStage::WithoutApprox => gas_price,
        FeeApproxStage::StartSwap => {
            increase_by_percent_one_gwei(gas_price, GAS_PRICE_APPROXIMATION_PERCENT_ON_START_SWAP)
        },
        FeeApproxStage::OrderIssue => {
            increase_by_percent_one_gwei(gas_price, GAS_PRICE_APPROXIMATION_PERCENT_ON_ORDER_ISSUE)
        },
        FeeApproxStage::TradePreimage => {
            increase_by_percent_one_gwei(gas_price, GAS_PRICE_APPROXIMATION_PERCENT_ON_TRADE_PREIMAGE)
        },
        FeeApproxStage::WatcherPreimage => {
            increase_by_percent_one_gwei(gas_price, GAS_PRICE_APPROXIMATION_PERCENT_ON_WATCHER_PREIMAGE)
        },
    }
}

/// Represents errors that can occur while retrieving an Ethereum address.
#[derive(Clone, Debug, Deserialize, Display, PartialEq, Serialize)]
pub enum GetEthAddressError {
    PrivKeyPolicyNotAllowed(PrivKeyPolicyNotAllowed),
    UnexpectedDerivationMethod(UnexpectedDerivationMethod),
    EthActivationV2Error(EthActivationV2Error),
    Internal(String),
}

impl From<PrivKeyPolicyNotAllowed> for GetEthAddressError {
    fn from(e: PrivKeyPolicyNotAllowed) -> Self { GetEthAddressError::PrivKeyPolicyNotAllowed(e) }
}

impl From<UnexpectedDerivationMethod> for GetEthAddressError {
    fn from(e: UnexpectedDerivationMethod) -> Self { GetEthAddressError::UnexpectedDerivationMethod(e) }
}

impl From<EthActivationV2Error> for GetEthAddressError {
    fn from(e: EthActivationV2Error) -> Self { GetEthAddressError::EthActivationV2Error(e) }
}

impl From<CryptoCtxError> for GetEthAddressError {
    fn from(e: CryptoCtxError) -> Self { GetEthAddressError::Internal(e.to_string()) }
}

/// `get_eth_address` returns wallet address for coin with `ETH` protocol type.
/// Note: result address has mixed-case checksum form.
pub async fn get_eth_address(
    ctx: &MmArc,
    conf: &Json,
    ticker: &str,
    path_to_address: &HDAccountAddressId,
) -> MmResult<MyWalletAddress, GetEthAddressError> {
    let priv_key_policy = PrivKeyBuildPolicy::detect_priv_key_policy(ctx)?;
    // Convert `PrivKeyBuildPolicy` to `EthPrivKeyBuildPolicy` if it's possible.
    let priv_key_policy = EthPrivKeyBuildPolicy::try_from(priv_key_policy)?;

    // Todo: This creates an HD wallet different from the ETH one for NFT, we should combine them in the future when implementing NFT HD wallet
    let (_, derivation_method) =
        build_address_and_priv_key_policy(ctx, ticker, conf, priv_key_policy, path_to_address, None).await?;
    let my_address = match derivation_method {
        EthDerivationMethod::SingleAddress(my_address) => my_address,
        EthDerivationMethod::HDWallet(_) => {
            return Err(MmError::new(GetEthAddressError::UnexpectedDerivationMethod(
                UnexpectedDerivationMethod::UnsupportedError("HDWallet is not supported for NFT yet!".to_owned()),
            )))
        },
    };

    Ok(MyWalletAddress {
        coin: ticker.to_owned(),
        wallet_address: display_eth_address(&my_address),
    })
}

/// Errors encountered while validating Ethereum addresses for NFT withdrawal.
#[derive(Display)]
pub enum GetValidEthWithdrawAddError {
    /// The specified coin does not support NFT withdrawal.
    #[display(fmt = "{} coin doesn't support NFT withdrawing", coin)]
    CoinDoesntSupportNftWithdraw { coin: String },
    /// The provided address is invalid.
    InvalidAddress(String),
}

/// Validates Ethereum addresses for NFT withdrawal.
/// Returns a tuple of valid `to` address, `token` address, and `EthCoin` instance on success.
/// Errors if the coin doesn't support NFT withdrawal or if the addresses are invalid.
fn get_valid_nft_addr_to_withdraw(
    coin_enum: MmCoinEnum,
    to: &str,
    token_add: &str,
) -> MmResult<(Address, Address, EthCoin), GetValidEthWithdrawAddError> {
    let eth_coin = match coin_enum {
        MmCoinEnum::EthCoin(eth_coin) => eth_coin,
        _ => {
            return MmError::err(GetValidEthWithdrawAddError::CoinDoesntSupportNftWithdraw {
                coin: coin_enum.ticker().to_owned(),
            })
        },
    };
    let to_addr = valid_addr_from_str(to).map_err(GetValidEthWithdrawAddError::InvalidAddress)?;
    let token_addr = addr_from_str(token_add).map_err(GetValidEthWithdrawAddError::InvalidAddress)?;
    Ok((to_addr, token_addr, eth_coin))
}

#[derive(Clone, Debug, Deserialize, Display, EnumFromStringify, PartialEq, Serialize)]
pub enum EthGasDetailsErr {
    #[display(fmt = "Invalid fee policy: {}", _0)]
    InvalidFeePolicy(String),
    #[from_stringify("NumConversError")]
    #[display(fmt = "Internal error: {}", _0)]
    Internal(String),
    #[display(fmt = "Transport: {}", _0)]
    Transport(String),
}

impl From<web3::Error> for EthGasDetailsErr {
    fn from(e: web3::Error) -> Self { EthGasDetailsErr::from(Web3RpcError::from(e)) }
}

impl From<Web3RpcError> for EthGasDetailsErr {
    fn from(e: Web3RpcError) -> Self {
        match e {
            Web3RpcError::Transport(tr) | Web3RpcError::InvalidResponse(tr) => EthGasDetailsErr::Transport(tr),
            Web3RpcError::Internal(internal) | Web3RpcError::Timeout(internal) => EthGasDetailsErr::Internal(internal),
        }
    }
}

async fn get_eth_gas_details(
    eth_coin: &EthCoin,
    fee: Option<WithdrawFee>,
    eth_value: U256,
    data: Bytes,
    sender_address: Address,
    call_addr: Address,
    fungible_max: bool,
) -> MmResult<GasDetails, EthGasDetailsErr> {
    match fee {
        Some(WithdrawFee::EthGas { gas_price, gas }) => {
            let gas_price = wei_from_big_decimal(&gas_price, 9)?;
            Ok((gas.into(), gas_price))
        },
        Some(fee_policy) => {
            let error = format!("Expected 'EthGas' fee type, found {:?}", fee_policy);
            MmError::err(EthGasDetailsErr::InvalidFeePolicy(error))
        },
        None => {
            let gas_price = eth_coin.get_gas_price().compat().await?;
            // covering edge case by deducting the standard transfer fee when we want to max withdraw ETH
            let eth_value_for_estimate = if fungible_max && eth_coin.coin_type == EthCoinType::Eth {
                eth_value - gas_price * U256::from(21000)
            } else {
                eth_value
            };
            let estimate_gas_req = CallRequest {
                value: Some(eth_value_for_estimate),
                data: Some(data),
                from: Some(sender_address),
                to: Some(call_addr),
                gas: None,
                // gas price must be supplied because some smart contracts base their
                // logic on gas price, e.g. TUSD: https://github.com/KomodoPlatform/atomicDEX-API/issues/643
                gas_price: Some(gas_price),
                ..CallRequest::default()
            };
            // TODO Note if the wallet's balance is insufficient to withdraw, then `estimate_gas` may fail with the `Exception` error.
            // TODO Ideally we should determine the case when we have the insufficient balance and return `WithdrawError::NotSufficientBalance`.
            let gas_limit = eth_coin.estimate_gas_wrapper(estimate_gas_req).compat().await?;
            Ok((gas_limit, gas_price))
        },
    }
}

impl CoinWithPrivKeyPolicy for EthCoin {
    type KeyPair = KeyPair;

    fn priv_key_policy(&self) -> &PrivKeyPolicy<Self::KeyPair> { &self.priv_key_policy }
}

impl CoinWithDerivationMethod for EthCoin {
    fn derivation_method(&self) -> &DerivationMethod<HDCoinAddress<Self>, Self::HDWallet> { &self.derivation_method }
}

#[async_trait]
impl GetNewAddressRpcOps for EthCoin {
    async fn get_new_address_rpc_without_conf(
        &self,
        params: GetNewAddressParams,
    ) -> MmResult<GetNewAddressResponse, GetNewAddressRpcError> {
        get_new_address::common_impl::get_new_address_rpc_without_conf(self, params).await
    }

    async fn get_new_address_rpc<ConfirmAddress>(
        &self,
        params: GetNewAddressParams,
        confirm_address: &ConfirmAddress,
    ) -> MmResult<GetNewAddressResponse, GetNewAddressRpcError>
    where
        ConfirmAddress: HDConfirmAddress,
    {
        get_new_address::common_impl::get_new_address_rpc(self, params, confirm_address).await
    }
}

#[async_trait]
impl AccountBalanceRpcOps for EthCoin {
    async fn account_balance_rpc(
        &self,
        params: AccountBalanceParams,
    ) -> MmResult<HDAccountBalanceResponse, HDAccountBalanceRpcError> {
        account_balance::common_impl::account_balance_rpc(self, params).await
    }
}

#[async_trait]
impl InitAccountBalanceRpcOps for EthCoin {
    async fn init_account_balance_rpc(
        &self,
        params: InitAccountBalanceParams,
    ) -> MmResult<HDAccountBalance, HDAccountBalanceRpcError> {
        init_account_balance::common_impl::init_account_balance_rpc(self, params).await
    }
}

#[async_trait]
impl InitScanAddressesRpcOps for EthCoin {
    async fn init_scan_for_new_addresses_rpc(
        &self,
        params: ScanAddressesParams,
    ) -> MmResult<ScanAddressesResponse, HDAccountBalanceRpcError> {
        init_scan_for_new_addresses::common_impl::scan_for_new_addresses_rpc(self, params).await
    }
}

#[async_trait]
impl InitCreateAccountRpcOps for EthCoin {
    async fn init_create_account_rpc<XPubExtractor>(
        &self,
        params: CreateNewAccountParams,
        state: CreateAccountState,
        xpub_extractor: Option<XPubExtractor>,
    ) -> MmResult<HDAccountBalance, CreateAccountRpcError>
    where
        XPubExtractor: HDXPubExtractor + Send,
    {
        init_create_account::common_impl::init_create_new_account_rpc(self, params, state, xpub_extractor).await
    }

    async fn revert_creating_account(&self, account_id: u32) {
        init_create_account::common_impl::revert_creating_account(self, account_id).await
    }
}<|MERGE_RESOLUTION|>--- conflicted
+++ resolved
@@ -21,11 +21,12 @@
 //  Copyright © 2023 Pampex LTD and TillyHK LTD. All rights reserved.
 //
 use super::eth::Action::{Call, Create};
-<<<<<<< HEAD
 use super::watcher_common::{validate_watcher_reward, REWARD_GAS_AMOUNT};
 use super::*;
 use crate::coin_balance::{EnableCoinBalanceError, EnabledCoinBalanceParams, HDAccountBalance, HDAddressBalance,
-                          HDAddressBalanceScanner, HDBalanceAddress, HDWalletBalance, HDWalletBalanceOps};
+                          HDBalanceAddress, HDWalletBalance, HDWalletBalanceOps};
+use crate::eth::eth_rpc::ETH_RPC_REQUEST_TIMEOUT;
+use crate::eth::web3_transport::websocket_transport::{WebsocketTransport, WebsocketTransportNode};
 use crate::hd_wallet::{HDAccountAddressId, HDAccountOps, HDCoinAddress, HDCoinHDAccount, HDCoinHDAddress,
                        HDCoinWithdrawOps, HDConfirmAddress, HDWalletCoinOps, HDXPubExtractor};
 use crate::lp_price::get_base_price_in_rel;
@@ -44,13 +45,6 @@
                          init_scan_for_new_addresses};
 use crate::{coin_balance, scan_for_new_addresses_impl, BalanceResult, CoinWithDerivationMethod, DerivationMethod,
             DexFee, PrivKeyPolicy, TransactionResult, ValidateWatcherSpendInput, WatcherSpendType};
-=======
-use crate::eth::eth_rpc::ETH_RPC_REQUEST_TIMEOUT;
-use crate::eth::web3_transport::websocket_transport::{WebsocketTransport, WebsocketTransportNode};
-use crate::lp_price::get_base_price_in_rel;
-use crate::nft::nft_structs::{ContractType, ConvertChain, TransactionNftDetails, WithdrawErc1155, WithdrawErc721};
-use crate::{DexFee, RpcCommonOps, ValidateWatcherSpendInput, WatcherSpendType};
->>>>>>> 3d517b18
 use async_trait::async_trait;
 use bitcrypto::{dhash160, keccak256, ripemd160, sha256};
 use common::custom_futures::repeatable::{Ready, Retry, RetryOnError};
@@ -126,13 +120,6 @@
 use v2_activation::{build_address_and_priv_key_policy, EthActivationV2Error};
 
 mod nonce;
-<<<<<<< HEAD
-=======
-use crate::coin_errors::ValidatePaymentResult;
-use crate::hd_wallet::HDAccountAddressId;
-use crate::nft::nft_errors::GetNftInfoError;
-use crate::{PrivKeyPolicy, TransactionResult};
->>>>>>> 3d517b18
 use nonce::ParityNonce;
 
 /// https://github.com/artemii235/etomic-swap/blob/master/contracts/EtomicSwap.sol
@@ -443,15 +430,11 @@
     ticker: String,
     pub coin_type: EthCoinType,
     priv_key_policy: EthPrivKeyPolicy,
-<<<<<<< HEAD
     /// Either an Iguana address or a 'EthHDWallet' instance.
     /// Arc is used to use the same hd wallet from platform coin if we need to.
     /// This allows the reuse of the same derived accounts/addresses of the
     /// platform coin for tokens and vice versa.
     derivation_method: Arc<EthDerivationMethod>,
-=======
-    pub my_address: Address,
->>>>>>> 3d517b18
     sign_message_prefix: Option<String>,
     swap_contract_address: Address,
     fallback_swap_contract: Option<Address>,
@@ -516,83 +499,7 @@
     Ok(result)
 }
 
-async fn erc20_transfer_events(
-    web3: &Web3<Web3Transport>,
-    contract: Address,
-    from_addr: Option<Address>,
-    to_addr: Option<Address>,
-    from_block: BlockNumber,
-    to_block: BlockNumber,
-    limit: Option<usize>,
-) -> Web3RpcResult<Vec<Log>> {
-    let contract_event = ERC20_CONTRACT.event("Transfer")?;
-    let topic0 = Some(vec![contract_event.signature()]);
-    let topic1 = from_addr.map(|addr| vec![addr.into()]);
-    let topic2 = to_addr.map(|addr| vec![addr.into()]);
-
-    let mut filter = FilterBuilder::default()
-        .topics(topic0, topic1, topic2, None)
-        .from_block(from_block)
-        .to_block(to_block)
-        .address(vec![contract]);
-    if let Some(l) = limit {
-        filter = filter.limit(l);
-    }
-    drop_mutability!(filter);
-
-    web3.eth().logs(filter.build()).await.map_to_mm(Web3RpcError::from)
-}
-
-async fn eth_traces(
-    web3: &Web3<Web3Transport>,
-    from_addr: Vec<Address>,
-    to_addr: Vec<Address>,
-    from_block: BlockNumber,
-    to_block: BlockNumber,
-    limit: Option<usize>,
-) -> Web3RpcResult<Vec<Trace>> {
-    let mut filter = TraceFilterBuilder::default()
-        .from_address(from_addr)
-        .to_address(to_addr)
-        .from_block(from_block)
-        .to_block(to_block);
-    if let Some(l) = limit {
-        filter = filter.count(l);
-    }
-    drop_mutability!(filter);
-
-    web3.trace().filter(filter.build()).await.map_to_mm(Web3RpcError::from)
-}
-
 impl EthCoinImpl {
-<<<<<<< HEAD
-    /// Gets Transfer events from ERC20 smart contract `addr` between `from_block` and `to_block`
-    async fn erc20_transfer_events(
-        &self,
-        contract: Address,
-        from_addr: Option<Address>,
-        to_addr: Option<Address>,
-        from_block: BlockNumber,
-        to_block: BlockNumber,
-        limit: Option<usize>,
-    ) -> Web3RpcResult<Vec<Log>> {
-        erc20_transfer_events(&self.web3, contract, from_addr, to_addr, from_block, to_block, limit).await
-    }
-
-    /// Gets ETH traces from ETH node between addresses in `from_block` and `to_block`
-    async fn eth_traces(
-        &self,
-        from_addr: Vec<Address>,
-        to_addr: Vec<Address>,
-        from_block: BlockNumber,
-        to_block: BlockNumber,
-        limit: Option<usize>,
-    ) -> Web3RpcResult<Vec<Trace>> {
-        eth_traces(&self.web3, from_addr, to_addr, from_block, to_block, limit).await
-    }
-
-=======
->>>>>>> 3d517b18
     #[cfg(not(target_arch = "wasm32"))]
     fn eth_traces_path(&self, ctx: &MmArc, my_address: Address) -> PathBuf {
         ctx.dbdir()
@@ -968,13 +875,9 @@
     )
     .await?;
     let _nonce_lock = eth_coin.nonce_lock.lock().await;
-<<<<<<< HEAD
-    let (nonce, _) = get_addr_nonce(my_address, eth_coin.web3_instances.clone())
-=======
     let (nonce, _) = eth_coin
         .clone()
-        .get_addr_nonce(eth_coin.my_address)
->>>>>>> 3d517b18
+        .get_addr_nonce(my_address)
         .compat()
         .timeout_secs(30.)
         .await?
@@ -2501,14 +2404,8 @@
     }
     let _nonce_lock = coin.nonce_lock.lock().await;
     status.status(tags!(), "get_addr_nonce…");
-<<<<<<< HEAD
     let my_address = try_tx_s!(coin.derivation_method.single_addr_or_err().await);
-    let (nonce, web3_instances_with_latest_nonce) =
-        try_tx_s!(get_addr_nonce(my_address, coin.web3_instances.clone()).compat().await);
-=======
-    let (nonce, web3_instances_with_latest_nonce) =
-        try_tx_s!(coin.clone().get_addr_nonce(coin.my_address).compat().await);
->>>>>>> 3d517b18
+    let (nonce, web3_instances_with_latest_nonce) = try_tx_s!(coin.clone().get_addr_nonce(my_address).compat().await);
     status.status(tags!(), "get_gas_price…");
     let gas_price = try_tx_s!(coin.get_gas_price().compat().await);
 
@@ -2731,32 +2628,29 @@
     }
 
     /// Gets ETH traces from ETH node between addresses in `from_block` and `to_block`
-    fn eth_traces(
+    async fn eth_traces(
         &self,
         from_addr: Vec<Address>,
         to_addr: Vec<Address>,
         from_block: BlockNumber,
         to_block: BlockNumber,
         limit: Option<usize>,
-    ) -> Box<dyn Future<Item = Vec<Trace>, Error = String> + Send> {
+    ) -> Web3RpcResult<Vec<Trace>> {
         let mut filter = TraceFilterBuilder::default()
             .from_address(from_addr)
             .to_address(to_addr)
             .from_block(from_block)
             .to_block(to_block);
-
         if let Some(l) = limit {
             filter = filter.count(l);
         }
-
-        let coin = self.clone();
-
-        let fut = async move { coin.trace_filter(filter.build()).await.map_err(|e| ERRL!("{}", e)) };
-        Box::new(fut.boxed().compat())
+        drop_mutability!(filter);
+
+        self.trace_filter(filter.build()).await.map_to_mm(Web3RpcError::from)
     }
 
     /// Gets Transfer events from ERC20 smart contract `addr` between `from_block` and `to_block`
-    fn erc20_transfer_events(
+    async fn erc20_transfer_events(
         &self,
         contract: Address,
         from_addr: Option<Address>,
@@ -2764,26 +2658,23 @@
         from_block: BlockNumber,
         to_block: BlockNumber,
         limit: Option<usize>,
-    ) -> Box<dyn Future<Item = Vec<Log>, Error = String> + Send> {
-        let contract_event = try_fus!(ERC20_CONTRACT.event("Transfer"));
+    ) -> Web3RpcResult<Vec<Log>> {
+        let contract_event = ERC20_CONTRACT.event("Transfer")?;
         let topic0 = Some(vec![contract_event.signature()]);
         let topic1 = from_addr.map(|addr| vec![addr.into()]);
         let topic2 = to_addr.map(|addr| vec![addr.into()]);
+
         let mut filter = FilterBuilder::default()
             .topics(topic0, topic1, topic2, None)
             .from_block(from_block)
             .to_block(to_block)
             .address(vec![contract]);
-
         if let Some(l) = limit {
             filter = filter.limit(l);
         }
-
-        let coin = self.clone();
-
-        let fut = async move { coin.logs(filter.build()).await.map_err(|e| ERRL!("{}", e)) };
-
-        Box::new(fut.boxed().compat())
+        drop_mutability!(filter);
+
+        self.logs(filter.build()).await.map_to_mm(Web3RpcError::from)
     }
 
     /// Downloads and saves ETH transaction history of my_address, relies on Parity trace_filter API
@@ -4336,37 +4227,23 @@
                 gas_price: Some(gas_price),
                 ..CallRequest::default()
             };
-<<<<<<< HEAD
-            coin.estimate_gas(estimate_gas_req)
+            coin.estimate_gas_wrapper(estimate_gas_req)
                 .compat()
                 .await
                 .map_to_mm(Web3RpcError::from)
         };
         Box::new(fut.boxed().compat())
-=======
-            coin.estimate_gas_wrapper(estimate_gas_req)
-                .map_to_mm_fut(Web3RpcError::from)
-        }))
->>>>>>> 3d517b18
     }
 
     fn eth_balance(&self) -> BalanceFut<U256> {
         let coin = self.clone();
-<<<<<<< HEAD
         let fut = async move {
             let my_address = coin.derivation_method.single_addr_or_err().await?;
-            coin.web3
-                .eth()
-                .balance(my_address, Some(BlockNumber::Latest))
+            coin.balance(my_address, Some(BlockNumber::Latest))
                 .await
                 .map_to_mm(BalanceError::from)
         };
         Box::new(fut.boxed().compat())
-=======
-
-        let fut = async move { coin.balance(coin.my_address, Some(BlockNumber::Latest)).await };
-        Box::new(fut.boxed().compat().map_to_mm_fut(BalanceError::from))
->>>>>>> 3d517b18
     }
 
     async fn call_request(
@@ -6108,76 +5985,10 @@
 /// The input must be 0x prefixed hex string
 fn is_valid_checksum_addr(addr: &str) -> bool { addr == checksum_address(addr) }
 
-<<<<<<< HEAD
 /// `display_eth_address` converts Address to mixed-case checksum form.
 #[inline]
 pub fn display_eth_address(addr: &Address) -> String { checksum_address(&eth_addr_to_hex(addr)) }
 
-/// Requests the nonce from all available nodes and returns the highest nonce available with the list of nodes that returned the highest nonce.
-/// Transactions will be sent using the nodes that returned the highest nonce.
-#[cfg_attr(test, mockable)]
-fn get_addr_nonce(
-    addr: Address,
-    web3s: Vec<Web3Instance>,
-) -> Box<dyn Future<Item = (U256, Vec<Web3Instance>), Error = String> + Send> {
-    let fut = async move {
-        let mut errors: u32 = 0;
-        loop {
-            let (futures, web3s): (Vec<_>, Vec<_>) = web3s
-                .iter()
-                .map(|web3| {
-                    if web3.is_parity {
-                        let parity: ParityNonce<_> = web3.web3.api();
-                        (Either::Left(parity.parity_next_nonce(addr)), web3.clone())
-                    } else {
-                        (
-                            Either::Right(web3.web3.eth().transaction_count(addr, Some(BlockNumber::Pending))),
-                            web3.clone(),
-                        )
-                    }
-                })
-                .unzip();
-
-            let nonces: Vec<_> = join_all(futures)
-                .await
-                .into_iter()
-                .zip(web3s.into_iter())
-                .filter_map(|(nonce_res, web3)| match nonce_res {
-                    Ok(n) => Some((n, web3)),
-                    Err(e) => {
-                        error!("Error getting nonce for addr {:?}: {}", addr, e);
-                        None
-                    },
-                })
-                .collect();
-            if nonces.is_empty() {
-                // all requests errored
-                errors += 1;
-                if errors > 5 {
-                    return ERR!("Couldn't get nonce after 5 errored attempts, aborting");
-                }
-            } else {
-                let max = nonces
-                    .iter()
-                    .map(|(n, _)| *n)
-                    .max()
-                    .expect("nonces should not be empty!");
-                break Ok((
-                    max,
-                    nonces
-                        .into_iter()
-                        .filter_map(|(n, web3)| if n == max { Some(web3) } else { None })
-                        .collect(),
-                ));
-            }
-            Timer::sleep(1.).await
-        }
-    };
-    Box::new(Box::pin(fut).compat())
-}
-
-=======
->>>>>>> 3d517b18
 fn increase_by_percent_one_gwei(num: U256, percent: u64) -> U256 {
     let one_gwei = U256::from(10u64.pow(9));
     let percent = (num / U256::from(100)) * U256::from(percent);
