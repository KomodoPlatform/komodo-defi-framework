/******************************************************************************
 * Copyright © 2023 Pampex LTD and TillyHK LTD                                *
 *                                                                            *
 * See the CONTRIBUTOR-LICENSE-AGREEMENT, COPYING, LICENSE-COPYRIGHT-NOTICE   *
 * and DEVELOPER-CERTIFICATE-OF-ORIGIN files in the LEGAL directory in        *
 * the top-level directory of this distribution for the individual copyright  *
 * holder information and the developer policies on copyright and licensing.  *
 *                                                                            *
 * Unless otherwise agreed in a custom licensing agreement, no part of the    *
 * Komodo DeFi Framework software, including this file may be copied, modified, propagated *
 * or distributed except according to the terms contained in the              *
 * LICENSE-COPYRIGHT-NOTICE file.                                             *
 *                                                                            *
 * Removal or modification of this copyright notice is prohibited.            *
 *                                                                            *
 ******************************************************************************/
//
//  eth.rs
//  marketmaker
//
//  Copyright © 2023 Pampex LTD and TillyHK LTD. All rights reserved.
//
use self::wallet_connect::{send_transaction_with_walletconnect, WcEthTxParams};
use super::eth::Action::{Call, Create};
use super::watcher_common::{validate_watcher_reward, REWARD_GAS_AMOUNT};
use super::*;
use crate::coin_balance::{EnableCoinBalanceError, EnabledCoinBalanceParams, HDAccountBalance, HDAddressBalance,
                          HDWalletBalance, HDWalletBalanceOps};
use crate::eth::eth_rpc::ETH_RPC_REQUEST_TIMEOUT;
use crate::eth::web3_transport::websocket_transport::{WebsocketTransport, WebsocketTransportNode};
use crate::hd_wallet::{DisplayAddress, HDAccountOps, HDCoinAddress, HDCoinWithdrawOps, HDConfirmAddress,
                       HDPathAccountToAddressId, HDWalletCoinOps, HDXPubExtractor};
use crate::lp_price::get_base_price_in_rel;
use crate::nft::nft_errors::ParseContractTypeError;
use crate::nft::nft_structs::{ContractType, ConvertChain, NftInfo, TransactionNftDetails, WithdrawErc1155,
                              WithdrawErc721};
use crate::nft::WithdrawNftResult;
use crate::rpc_command::account_balance::{AccountBalanceParams, AccountBalanceRpcOps, HDAccountBalanceResponse};
use crate::rpc_command::get_new_address::{GetNewAddressParams, GetNewAddressResponse, GetNewAddressRpcError,
                                          GetNewAddressRpcOps};
use crate::rpc_command::hd_account_balance_rpc_error::HDAccountBalanceRpcError;
use crate::rpc_command::init_account_balance::{InitAccountBalanceParams, InitAccountBalanceRpcOps};
use crate::rpc_command::init_create_account::{CreateAccountRpcError, CreateAccountState, CreateNewAccountParams,
                                              InitCreateAccountRpcOps};
use crate::rpc_command::init_scan_for_new_addresses::{InitScanAddressesRpcOps, ScanAddressesParams,
                                                      ScanAddressesResponse};
use crate::rpc_command::init_withdraw::{InitWithdrawCoin, WithdrawTaskHandleShared};
use crate::rpc_command::{account_balance, get_new_address, init_account_balance, init_create_account,
                         init_scan_for_new_addresses};
use crate::{coin_balance, scan_for_new_addresses_impl, BalanceResult, CoinWithDerivationMethod, DerivationMethod,
            DexFee, Eip1559Ops, MakerNftSwapOpsV2, ParseCoinAssocTypes, ParseNftAssocTypes, PayForGasParams,
            PrivKeyPolicy, RpcCommonOps, SendNftMakerPaymentArgs, SpendNftMakerPaymentArgs, ToBytes,
            ValidateNftMakerPaymentArgs, ValidateWatcherSpendInput, WatcherSpendType};
use async_trait::async_trait;
use bitcrypto::{dhash160, keccak256, ripemd160, sha256};
use common::custom_futures::repeatable::{Ready, Retry, RetryOnError};
use common::custom_futures::timeout::FutureTimerExt;
use common::executor::{abortable_queue::AbortableQueue, AbortSettings, AbortableSystem, AbortedError, SpawnAbortable,
                       Timer};
use common::log::{debug, error, info, warn};
use common::number_type_casting::SafeTypeCastingNumbers;
use common::wait_until_sec;
use common::{now_sec, small_rng, DEX_FEE_ADDR_RAW_PUBKEY};
use crypto::privkey::key_pair_from_secret;
use crypto::{Bip44Chain, CryptoCtx, CryptoCtxError, GlobalHDAccountArc, KeyPairPolicy};
use derive_more::Display;
use enum_derives::EnumFromStringify;

use compatible_time::Instant;
use ethabi::{Contract, Function, Token};
use ethcore_transaction::tx_builders::TxBuilderError;
use ethcore_transaction::{Action, TransactionWrapper, TransactionWrapperBuilder as UnSignedEthTxBuilder,
                          UnverifiedEip1559Transaction, UnverifiedEip2930Transaction, UnverifiedLegacyTransaction,
                          UnverifiedTransactionWrapper};
pub use ethcore_transaction::{SignedTransaction as SignedEthTx, TxType};
use ethereum_types::{Address, H160, H256, U256};
use ethkey::{public_to_address, sign, verify_address, KeyPair, Public, Signature};
use futures::compat::Future01CompatExt;
use futures::future::{join, join_all, select_ok, try_join_all, Either, FutureExt, TryFutureExt};
use futures01::Future;
use http::Uri;
use kdf_walletconnect::{WalletConnectCtx, WalletConnectOps};
use mm2_core::mm_ctx::{MmArc, MmWeak};
use mm2_number::bigdecimal_custom::CheckedDivision;
use mm2_number::{BigDecimal, BigUint, MmNumber};
use rand::seq::SliceRandom;
use rlp::{DecoderError, Encodable, RlpStream};
use rpc::v1::types::Bytes as BytesJson;
use secp256k1::PublicKey;
use serde_json::{self as json, Value as Json};
use serialization::{CompactInteger, Serializable, Stream};
use sha3::{Digest, Keccak256};
use std::collections::HashMap;
use std::convert::{TryFrom, TryInto};
use std::ops::Deref;
use std::str::from_utf8;
use std::str::FromStr;
use std::sync::atomic::{AtomicU64, Ordering as AtomicOrdering};
use std::sync::{Arc, Mutex};
use std::time::Duration;
use web3::types::{Action as TraceAction, BlockId, BlockNumber, Bytes, CallRequest, FilterBuilder, Log, Trace,
                  TraceFilterBuilder, Transaction as Web3Transaction, TransactionId, U64};
use web3::{self, Web3};

cfg_wasm32! {
    use crypto::MetamaskArc;
    use ethereum_types::H520;
    use mm2_metamask::MetamaskError;
    use web3::types::TransactionRequest;
}

use super::{coin_conf, lp_coinfind_or_err, AsyncMutex, BalanceError, BalanceFut, CheckIfMyPaymentSentArgs,
            CoinBalance, CoinProtocol, CoinTransportMetrics, CoinsContext, ConfirmPaymentInput, EthValidateFeeArgs,
            FeeApproxStage, FoundSwapTxSpend, HistorySyncState, IguanaPrivKey, MarketCoinOps, MmCoin, MmCoinEnum,
            MyAddressError, MyWalletAddress, NegotiateSwapContractAddrErr, NumConversError, NumConversResult,
            PaymentInstructionArgs, PaymentInstructions, PaymentInstructionsErr, PrivKeyBuildPolicy,
            PrivKeyPolicyNotAllowed, RawTransactionError, RawTransactionFut, RawTransactionRequest, RawTransactionRes,
            RawTransactionResult, RefundPaymentArgs, RewardTarget, RpcClientType, RpcTransportEventHandler,
            RpcTransportEventHandlerShared, SearchForSwapTxSpendInput, SendMakerPaymentSpendPreimageInput,
            SendPaymentArgs, SignEthTransactionParams, SignRawTransactionEnum, SignRawTransactionRequest,
            SignatureError, SignatureResult, SpendPaymentArgs, SwapOps, SwapTxFeePolicy, TradeFee, TradePreimageError,
            TradePreimageFut, TradePreimageResult, TradePreimageValue, Transaction, TransactionDetails,
            TransactionEnum, TransactionErr, TransactionFut, TransactionType, TxMarshalingErr,
            UnexpectedDerivationMethod, ValidateAddressResult, ValidateFeeArgs, ValidateInstructionsErr,
            ValidateOtherPubKeyErr, ValidatePaymentError, ValidatePaymentFut, ValidatePaymentInput, VerificationError,
            VerificationResult, WaitForHTLCTxSpendArgs, WatcherOps, WatcherReward, WatcherRewardError,
            WatcherSearchForSwapTxSpendInput, WatcherValidatePaymentInput, WatcherValidateTakerFeeInput, WeakSpawner,
            WithdrawError, WithdrawFee, WithdrawFut, WithdrawRequest, WithdrawResult, EARLY_CONFIRMATION_ERR_LOG,
            INVALID_CONTRACT_ADDRESS_ERR_LOG, INVALID_PAYMENT_STATE_ERR_LOG, INVALID_RECEIVER_ERR_LOG,
            INVALID_SENDER_ERR_LOG, INVALID_SWAP_ID_ERR_LOG};
pub use rlp;
cfg_native! {
    use std::path::PathBuf;
}

pub mod eth_balance_events;
mod eth_rpc;
#[cfg(test)] mod eth_tests;
#[cfg(target_arch = "wasm32")] mod eth_wasm_tests;
#[cfg(any(test, target_arch = "wasm32"))] mod for_tests;
pub(crate) mod nft_swap_v2;
pub mod wallet_connect;
mod web3_transport;
use web3_transport::{http_transport::HttpTransportNode, Web3Transport};

pub mod eth_hd_wallet;
use eth_hd_wallet::EthHDWallet;

#[path = "eth/v2_activation.rs"] pub mod v2_activation;
use v2_activation::{build_address_and_priv_key_policy, EthActivationV2Error};

mod eth_withdraw;
use eth_withdraw::{EthWithdraw, InitEthWithdraw, StandardEthWithdraw};

mod nonce;
use nonce::ParityNonce;

pub mod fee_estimation;
use fee_estimation::eip1559::{block_native::BlocknativeGasApiCaller, infura::InfuraGasApiCaller,
                              simple::FeePerGasSimpleEstimator, FeePerGasEstimated, GasApiConfig, GasApiProvider};

pub mod erc20;
use erc20::get_token_decimals;
pub(crate) mod eth_swap_v2;
use eth_swap_v2::{extract_id_from_tx_data, EthPaymentType, PaymentMethod, SpendTxSearchParams};

pub mod tron;

/// https://github.com/artemii235/etomic-swap/blob/master/contracts/EtomicSwap.sol
/// Dev chain (195.201.137.5:8565) contract address: 0x83965C539899cC0F918552e5A26915de40ee8852
/// Ropsten: https://ropsten.etherscan.io/address/0x7bc1bbdd6a0a722fc9bffc49c921b685ecb84b94
/// ETH mainnet: https://etherscan.io/address/0x8500AFc0bc5214728082163326C2FF0C73f4a871
pub const SWAP_CONTRACT_ABI: &str = include_str!("eth/swap_contract_abi.json");
/// https://github.com/ethereum/EIPs/blob/master/EIPS/eip-20.md
pub const ERC20_ABI: &str = include_str!("eth/erc20_abi.json");
/// https://github.com/ethereum/EIPs/blob/master/EIPS/eip-721.md
const ERC721_ABI: &str = include_str!("eth/erc721_abi.json");
/// https://github.com/ethereum/EIPs/blob/master/EIPS/eip-1155.md
const ERC1155_ABI: &str = include_str!("eth/erc1155_abi.json");
const NFT_SWAP_CONTRACT_ABI: &str = include_str!("eth/nft_swap_contract_abi.json");
const NFT_MAKER_SWAP_V2_ABI: &str = include_str!("eth/nft_maker_swap_v2_abi.json");
const MAKER_SWAP_V2_ABI: &str = include_str!("eth/maker_swap_v2_abi.json");
const TAKER_SWAP_V2_ABI: &str = include_str!("eth/taker_swap_v2_abi.json");

/// Payment states from etomic swap smart contract: https://github.com/artemii235/etomic-swap/blob/master/contracts/EtomicSwap.sol#L5
pub enum PaymentState {
    Uninitialized,
    Sent,
    Spent,
    Refunded,
}

#[allow(dead_code)]
pub(crate) enum MakerPaymentStateV2 {
    Uninitialized,
    PaymentSent,
    TakerSpent,
    MakerRefunded,
}

#[allow(dead_code)]
pub(crate) enum TakerPaymentStateV2 {
    Uninitialized,
    PaymentSent,
    TakerApproved,
    MakerSpent,
    TakerRefunded,
}

/// It can change 12.5% max each block according to https://www.blocknative.com/blog/eip-1559-fees
const BASE_BLOCK_FEE_DIFF_PCT: u64 = 13;
const DEFAULT_LOGS_BLOCK_RANGE: u64 = 1000;

const DEFAULT_REQUIRED_CONFIRMATIONS: u8 = 1;

pub(crate) const ETH_DECIMALS: u8 = 18;

pub(crate) const ETH_GWEI_DECIMALS: u8 = 9;

/// Take into account that the dynamic fee may increase by 3% during the swap.
const GAS_PRICE_APPROXIMATION_PERCENT_ON_START_SWAP: u64 = 3;
/// Take into account that the dynamic fee may increase until the locktime is expired
const GAS_PRICE_APPROXIMATION_PERCENT_ON_WATCHER_PREIMAGE: u64 = 3;
/// Take into account that the dynamic fee may increase at each of the following stages:
/// - it may increase by 2% until a swap is started;
/// - it may increase by 3% during the swap.
const GAS_PRICE_APPROXIMATION_PERCENT_ON_ORDER_ISSUE: u64 = 5;
/// Take into account that the dynamic fee may increase at each of the following stages:
/// - it may increase by 2% until an order is issued;
/// - it may increase by 2% until a swap is started;
/// - it may increase by 3% during the swap.
const GAS_PRICE_APPROXIMATION_PERCENT_ON_TRADE_PREIMAGE: u64 = 7;

/// Heuristic default gas limits for withdraw and swap operations (including extra margin value for possible changes in opcodes cost)
pub mod gas_limit {
    /// Gas limit for sending coins
    pub const ETH_SEND_COINS: u64 = 21_000;
    /// Gas limit for transfer ERC20 tokens
    /// TODO: maybe this is too much and 150K is okay
    pub const ETH_SEND_ERC20: u64 = 210_000;
    /// Gas limit for swap payment tx with coins
    /// real values are approx 48,6K by etherscan
    pub const ETH_PAYMENT: u64 = 65_000;
    /// Gas limit for swap payment tx with ERC20 tokens
    /// real values are 98,9K for ERC20 and 135K for ERC-1967 proxied ERC20 contracts (use 'gas_limit' override in coins to tune)
    pub const ERC20_PAYMENT: u64 = 150_000;
    /// Gas limit for swap receiver spend tx with coins
    /// real values are 40,7K
    pub const ETH_RECEIVER_SPEND: u64 = 65_000;
    /// Gas limit for swap receiver spend tx with ERC20 tokens
    /// real values are 72,8K
    pub const ERC20_RECEIVER_SPEND: u64 = 150_000;
    /// Gas limit for swap refund tx with coins
    pub const ETH_SENDER_REFUND: u64 = 100_000;
    /// Gas limit for swap refund tx with ERC20 tokens
    pub const ERC20_SENDER_REFUND: u64 = 150_000;
    /// Gas limit for other operations
    pub const ETH_MAX_TRADE_GAS: u64 = 150_000;
}

/// Default gas limits for EthGasLimitV2
pub mod gas_limit_v2 {
    /// Gas limits for maker operations in EtomicSwapMakerV2 contract
    pub mod maker {
        pub const ETH_PAYMENT: u64 = 65_000;
        pub const ERC20_PAYMENT: u64 = 150_000;
        pub const ETH_TAKER_SPEND: u64 = 100_000;
        pub const ERC20_TAKER_SPEND: u64 = 150_000;
        pub const ETH_MAKER_REFUND_TIMELOCK: u64 = 90_000;
        pub const ERC20_MAKER_REFUND_TIMELOCK: u64 = 100_000;
        pub const ETH_MAKER_REFUND_SECRET: u64 = 90_000;
        pub const ERC20_MAKER_REFUND_SECRET: u64 = 100_000;
    }

    /// Gas limits for taker operations in EtomicSwapTakerV2 contract
    pub mod taker {
        pub const ETH_PAYMENT: u64 = 65_000;
        pub const ERC20_PAYMENT: u64 = 150_000;
        pub const ETH_MAKER_SPEND: u64 = 100_000;
        pub const ERC20_MAKER_SPEND: u64 = 115_000;
        pub const ETH_TAKER_REFUND_TIMELOCK: u64 = 90_000;
        pub const ERC20_TAKER_REFUND_TIMELOCK: u64 = 100_000;
        pub const ETH_TAKER_REFUND_SECRET: u64 = 90_000;
        pub const ERC20_TAKER_REFUND_SECRET: u64 = 100_000;
        pub const APPROVE_PAYMENT: u64 = 50_000;
    }

    pub mod nft_maker {
        pub const ERC721_PAYMENT: u64 = 130_000;
        pub const ERC1155_PAYMENT: u64 = 130_000;
        pub const ERC721_TAKER_SPEND: u64 = 100_000;
        pub const ERC1155_TAKER_SPEND: u64 = 100_000;
        pub const ERC721_MAKER_REFUND_TIMELOCK: u64 = 100_000;
        pub const ERC1155_MAKER_REFUND_TIMELOCK: u64 = 100_000;
        pub const ERC721_MAKER_REFUND_SECRET: u64 = 100_000;
        pub const ERC1155_MAKER_REFUND_SECRET: u64 = 100_000;
    }
}

/// Coin conf param to override default gas limits
#[derive(Deserialize)]
#[serde(default)]
pub struct EthGasLimit {
    /// Gas limit for sending coins
    pub eth_send_coins: u64,
    /// Gas limit for sending ERC20 tokens
    pub eth_send_erc20: u64,
    /// Gas limit for swap payment tx with coins
    pub eth_payment: u64,
    /// Gas limit for swap payment tx with ERC20 tokens
    pub erc20_payment: u64,
    /// Gas limit for swap receiver spend tx with coins
    pub eth_receiver_spend: u64,
    /// Gas limit for swap receiver spend tx with ERC20 tokens
    pub erc20_receiver_spend: u64,
    /// Gas limit for swap refund tx with coins
    pub eth_sender_refund: u64,
    /// Gas limit for swap refund tx with ERC20 tokens
    pub erc20_sender_refund: u64,
    /// Gas limit for other operations
    pub eth_max_trade_gas: u64,
}

impl Default for EthGasLimit {
    fn default() -> Self {
        EthGasLimit {
            eth_send_coins: gas_limit::ETH_SEND_COINS,
            eth_send_erc20: gas_limit::ETH_SEND_ERC20,
            eth_payment: gas_limit::ETH_PAYMENT,
            erc20_payment: gas_limit::ERC20_PAYMENT,
            eth_receiver_spend: gas_limit::ETH_RECEIVER_SPEND,
            erc20_receiver_spend: gas_limit::ERC20_RECEIVER_SPEND,
            eth_sender_refund: gas_limit::ETH_SENDER_REFUND,
            erc20_sender_refund: gas_limit::ERC20_SENDER_REFUND,
            eth_max_trade_gas: gas_limit::ETH_MAX_TRADE_GAS,
        }
    }
}

#[derive(Default, Deserialize)]
#[serde(default)]
pub struct EthGasLimitV2 {
    pub maker: MakerGasLimitV2,
    pub taker: TakerGasLimitV2,
    pub nft_maker: NftMakerGasLimitV2,
}

#[derive(Deserialize)]
#[serde(default)]
pub struct MakerGasLimitV2 {
    pub eth_payment: u64,
    pub erc20_payment: u64,
    pub eth_taker_spend: u64,
    pub erc20_taker_spend: u64,
    pub eth_maker_refund_timelock: u64,
    pub erc20_maker_refund_timelock: u64,
    pub eth_maker_refund_secret: u64,
    pub erc20_maker_refund_secret: u64,
}

#[derive(Deserialize)]
#[serde(default)]
pub struct TakerGasLimitV2 {
    pub eth_payment: u64,
    pub erc20_payment: u64,
    pub eth_maker_spend: u64,
    pub erc20_maker_spend: u64,
    pub eth_taker_refund_timelock: u64,
    pub erc20_taker_refund_timelock: u64,
    pub eth_taker_refund_secret: u64,
    pub erc20_taker_refund_secret: u64,
    pub approve_payment: u64,
}

#[derive(Deserialize)]
#[serde(default)]
pub struct NftMakerGasLimitV2 {
    pub erc721_payment: u64,
    pub erc1155_payment: u64,
    pub erc721_taker_spend: u64,
    pub erc1155_taker_spend: u64,
    pub erc721_maker_refund_timelock: u64,
    pub erc1155_maker_refund_timelock: u64,
    pub erc721_maker_refund_secret: u64,
    pub erc1155_maker_refund_secret: u64,
}

impl EthGasLimitV2 {
    fn gas_limit(
        &self,
        coin_type: &EthCoinType,
        payment_type: EthPaymentType,
        method: PaymentMethod,
    ) -> Result<u64, String> {
        match coin_type {
            EthCoinType::Eth => {
                let gas_limit = match payment_type {
                    EthPaymentType::MakerPayments => match method {
                        PaymentMethod::Send => self.maker.eth_payment,
                        PaymentMethod::Spend => self.maker.eth_taker_spend,
                        PaymentMethod::RefundTimelock => self.maker.eth_maker_refund_timelock,
                        PaymentMethod::RefundSecret => self.maker.eth_maker_refund_secret,
                    },
                    EthPaymentType::TakerPayments => match method {
                        PaymentMethod::Send => self.taker.eth_payment,
                        PaymentMethod::Spend => self.taker.eth_maker_spend,
                        PaymentMethod::RefundTimelock => self.taker.eth_taker_refund_timelock,
                        PaymentMethod::RefundSecret => self.taker.eth_taker_refund_secret,
                    },
                };
                Ok(gas_limit)
            },
            EthCoinType::Erc20 { .. } => {
                let gas_limit = match payment_type {
                    EthPaymentType::MakerPayments => match method {
                        PaymentMethod::Send => self.maker.erc20_payment,
                        PaymentMethod::Spend => self.maker.erc20_taker_spend,
                        PaymentMethod::RefundTimelock => self.maker.erc20_maker_refund_timelock,
                        PaymentMethod::RefundSecret => self.maker.erc20_maker_refund_secret,
                    },
                    EthPaymentType::TakerPayments => match method {
                        PaymentMethod::Send => self.taker.erc20_payment,
                        PaymentMethod::Spend => self.taker.erc20_maker_spend,
                        PaymentMethod::RefundTimelock => self.taker.erc20_taker_refund_timelock,
                        PaymentMethod::RefundSecret => self.taker.erc20_taker_refund_secret,
                    },
                };
                Ok(gas_limit)
            },
            EthCoinType::Nft { .. } => Err("NFT protocol is not supported for ETH and ERC20 Swaps".to_string()),
        }
    }

    fn nft_gas_limit(&self, contract_type: &ContractType, method: PaymentMethod) -> u64 {
        match contract_type {
            ContractType::Erc1155 => match method {
                PaymentMethod::Send => self.nft_maker.erc1155_payment,
                PaymentMethod::Spend => self.nft_maker.erc1155_taker_spend,
                PaymentMethod::RefundTimelock => self.nft_maker.erc1155_maker_refund_timelock,
                PaymentMethod::RefundSecret => self.nft_maker.erc1155_maker_refund_secret,
            },
            ContractType::Erc721 => match method {
                PaymentMethod::Send => self.nft_maker.erc721_payment,
                PaymentMethod::Spend => self.nft_maker.erc721_taker_spend,
                PaymentMethod::RefundTimelock => self.nft_maker.erc721_maker_refund_timelock,
                PaymentMethod::RefundSecret => self.nft_maker.erc721_maker_refund_secret,
            },
        }
    }
}

impl Default for MakerGasLimitV2 {
    fn default() -> Self {
        MakerGasLimitV2 {
            eth_payment: gas_limit_v2::maker::ETH_PAYMENT,
            erc20_payment: gas_limit_v2::maker::ERC20_PAYMENT,
            eth_taker_spend: gas_limit_v2::maker::ETH_TAKER_SPEND,
            erc20_taker_spend: gas_limit_v2::maker::ERC20_TAKER_SPEND,
            eth_maker_refund_timelock: gas_limit_v2::maker::ETH_MAKER_REFUND_TIMELOCK,
            erc20_maker_refund_timelock: gas_limit_v2::maker::ERC20_MAKER_REFUND_TIMELOCK,
            eth_maker_refund_secret: gas_limit_v2::maker::ETH_MAKER_REFUND_SECRET,
            erc20_maker_refund_secret: gas_limit_v2::maker::ERC20_MAKER_REFUND_SECRET,
        }
    }
}

impl Default for TakerGasLimitV2 {
    fn default() -> Self {
        TakerGasLimitV2 {
            eth_payment: gas_limit_v2::taker::ETH_PAYMENT,
            erc20_payment: gas_limit_v2::taker::ERC20_PAYMENT,
            eth_maker_spend: gas_limit_v2::taker::ETH_MAKER_SPEND,
            erc20_maker_spend: gas_limit_v2::taker::ERC20_MAKER_SPEND,
            eth_taker_refund_timelock: gas_limit_v2::taker::ETH_TAKER_REFUND_TIMELOCK,
            erc20_taker_refund_timelock: gas_limit_v2::taker::ERC20_TAKER_REFUND_TIMELOCK,
            eth_taker_refund_secret: gas_limit_v2::taker::ETH_TAKER_REFUND_SECRET,
            erc20_taker_refund_secret: gas_limit_v2::taker::ERC20_TAKER_REFUND_SECRET,
            approve_payment: gas_limit_v2::taker::APPROVE_PAYMENT,
        }
    }
}

impl Default for NftMakerGasLimitV2 {
    fn default() -> Self {
        NftMakerGasLimitV2 {
            erc721_payment: gas_limit_v2::nft_maker::ERC721_PAYMENT,
            erc1155_payment: gas_limit_v2::nft_maker::ERC1155_PAYMENT,
            erc721_taker_spend: gas_limit_v2::nft_maker::ERC721_TAKER_SPEND,
            erc1155_taker_spend: gas_limit_v2::nft_maker::ERC1155_TAKER_SPEND,
            erc721_maker_refund_timelock: gas_limit_v2::nft_maker::ERC721_MAKER_REFUND_TIMELOCK,
            erc1155_maker_refund_timelock: gas_limit_v2::nft_maker::ERC1155_MAKER_REFUND_TIMELOCK,
            erc721_maker_refund_secret: gas_limit_v2::nft_maker::ERC721_MAKER_REFUND_SECRET,
            erc1155_maker_refund_secret: gas_limit_v2::nft_maker::ERC1155_MAKER_REFUND_SECRET,
        }
    }
}

trait ExtractGasLimit: Default + for<'de> Deserialize<'de> {
    fn key() -> &'static str;
}

impl ExtractGasLimit for EthGasLimit {
    fn key() -> &'static str { "gas_limit" }
}

impl ExtractGasLimit for EthGasLimitV2 {
    fn key() -> &'static str { "gas_limit_v2" }
}

/// Max transaction type according to EIP-2718
const ETH_MAX_TX_TYPE: u64 = 0x7f;

lazy_static! {
    pub static ref SWAP_CONTRACT: Contract = Contract::load(SWAP_CONTRACT_ABI.as_bytes()).unwrap();
    pub static ref MAKER_SWAP_V2: Contract = Contract::load(MAKER_SWAP_V2_ABI.as_bytes()).unwrap();
    pub static ref TAKER_SWAP_V2: Contract = Contract::load(TAKER_SWAP_V2_ABI.as_bytes()).unwrap();
    pub static ref ERC20_CONTRACT: Contract = Contract::load(ERC20_ABI.as_bytes()).unwrap();
    pub static ref ERC721_CONTRACT: Contract = Contract::load(ERC721_ABI.as_bytes()).unwrap();
    pub static ref ERC1155_CONTRACT: Contract = Contract::load(ERC1155_ABI.as_bytes()).unwrap();
    pub static ref NFT_SWAP_CONTRACT: Contract = Contract::load(NFT_SWAP_CONTRACT_ABI.as_bytes()).unwrap();
    pub static ref NFT_MAKER_SWAP_V2: Contract = Contract::load(NFT_MAKER_SWAP_V2_ABI.as_bytes()).unwrap();
}

pub type EthDerivationMethod = DerivationMethod<Address, EthHDWallet>;
pub type Web3RpcFut<T> = Box<dyn Future<Item = T, Error = MmError<Web3RpcError>> + Send>;
pub type Web3RpcResult<T> = Result<T, MmError<Web3RpcError>>;
type EthPrivKeyPolicy = PrivKeyPolicy<KeyPair>;

#[derive(Clone, Debug)]
pub(crate) struct LegacyGasPrice {
    pub(crate) gas_price: U256,
}

#[derive(Clone, Debug)]
pub(crate) struct Eip1559FeePerGas {
    pub(crate) max_fee_per_gas: U256,
    pub(crate) max_priority_fee_per_gas: U256,
}

/// Internal structure describing how transaction pays for gas unit:
/// either legacy gas price or EIP-1559 fee per gas
#[derive(Clone, Debug)]
pub(crate) enum PayForGasOption {
    Legacy(LegacyGasPrice),
    Eip1559(Eip1559FeePerGas),
}

impl PayForGasOption {
    fn get_gas_price(&self) -> Option<U256> {
        match self {
            PayForGasOption::Legacy(LegacyGasPrice { gas_price }) => Some(*gas_price),
            PayForGasOption::Eip1559(..) => None,
        }
    }

    fn get_fee_per_gas(&self) -> (Option<U256>, Option<U256>) {
        match self {
            PayForGasOption::Eip1559(Eip1559FeePerGas {
                max_fee_per_gas,
                max_priority_fee_per_gas,
            }) => (Some(*max_fee_per_gas), Some(*max_priority_fee_per_gas)),
            PayForGasOption::Legacy(..) => (None, None),
        }
    }
}

impl TryFrom<PayForGasParams> for PayForGasOption {
    type Error = MmError<NumConversError>;

    fn try_from(param: PayForGasParams) -> Result<Self, Self::Error> {
        match param {
            PayForGasParams::Legacy(legacy) => Ok(Self::Legacy(LegacyGasPrice {
                gas_price: wei_from_gwei_decimal(&legacy.gas_price)?,
            })),
            PayForGasParams::Eip1559(eip1559) => Ok(Self::Eip1559(Eip1559FeePerGas {
                max_fee_per_gas: wei_from_gwei_decimal(&eip1559.max_fee_per_gas)?,
                max_priority_fee_per_gas: wei_from_gwei_decimal(&eip1559.max_priority_fee_per_gas)?,
            })),
        }
    }
}

type GasDetails = (U256, PayForGasOption);

#[derive(Debug, Display, EnumFromStringify, Serialize, SerializeErrorType)]
#[serde(tag = "error_type", content = "error_data")]
pub enum Web3RpcError {
    #[display(fmt = "Transport: {}", _0)]
    Transport(String),
    #[display(fmt = "Invalid response: {}", _0)]
    InvalidResponse(String),
    #[display(fmt = "Timeout: {}", _0)]
    Timeout(String),
    #[from_stringify("serde_json::Error")]
    #[display(fmt = "Internal: {}", _0)]
    Internal(String),
    #[display(fmt = "Invalid gas api provider config: {}", _0)]
    InvalidGasApiConfig(String),
    #[display(fmt = "Nft Protocol is not supported yet!")]
    NftProtocolNotSupported,
    #[display(fmt = "Number conversion: {}", _0)]
    NumConversError(String),
}

impl From<web3::Error> for Web3RpcError {
    fn from(e: web3::Error) -> Self {
        let error_str = e.to_string();
        match e {
            web3::Error::InvalidResponse(_) | web3::Error::Decoder(_) | web3::Error::Rpc(_) => {
                Web3RpcError::InvalidResponse(error_str)
            },
            web3::Error::Unreachable | web3::Error::Transport(_) | web3::Error::Io(_) => {
                Web3RpcError::Transport(error_str)
            },
            _ => Web3RpcError::Internal(error_str),
        }
    }
}

impl From<Web3RpcError> for RawTransactionError {
    fn from(e: Web3RpcError) -> Self {
        match e {
            Web3RpcError::Transport(tr) | Web3RpcError::InvalidResponse(tr) => RawTransactionError::Transport(tr),
            Web3RpcError::Internal(internal)
            | Web3RpcError::Timeout(internal)
            | Web3RpcError::NumConversError(internal)
            | Web3RpcError::InvalidGasApiConfig(internal) => RawTransactionError::InternalError(internal),
            Web3RpcError::NftProtocolNotSupported => {
                RawTransactionError::InternalError("Nft Protocol is not supported yet!".to_string())
            },
        }
    }
}

impl From<ethabi::Error> for Web3RpcError {
    fn from(e: ethabi::Error) -> Web3RpcError {
        // Currently, we use the `ethabi` crate to work with a smart contract ABI known at compile time.
        // It's an internal error if there are any issues during working with a smart contract ABI.
        Web3RpcError::Internal(e.to_string())
    }
}

impl From<UnexpectedDerivationMethod> for Web3RpcError {
    fn from(e: UnexpectedDerivationMethod) -> Self { Web3RpcError::Internal(e.to_string()) }
}

#[cfg(target_arch = "wasm32")]
impl From<MetamaskError> for Web3RpcError {
    fn from(e: MetamaskError) -> Self {
        match e {
            MetamaskError::Internal(internal) => Web3RpcError::Internal(internal),
            other => Web3RpcError::Transport(other.to_string()),
        }
    }
}

impl From<NumConversError> for Web3RpcError {
    fn from(e: NumConversError) -> Self { Web3RpcError::NumConversError(e.to_string()) }
}

impl From<ethabi::Error> for WithdrawError {
    fn from(e: ethabi::Error) -> Self {
        // Currently, we use the `ethabi` crate to work with a smart contract ABI known at compile time.
        // It's an internal error if there are any issues during working with a smart contract ABI.
        WithdrawError::InternalError(e.to_string())
    }
}

impl From<web3::Error> for WithdrawError {
    fn from(e: web3::Error) -> Self { WithdrawError::Transport(e.to_string()) }
}

impl From<Web3RpcError> for WithdrawError {
    fn from(e: Web3RpcError) -> Self {
        match e {
            Web3RpcError::Transport(err) | Web3RpcError::InvalidResponse(err) => WithdrawError::Transport(err),
            Web3RpcError::Internal(internal)
            | Web3RpcError::Timeout(internal)
            | Web3RpcError::NumConversError(internal)
            | Web3RpcError::InvalidGasApiConfig(internal) => WithdrawError::InternalError(internal),
            Web3RpcError::NftProtocolNotSupported => WithdrawError::NftProtocolNotSupported,
        }
    }
}

impl From<ethcore_transaction::Error> for WithdrawError {
    fn from(e: ethcore_transaction::Error) -> Self { WithdrawError::SigningError(e.to_string()) }
}

impl From<web3::Error> for TradePreimageError {
    fn from(e: web3::Error) -> Self { TradePreimageError::Transport(e.to_string()) }
}

impl From<Web3RpcError> for TradePreimageError {
    fn from(e: Web3RpcError) -> Self {
        match e {
            Web3RpcError::Transport(err) | Web3RpcError::InvalidResponse(err) => TradePreimageError::Transport(err),
            Web3RpcError::Internal(internal)
            | Web3RpcError::Timeout(internal)
            | Web3RpcError::NumConversError(internal)
            | Web3RpcError::InvalidGasApiConfig(internal) => TradePreimageError::InternalError(internal),
            Web3RpcError::NftProtocolNotSupported => TradePreimageError::NftProtocolNotSupported,
        }
    }
}

impl From<ethabi::Error> for TradePreimageError {
    fn from(e: ethabi::Error) -> Self {
        // Currently, we use the `ethabi` crate to work with a smart contract ABI known at compile time.
        // It's an internal error if there are any issues during working with a smart contract ABI.
        TradePreimageError::InternalError(e.to_string())
    }
}

impl From<ethabi::Error> for BalanceError {
    fn from(e: ethabi::Error) -> Self {
        // Currently, we use the `ethabi` crate to work with a smart contract ABI known at compile time.
        // It's an internal error if there are any issues during working with a smart contract ABI.
        BalanceError::Internal(e.to_string())
    }
}

impl From<web3::Error> for BalanceError {
    fn from(e: web3::Error) -> Self { BalanceError::from(Web3RpcError::from(e)) }
}

impl From<Web3RpcError> for BalanceError {
    fn from(e: Web3RpcError) -> Self {
        match e {
            Web3RpcError::Transport(tr) | Web3RpcError::InvalidResponse(tr) => BalanceError::Transport(tr),
            Web3RpcError::Internal(internal)
            | Web3RpcError::Timeout(internal)
            | Web3RpcError::NumConversError(internal)
            | Web3RpcError::InvalidGasApiConfig(internal) => BalanceError::Internal(internal),
            Web3RpcError::NftProtocolNotSupported => {
                BalanceError::Internal("Nft Protocol is not supported yet!".to_string())
            },
        }
    }
}

impl From<TxBuilderError> for TransactionErr {
    fn from(e: TxBuilderError) -> Self { TransactionErr::Plain(e.to_string()) }
}

impl From<ethcore_transaction::Error> for TransactionErr {
    fn from(e: ethcore_transaction::Error) -> Self { TransactionErr::Plain(e.to_string()) }
}

#[derive(Debug, Deserialize, Serialize)]
struct SavedTraces {
    /// ETH traces for my_address
    traces: Vec<Trace>,
    /// Earliest processed block
    earliest_block: U64,
    /// Latest processed block
    latest_block: U64,
}

#[derive(Debug, Deserialize, Serialize)]
struct SavedErc20Events {
    /// ERC20 events for my_address
    events: Vec<Log>,
    /// Earliest processed block
    earliest_block: U64,
    /// Latest processed block
    latest_block: U64,
}

/// Specifies which blockchain the EthCoin operates on: EVM-compatible or TRON.
/// This distinction allows unified logic for EVM & TRON coins.
#[derive(Clone, Debug)]
pub enum ChainSpec {
    Evm { chain_id: u64 },
    Tron { network: tron::Network },
}

impl ChainSpec {
    pub fn chain_id(&self) -> Option<u64> {
        match self {
            ChainSpec::Evm { chain_id } => Some(*chain_id),
            ChainSpec::Tron { .. } => None,
        }
    }

    pub fn kind(&self) -> &'static str {
        match self {
            ChainSpec::Evm { .. } => "EVM",
            ChainSpec::Tron { .. } => "TRON",
        }
    }
}

#[derive(Clone, Debug, PartialEq, Eq)]
pub enum EthCoinType {
    /// Ethereum itself or it's forks: ETC/others
    Eth,
    /// ERC20 token with smart contract address
    /// https://github.com/ethereum/EIPs/blob/master/EIPS/eip-20.md
    Erc20 {
        platform: String,
        token_addr: Address,
    },
    Nft {
        platform: String,
    },
}

/// An alternative to `crate::PrivKeyBuildPolicy`, typical only for ETH coin.
pub enum EthPrivKeyBuildPolicy {
    IguanaPrivKey(IguanaPrivKey),
    GlobalHDAccount(GlobalHDAccountArc),
    #[cfg(target_arch = "wasm32")]
    Metamask(MetamaskArc),
    Trezor,
    WalletConnect {
        address: Address,
        public_key_uncompressed: H520,
        session_topic: String,
    },
}

impl EthPrivKeyBuildPolicy {
    /// Detects the `EthPrivKeyBuildPolicy` with which the given `MmArc` is initialized.
    pub fn detect_priv_key_policy(ctx: &MmArc) -> MmResult<EthPrivKeyBuildPolicy, CryptoCtxError> {
        let crypto_ctx = CryptoCtx::from_ctx(ctx)?;

        match crypto_ctx.key_pair_policy() {
            KeyPairPolicy::Iguana => {
                // Use an internal private key as the coin secret.
                let priv_key = crypto_ctx.mm2_internal_privkey_secret();
                Ok(EthPrivKeyBuildPolicy::IguanaPrivKey(priv_key))
            },
            KeyPairPolicy::GlobalHDAccount(global_hd) => Ok(EthPrivKeyBuildPolicy::GlobalHDAccount(global_hd.clone())),
        }
    }
}

impl From<PrivKeyBuildPolicy> for EthPrivKeyBuildPolicy {
    fn from(policy: PrivKeyBuildPolicy) -> Self {
        match policy {
            PrivKeyBuildPolicy::IguanaPrivKey(iguana) => EthPrivKeyBuildPolicy::IguanaPrivKey(iguana),
            PrivKeyBuildPolicy::GlobalHDAccount(global_hd) => EthPrivKeyBuildPolicy::GlobalHDAccount(global_hd),
            PrivKeyBuildPolicy::Trezor => EthPrivKeyBuildPolicy::Trezor,
        }
    }
}

/// pImpl idiom.
pub struct EthCoinImpl {
    ticker: String,
    pub coin_type: EthCoinType,
    /// Specifies the underlying blockchain (EVM or TRON).
    pub chain_spec: ChainSpec,
    pub(crate) priv_key_policy: EthPrivKeyPolicy,
    /// Either an Iguana address or a 'EthHDWallet' instance.
    /// Arc is used to use the same hd wallet from platform coin if we need to.
    /// This allows the reuse of the same derived accounts/addresses of the
    /// platform coin for tokens and vice versa.
    derivation_method: Arc<EthDerivationMethod>,
    sign_message_prefix: Option<String>,
    swap_contract_address: Address,
    swap_v2_contracts: Option<SwapV2Contracts>,
    fallback_swap_contract: Option<Address>,
    contract_supports_watchers: bool,
    web3_instances: AsyncMutex<Vec<Web3Instance>>,
    decimals: u8,
    history_sync_state: Mutex<HistorySyncState>,
    required_confirmations: AtomicU64,
    swap_txfee_policy: Mutex<SwapTxFeePolicy>,
    max_eth_tx_type: Option<u64>,
    /// Coin needs access to the context in order to reuse the logging and shutdown facilities.
    /// Using a weak reference by default in order to avoid circular references and leaks.
    pub ctx: MmWeak,
    /// The name of the coin with which Trezor wallet associates this asset.
    trezor_coin: Option<String>,
    /// the block range used for eth_getLogs
    logs_block_range: u64,
    /// A mapping of Ethereum addresses to their respective nonce locks.
    /// This is used to ensure that only one transaction is sent at a time per address.
    /// Each address is associated with an `AsyncMutex` which is locked when a transaction is being created and sent,
    /// and unlocked once the transaction is confirmed. This prevents nonce conflicts when multiple transactions
    /// are initiated concurrently from the same address.
    address_nonce_locks: Arc<AsyncMutex<HashMap<String, Arc<AsyncMutex<()>>>>>,
    erc20_tokens_infos: Arc<Mutex<HashMap<String, Erc20TokenDetails>>>,
    /// Stores information about NFTs owned by the user. Each entry in the HashMap is uniquely identified by a composite key
    /// consisting of the token address and token ID, separated by a comma. This field is essential for tracking the NFT assets
    /// information (chain & contract type, amount etc.), where ownership and amount, in ERC1155 case, might change over time.
    pub nfts_infos: Arc<AsyncMutex<HashMap<String, NftInfo>>>,
    /// Config provided gas limits for swap and send transactions
    pub(crate) gas_limit: EthGasLimit,
    /// Config provided gas limits v2 for swap v2 transactions
    pub(crate) gas_limit_v2: EthGasLimitV2,
    /// This spawner is used to spawn coin's related futures that should be aborted on coin deactivation
    /// and on [`MmArc::stop`].
    pub abortable_system: AbortableQueue,
}

#[derive(Clone, Debug)]
pub struct Web3Instance {
    web3: Web3<Web3Transport>,
    is_parity: bool,
}

/// Information about a token that follows the ERC20 protocol on an EVM-based network.
#[derive(Clone, Debug)]
pub struct Erc20TokenDetails {
    /// The contract address of the token on the EVM-based network.
    pub token_address: Address,
    /// The number of decimal places the token uses.
    /// This represents the smallest unit that the token can be divided into.
    pub decimals: u8,
}

#[derive(Copy, Clone, Deserialize)]
pub struct SwapV2Contracts {
    pub maker_swap_v2_contract: Address,
    pub taker_swap_v2_contract: Address,
    pub nft_maker_swap_v2_contract: Address,
}

#[derive(Deserialize, Serialize)]
#[serde(tag = "format")]
pub enum EthAddressFormat {
    /// Single-case address (lowercase)
    #[serde(rename = "singlecase")]
    SingleCase,
    /// Mixed-case address.
    /// https://eips.ethereum.org/EIPS/eip-55
    #[serde(rename = "mixedcase")]
    MixedCase,
}

/// get tx type from pay_for_gas_option
/// currently only type2 and legacy supported
/// if for Eth Classic we also want support for type 1 then use a fn
#[macro_export]
macro_rules! tx_type_from_pay_for_gas_option {
    ($pay_for_gas_option: expr) => {
        if matches!($pay_for_gas_option, PayForGasOption::Eip1559(..)) {
            ethcore_transaction::TxType::Type2
        } else {
            ethcore_transaction::TxType::Legacy
        }
    };
}

impl EthCoinImpl {
    #[cfg(not(target_arch = "wasm32"))]
    fn eth_traces_path(&self, ctx: &MmArc, my_address: Address) -> PathBuf {
        ctx.address_dir(&my_address.display_address())
            .join("TRANSACTIONS")
            .join(format!("{}_{:#02x}_trace.json", self.ticker, my_address))
    }

    /// Load saved ETH traces from local DB
    #[cfg(not(target_arch = "wasm32"))]
    fn load_saved_traces(&self, ctx: &MmArc, my_address: Address) -> Option<SavedTraces> {
        let path = self.eth_traces_path(ctx, my_address);
        let content = gstuff::slurp(&path);
        if content.is_empty() {
            None
        } else {
            match json::from_slice(&content) {
                Ok(t) => Some(t),
                Err(_) => None,
            }
        }
    }

    /// Load saved ETH traces from local DB
    #[cfg(target_arch = "wasm32")]
    fn load_saved_traces(&self, _ctx: &MmArc, _my_address: Address) -> Option<SavedTraces> {
        common::panic_w("'load_saved_traces' is not implemented in WASM");
        unreachable!()
    }

    /// Store ETH traces to local DB
    #[cfg(not(target_arch = "wasm32"))]
    fn store_eth_traces(&self, ctx: &MmArc, my_address: Address, traces: &SavedTraces) {
        let content = json::to_vec(traces).unwrap();
        let path = self.eth_traces_path(ctx, my_address);
        mm2_io::fs::write(&path, &content, true).unwrap();
    }

    /// Store ETH traces to local DB
    #[cfg(target_arch = "wasm32")]
    fn store_eth_traces(&self, _ctx: &MmArc, _my_address: Address, _traces: &SavedTraces) {
        common::panic_w("'store_eth_traces' is not implemented in WASM");
        unreachable!()
    }

    #[cfg(not(target_arch = "wasm32"))]
    fn erc20_events_path(&self, ctx: &MmArc, my_address: Address) -> PathBuf {
        ctx.address_dir(&my_address.display_address())
            .join("TRANSACTIONS")
            .join(format!("{}_{:#02x}_events.json", self.ticker, my_address))
    }

    /// Store ERC20 events to local DB
    #[cfg(not(target_arch = "wasm32"))]
    fn store_erc20_events(&self, ctx: &MmArc, my_address: Address, events: &SavedErc20Events) {
        let content = json::to_vec(events).unwrap();
        let path = self.erc20_events_path(ctx, my_address);
        mm2_io::fs::write(&path, &content, true).unwrap();
    }

    /// Store ERC20 events to local DB
    #[cfg(target_arch = "wasm32")]
    fn store_erc20_events(&self, _ctx: &MmArc, _my_address: Address, _events: &SavedErc20Events) {
        common::panic_w("'store_erc20_events' is not implemented in WASM");
        unreachable!()
    }

    /// Load saved ERC20 events from local DB
    #[cfg(not(target_arch = "wasm32"))]
    fn load_saved_erc20_events(&self, ctx: &MmArc, my_address: Address) -> Option<SavedErc20Events> {
        let path = self.erc20_events_path(ctx, my_address);
        let content = gstuff::slurp(&path);
        if content.is_empty() {
            None
        } else {
            match json::from_slice(&content) {
                Ok(t) => Some(t),
                Err(_) => None,
            }
        }
    }

    /// Load saved ERC20 events from local DB
    #[cfg(target_arch = "wasm32")]
    fn load_saved_erc20_events(&self, _ctx: &MmArc, _my_address: Address) -> Option<SavedErc20Events> {
        common::panic_w("'load_saved_erc20_events' is not implemented in WASM");
        unreachable!()
    }

    /// The id used to differentiate payments on Etomic swap smart contract
    pub(crate) fn etomic_swap_id(&self, time_lock: u32, secret_hash: &[u8]) -> Vec<u8> {
        let timelock_bytes = time_lock.to_le_bytes();
        self.generate_etomic_swap_id(&timelock_bytes, secret_hash)
    }

    /// The id used to differentiate payments on Etomic swap v2 smart contracts
    pub(crate) fn etomic_swap_id_v2(&self, time_lock: u64, secret_hash: &[u8]) -> Vec<u8> {
        let timelock_bytes = time_lock.to_le_bytes();
        self.generate_etomic_swap_id(&timelock_bytes, secret_hash)
    }

    fn generate_etomic_swap_id(&self, time_lock_bytes: &[u8], secret_hash: &[u8]) -> Vec<u8> {
        let mut input = Vec::with_capacity(time_lock_bytes.len() + secret_hash.len());
        input.extend_from_slice(time_lock_bytes);
        input.extend_from_slice(secret_hash);
        sha256(&input).to_vec()
    }

    /// Try to parse address from string.
    pub fn address_from_str(&self, address: &str) -> Result<Address, String> {
        Ok(try_s!(valid_addr_from_str(address)))
    }

    pub fn erc20_token_address(&self) -> Option<Address> {
        match self.coin_type {
            EthCoinType::Erc20 { token_addr, .. } => Some(token_addr),
            EthCoinType::Eth | EthCoinType::Nft { .. } => None,
        }
    }

    pub fn add_erc_token_info(&self, ticker: String, info: Erc20TokenDetails) {
        self.erc20_tokens_infos.lock().unwrap().insert(ticker, info);
    }

    /// # Warning
    /// Be very careful using this function since it returns dereferenced clone
    /// of value behind the MutexGuard and makes it non-thread-safe.
    pub fn get_erc_tokens_infos(&self) -> HashMap<String, Erc20TokenDetails> {
        let guard = self.erc20_tokens_infos.lock().unwrap();
        (*guard).clone()
    }

    #[inline(always)]
    pub fn chain_id(&self) -> Option<u64> { self.chain_spec.chain_id() }
}

async fn get_raw_transaction_impl(coin: EthCoin, req: RawTransactionRequest) -> RawTransactionResult {
    let tx = match req.tx_hash.strip_prefix("0x") {
        Some(tx) => tx,
        None => &req.tx_hash,
    };
    let hash = H256::from_str(tx).map_to_mm(|e| RawTransactionError::InvalidHashError(e.to_string()))?;
    get_tx_hex_by_hash_impl(coin, hash).await
}

async fn get_tx_hex_by_hash_impl(coin: EthCoin, tx_hash: H256) -> RawTransactionResult {
    let web3_tx = coin
        .transaction(TransactionId::Hash(tx_hash))
        .await?
        .or_mm_err(|| RawTransactionError::HashNotExist(tx_hash.to_string()))?;
    let raw = signed_tx_from_web3_tx(web3_tx).map_to_mm(RawTransactionError::InternalError)?;
    Ok(RawTransactionRes {
        tx_hex: BytesJson(rlp::encode(&raw).to_vec()),
    })
}

async fn withdraw_impl(coin: EthCoin, req: WithdrawRequest) -> WithdrawResult {
    StandardEthWithdraw::new(coin.clone(), req)?.build().await
}

#[async_trait]
impl InitWithdrawCoin for EthCoin {
    async fn init_withdraw(
        &self,
        ctx: MmArc,
        req: WithdrawRequest,
        task_handle: WithdrawTaskHandleShared,
    ) -> Result<TransactionDetails, MmError<WithdrawError>> {
        InitEthWithdraw::new(ctx, self.clone(), req, task_handle)?.build().await
    }
}

/// `withdraw_erc1155` function returns details of `ERC-1155` transaction including tx hex,
/// which should be sent to`send_raw_transaction` RPC to broadcast the transaction.
pub async fn withdraw_erc1155(ctx: MmArc, withdraw_type: WithdrawErc1155) -> WithdrawNftResult {
    let coin = lp_coinfind_or_err(&ctx, withdraw_type.chain.to_ticker())
        .await
        .map_mm_err()?;
    let (to_addr, token_addr, eth_coin) =
        get_valid_nft_addr_to_withdraw(coin, &withdraw_type.to, &withdraw_type.token_address).map_mm_err()?;

    let token_id_str = &withdraw_type.token_id.to_string();
    let wallet_erc1155_amount = eth_coin.erc1155_balance(token_addr, token_id_str).await.map_mm_err()?;

    let amount_uint = if withdraw_type.max {
        wallet_erc1155_amount.clone()
    } else {
        withdraw_type.amount.unwrap_or_else(|| BigUint::from(1u32))
    };

    if amount_uint > wallet_erc1155_amount {
        return MmError::err(WithdrawError::NotEnoughNftsAmount {
            token_address: withdraw_type.token_address,
            token_id: withdraw_type.token_id.to_string(),
            available: wallet_erc1155_amount,
            required: amount_uint,
        });
    }

    let my_address = eth_coin.derivation_method.single_addr_or_err().await.map_mm_err()?;
    let (eth_value, data, call_addr, fee_coin) = match eth_coin.coin_type {
        EthCoinType::Eth => {
            let function = ERC1155_CONTRACT.function("safeTransferFrom")?;
            let token_id_u256 = U256::from_dec_str(token_id_str)
                .map_to_mm(|e| NumConversError::new(format!("{:?}", e)))
                .map_mm_err()?;
            let amount_u256 = U256::from_dec_str(&amount_uint.to_string())
                .map_to_mm(|e| NumConversError::new(format!("{:?}", e)))
                .map_mm_err()?;
            let data = function.encode_input(&[
                Token::Address(my_address),
                Token::Address(to_addr),
                Token::Uint(token_id_u256),
                Token::Uint(amount_u256),
                Token::Bytes("0x".into()),
            ])?;
            (0.into(), data, token_addr, eth_coin.ticker())
        },
        EthCoinType::Erc20 { .. } => {
            return MmError::err(WithdrawError::InternalError(
                "Erc20 coin type doesnt support withdraw nft".to_owned(),
            ))
        },
        EthCoinType::Nft { .. } => return MmError::err(WithdrawError::NftProtocolNotSupported),
    };
    let (gas, pay_for_gas_option) = get_eth_gas_details_from_withdraw_fee(
        &eth_coin,
        withdraw_type.fee,
        eth_value,
        data.clone().into(),
        my_address,
        call_addr,
        false,
    )
    .await
    .map_mm_err()?;
    let address_lock = eth_coin.get_address_lock(my_address.to_string()).await;
    let _nonce_lock = address_lock.lock().await;
    let (nonce, _) = eth_coin
        .clone()
        .get_addr_nonce(my_address)
        .compat()
        .timeout_secs(30.)
        .await?
        .map_to_mm(WithdrawError::Transport)?;

    let tx_type = tx_type_from_pay_for_gas_option!(pay_for_gas_option);
    if !eth_coin.is_tx_type_supported(&tx_type) {
        return MmError::err(WithdrawError::TxTypeNotSupported);
    }
    let chain_id = match eth_coin.chain_spec {
        ChainSpec::Evm { chain_id } => chain_id,
        // Todo: Add support for Tron NFTs
        ChainSpec::Tron { .. } => {
            return MmError::err(WithdrawError::InternalError(
                "Tron is not supported for withdraw_erc1155 yet".to_owned(),
            ))
        },
    };
    let tx_builder = UnSignedEthTxBuilder::new(tx_type, nonce, gas, Action::Call(call_addr), eth_value, data);
    let tx_builder = tx_builder_with_pay_for_gas_option(&eth_coin, tx_builder, &pay_for_gas_option)?;
    let tx = tx_builder
        .build()
        .map_to_mm(|e| WithdrawError::InternalError(e.to_string()))?;
    let secret = eth_coin.priv_key_policy.activated_key_or_err().map_mm_err()?.secret();
    let signed = tx.sign(secret, Some(chain_id))?;
    let signed_bytes = rlp::encode(&signed);
    let fee_details = EthTxFeeDetails::new(gas, pay_for_gas_option, fee_coin).map_mm_err()?;

    Ok(TransactionNftDetails {
        tx_hex: BytesJson::from(signed_bytes.to_vec()), // TODO: should we return tx_hex 0x-prefixed (everywhere)?
        tx_hash: format!("{:02x}", signed.tx_hash_as_bytes()), // TODO: add 0x hash (use unified hash format for eth wherever it is returned)
        from: vec![my_address.display_address()],
        to: vec![withdraw_type.to],
        contract_type: ContractType::Erc1155,
        token_address: withdraw_type.token_address,
        token_id: withdraw_type.token_id,
        amount: amount_uint,
        fee_details: Some(fee_details.into()),
        coin: eth_coin.ticker.clone(),
        block_height: 0,
        timestamp: now_sec(),
        internal_id: 0,
        transaction_type: TransactionType::NftTransfer,
    })
}

/// `withdraw_erc721` function returns details of `ERC-721` transaction including tx hex,
/// which should be sent to`send_raw_transaction` RPC to broadcast the transaction.
pub async fn withdraw_erc721(ctx: MmArc, withdraw_type: WithdrawErc721) -> WithdrawNftResult {
    let coin = lp_coinfind_or_err(&ctx, withdraw_type.chain.to_ticker())
        .await
        .map_mm_err()?;
    let (to_addr, token_addr, eth_coin) =
        get_valid_nft_addr_to_withdraw(coin, &withdraw_type.to, &withdraw_type.token_address).map_mm_err()?;

    let token_id_str = &withdraw_type.token_id.to_string();
    let token_owner = eth_coin.erc721_owner(token_addr, token_id_str).await.map_mm_err()?;
    let my_address = eth_coin.derivation_method.single_addr_or_err().await.map_mm_err()?;
    if token_owner != my_address {
        return MmError::err(WithdrawError::MyAddressNotNftOwner {
            my_address: my_address.display_address(),
            token_owner: token_owner.display_address(),
        });
    }

    let my_address = eth_coin.derivation_method.single_addr_or_err().await.map_mm_err()?;
    let (eth_value, data, call_addr, fee_coin) = match eth_coin.coin_type {
        EthCoinType::Eth => {
            let function = ERC721_CONTRACT.function("safeTransferFrom")?;
            let token_id_u256 = U256::from_dec_str(&withdraw_type.token_id.to_string())
                .map_to_mm(|e| NumConversError::new(format!("{:?}", e)))
                .map_mm_err()?;
            let data = function.encode_input(&[
                Token::Address(my_address),
                Token::Address(to_addr),
                Token::Uint(token_id_u256),
            ])?;
            (0.into(), data, token_addr, eth_coin.ticker())
        },
        EthCoinType::Erc20 { .. } => {
            return MmError::err(WithdrawError::InternalError(
                "Erc20 coin type doesnt support withdraw nft".to_owned(),
            ))
        },
        // TODO: start to use NFT GLOBAL TOKEN for withdraw
        EthCoinType::Nft { .. } => return MmError::err(WithdrawError::NftProtocolNotSupported),
    };
    let (gas, pay_for_gas_option) = get_eth_gas_details_from_withdraw_fee(
        &eth_coin,
        withdraw_type.fee,
        eth_value,
        data.clone().into(),
        my_address,
        call_addr,
        false,
    )
    .await
    .map_mm_err()?;

    let address_lock = eth_coin.get_address_lock(my_address.to_string()).await;
    let _nonce_lock = address_lock.lock().await;
    let (nonce, _) = eth_coin
        .clone()
        .get_addr_nonce(my_address)
        .compat()
        .timeout_secs(30.)
        .await?
        .map_to_mm(WithdrawError::Transport)?;

    let tx_type = tx_type_from_pay_for_gas_option!(pay_for_gas_option);
    if !eth_coin.is_tx_type_supported(&tx_type) {
        return MmError::err(WithdrawError::TxTypeNotSupported);
    }
    let tx_builder = UnSignedEthTxBuilder::new(tx_type, nonce, gas, Action::Call(call_addr), eth_value, data);
    let tx_builder = tx_builder_with_pay_for_gas_option(&eth_coin, tx_builder, &pay_for_gas_option)?;
    let tx = tx_builder
        .build()
        .map_to_mm(|e| WithdrawError::InternalError(e.to_string()))?;
    let secret = eth_coin.priv_key_policy.activated_key_or_err().map_mm_err()?.secret();
    let chain_id = match eth_coin.chain_spec {
        ChainSpec::Evm { chain_id } => chain_id,
        // Todo: Add support for Tron NFTs
        ChainSpec::Tron { .. } => {
            return MmError::err(WithdrawError::InternalError(
                "Tron is not supported for withdraw_erc721 yet".to_owned(),
            ))
        },
    };
    let signed = tx.sign(secret, Some(chain_id))?;
    let signed_bytes = rlp::encode(&signed);
    let fee_details = EthTxFeeDetails::new(gas, pay_for_gas_option, fee_coin).map_mm_err()?;

    Ok(TransactionNftDetails {
        tx_hex: BytesJson::from(signed_bytes.to_vec()),
        tx_hash: format!("{:02x}", signed.tx_hash_as_bytes()), // TODO: add 0x hash (use unified hash format for eth wherever it is returned)
        from: vec![my_address.display_address()],
        to: vec![withdraw_type.to],
        contract_type: ContractType::Erc721,
        token_address: withdraw_type.token_address,
        token_id: withdraw_type.token_id,
        amount: BigUint::from(1u8),
        fee_details: Some(fee_details.into()),
        coin: eth_coin.ticker.clone(),
        block_height: 0,
        timestamp: now_sec(),
        internal_id: 0,
        transaction_type: TransactionType::NftTransfer,
    })
}

#[derive(Clone)]
pub struct EthCoin(Arc<EthCoinImpl>);
impl Deref for EthCoin {
    type Target = EthCoinImpl;
    fn deref(&self) -> &EthCoinImpl { &self.0 }
}

#[async_trait]
impl SwapOps for EthCoin {
    async fn send_taker_fee(&self, dex_fee: DexFee, _uuid: &[u8], _expire_at: u64) -> TransactionResult {
        let address = try_tx_s!(addr_from_raw_pubkey(self.dex_pubkey()));
        self.send_to_address(
            address,
            try_tx_s!(wei_from_big_decimal(&dex_fee.fee_amount().into(), self.decimals)),
        )
        .map(TransactionEnum::from)
        .compat()
        .await
    }

    async fn send_maker_payment(&self, maker_payment_args: SendPaymentArgs<'_>) -> TransactionResult {
        self.send_hash_time_locked_payment(maker_payment_args)
            .compat()
            .await
            .map(TransactionEnum::from)
    }

    async fn send_taker_payment(&self, taker_payment_args: SendPaymentArgs<'_>) -> TransactionResult {
        self.send_hash_time_locked_payment(taker_payment_args)
            .map(TransactionEnum::from)
            .compat()
            .await
    }

    async fn send_maker_spends_taker_payment(
        &self,
        maker_spends_payment_args: SpendPaymentArgs<'_>,
    ) -> TransactionResult {
        self.spend_hash_time_locked_payment(maker_spends_payment_args)
            .await
            .map(TransactionEnum::from)
    }

    async fn send_taker_spends_maker_payment(
        &self,
        taker_spends_payment_args: SpendPaymentArgs<'_>,
    ) -> TransactionResult {
        self.spend_hash_time_locked_payment(taker_spends_payment_args)
            .await
            .map(TransactionEnum::from)
    }

    async fn send_taker_refunds_payment(&self, taker_refunds_payment_args: RefundPaymentArgs<'_>) -> TransactionResult {
        self.refund_hash_time_locked_payment(taker_refunds_payment_args)
            .await
            .map(TransactionEnum::from)
    }

    async fn send_maker_refunds_payment(&self, maker_refunds_payment_args: RefundPaymentArgs<'_>) -> TransactionResult {
        self.refund_hash_time_locked_payment(maker_refunds_payment_args)
            .await
            .map(TransactionEnum::from)
    }

    async fn validate_fee(&self, validate_fee_args: ValidateFeeArgs<'_>) -> ValidatePaymentResult<()> {
        let tx = match validate_fee_args.fee_tx {
            TransactionEnum::SignedEthTx(t) => t.clone(),
            fee_tx => {
                return MmError::err(ValidatePaymentError::InternalError(format!(
                    "Invalid fee tx type. fee tx: {:?}",
                    fee_tx
                )))
            },
        };
        validate_fee_impl(self.clone(), EthValidateFeeArgs {
            fee_tx_hash: &tx.tx_hash(),
            expected_sender: validate_fee_args.expected_sender,
            amount: &validate_fee_args.dex_fee.fee_amount().into(),
            min_block_number: validate_fee_args.min_block_number,
            uuid: validate_fee_args.uuid,
        })
        .compat()
        .await
    }

    #[inline]
    async fn validate_maker_payment(&self, input: ValidatePaymentInput) -> ValidatePaymentResult<()> {
        self.validate_payment(input).compat().await
    }

    #[inline]
    async fn validate_taker_payment(&self, input: ValidatePaymentInput) -> ValidatePaymentResult<()> {
        self.validate_payment(input).compat().await
    }

    async fn check_if_my_payment_sent(
        &self,
        if_my_payment_sent_args: CheckIfMyPaymentSentArgs<'_>,
    ) -> Result<Option<TransactionEnum>, String> {
        let time_lock = if_my_payment_sent_args
            .time_lock
            .try_into()
            .map_err(|e: TryFromIntError| e.to_string())?;
        let id = self.etomic_swap_id(time_lock, if_my_payment_sent_args.secret_hash);
        let swap_contract_address = if_my_payment_sent_args.swap_contract_address.try_to_address()?;
        let from_block = if_my_payment_sent_args.search_from_block;
        let status = self
            .payment_status(swap_contract_address, Token::FixedBytes(id.clone()))
            .compat()
            .await?;

        if status == U256::from(PaymentState::Uninitialized as u8) {
            return Ok(None);
        };

        let mut current_block = self.current_block().compat().await?;
        if current_block < from_block {
            current_block = from_block;
        }

        let mut from_block = from_block;

        loop {
            let to_block = current_block.min(from_block + self.logs_block_range);

            let events = self
                .payment_sent_events(swap_contract_address, from_block, to_block)
                .compat()
                .await?;

            let found = events.iter().find(|event| &event.data.0[..32] == id.as_slice());

            match found {
                Some(event) => {
                    let transaction = try_s!(
                        self.transaction(TransactionId::Hash(event.transaction_hash.unwrap()))
                            .await
                    );
                    match transaction {
                        Some(t) => break Ok(Some(try_s!(signed_tx_from_web3_tx(t)).into())),
                        None => break Ok(None),
                    }
                },
                None => {
                    if to_block >= current_block {
                        break Ok(None);
                    }
                    from_block = to_block;
                },
            }
        }
    }

    async fn search_for_swap_tx_spend_my(
        &self,
        input: SearchForSwapTxSpendInput<'_>,
    ) -> Result<Option<FoundSwapTxSpend>, String> {
        let swap_contract_address = try_s!(input.swap_contract_address.try_to_address());
        self.search_for_swap_tx_spend(
            input.tx,
            swap_contract_address,
            input.secret_hash,
            input.search_from_block,
            input.watcher_reward,
        )
        .await
    }

    async fn search_for_swap_tx_spend_other(
        &self,
        input: SearchForSwapTxSpendInput<'_>,
    ) -> Result<Option<FoundSwapTxSpend>, String> {
        let swap_contract_address = try_s!(input.swap_contract_address.try_to_address());
        self.search_for_swap_tx_spend(
            input.tx,
            swap_contract_address,
            input.secret_hash,
            input.search_from_block,
            input.watcher_reward,
        )
        .await
    }

    async fn extract_secret(
        &self,
        _secret_hash: &[u8],
        spend_tx: &[u8],
        watcher_reward: bool,
    ) -> Result<[u8; 32], String> {
        let unverified: UnverifiedTransactionWrapper = try_s!(rlp::decode(spend_tx));
        let function_name = get_function_name("receiverSpend", watcher_reward);
        let function = try_s!(SWAP_CONTRACT.function(&function_name));

        // Validate contract call; expected to be receiverSpend.
        // https://www.4byte.directory/signatures/?bytes4_signature=02ed292b.
        let expected_signature = function.short_signature();
        let actual_signature = &unverified.unsigned().data()[0..4];
        if actual_signature != expected_signature {
            return ERR!(
                "Expected 'receiverSpend' contract call signature: {:?}, found {:?}",
                expected_signature,
                actual_signature
            );
        };

        let tokens = try_s!(decode_contract_call(function, unverified.unsigned().data()));
        if tokens.len() < 3 {
            return ERR!("Invalid arguments in 'receiverSpend' call: {:?}", tokens);
        }
        match &tokens[2] {
            Token::FixedBytes(secret) => Ok(try_s!(secret.as_slice().try_into())),
            _ => ERR!(
                "Expected secret to be fixed bytes, decoded function data is {:?}",
                tokens
            ),
        }
    }

    fn negotiate_swap_contract_addr(
        &self,
        other_side_address: Option<&[u8]>,
    ) -> Result<Option<BytesJson>, MmError<NegotiateSwapContractAddrErr>> {
        match other_side_address {
            Some(bytes) => {
                if bytes.len() != 20 {
                    return MmError::err(NegotiateSwapContractAddrErr::InvalidOtherAddrLen(bytes.into()));
                }
                let other_addr = Address::from_slice(bytes);

                if other_addr == self.swap_contract_address {
                    return Ok(Some(self.swap_contract_address.0.to_vec().into()));
                }

                if Some(other_addr) == self.fallback_swap_contract {
                    return Ok(self.fallback_swap_contract.map(|addr| addr.0.to_vec().into()));
                }
                MmError::err(NegotiateSwapContractAddrErr::UnexpectedOtherAddr(bytes.into()))
            },
            None => self
                .fallback_swap_contract
                .map(|addr| Some(addr.0.to_vec().into()))
                .ok_or_else(|| MmError::new(NegotiateSwapContractAddrErr::NoOtherAddrAndNoFallback)),
        }
    }

    #[inline]
    fn derive_htlc_key_pair(&self, _swap_unique_data: &[u8]) -> keys::KeyPair {
        match self.priv_key_policy {
            EthPrivKeyPolicy::Iguana(ref key_pair)
            | EthPrivKeyPolicy::HDWallet {
                activated_key: ref key_pair,
                ..
            } => key_pair_from_secret(key_pair.secret().as_fixed_bytes()).expect("valid key"),
            EthPrivKeyPolicy::Trezor | EthPrivKeyPolicy::WalletConnect { .. } => todo!(),
            #[cfg(target_arch = "wasm32")]
            EthPrivKeyPolicy::Metamask(_) => todo!(),
        }
    }

    #[inline]
    fn derive_htlc_pubkey(&self, _swap_unique_data: &[u8]) -> [u8; 33] {
        match self.priv_key_policy {
            EthPrivKeyPolicy::Iguana(ref key_pair)
            | EthPrivKeyPolicy::HDWallet {
                activated_key: ref key_pair,
                ..
            } => key_pair_from_secret(&key_pair.secret().to_fixed_bytes())
                .expect("valid key")
                .public_slice()
                .try_into()
                .expect("valid key length!"),
            EthPrivKeyPolicy::WalletConnect { public_key, .. } => public_key.into(),
            EthPrivKeyPolicy::Trezor => todo!(),
            #[cfg(target_arch = "wasm32")]
            EthPrivKeyPolicy::Metamask(ref metamask_policy) => metamask_policy.public_key.0,
        }
    }

    fn validate_other_pubkey(&self, raw_pubkey: &[u8]) -> MmResult<(), ValidateOtherPubKeyErr> {
        if let Err(e) = PublicKey::from_slice(raw_pubkey) {
            return MmError::err(ValidateOtherPubKeyErr::InvalidPubKey(e.to_string()));
        };
        Ok(())
    }

    async fn maker_payment_instructions(
        &self,
        args: PaymentInstructionArgs<'_>,
    ) -> Result<Option<Vec<u8>>, MmError<PaymentInstructionsErr>> {
        let watcher_reward = if args.watcher_reward {
            Some(
                self.get_watcher_reward_amount(args.wait_until)
                    .await
                    .map_err(|err| PaymentInstructionsErr::WatcherRewardErr(err.get_inner().to_string()))?
                    .to_string()
                    .into_bytes(),
            )
        } else {
            None
        };
        Ok(watcher_reward)
    }

    async fn taker_payment_instructions(
        &self,
        _args: PaymentInstructionArgs<'_>,
    ) -> Result<Option<Vec<u8>>, MmError<PaymentInstructionsErr>> {
        Ok(None)
    }

    fn validate_maker_payment_instructions(
        &self,
        instructions: &[u8],
        _args: PaymentInstructionArgs,
    ) -> Result<PaymentInstructions, MmError<ValidateInstructionsErr>> {
        let watcher_reward = BigDecimal::from_str(
            &String::from_utf8(instructions.to_vec())
                .map_err(|err| ValidateInstructionsErr::DeserializationErr(err.to_string()))?,
        )
        .map_err(|err| ValidateInstructionsErr::DeserializationErr(err.to_string()))?;

        // TODO: Reward can be validated here
        Ok(PaymentInstructions::WatcherReward(watcher_reward))
    }

    fn validate_taker_payment_instructions(
        &self,
        _instructions: &[u8],
        _args: PaymentInstructionArgs,
    ) -> Result<PaymentInstructions, MmError<ValidateInstructionsErr>> {
        MmError::err(ValidateInstructionsErr::UnsupportedCoin(self.ticker().to_string()))
    }

    fn is_supported_by_watchers(&self) -> bool {
        std::env::var("USE_WATCHER_REWARD").is_ok()
        //self.contract_supports_watchers
    }
}

#[async_trait]
impl WatcherOps for EthCoin {
    fn send_maker_payment_spend_preimage(&self, input: SendMakerPaymentSpendPreimageInput) -> TransactionFut {
        Box::new(
            self.watcher_spends_hash_time_locked_payment(input)
                .map(TransactionEnum::from),
        )
    }

    fn create_maker_payment_spend_preimage(
        &self,
        maker_payment_tx: &[u8],
        _time_lock: u64,
        _maker_pub: &[u8],
        _secret_hash: &[u8],
        _swap_unique_data: &[u8],
    ) -> TransactionFut {
        let tx: UnverifiedTransactionWrapper = try_tx_fus!(rlp::decode(maker_payment_tx));
        let signed = try_tx_fus!(SignedEthTx::new(tx));
        let fut = async move { Ok(TransactionEnum::from(signed)) };

        Box::new(fut.boxed().compat())
    }

    fn create_taker_payment_refund_preimage(
        &self,
        taker_payment_tx: &[u8],
        _time_lock: u64,
        _maker_pub: &[u8],
        _secret_hash: &[u8],
        _swap_contract_address: &Option<BytesJson>,
        _swap_unique_data: &[u8],
    ) -> TransactionFut {
        let tx: UnverifiedTransactionWrapper = try_tx_fus!(rlp::decode(taker_payment_tx));
        let signed = try_tx_fus!(SignedEthTx::new(tx));
        let fut = async move { Ok(TransactionEnum::from(signed)) };

        Box::new(fut.boxed().compat())
    }

    fn send_taker_payment_refund_preimage(&self, args: RefundPaymentArgs) -> TransactionFut {
        Box::new(
            self.watcher_refunds_hash_time_locked_payment(args)
                .map(TransactionEnum::from),
        )
    }

    fn watcher_validate_taker_fee(&self, validate_fee_args: WatcherValidateTakerFeeInput) -> ValidatePaymentFut<()> {
        validate_fee_impl(self.clone(), EthValidateFeeArgs {
            fee_tx_hash: &H256::from_slice(validate_fee_args.taker_fee_hash.as_slice()),
            expected_sender: &validate_fee_args.sender_pubkey,
            amount: &BigDecimal::from(0),
            min_block_number: validate_fee_args.min_block_number,
            uuid: &[],
        })

        // TODO: Add validations specific for watchers
        // 1.Validate if taker fee is old
    }

    fn taker_validates_payment_spend_or_refund(&self, input: ValidateWatcherSpendInput) -> ValidatePaymentFut<()> {
        let watcher_reward = try_f!(input
            .watcher_reward
            .clone()
            .ok_or_else(|| ValidatePaymentError::WatcherRewardError("Watcher reward not found".to_string())));
        let expected_reward_amount = try_f!(wei_from_big_decimal(&watcher_reward.amount, ETH_DECIMALS).map_mm_err());

        let expected_swap_contract_address = try_f!(input
            .swap_contract_address
            .try_to_address()
            .map_to_mm(ValidatePaymentError::InvalidParameter)
            .map_mm_err());

        let unsigned: UnverifiedTransactionWrapper = try_f!(rlp::decode(&input.payment_tx));
        let tx = try_f!(SignedEthTx::new(unsigned)
            .map_to_mm(|err| ValidatePaymentError::TxDeserializationError(err.to_string()))
            .map_mm_err());

        let selfi = self.clone();
        let time_lock = try_f!(input
            .time_lock
            .try_into()
            .map_to_mm(ValidatePaymentError::TimelockOverflow)
            .map_mm_err());
        let swap_id = selfi.etomic_swap_id(time_lock, &input.secret_hash);
        let decimals = self.decimals;
        let secret_hash = if input.secret_hash.len() == 32 {
            ripemd160(&input.secret_hash).to_vec()
        } else {
            input.secret_hash.to_vec()
        };
        let maker_addr = try_f!(addr_from_raw_pubkey(&input.maker_pub)
            .map_to_mm(ValidatePaymentError::InvalidParameter)
            .map_mm_err());

        let trade_amount = try_f!(wei_from_big_decimal(&(input.amount), decimals).map_mm_err());
        let fut = async move {
            match tx.unsigned().action() {
                Call(contract_address) => {
                    if *contract_address != expected_swap_contract_address {
                        return MmError::err(ValidatePaymentError::WrongPaymentTx(format!(
                            "Transaction {:?} was sent to wrong address, expected {:?}",
                            contract_address, expected_swap_contract_address,
                        )));
                    }
                },
                Create => {
                    return MmError::err(ValidatePaymentError::WrongPaymentTx(
                        "Tx action must be Call, found Create instead".to_string(),
                    ));
                },
            };

            let actual_status = selfi
                .payment_status(expected_swap_contract_address, Token::FixedBytes(swap_id.clone()))
                .compat()
                .await
                .map_to_mm(ValidatePaymentError::Transport)
                .map_mm_err()?;
            let expected_status = match input.spend_type {
                WatcherSpendType::MakerPaymentSpend => U256::from(PaymentState::Spent as u8),
                WatcherSpendType::TakerPaymentRefund => U256::from(PaymentState::Refunded as u8),
            };
            if actual_status != expected_status {
                return MmError::err(ValidatePaymentError::UnexpectedPaymentState(format!(
                    "Payment state is not {}, got {}",
                    expected_status, actual_status
                )));
            }

            let function_name = match input.spend_type {
                WatcherSpendType::MakerPaymentSpend => get_function_name("receiverSpend", true),
                WatcherSpendType::TakerPaymentRefund => get_function_name("senderRefund", true),
            };
            let function = SWAP_CONTRACT
                .function(&function_name)
                .map_to_mm(|err| ValidatePaymentError::InternalError(err.to_string()))?;

            let decoded = decode_contract_call(function, tx.unsigned().data())
                .map_to_mm(|err| ValidatePaymentError::TxDeserializationError(err.to_string()))?;

            let swap_id_input = get_function_input_data(&decoded, function, 0)
                .map_to_mm(ValidatePaymentError::TxDeserializationError)
                .map_mm_err()?;
            if swap_id_input != Token::FixedBytes(swap_id.clone()) {
                return MmError::err(ValidatePaymentError::WrongPaymentTx(format!(
                    "Transaction invalid swap_id arg {:?}, expected {:?}",
                    swap_id_input,
                    Token::FixedBytes(swap_id.clone())
                )));
            }

            let hash_input = match input.spend_type {
                WatcherSpendType::MakerPaymentSpend => {
                    let secret_input = get_function_input_data(&decoded, function, 2)
                        .map_to_mm(ValidatePaymentError::TxDeserializationError)
                        .map_mm_err()?
                        .into_fixed_bytes()
                        .ok_or_else(|| {
                            ValidatePaymentError::WrongPaymentTx("Invalid type for secret hash argument".to_string())
                        })?;
                    dhash160(&secret_input).to_vec()
                },
                WatcherSpendType::TakerPaymentRefund => get_function_input_data(&decoded, function, 2)
                    .map_to_mm(ValidatePaymentError::TxDeserializationError)
                    .map_mm_err()?
                    .into_fixed_bytes()
                    .ok_or_else(|| {
                        ValidatePaymentError::WrongPaymentTx("Invalid type for secret argument".to_string())
                    })?,
            };
            if hash_input != secret_hash {
                return MmError::err(ValidatePaymentError::WrongPaymentTx(format!(
                    "Transaction secret or secret_hash arg {:?} is invalid, expected {:?}",
                    hash_input,
                    Token::FixedBytes(secret_hash),
                )));
            }

            let my_address = selfi.derivation_method.single_addr_or_err().await.map_mm_err()?;
            let sender_input = get_function_input_data(&decoded, function, 4)
                .map_to_mm(ValidatePaymentError::TxDeserializationError)
                .map_mm_err()?;
            let expected_sender = match input.spend_type {
                WatcherSpendType::MakerPaymentSpend => maker_addr,
                WatcherSpendType::TakerPaymentRefund => my_address,
            };
            if sender_input != Token::Address(expected_sender) {
                return MmError::err(ValidatePaymentError::WrongPaymentTx(format!(
                    "Transaction sender arg {:?} is invalid, expected {:?}",
                    sender_input,
                    Token::Address(expected_sender)
                )));
            }

            let receiver_input = get_function_input_data(&decoded, function, 5)
                .map_to_mm(ValidatePaymentError::TxDeserializationError)?;
            let expected_receiver = match input.spend_type {
                WatcherSpendType::MakerPaymentSpend => my_address,
                WatcherSpendType::TakerPaymentRefund => maker_addr,
            };
            if receiver_input != Token::Address(expected_receiver) {
                return MmError::err(ValidatePaymentError::WrongPaymentTx(format!(
                    "Transaction receiver arg {:?} is invalid, expected {:?}",
                    receiver_input,
                    Token::Address(expected_receiver)
                )));
            }

            let reward_target_input = get_function_input_data(&decoded, function, 6)
                .map_to_mm(ValidatePaymentError::TxDeserializationError)
                .map_mm_err()?;
            if reward_target_input != Token::Uint(U256::from(watcher_reward.reward_target as u8)) {
                return MmError::err(ValidatePaymentError::WrongPaymentTx(format!(
                    "Transaction reward target arg {:?} is invalid, expected {:?}",
                    reward_target_input,
                    Token::Uint(U256::from(watcher_reward.reward_target as u8))
                )));
            }

            let contract_reward_input = get_function_input_data(&decoded, function, 7)
                .map_to_mm(ValidatePaymentError::TxDeserializationError)
                .map_mm_err()?;
            if contract_reward_input != Token::Bool(watcher_reward.send_contract_reward_on_spend) {
                return MmError::err(ValidatePaymentError::WrongPaymentTx(format!(
                    "Transaction sends contract reward on spend arg {:?} is invalid, expected {:?}",
                    contract_reward_input,
                    Token::Bool(watcher_reward.send_contract_reward_on_spend)
                )));
            }

            let reward_amount_input = get_function_input_data(&decoded, function, 8)
                .map_to_mm(ValidatePaymentError::TxDeserializationError)
                .map_mm_err()?;
            if reward_amount_input != Token::Uint(expected_reward_amount) {
                return MmError::err(ValidatePaymentError::WrongPaymentTx(format!(
                    "Transaction watcher reward amount arg {:?} is invalid, expected {:?}",
                    reward_amount_input,
                    Token::Uint(expected_reward_amount)
                )));
            }

            if tx.unsigned().value() != U256::zero() {
                return MmError::err(ValidatePaymentError::WrongPaymentTx(format!(
                    "Transaction value arg {:?} is invalid, expected 0",
                    tx.unsigned().value()
                )));
            }

            match &selfi.coin_type {
                EthCoinType::Eth => {
                    let amount_input = get_function_input_data(&decoded, function, 1)
                        .map_to_mm(ValidatePaymentError::TxDeserializationError)
                        .map_mm_err()?;
                    let total_amount = match input.spend_type {
                        WatcherSpendType::MakerPaymentSpend => {
                            if !matches!(watcher_reward.reward_target, RewardTarget::None)
                                || watcher_reward.send_contract_reward_on_spend
                            {
                                trade_amount + expected_reward_amount
                            } else {
                                trade_amount
                            }
                        },
                        WatcherSpendType::TakerPaymentRefund => trade_amount + expected_reward_amount,
                    };
                    if amount_input != Token::Uint(total_amount) {
                        return MmError::err(ValidatePaymentError::WrongPaymentTx(format!(
                            "Transaction amount arg {:?} is invalid, expected {:?}",
                            amount_input,
                            Token::Uint(total_amount),
                        )));
                    }

                    let token_address_input = get_function_input_data(&decoded, function, 3)
                        .map_to_mm(ValidatePaymentError::TxDeserializationError)
                        .map_mm_err()?;
                    if token_address_input != Token::Address(Address::default()) {
                        return MmError::err(ValidatePaymentError::WrongPaymentTx(format!(
                            "Transaction token address arg {:?} is invalid, expected {:?}",
                            token_address_input,
                            Token::Address(Address::default()),
                        )));
                    }
                },
                EthCoinType::Erc20 {
                    platform: _,
                    token_addr,
                } => {
                    let amount_input = get_function_input_data(&decoded, function, 1)
                        .map_to_mm(ValidatePaymentError::TxDeserializationError)
                        .map_mm_err()?;
                    if amount_input != Token::Uint(trade_amount) {
                        return MmError::err(ValidatePaymentError::WrongPaymentTx(format!(
                            "Transaction amount arg {:?} is invalid, expected {:?}",
                            amount_input,
                            Token::Uint(trade_amount),
                        )));
                    }

                    let token_address_input = get_function_input_data(&decoded, function, 3)
                        .map_to_mm(ValidatePaymentError::TxDeserializationError)
                        .map_mm_err()?;
                    if token_address_input != Token::Address(*token_addr) {
                        return MmError::err(ValidatePaymentError::WrongPaymentTx(format!(
                            "Transaction token address arg {:?} is invalid, expected {:?}",
                            token_address_input,
                            Token::Address(*token_addr),
                        )));
                    }
                },
                EthCoinType::Nft { .. } => {
                    return MmError::err(ValidatePaymentError::ProtocolNotSupported(
                        "Nft protocol is not supported by watchers yet".to_string(),
                    ))
                },
            }

            Ok(())
        };
        Box::new(fut.boxed().compat())
    }

    fn watcher_validate_taker_payment(&self, input: WatcherValidatePaymentInput) -> ValidatePaymentFut<()> {
        let unsigned: UnverifiedTransactionWrapper = try_f!(rlp::decode(&input.payment_tx));
        let tx = try_f!(SignedEthTx::new(unsigned)
            .map_to_mm(|err| ValidatePaymentError::TxDeserializationError(err.to_string()))
            .map_mm_err());
        let sender = try_f!(addr_from_raw_pubkey(&input.taker_pub)
            .map_to_mm(ValidatePaymentError::InvalidParameter)
            .map_mm_err());
        let receiver = try_f!(addr_from_raw_pubkey(&input.maker_pub)
            .map_to_mm(ValidatePaymentError::InvalidParameter)
            .map_mm_err());
        let time_lock = try_f!(input
            .time_lock
            .try_into()
            .map_to_mm(ValidatePaymentError::TimelockOverflow)
            .map_mm_err());

        let selfi = self.clone();
        let swap_id = selfi.etomic_swap_id(time_lock, &input.secret_hash);
        let secret_hash = if input.secret_hash.len() == 32 {
            ripemd160(&input.secret_hash).to_vec()
        } else {
            input.secret_hash.to_vec()
        };
        let expected_swap_contract_address = self.swap_contract_address;
        let fallback_swap_contract = self.fallback_swap_contract;

        let fut = async move {
            let tx_from_rpc = selfi.transaction(TransactionId::Hash(tx.tx_hash())).await?;

            let tx_from_rpc = tx_from_rpc.as_ref().ok_or_else(|| {
                ValidatePaymentError::TxDoesNotExist(format!("Didn't find provided tx {:?} on ETH node", tx))
            })?;

            if tx_from_rpc.from != Some(sender) {
                return MmError::err(ValidatePaymentError::WrongPaymentTx(format!(
                    "{INVALID_SENDER_ERR_LOG}: Payment tx {tx_from_rpc:?} was sent from wrong address, expected {sender:?}"
                )));
            }

            let swap_contract_address = tx_from_rpc.to.ok_or_else(|| {
                ValidatePaymentError::TxDeserializationError(format!(
                    "Swap contract address not found in payment Tx {tx_from_rpc:?}"
                ))
            })?;

            if swap_contract_address != expected_swap_contract_address
                && Some(swap_contract_address) != fallback_swap_contract
            {
                return MmError::err(ValidatePaymentError::WrongPaymentTx(format!(
                    "{INVALID_CONTRACT_ADDRESS_ERR_LOG}: Payment tx {tx_from_rpc:?} was sent to wrong address, expected either {expected_swap_contract_address:?} or the fallback {fallback_swap_contract:?}"
                )));
            }

            let status = selfi
                .payment_status(swap_contract_address, Token::FixedBytes(swap_id.clone()))
                .compat()
                .await
                .map_to_mm(ValidatePaymentError::Transport)
                .map_mm_err()?;
            if status != U256::from(PaymentState::Sent as u8) && status != U256::from(PaymentState::Spent as u8) {
                return MmError::err(ValidatePaymentError::UnexpectedPaymentState(format!(
                    "{INVALID_PAYMENT_STATE_ERR_LOG}: Payment state is not PAYMENT_STATE_SENT or PAYMENT_STATE_SPENT, got {status}"
                )));
            }

            let watcher_reward = selfi
                .get_taker_watcher_reward(&input.maker_coin, None, None, None, input.wait_until)
                .await
                .map_err(|err| ValidatePaymentError::WatcherRewardError(err.into_inner().to_string()))?;
            let expected_reward_amount = wei_from_big_decimal(&watcher_reward.amount, ETH_DECIMALS).map_mm_err()?;

            match &selfi.coin_type {
                EthCoinType::Eth => {
                    let function_name = get_function_name("ethPayment", true);
                    let function = SWAP_CONTRACT
                        .function(&function_name)
                        .map_to_mm(|err| ValidatePaymentError::InternalError(err.to_string()))
                        .map_mm_err()?;
                    let decoded = decode_contract_call(function, &tx_from_rpc.input.0)
                        .map_to_mm(|err| ValidatePaymentError::TxDeserializationError(err.to_string()))
                        .map_mm_err()?;

                    let swap_id_input = get_function_input_data(&decoded, function, 0)
                        .map_to_mm(ValidatePaymentError::TxDeserializationError)
                        .map_mm_err()?;
                    if swap_id_input != Token::FixedBytes(swap_id.clone()) {
                        return MmError::err(ValidatePaymentError::WrongPaymentTx(format!(
                            "{INVALID_SWAP_ID_ERR_LOG}: Invalid 'swap_id' {decoded:?}, expected {swap_id:?}"
                        )));
                    }

                    let receiver_input = get_function_input_data(&decoded, function, 1)
                        .map_to_mm(ValidatePaymentError::TxDeserializationError)
                        .map_mm_err()?;
                    if receiver_input != Token::Address(receiver) {
                        return MmError::err(ValidatePaymentError::WrongPaymentTx(format!(
                            "{INVALID_RECEIVER_ERR_LOG}: Payment tx receiver arg {receiver_input:?} is invalid, expected {:?}", Token::Address(receiver)
                        )));
                    }

                    let secret_hash_input = get_function_input_data(&decoded, function, 2)
                        .map_to_mm(ValidatePaymentError::TxDeserializationError)
                        .map_mm_err()?;
                    if secret_hash_input != Token::FixedBytes(secret_hash.to_vec()) {
                        return MmError::err(ValidatePaymentError::WrongPaymentTx(format!(
                            "Payment tx secret_hash arg {:?} is invalid, expected {:?}",
                            secret_hash_input,
                            Token::FixedBytes(secret_hash.to_vec()),
                        )));
                    }

                    let time_lock_input = get_function_input_data(&decoded, function, 3)
                        .map_to_mm(ValidatePaymentError::TxDeserializationError)
                        .map_mm_err()?;
                    if time_lock_input != Token::Uint(U256::from(input.time_lock)) {
                        return MmError::err(ValidatePaymentError::WrongPaymentTx(format!(
                            "Payment tx time_lock arg {:?} is invalid, expected {:?}",
                            time_lock_input,
                            Token::Uint(U256::from(input.time_lock)),
                        )));
                    }

                    let reward_target_input = get_function_input_data(&decoded, function, 4)
                        .map_to_mm(ValidatePaymentError::TxDeserializationError)
                        .map_mm_err()?;
                    let expected_reward_target = watcher_reward.reward_target as u8;
                    if reward_target_input != Token::Uint(U256::from(expected_reward_target)) {
                        return MmError::err(ValidatePaymentError::WrongPaymentTx(format!(
                            "Payment tx reward target arg {:?} is invalid, expected {:?}",
                            reward_target_input, expected_reward_target
                        )));
                    }

                    let sends_contract_reward_input = get_function_input_data(&decoded, function, 5)
                        .map_to_mm(ValidatePaymentError::TxDeserializationError)
                        .map_mm_err()?;
                    if sends_contract_reward_input != Token::Bool(watcher_reward.send_contract_reward_on_spend) {
                        return MmError::err(ValidatePaymentError::WrongPaymentTx(format!(
                            "Payment tx sends_contract_reward_on_spend arg {:?} is invalid, expected {:?}",
                            sends_contract_reward_input, watcher_reward.send_contract_reward_on_spend
                        )));
                    }

                    let reward_amount_input = get_function_input_data(&decoded, function, 6)
                        .map_to_mm(ValidatePaymentError::TxDeserializationError)
                        .map_mm_err()?
                        .into_uint()
                        .ok_or_else(|| {
                            ValidatePaymentError::WrongPaymentTx("Invalid type for reward amount argument".to_string())
                        })?;

                    validate_watcher_reward(expected_reward_amount.as_u64(), reward_amount_input.as_u64(), false)
                        .map_mm_err()?;

                    // TODO: Validate the value
                },
                EthCoinType::Erc20 {
                    platform: _,
                    token_addr,
                } => {
                    let function_name = get_function_name("erc20Payment", true);
                    let function = SWAP_CONTRACT
                        .function(&function_name)
                        .map_to_mm(|err| ValidatePaymentError::InternalError(err.to_string()))
                        .map_mm_err()?;
                    let decoded = decode_contract_call(function, &tx_from_rpc.input.0)
                        .map_to_mm(|err| ValidatePaymentError::TxDeserializationError(err.to_string()))
                        .map_mm_err()?;

                    let swap_id_input = get_function_input_data(&decoded, function, 0)
                        .map_to_mm(ValidatePaymentError::TxDeserializationError)
                        .map_mm_err()?;
                    if swap_id_input != Token::FixedBytes(swap_id.clone()) {
                        return MmError::err(ValidatePaymentError::WrongPaymentTx(format!(
                            "{INVALID_SWAP_ID_ERR_LOG}: Invalid 'swap_id' {decoded:?}, expected {swap_id:?}"
                        )));
                    }

                    let token_addr_input = get_function_input_data(&decoded, function, 2)
                        .map_to_mm(ValidatePaymentError::TxDeserializationError)
                        .map_mm_err()?;
                    if token_addr_input != Token::Address(*token_addr) {
                        return MmError::err(ValidatePaymentError::WrongPaymentTx(format!(
                            "Payment tx token_addr arg {:?} is invalid, expected {:?}",
                            token_addr_input,
                            Token::Address(*token_addr)
                        )));
                    }

                    let receiver_addr_input = get_function_input_data(&decoded, function, 3)
                        .map_to_mm(ValidatePaymentError::TxDeserializationError)
                        .map_mm_err()?;
                    if receiver_addr_input != Token::Address(receiver) {
                        return MmError::err(ValidatePaymentError::WrongPaymentTx(format!(
                            "{INVALID_RECEIVER_ERR_LOG}: Payment tx receiver arg {receiver_addr_input:?} is invalid, expected {:?}", Token::Address(receiver),
                        )));
                    }

                    let secret_hash_input = get_function_input_data(&decoded, function, 4)
                        .map_to_mm(ValidatePaymentError::TxDeserializationError)
                        .map_mm_err()?;
                    if secret_hash_input != Token::FixedBytes(secret_hash.to_vec()) {
                        return MmError::err(ValidatePaymentError::WrongPaymentTx(format!(
                            "Payment tx secret_hash arg {:?} is invalid, expected {:?}",
                            secret_hash_input,
                            Token::FixedBytes(secret_hash.to_vec()),
                        )));
                    }

                    let time_lock_input = get_function_input_data(&decoded, function, 5)
                        .map_to_mm(ValidatePaymentError::TxDeserializationError)
                        .map_mm_err()?;
                    if time_lock_input != Token::Uint(U256::from(input.time_lock)) {
                        return MmError::err(ValidatePaymentError::WrongPaymentTx(format!(
                            "Payment tx time_lock arg {:?} is invalid, expected {:?}",
                            time_lock_input,
                            Token::Uint(U256::from(input.time_lock)),
                        )));
                    }

                    let reward_target_input = get_function_input_data(&decoded, function, 6)
                        .map_to_mm(ValidatePaymentError::TxDeserializationError)
                        .map_mm_err()?;
                    let expected_reward_target = watcher_reward.reward_target as u8;
                    if reward_target_input != Token::Uint(U256::from(expected_reward_target)) {
                        return MmError::err(ValidatePaymentError::WrongPaymentTx(format!(
                            "Payment tx reward target arg {:?} is invalid, expected {:?}",
                            reward_target_input, expected_reward_target
                        )));
                    }

                    let sends_contract_reward_input = get_function_input_data(&decoded, function, 7)
                        .map_to_mm(ValidatePaymentError::TxDeserializationError)
                        .map_mm_err()?;
                    if sends_contract_reward_input != Token::Bool(watcher_reward.send_contract_reward_on_spend) {
                        return MmError::err(ValidatePaymentError::WrongPaymentTx(format!(
                            "Payment tx sends_contract_reward_on_spend arg {:?} is invalid, expected {:?}",
                            sends_contract_reward_input, watcher_reward.send_contract_reward_on_spend
                        )));
                    }

                    let reward_amount_input = get_function_input_data(&decoded, function, 8)
                        .map_to_mm(ValidatePaymentError::TxDeserializationError)
                        .map_mm_err()?
                        .into_uint()
                        .ok_or_else(|| {
                            ValidatePaymentError::WrongPaymentTx("Invalid type for reward amount argument".to_string())
                        })?;

                    validate_watcher_reward(expected_reward_amount.as_u64(), reward_amount_input.as_u64(), false)
                        .map_mm_err()?;

                    if tx_from_rpc.value != reward_amount_input {
                        return MmError::err(ValidatePaymentError::WrongPaymentTx(format!(
                            "Payment tx value arg {:?} is invalid, expected {:?}",
                            tx_from_rpc.value, reward_amount_input
                        )));
                    }
                },
                EthCoinType::Nft { .. } => {
                    return MmError::err(ValidatePaymentError::ProtocolNotSupported(
                        "Nft protocol is not supported by watchers yet".to_string(),
                    ))
                },
            }

            Ok(())
        };
        Box::new(fut.boxed().compat())
    }

    async fn watcher_search_for_swap_tx_spend(
        &self,
        input: WatcherSearchForSwapTxSpendInput<'_>,
    ) -> Result<Option<FoundSwapTxSpend>, String> {
        let unverified: UnverifiedTransactionWrapper = try_s!(rlp::decode(input.tx));
        let tx = try_s!(SignedEthTx::new(unverified));
        let swap_contract_address = match tx.unsigned().action() {
            Call(address) => *address,
            Create => return Err(ERRL!("Invalid payment action: the payment action cannot be create")),
        };

        self.search_for_swap_tx_spend(
            input.tx,
            swap_contract_address,
            input.secret_hash,
            input.search_from_block,
            true,
        )
        .await
    }

    async fn get_taker_watcher_reward(
        &self,
        other_coin: &MmCoinEnum,
        _coin_amount: Option<BigDecimal>,
        _other_coin_amount: Option<BigDecimal>,
        reward_amount: Option<BigDecimal>,
        wait_until: u64,
    ) -> Result<WatcherReward, MmError<WatcherRewardError>> {
        let reward_target = if other_coin.is_eth() {
            RewardTarget::Contract
        } else {
            RewardTarget::PaymentSender
        };

        let amount = match reward_amount {
            Some(amount) => amount,
            None => self.get_watcher_reward_amount(wait_until).await?,
        };

        let send_contract_reward_on_spend = false;

        Ok(WatcherReward {
            amount,
            is_exact_amount: false,
            reward_target,
            send_contract_reward_on_spend,
        })
    }

    async fn get_maker_watcher_reward(
        &self,
        other_coin: &MmCoinEnum,
        reward_amount: Option<BigDecimal>,
        wait_until: u64,
    ) -> Result<Option<WatcherReward>, MmError<WatcherRewardError>> {
        let reward_target = if other_coin.is_eth() {
            RewardTarget::None
        } else {
            RewardTarget::PaymentSpender
        };

        let is_exact_amount = reward_amount.is_some();
        let amount = match reward_amount {
            Some(amount) => amount,
            None => {
                let gas_cost_eth = self.get_watcher_reward_amount(wait_until).await?;

                match &self.coin_type {
                    EthCoinType::Eth => gas_cost_eth,
                    EthCoinType::Erc20 { .. } => {
                        if other_coin.is_eth() {
                            gas_cost_eth
                        } else {
                            get_base_price_in_rel(Some(self.ticker().to_string()), Some("ETH".to_string()))
                                .await
                                .and_then(|price_in_eth| gas_cost_eth.checked_div(price_in_eth))
                                .ok_or_else(|| {
                                    WatcherRewardError::RPCError(format!(
                                        "Price of coin {} in ETH could not be found",
                                        self.ticker()
                                    ))
                                })?
                        }
                    },
                    EthCoinType::Nft { .. } => {
                        return MmError::err(WatcherRewardError::InternalError(
                            "Nft Protocol is not supported yet!".to_string(),
                        ))
                    },
                }
            },
        };

        let send_contract_reward_on_spend = other_coin.is_eth();

        Ok(Some(WatcherReward {
            amount,
            is_exact_amount,
            reward_target,
            send_contract_reward_on_spend,
        }))
    }
}

#[async_trait]
#[cfg_attr(test, mockable)]
impl MarketCoinOps for EthCoin {
    fn ticker(&self) -> &str { &self.ticker[..] }

    fn my_address(&self) -> MmResult<String, MyAddressError> {
        match self.derivation_method() {
            DerivationMethod::SingleAddress(my_address) => Ok(my_address.display_address()),
            DerivationMethod::HDWallet(_) => MmError::err(MyAddressError::UnexpectedDerivationMethod(
                "'my_address' is deprecated for HD wallets".to_string(),
            )),
        }
    }

    fn address_from_pubkey(&self, pubkey: &H264Json) -> MmResult<String, AddressFromPubkeyError> {
        let addr = addr_from_raw_pubkey(&pubkey.0).map_err(AddressFromPubkeyError::InternalError)?;
        Ok(addr.display_address())
    }

    async fn get_public_key(&self) -> Result<String, MmError<UnexpectedDerivationMethod>> {
        match self.priv_key_policy {
            EthPrivKeyPolicy::Iguana(ref key_pair)
            | EthPrivKeyPolicy::HDWallet {
                activated_key: ref key_pair,
                ..
            } => {
                let uncompressed_without_prefix = hex::encode(key_pair.public());
                Ok(format!("04{}", uncompressed_without_prefix))
            },
            EthPrivKeyPolicy::Trezor => {
                let public_key = self
                    .deref()
                    .derivation_method
                    .hd_wallet()
                    .ok_or(UnexpectedDerivationMethod::ExpectedHDWallet)?
                    .get_enabled_address()
                    .await
                    .ok_or_else(|| UnexpectedDerivationMethod::InternalError("no enabled address".to_owned()))?
                    .pubkey();
                let uncompressed_without_prefix = hex::encode(public_key);
                Ok(format!("04{}", uncompressed_without_prefix))
            },
            #[cfg(target_arch = "wasm32")]
            EthPrivKeyPolicy::Metamask(ref metamask_policy) => {
                Ok(format!("{:02x}", metamask_policy.public_key_uncompressed))
            },
            EthPrivKeyPolicy::WalletConnect {
                public_key_uncompressed,
                ..
            } => Ok(format!("{public_key_uncompressed:02x}")),
        }
    }

    /// Hash message for signature using Ethereum's message signing format.
    /// keccak256(PREFIX_LENGTH + PREFIX + MESSAGE_LENGTH + MESSAGE)
    fn sign_message_hash(&self, message: &str) -> Option<[u8; 32]> {
        let message_prefix = self.sign_message_prefix.as_ref()?;

        let mut stream = Stream::new();
        let prefix_len = CompactInteger::from(message_prefix.len());
        prefix_len.serialize(&mut stream);
        stream.append_slice(message_prefix.as_bytes());
        stream.append_slice(message.len().to_string().as_bytes());
        stream.append_slice(message.as_bytes());
        Some(keccak256(&stream.out()).take())
    }

    fn sign_message(&self, message: &str, address: Option<HDAddressSelector>) -> SignatureResult<String> {
        let message_hash = self.sign_message_hash(message).ok_or(SignatureError::PrefixNotFound)?;
<<<<<<< HEAD
        let privkey = &self.priv_key_policy.activated_key_or_err().map_mm_err()?.secret();
        let signature = sign(privkey, &H256::from(message_hash))?;
=======

        let secret = if let Some(address) = address {
            let path_to_coin = self.priv_key_policy.path_to_coin_or_err().map_mm_err()?;
            let derivation_path = address
                .valid_derivation_path(path_to_coin)
                .mm_err(|err| SignatureError::InvalidRequest(err.to_string()))
                .map_mm_err()?;
            let privkey = self
                .priv_key_policy
                .hd_wallet_derived_priv_key_or_err(&derivation_path)
                .map_mm_err()?;
            ethkey::Secret::from_slice(privkey.as_slice()).ok_or(MmError::new(SignatureError::InternalError(
                "failed to derive ethkey::Secret".to_string(),
            )))?
        } else {
            self.priv_key_policy
                .activated_key_or_err()
                .map_mm_err()?
                .secret()
                .clone()
        };
        let signature = sign(&secret, &H256::from(message_hash))?;

>>>>>>> 7f27264d
        Ok(format!("0x{}", signature))
    }

    fn verify_message(&self, signature: &str, message: &str, address: &str) -> VerificationResult<bool> {
        let message_hash = self
            .sign_message_hash(message)
            .ok_or(VerificationError::PrefixNotFound)?;
        let address = self
            .address_from_str(address)
            .map_err(VerificationError::AddressDecodingError)?;
        let signature = Signature::from_str(signature.strip_prefix("0x").unwrap_or(signature))?;
        let is_verified = verify_address(&address, &signature, &H256::from(message_hash))?;
        Ok(is_verified)
    }

    fn my_balance(&self) -> BalanceFut<CoinBalance> {
        let decimals = self.decimals;
        let fut = self
            .get_balance()
            .and_then(move |result| u256_to_big_decimal(result, decimals).map_mm_err())
            .map(|spendable| CoinBalance {
                spendable,
                unspendable: BigDecimal::from(0),
            });
        Box::new(fut)
    }

    fn base_coin_balance(&self) -> BalanceFut<BigDecimal> {
        Box::new(
            self.eth_balance()
                .and_then(move |result| u256_to_big_decimal(result, ETH_DECIMALS).map_mm_err()),
        )
    }

    fn platform_ticker(&self) -> &str {
        match &self.coin_type {
            EthCoinType::Eth => self.ticker(),
            EthCoinType::Erc20 { platform, .. } | EthCoinType::Nft { platform } => platform,
        }
    }

    fn send_raw_tx(&self, mut tx: &str) -> Box<dyn Future<Item = String, Error = String> + Send> {
        if tx.starts_with("0x") {
            tx = &tx[2..];
        }
        let bytes = try_fus!(hex::decode(tx));

        let coin = self.clone();

        let fut = async move {
            coin.send_raw_transaction(bytes.into())
                .await
                .map(|res| format!("{:02x}", res)) // TODO: add 0x hash (use unified hash format for eth wherever it is returned)
                .map_err(|e| ERRL!("{}", e))
        };

        Box::new(fut.boxed().compat())
    }

    fn send_raw_tx_bytes(&self, tx: &[u8]) -> Box<dyn Future<Item = String, Error = String> + Send> {
        let coin = self.clone();

        let tx = tx.to_owned();
        let fut = async move {
            coin.send_raw_transaction(tx.into())
                .await
                .map(|res| format!("{:02x}", res))
                .map_err(|e| ERRL!("{}", e))
        };

        Box::new(fut.boxed().compat())
    }

    async fn sign_raw_tx(&self, args: &SignRawTransactionRequest) -> RawTransactionResult {
        if let SignRawTransactionEnum::ETH(eth_args) = &args.tx {
            sign_raw_eth_tx(self, eth_args).await
        } else {
            MmError::err(RawTransactionError::InvalidParam("eth type expected".to_string()))
        }
    }

    fn wait_for_confirmations(&self, input: ConfirmPaymentInput) -> Box<dyn Future<Item = (), Error = String> + Send> {
        macro_rules! update_status_with_error {
            ($status: ident, $error: ident) => {
                match $error.get_inner() {
                    Web3RpcError::Timeout(_) => $status.append(" Timed out."),
                    _ => $status.append(" Failed."),
                }
            };
        }

        let ctx = try_fus!(MmArc::from_weak(&self.ctx).ok_or("No context"));
        let mut status = ctx.log.status_handle();
        status.status(&[&self.ticker], "Waiting for confirmations…");
        status.deadline(input.wait_until * 1000);

        let unsigned: UnverifiedTransactionWrapper = try_fus!(rlp::decode(&input.payment_tx));
        let tx = try_fus!(SignedEthTx::new(unsigned));
        let tx_hash = tx.tx_hash();

        let required_confirms = U64::from(input.confirmations);
        let check_every = input.check_every as f64;
        let selfi = self.clone();
        let fut = async move {
            loop {
                // Wait for one confirmation and return the transaction confirmation block number
                let confirmed_at = match selfi
                    .transaction_confirmed_at(tx_hash, input.wait_until, check_every)
                    .compat()
                    .await
                {
                    Ok(c) => c,
                    Err(e) => {
                        update_status_with_error!(status, e);
                        return Err(e.to_string());
                    },
                };

                // checking that confirmed_at is greater than zero to prevent overflow.
                // untrusted RPC nodes might send a zero value to cause overflow if we didn't do this check.
                // required_confirms should always be more than 0 anyways but we should keep this check nonetheless.
                if confirmed_at <= U64::from(0) {
                    error!(
                        "confirmed_at: {}, for payment tx: {:02x}, for coin:{} should be greater than zero!",
                        confirmed_at,
                        tx_hash,
                        selfi.ticker()
                    );
                    Timer::sleep(check_every).await;
                    continue;
                }

                // Wait for a block that achieves the required confirmations
                let confirmation_block_number = confirmed_at + required_confirms - 1;
                if let Err(e) = selfi
                    .wait_for_block(confirmation_block_number, input.wait_until, check_every)
                    .compat()
                    .await
                {
                    update_status_with_error!(status, e);
                    return Err(e.to_string());
                }

                // Make sure that there was no chain reorganization that led to transaction confirmation block to be changed
                match selfi
                    .transaction_confirmed_at(tx_hash, input.wait_until, check_every)
                    .compat()
                    .await
                {
                    Ok(conf) => {
                        if conf == confirmed_at {
                            status.append(" Confirmed.");
                            break Ok(());
                        }
                    },
                    Err(e) => {
                        update_status_with_error!(status, e);
                        return Err(e.to_string());
                    },
                }

                Timer::sleep(check_every).await;
            }
        };

        Box::new(fut.boxed().compat())
    }

    async fn wait_for_htlc_tx_spend(&self, args: WaitForHTLCTxSpendArgs<'_>) -> TransactionResult {
        let unverified: UnverifiedTransactionWrapper = try_tx_s!(rlp::decode(args.tx_bytes));
        let tx = try_tx_s!(SignedEthTx::new(unverified));

        let swap_contract_address = match args.swap_contract_address {
            Some(addr) => try_tx_s!(addr.try_to_address()),
            None => match tx.unsigned().action() {
                Call(address) => *address,
                Create => {
                    return Err(TransactionErr::Plain(ERRL!(
                        "Invalid payment action: the payment action cannot be create"
                    )))
                },
            },
        };

        let func_name = match self.coin_type {
            EthCoinType::Eth => get_function_name("ethPayment", args.watcher_reward),
            EthCoinType::Erc20 { .. } => get_function_name("erc20Payment", args.watcher_reward),
            EthCoinType::Nft { .. } => {
                return Err(TransactionErr::ProtocolNotSupported(ERRL!(
                    "Nft Protocol is not supported yet!"
                )))
            },
        };

        let id = try_tx_s!(extract_id_from_tx_data(tx.unsigned().data(), &SWAP_CONTRACT, &func_name).await);

        let find_params = SpendTxSearchParams {
            swap_contract_address,
            event_name: "ReceiverSpent",
            abi_contract: &SWAP_CONTRACT,
            swap_id: &try_tx_s!(id.as_slice().try_into()),
            from_block: args.from_block,
            wait_until: args.wait_until,
            check_every: args.check_every,
        };
        let tx_hash = self
            .find_transaction_hash_by_event(find_params)
            .await
            .map_err(|e| TransactionErr::Plain(e.get_inner().to_string()))?;

        let spend_tx = self
            .wait_for_transaction(tx_hash, args.wait_until, args.check_every)
            .await
            .map_err(|e| TransactionErr::Plain(e.get_inner().to_string()))?;
        Ok(TransactionEnum::from(spend_tx))
    }

    fn tx_enum_from_bytes(&self, bytes: &[u8]) -> Result<TransactionEnum, MmError<TxMarshalingErr>> {
        signed_eth_tx_from_bytes(bytes)
            .map(TransactionEnum::from)
            .map_to_mm(TxMarshalingErr::InvalidInput)
    }

    fn current_block(&self) -> Box<dyn Future<Item = u64, Error = String> + Send> {
        let coin = self.clone();

        let fut = async move {
            coin.block_number()
                .await
                .map(|res| res.as_u64())
                .map_err(|e| ERRL!("{}", e))
        };

        Box::new(fut.boxed().compat())
    }

    fn display_priv_key(&self) -> Result<String, String> {
        match self.priv_key_policy {
            EthPrivKeyPolicy::Iguana(ref key_pair)
            | EthPrivKeyPolicy::HDWallet {
                activated_key: ref key_pair,
                ..
            } => Ok(format!("{:#02x}", key_pair.secret())),
            EthPrivKeyPolicy::Trezor => ERR!("'display_priv_key' is not supported for Hardware Wallets"),
            #[cfg(target_arch = "wasm32")]
            EthPrivKeyPolicy::Metamask(_) => ERR!("'display_priv_key' is not supported for MetaMask"),
            EthPrivKeyPolicy::WalletConnect { .. } => ERR!("'display_priv_key' is not supported for WalletConnect"),
        }
    }

    #[inline]
    fn min_tx_amount(&self) -> BigDecimal { BigDecimal::from(0) }

    #[inline]
    fn min_trading_vol(&self) -> MmNumber {
        let pow = self.decimals as u32;
        MmNumber::from(1) / MmNumber::from(10u64.pow(pow))
    }

    #[inline]
    fn should_burn_dex_fee(&self) -> bool { false }

    fn is_trezor(&self) -> bool { self.priv_key_policy.is_trezor() }
}

pub fn signed_eth_tx_from_bytes(bytes: &[u8]) -> Result<SignedEthTx, String> {
    let tx: UnverifiedTransactionWrapper = try_s!(rlp::decode(bytes));
    let signed = try_s!(SignedEthTx::new(tx));
    Ok(signed)
}

type AddressNonceLocks = Mutex<HashMap<String, HashMap<String, Arc<AsyncMutex<()>>>>>;

// We can use a nonce lock shared between tokens using the same platform coin and the platform itself.
// For example, ETH/USDT-ERC20 should use the same lock, but it will be different for BNB/USDT-BEP20.
// This lock is used to ensure that only one transaction is sent at a time per address.
lazy_static! {
    static ref NONCE_LOCK: AddressNonceLocks = Mutex::new(HashMap::new());
}

type EthTxFut = Box<dyn Future<Item = SignedEthTx, Error = TransactionErr> + Send + 'static>;

/// Signs an Eth transaction using `key_pair`.
///
/// This method polls for the latest nonce from the RPC nodes and uses it for the transaction to be signed.
/// A `nonce_lock` is returned so that the caller doesn't release it until the transaction is sent and the
/// address nonce is updated on RPC nodes.
#[allow(clippy::too_many_arguments)]
async fn sign_transaction_with_keypair(
    coin: &EthCoin,
    key_pair: &KeyPair,
    value: U256,
    action: Action,
    data: Vec<u8>,
    gas: U256,
    pay_for_gas_option: &PayForGasOption,
    from_address: Address,
) -> Result<(SignedEthTx, Vec<Web3Instance>), TransactionErr> {
    info!(target: "sign", "get_addr_nonce…");
    let (nonce, web3_instances_with_latest_nonce) = try_tx_s!(coin.clone().get_addr_nonce(from_address).compat().await);
    let tx_type = tx_type_from_pay_for_gas_option!(pay_for_gas_option);
    if !coin.is_tx_type_supported(&tx_type) {
        return Err(TransactionErr::Plain("Eth transaction type not supported".into()));
    }

    let tx_builder = UnSignedEthTxBuilder::new(tx_type, nonce, gas, action, value, data);
    let tx_builder = tx_builder_with_pay_for_gas_option(coin, tx_builder, pay_for_gas_option)
        .map_err(|e| TransactionErr::Plain(e.get_inner().to_string()))?;
    let tx = tx_builder.build()?;
    let chain_id = match coin.chain_spec {
        ChainSpec::Evm { chain_id } => chain_id,
        // Todo: Add Tron signing logic
        ChainSpec::Tron { .. } => {
            return Err(TransactionErr::Plain(
                "Tron is not supported for sign_transaction_with_keypair yet".into(),
            ))
        },
    };
    let signed_tx = tx.sign(key_pair.secret(), Some(chain_id))?;

    Ok((signed_tx, web3_instances_with_latest_nonce))
}

/// Sign and send eth transaction with provided keypair,
/// This fn is primarily for swap transactions so it uses swap tx fee policy
async fn sign_and_send_transaction_with_keypair(
    coin: &EthCoin,
    key_pair: &KeyPair,
    address: Address,
    value: U256,
    action: Action,
    data: Vec<u8>,
    gas: U256,
) -> Result<SignedEthTx, TransactionErr> {
    info!(target: "sign-and-send", "get_gas_price…");
    let pay_for_gas_option = try_tx_s!(
        coin.get_swap_pay_for_gas_option(coin.get_swap_transaction_fee_policy())
            .await
    );
    let address_lock = coin.get_address_lock(address.to_string()).await;
    let _nonce_lock = address_lock.lock().await;
    let (signed, web3_instances_with_latest_nonce) =
        sign_transaction_with_keypair(coin, key_pair, value, action, data, gas, &pay_for_gas_option, address).await?;
    let bytes = Bytes(rlp::encode(&signed).to_vec());
    info!(target: "sign-and-send", "send_raw_transaction…");

    let futures = web3_instances_with_latest_nonce
        .into_iter()
        .map(|web3_instance| web3_instance.web3.eth().send_raw_transaction(bytes.clone()));
    try_tx_s!(select_ok(futures).await.map_err(|e| ERRL!("{}", e)), signed);

    info!(target: "sign-and-send", "wait_for_tx_appears_on_rpc…");
    coin.wait_for_addr_nonce_increase(address, signed.unsigned().nonce())
        .await;
    Ok(signed)
}

/// Sign and send eth transaction with metamask API,
/// This fn is primarily for swap transactions so it uses swap tx fee policy
#[cfg(target_arch = "wasm32")]
async fn sign_and_send_transaction_with_metamask(
    coin: EthCoin,
    value: U256,
    action: Action,
    data: Vec<u8>,
    gas: U256,
) -> Result<SignedEthTx, TransactionErr> {
    let to = match action {
        Action::Create => None,
        Action::Call(to) => Some(to),
    };

    let pay_for_gas_option = try_tx_s!(
        coin.get_swap_pay_for_gas_option(coin.get_swap_transaction_fee_policy())
            .await
    );
    let my_address = try_tx_s!(coin.derivation_method.single_addr_or_err().await);
    let gas_price = pay_for_gas_option.get_gas_price();
    let (max_fee_per_gas, max_priority_fee_per_gas) = pay_for_gas_option.get_fee_per_gas();
    let tx_to_send = TransactionRequest {
        from: my_address,
        to,
        gas: Some(gas),
        gas_price,
        max_fee_per_gas,
        max_priority_fee_per_gas,
        value: Some(value),
        data: Some(data.clone().into()),
        nonce: None,
        ..TransactionRequest::default()
    };

    // It's important to return the transaction hex for the swap,
    // so wait up to 60 seconds for the transaction to appear on the RPC node.
    let wait_rpc_timeout = 60;
    let check_every = 1.;

    // Please note that this method may take a long time
    // due to `wallet_switchEthereumChain` and `eth_sendTransaction` requests.
    let tx_hash = try_tx_s!(coin.send_transaction(tx_to_send).await);

    let maybe_signed_tx = try_tx_s!(
        coin.wait_for_tx_appears_on_rpc(tx_hash, wait_rpc_timeout, check_every)
            .await
    );
    match maybe_signed_tx {
        Some(signed_tx) => Ok(signed_tx),
        None => TX_PLAIN_ERR!(
            "Waited too long until the transaction {:?} appear on the RPC node",
            tx_hash
        ),
    }
}

/// Sign eth transaction
async fn sign_raw_eth_tx(coin: &EthCoin, args: &SignEthTransactionParams) -> RawTransactionResult {
    let value =
        wei_from_big_decimal(args.value.as_ref().unwrap_or(&BigDecimal::from(0)), coin.decimals).map_mm_err()?;
    let action = if let Some(to) = &args.to {
        Call(Address::from_str(to).map_to_mm(|err| RawTransactionError::InvalidParam(err.to_string()))?)
    } else {
        Create
    };
    let data = hex::decode(args.data.as_ref().unwrap_or(&String::from("")))?;
    match coin.priv_key_policy {
        // TODO: use zeroise for privkey
        EthPrivKeyPolicy::Iguana(ref key_pair)
        | EthPrivKeyPolicy::HDWallet {
            activated_key: ref key_pair,
            ..
        } => {
            let my_address = coin
                .derivation_method
                .single_addr_or_err()
                .await
                .mm_err(|e| RawTransactionError::InternalError(e.to_string()))?;
            let address_lock = coin.get_address_lock(my_address.to_string()).await;
            let _nonce_lock = address_lock.lock().await;
            let pay_for_gas_option = if let Some(ref pay_for_gas) = args.pay_for_gas {
                pay_for_gas.clone().try_into().map_mm_err()?
            } else {
                // use legacy gas_price() if not set
                info!(target: "sign-and-send", "get_gas_price…");
                let gas_price = coin.get_gas_price().await.map_mm_err()?;
                PayForGasOption::Legacy(LegacyGasPrice { gas_price })
            };
            sign_transaction_with_keypair(
                coin,
                key_pair,
                value,
                action,
                data,
                args.gas_limit,
                &pay_for_gas_option,
                my_address,
            )
            .await
            .map(|(signed_tx, _)| RawTransactionRes {
                tx_hex: signed_tx.tx_hex().into(),
            })
            .map_to_mm(|err| RawTransactionError::TransactionError(err.get_plain_text_format()))
        },
        EthPrivKeyPolicy::WalletConnect { .. } => {
            // NOTE: doesn't work with wallets that doesn't support `eth_signTransaction`.
            // e.g Metamask
            let wc = {
                let ctx = MmArc::from_weak(&coin.ctx).expect("No context");
                WalletConnectCtx::from_ctx(&ctx)
                    .expect("TODO: handle error when enable kdf initialization without key.")
            };
            // Todo: Tron will have to be set with `ChainSpec::Evm` to work with walletconnect.
            // This means setting the protocol as `ETH` in coin config and having a different coin for this mode.
            let chain_id = coin.chain_spec.chain_id().ok_or(RawTransactionError::InvalidParam(
                "WalletConnect needs chain_id to be set".to_owned(),
            ))?;
            let my_address = coin
                .derivation_method
                .single_addr_or_err()
                .await
                .mm_err(|e| RawTransactionError::InternalError(e.to_string()))?;
            let address_lock = coin.get_address_lock(my_address.to_string()).await;
            let _nonce_lock = address_lock.lock().await;
            let pay_for_gas_option = if let Some(ref pay_for_gas) = args.pay_for_gas {
                pay_for_gas.clone().try_into().map_mm_err()?
            } else {
                // use legacy gas_price() if not set
                info!(target: "sign-and-send", "get_gas_price…");
                let gas_price = coin.get_gas_price().await.map_mm_err()?;
                PayForGasOption::Legacy(LegacyGasPrice { gas_price })
            };
            let (nonce, _) = coin
                .clone()
                .get_addr_nonce(my_address)
                .compat()
                .await
                .map_to_mm(RawTransactionError::InvalidParam)?;
            let (max_fee_per_gas, max_priority_fee_per_gas) = pay_for_gas_option.get_fee_per_gas();

            info!(target: "sign-and-send", "WalletConnect signing and sending tx…");
            let (signed_tx, _) = coin
                .wc_sign_tx(&wc, WcEthTxParams {
                    my_address,
                    gas_price: pay_for_gas_option.get_gas_price(),
                    action,
                    value,
                    gas: args.gas_limit,
                    data: &data,
                    nonce,
                    chain_id,
                    max_fee_per_gas,
                    max_priority_fee_per_gas,
                })
                .await
                .mm_err(|err| RawTransactionError::TransactionError(err.to_string()))?;

            Ok(RawTransactionRes {
                tx_hex: signed_tx.tx_hex().into(),
            })
        },
        EthPrivKeyPolicy::Trezor => MmError::err(RawTransactionError::InvalidParam(
            "sign raw eth tx not implemented for Trezor".into(),
        )),
        #[cfg(target_arch = "wasm32")]
        EthPrivKeyPolicy::Metamask(_) => MmError::err(RawTransactionError::InvalidParam(
            "sign raw eth tx not implemented for Metamask".into(),
        )),
    }
}

#[async_trait]
impl RpcCommonOps for EthCoin {
    type RpcClient = Web3Instance;
    type Error = Web3RpcError;

    async fn get_live_client(&self) -> Result<Self::RpcClient, Self::Error> {
        let mut clients = self.web3_instances.lock().await;

        // try to find first live client
        for (i, client) in clients.clone().into_iter().enumerate() {
            if let Web3Transport::Websocket(socket_transport) = &client.web3.transport() {
                socket_transport.maybe_spawn_connection_loop(self.clone());
            };

            if !client.web3.transport().is_last_request_failed() {
                // Bring the live client to the front of rpc_clients
                clients.rotate_left(i);
                return Ok(client);
            }

            match client
                .web3
                .web3()
                .client_version()
                .timeout(ETH_RPC_REQUEST_TIMEOUT)
                .await
            {
                Ok(Ok(_)) => {
                    // Bring the live client to the front of rpc_clients
                    clients.rotate_left(i);
                    return Ok(client);
                },
                Ok(Err(rpc_error)) => {
                    debug!("Could not get client version on: {:?}. Error: {}", &client, rpc_error);

                    if let Web3Transport::Websocket(socket_transport) = client.web3.transport() {
                        socket_transport.stop_connection_loop().await;
                    };
                },
                Err(timeout_error) => {
                    debug!(
                        "Client version timeout exceed on: {:?}. Error: {}",
                        &client, timeout_error
                    );

                    if let Web3Transport::Websocket(socket_transport) = client.web3.transport() {
                        socket_transport.stop_connection_loop().await;
                    };
                },
            };
        }

        return Err(Web3RpcError::Transport(
            "All the current rpc nodes are unavailable.".to_string(),
        ));
    }
}

impl EthCoin {
    pub(crate) async fn web3(&self) -> Result<Web3<Web3Transport>, Web3RpcError> {
        self.get_live_client().await.map(|t| t.web3)
    }

    /// Gets `SenderRefunded` events from etomic swap smart contract since `from_block`
    fn refund_events(
        &self,
        swap_contract_address: Address,
        from_block: u64,
        to_block: u64,
    ) -> Box<dyn Future<Item = Vec<Log>, Error = String> + Send> {
        let contract_event = try_fus!(SWAP_CONTRACT.event("SenderRefunded"));
        let filter = FilterBuilder::default()
            .topics(Some(vec![contract_event.signature()]), None, None, None)
            .from_block(BlockNumber::Number(from_block.into()))
            .to_block(BlockNumber::Number(to_block.into()))
            .address(vec![swap_contract_address])
            .build();

        let coin = self.clone();

        let fut = async move { coin.logs(filter).await.map_err(|e| ERRL!("{}", e)) };

        Box::new(fut.boxed().compat())
    }

    /// Gets ETH traces from ETH node between addresses in `from_block` and `to_block`
    async fn eth_traces(
        &self,
        from_addr: Vec<Address>,
        to_addr: Vec<Address>,
        from_block: BlockNumber,
        to_block: BlockNumber,
        limit: Option<usize>,
    ) -> Web3RpcResult<Vec<Trace>> {
        let mut filter = TraceFilterBuilder::default()
            .from_address(from_addr)
            .to_address(to_addr)
            .from_block(from_block)
            .to_block(to_block);
        if let Some(l) = limit {
            filter = filter.count(l);
        }
        drop_mutability!(filter);

        self.trace_filter(filter.build()).await.map_to_mm(Web3RpcError::from)
    }

    /// Gets Transfer events from ERC20 smart contract `addr` between `from_block` and `to_block`
    async fn erc20_transfer_events(
        &self,
        contract: Address,
        from_addr: Option<Address>,
        to_addr: Option<Address>,
        from_block: BlockNumber,
        to_block: BlockNumber,
        limit: Option<usize>,
    ) -> Web3RpcResult<Vec<Log>> {
        let contract_event = ERC20_CONTRACT.event("Transfer")?;
        let topic0 = Some(vec![contract_event.signature()]);
        let topic1 = from_addr.map(|addr| vec![addr.into()]);
        let topic2 = to_addr.map(|addr| vec![addr.into()]);

        let mut filter = FilterBuilder::default()
            .topics(topic0, topic1, topic2, None)
            .from_block(from_block)
            .to_block(to_block)
            .address(vec![contract]);
        if let Some(l) = limit {
            filter = filter.limit(l);
        }
        drop_mutability!(filter);

        self.logs(filter.build()).await.map_to_mm(Web3RpcError::from)
    }

    /// Downloads and saves ETH transaction history of my_address, relies on Parity trace_filter API
    /// https://wiki.parity.io/JSONRPC-trace-module#trace_filter, this requires tracing to be enabled
    /// in node config. Other ETH clients (Geth, etc.) are `not` supported (yet).
    #[allow(clippy::cognitive_complexity)]
    #[cfg_attr(target_arch = "wasm32", allow(dead_code))]
    async fn process_eth_history(&self, ctx: &MmArc) {
        // Artem Pikulin: by playing a bit with Parity mainnet node I've discovered that trace_filter API responds after reasonable time for 1000 blocks.
        // I've tried to increase the amount to 10000, but request times out somewhere near 2500000 block.
        // Also the Parity RPC server seem to get stuck while request in running (other requests performance is also lowered).
        let delta = U64::from(1000);

        let my_address = match self.derivation_method.single_addr_or_err().await {
            Ok(addr) => addr,
            Err(e) => {
                ctx.log.log(
                    "",
                    &[&"tx_history", &self.ticker],
                    &ERRL!("Error on getting my address: {}", e),
                );
                return;
            },
        };
        let mut success_iteration = 0i32;
        loop {
            if ctx.is_stopping() {
                break;
            };
            {
                let coins_ctx = CoinsContext::from_ctx(ctx).unwrap();
                let coins = coins_ctx.coins.lock().await;
                if !coins.contains_key(&self.ticker) {
                    ctx.log.log("", &[&"tx_history", &self.ticker], "Loop stopped");
                    break;
                };
            }

            let current_block = match self.block_number().await {
                Ok(block) => block,
                Err(e) => {
                    ctx.log.log(
                        "",
                        &[&"tx_history", &self.ticker],
                        &ERRL!("Error {} on eth_block_number, retrying", e),
                    );
                    Timer::sleep(10.).await;
                    continue;
                },
            };

            let mut saved_traces = match self.load_saved_traces(ctx, my_address) {
                Some(traces) => traces,
                None => SavedTraces {
                    traces: vec![],
                    earliest_block: current_block,
                    latest_block: current_block,
                },
            };
            *self.history_sync_state.lock().unwrap() = HistorySyncState::InProgress(json!({
                "blocks_left": saved_traces.earliest_block.as_u64(),
            }));

            let mut existing_history = match self.load_history_from_file(ctx).compat().await {
                Ok(history) => history,
                Err(e) => {
                    ctx.log.log(
                        "",
                        &[&"tx_history", &self.ticker],
                        &ERRL!("Error {} on 'load_history_from_file', stop the history loop", e),
                    );
                    return;
                },
            };

            // AP: AFAIK ETH RPC doesn't support conditional filters like `get this OR this` so we have
            // to run several queries to get trace events including our address as sender `or` receiver
            // TODO refactor this to batch requests instead of single request per query
            if saved_traces.earliest_block > 0.into() {
                let before_earliest = if saved_traces.earliest_block >= delta {
                    saved_traces.earliest_block - delta
                } else {
                    0.into()
                };

                let from_traces_before_earliest = match self
                    .eth_traces(
                        vec![my_address],
                        vec![],
                        BlockNumber::Number(before_earliest),
                        BlockNumber::Number(saved_traces.earliest_block),
                        None,
                    )
                    .await
                {
                    Ok(traces) => traces,
                    Err(e) => {
                        ctx.log.log(
                            "",
                            &[&"tx_history", &self.ticker],
                            &ERRL!("Error {} on eth_traces, retrying", e),
                        );
                        Timer::sleep(10.).await;
                        continue;
                    },
                };

                let to_traces_before_earliest = match self
                    .eth_traces(
                        vec![],
                        vec![my_address],
                        BlockNumber::Number(before_earliest),
                        BlockNumber::Number(saved_traces.earliest_block),
                        None,
                    )
                    .await
                {
                    Ok(traces) => traces,
                    Err(e) => {
                        ctx.log.log(
                            "",
                            &[&"tx_history", &self.ticker],
                            &ERRL!("Error {} on eth_traces, retrying", e),
                        );
                        Timer::sleep(10.).await;
                        continue;
                    },
                };

                let total_length = from_traces_before_earliest.len() + to_traces_before_earliest.len();
                mm_counter!(ctx.metrics, "tx.history.response.total_length", total_length as u64,
                    "coin" => self.ticker.clone(), "client" => "ethereum", "method" => "eth_traces");

                saved_traces.traces.extend(from_traces_before_earliest);
                saved_traces.traces.extend(to_traces_before_earliest);
                saved_traces.earliest_block = if before_earliest > 0.into() {
                    // need to exclude the before earliest block from next iteration
                    before_earliest - 1
                } else {
                    0.into()
                };
                self.store_eth_traces(ctx, my_address, &saved_traces);
            }

            if current_block > saved_traces.latest_block {
                let from_traces_after_latest = match self
                    .eth_traces(
                        vec![my_address],
                        vec![],
                        BlockNumber::Number(saved_traces.latest_block + 1),
                        BlockNumber::Number(current_block),
                        None,
                    )
                    .await
                {
                    Ok(traces) => traces,
                    Err(e) => {
                        ctx.log.log(
                            "",
                            &[&"tx_history", &self.ticker],
                            &ERRL!("Error {} on eth_traces, retrying", e),
                        );
                        Timer::sleep(10.).await;
                        continue;
                    },
                };

                let to_traces_after_latest = match self
                    .eth_traces(
                        vec![],
                        vec![my_address],
                        BlockNumber::Number(saved_traces.latest_block + 1),
                        BlockNumber::Number(current_block),
                        None,
                    )
                    .await
                {
                    Ok(traces) => traces,
                    Err(e) => {
                        ctx.log.log(
                            "",
                            &[&"tx_history", &self.ticker],
                            &ERRL!("Error {} on eth_traces, retrying", e),
                        );
                        Timer::sleep(10.).await;
                        continue;
                    },
                };

                let total_length = from_traces_after_latest.len() + to_traces_after_latest.len();
                mm_counter!(ctx.metrics, "tx.history.response.total_length", total_length as u64,
                    "coin" => self.ticker.clone(), "client" => "ethereum", "method" => "eth_traces");

                saved_traces.traces.extend(from_traces_after_latest);
                saved_traces.traces.extend(to_traces_after_latest);
                saved_traces.latest_block = current_block;

                self.store_eth_traces(ctx, my_address, &saved_traces);
            }
            saved_traces.traces.sort_by(|a, b| b.block_number.cmp(&a.block_number));
            for trace in saved_traces.traces {
                let hash = sha256(&json::to_vec(&trace).unwrap());
                let internal_id = BytesJson::from(hash.to_vec());
                let processed = existing_history.iter().find(|tx| tx.internal_id == internal_id);
                if processed.is_some() {
                    continue;
                }

                // TODO Only standard Call traces are supported, contract creations, suicides and block rewards will be supported later
                let call_data = match trace.action {
                    TraceAction::Call(d) => d,
                    _ => continue,
                };

                mm_counter!(ctx.metrics, "tx.history.request.count", 1, "coin" => self.ticker.clone(), "method" => "tx_detail_by_hash");

                let web3_tx = match self
                    .transaction(TransactionId::Hash(trace.transaction_hash.unwrap()))
                    .await
                {
                    Ok(tx) => tx,
                    Err(e) => {
                        ctx.log.log(
                            "",
                            &[&"tx_history", &self.ticker],
                            &ERRL!(
                                "Error {} on getting transaction {:?}",
                                e,
                                trace.transaction_hash.unwrap()
                            ),
                        );
                        continue;
                    },
                };
                let web3_tx = match web3_tx {
                    Some(t) => t,
                    None => {
                        ctx.log.log(
                            "",
                            &[&"tx_history", &self.ticker],
                            &ERRL!("No such transaction {:?}", trace.transaction_hash.unwrap()),
                        );
                        continue;
                    },
                };

                mm_counter!(ctx.metrics, "tx.history.response.count", 1, "coin" => self.ticker.clone(), "method" => "tx_detail_by_hash");

                let receipt = match self.transaction_receipt(trace.transaction_hash.unwrap()).await {
                    Ok(r) => r,
                    Err(e) => {
                        ctx.log.log(
                            "",
                            &[&"tx_history", &self.ticker],
                            &ERRL!(
                                "Error {} on getting transaction {:?} receipt",
                                e,
                                trace.transaction_hash.unwrap()
                            ),
                        );
                        continue;
                    },
                };
                let fee_coin = match &self.coin_type {
                    EthCoinType::Eth => self.ticker(),
                    EthCoinType::Erc20 { platform, .. } => platform.as_str(),
                    EthCoinType::Nft { .. } => {
                        ctx.log.log(
                            "",
                            &[&"tx_history", &self.ticker],
                            &ERRL!("Error on getting fee coin: Nft Protocol is not supported yet!"),
                        );
                        continue;
                    },
                };
                let fee_details: Option<EthTxFeeDetails> = match receipt {
                    Some(r) => {
                        let gas_used = r.gas_used.unwrap_or_default();
                        let gas_price = web3_tx.gas_price.unwrap_or_default();
                        // TODO: create and use EthTxFeeDetails::from(web3_tx)
                        // It's relatively safe to unwrap `EthTxFeeDetails::new` as it may fail due to `u256_to_big_decimal` only.
                        // Also TX history is not used by any GUI and has significant disadvantages.
                        Some(
                            EthTxFeeDetails::new(
                                gas_used,
                                PayForGasOption::Legacy(LegacyGasPrice { gas_price }),
                                fee_coin,
                            )
                            .unwrap(),
                        )
                    },
                    None => None,
                };

                let total_amount: BigDecimal = u256_to_big_decimal(call_data.value, ETH_DECIMALS).unwrap();
                let mut received_by_me = 0.into();
                let mut spent_by_me = 0.into();

                if call_data.from == my_address {
                    // ETH transfer is actually happening only if no error occurred
                    if trace.error.is_none() {
                        spent_by_me = total_amount.clone();
                    }
                    if let Some(ref fee) = fee_details {
                        spent_by_me += &fee.total_fee;
                    }
                }

                if call_data.to == my_address {
                    // ETH transfer is actually happening only if no error occurred
                    if trace.error.is_none() {
                        received_by_me = total_amount.clone();
                    }
                }

                let raw = signed_tx_from_web3_tx(web3_tx).unwrap();
                let block = match self
                    .block(BlockId::Number(BlockNumber::Number(trace.block_number.into())))
                    .await
                {
                    Ok(b) => b.unwrap(),
                    Err(e) => {
                        ctx.log.log(
                            "",
                            &[&"tx_history", &self.ticker],
                            &ERRL!("Error {} on getting block {} data", e, trace.block_number),
                        );
                        continue;
                    },
                };

                let details = TransactionDetails {
                    my_balance_change: &received_by_me - &spent_by_me,
                    spent_by_me,
                    received_by_me,
                    total_amount,
                    to: vec![call_data.to.display_address()],
                    from: vec![call_data.from.display_address()],
                    coin: self.ticker.clone(),
                    fee_details: fee_details.map(|d| d.into()),
                    block_height: trace.block_number,
                    tx: TransactionData::new_signed(
                        BytesJson(rlp::encode(&raw).to_vec()),
                        format!("{:02x}", BytesJson(raw.tx_hash_as_bytes().to_vec())),
                    ),
                    internal_id,
                    timestamp: block.timestamp.into_or_max(),
                    kmd_rewards: None,
                    transaction_type: Default::default(),
                    memo: None,
                };

                existing_history.push(details);

                if let Err(e) = self.save_history_to_file(ctx, existing_history.clone()).compat().await {
                    ctx.log.log(
                        "",
                        &[&"tx_history", &self.ticker],
                        &ERRL!("Error {} on 'save_history_to_file', stop the history loop", e),
                    );
                    return;
                }
            }
            if saved_traces.earliest_block == 0.into() {
                if success_iteration == 0 {
                    ctx.log.log(
                        "😅",
                        &[&"tx_history", &("coin", self.ticker.clone().as_str())],
                        "history has been loaded successfully",
                    );
                }

                success_iteration += 1;
                *self.history_sync_state.lock().unwrap() = HistorySyncState::Finished;
                Timer::sleep(15.).await;
            } else {
                Timer::sleep(2.).await;
            }
        }
    }

    /// Downloads and saves ERC20 transaction history of my_address
    #[allow(clippy::cognitive_complexity)]
    #[cfg_attr(target_arch = "wasm32", allow(dead_code))]
    async fn process_erc20_history(&self, token_addr: H160, ctx: &MmArc) {
        let delta = U64::from(10000);

        let my_address = match self.derivation_method.single_addr_or_err().await {
            Ok(addr) => addr,
            Err(e) => {
                ctx.log.log(
                    "",
                    &[&"tx_history", &self.ticker],
                    &ERRL!("Error on getting my address: {}", e),
                );
                return;
            },
        };
        let mut success_iteration = 0i32;
        loop {
            if ctx.is_stopping() {
                break;
            };
            {
                let coins_ctx = CoinsContext::from_ctx(ctx).unwrap();
                let coins = coins_ctx.coins.lock().await;
                if !coins.contains_key(&self.ticker) {
                    ctx.log.log("", &[&"tx_history", &self.ticker], "Loop stopped");
                    break;
                };
            }

            let current_block = match self.block_number().await {
                Ok(block) => block,
                Err(e) => {
                    ctx.log.log(
                        "",
                        &[&"tx_history", &self.ticker],
                        &ERRL!("Error {} on eth_block_number, retrying", e),
                    );
                    Timer::sleep(10.).await;
                    continue;
                },
            };

            let mut saved_events = match self.load_saved_erc20_events(ctx, my_address) {
                Some(events) => events,
                None => SavedErc20Events {
                    events: vec![],
                    earliest_block: current_block,
                    latest_block: current_block,
                },
            };
            *self.history_sync_state.lock().unwrap() = HistorySyncState::InProgress(json!({
                "blocks_left": saved_events.earliest_block,
            }));

            // AP: AFAIK ETH RPC doesn't support conditional filters like `get this OR this` so we have
            // to run several queries to get transfer events including our address as sender `or` receiver
            // TODO refactor this to batch requests instead of single request per query
            if saved_events.earliest_block > 0.into() {
                let before_earliest = if saved_events.earliest_block >= delta {
                    saved_events.earliest_block - delta
                } else {
                    0.into()
                };

                let from_events_before_earliest = match self
                    .erc20_transfer_events(
                        token_addr,
                        Some(my_address),
                        None,
                        BlockNumber::Number(before_earliest),
                        BlockNumber::Number(saved_events.earliest_block - 1),
                        None,
                    )
                    .await
                {
                    Ok(events) => events,
                    Err(e) => {
                        ctx.log.log(
                            "",
                            &[&"tx_history", &self.ticker],
                            &ERRL!("Error {} on erc20_transfer_events, retrying", e),
                        );
                        Timer::sleep(10.).await;
                        continue;
                    },
                };

                let to_events_before_earliest = match self
                    .erc20_transfer_events(
                        token_addr,
                        None,
                        Some(my_address),
                        BlockNumber::Number(before_earliest),
                        BlockNumber::Number(saved_events.earliest_block - 1),
                        None,
                    )
                    .await
                {
                    Ok(events) => events,
                    Err(e) => {
                        ctx.log.log(
                            "",
                            &[&"tx_history", &self.ticker],
                            &ERRL!("Error {} on erc20_transfer_events, retrying", e),
                        );
                        Timer::sleep(10.).await;
                        continue;
                    },
                };

                let total_length = from_events_before_earliest.len() + to_events_before_earliest.len();
                mm_counter!(ctx.metrics, "tx.history.response.total_length", total_length as u64,
                    "coin" => self.ticker.clone(), "client" => "ethereum", "method" => "erc20_transfer_events");

                saved_events.events.extend(from_events_before_earliest);
                saved_events.events.extend(to_events_before_earliest);
                saved_events.earliest_block = if before_earliest > 0.into() {
                    before_earliest - 1
                } else {
                    0.into()
                };
                self.store_erc20_events(ctx, my_address, &saved_events);
            }

            if current_block > saved_events.latest_block {
                let from_events_after_latest = match self
                    .erc20_transfer_events(
                        token_addr,
                        Some(my_address),
                        None,
                        BlockNumber::Number(saved_events.latest_block + 1),
                        BlockNumber::Number(current_block),
                        None,
                    )
                    .await
                {
                    Ok(events) => events,
                    Err(e) => {
                        ctx.log.log(
                            "",
                            &[&"tx_history", &self.ticker],
                            &ERRL!("Error {} on erc20_transfer_events, retrying", e),
                        );
                        Timer::sleep(10.).await;
                        continue;
                    },
                };

                let to_events_after_latest = match self
                    .erc20_transfer_events(
                        token_addr,
                        None,
                        Some(my_address),
                        BlockNumber::Number(saved_events.latest_block + 1),
                        BlockNumber::Number(current_block),
                        None,
                    )
                    .await
                {
                    Ok(events) => events,
                    Err(e) => {
                        ctx.log.log(
                            "",
                            &[&"tx_history", &self.ticker],
                            &ERRL!("Error {} on erc20_transfer_events, retrying", e),
                        );
                        Timer::sleep(10.).await;
                        continue;
                    },
                };

                let total_length = from_events_after_latest.len() + to_events_after_latest.len();
                mm_counter!(ctx.metrics, "tx.history.response.total_length", total_length as u64,
                    "coin" => self.ticker.clone(), "client" => "ethereum", "method" => "erc20_transfer_events");

                saved_events.events.extend(from_events_after_latest);
                saved_events.events.extend(to_events_after_latest);
                saved_events.latest_block = current_block;
                self.store_erc20_events(ctx, my_address, &saved_events);
            }

            let all_events: HashMap<_, _> = saved_events
                .events
                .iter()
                .filter(|e| e.block_number.is_some() && e.transaction_hash.is_some() && !e.is_removed())
                .map(|e| (e.transaction_hash.unwrap(), e))
                .collect();
            let mut all_events: Vec<_> = all_events.into_values().collect();
            all_events.sort_by(|a, b| b.block_number.unwrap().cmp(&a.block_number.unwrap()));

            for event in all_events {
                let mut existing_history = match self.load_history_from_file(ctx).compat().await {
                    Ok(history) => history,
                    Err(e) => {
                        ctx.log.log(
                            "",
                            &[&"tx_history", &self.ticker],
                            &ERRL!("Error {} on 'load_history_from_file', stop the history loop", e),
                        );
                        return;
                    },
                };
                let internal_id = BytesJson::from(sha256(&json::to_vec(&event).unwrap()).to_vec());
                if existing_history.iter().any(|item| item.internal_id == internal_id) {
                    // the transaction already imported
                    continue;
                };

                let amount = U256::from(event.data.0.as_slice());
                let total_amount = u256_to_big_decimal(amount, self.decimals).unwrap();
                let mut received_by_me = 0.into();
                let mut spent_by_me = 0.into();

                let from_addr = H160::from(event.topics[1]);
                let to_addr = H160::from(event.topics[2]);

                if from_addr == my_address {
                    spent_by_me = total_amount.clone();
                }

                if to_addr == my_address {
                    received_by_me = total_amount.clone();
                }

                mm_counter!(ctx.metrics, "tx.history.request.count", 1,
                    "coin" => self.ticker.clone(), "client" => "ethereum", "method" => "tx_detail_by_hash");

                let web3_tx = match self
                    .transaction(TransactionId::Hash(event.transaction_hash.unwrap()))
                    .await
                {
                    Ok(tx) => tx,
                    Err(e) => {
                        ctx.log.log(
                            "",
                            &[&"tx_history", &self.ticker],
                            &ERRL!(
                                "Error {} on getting transaction {:?}",
                                e,
                                event.transaction_hash.unwrap()
                            ),
                        );
                        continue;
                    },
                };

                mm_counter!(ctx.metrics, "tx.history.response.count", 1,
                    "coin" => self.ticker.clone(), "client" => "ethereum", "method" => "tx_detail_by_hash");

                let web3_tx = match web3_tx {
                    Some(t) => t,
                    None => {
                        ctx.log.log(
                            "",
                            &[&"tx_history", &self.ticker],
                            &ERRL!("No such transaction {:?}", event.transaction_hash.unwrap()),
                        );
                        continue;
                    },
                };

                let receipt = match self.transaction_receipt(event.transaction_hash.unwrap()).await {
                    Ok(r) => r,
                    Err(e) => {
                        ctx.log.log(
                            "",
                            &[&"tx_history", &self.ticker],
                            &ERRL!(
                                "Error {} on getting transaction {:?} receipt",
                                e,
                                event.transaction_hash.unwrap()
                            ),
                        );
                        continue;
                    },
                };
                let fee_coin = match &self.coin_type {
                    EthCoinType::Eth => self.ticker(),
                    EthCoinType::Erc20 { platform, .. } => platform.as_str(),
                    EthCoinType::Nft { .. } => {
                        ctx.log.log(
                            "",
                            &[&"tx_history", &self.ticker],
                            &ERRL!("Error on getting fee coin: Nft Protocol is not supported yet!"),
                        );
                        continue;
                    },
                };
                let fee_details = match receipt {
                    Some(r) => {
                        let gas_used = r.gas_used.unwrap_or_default();
                        let gas_price = web3_tx.gas_price.unwrap_or_default();
                        // It's relatively safe to unwrap `EthTxFeeDetails::new` as it may fail
                        // due to `u256_to_big_decimal` only.
                        // Also TX history is not used by any GUI and has significant disadvantages.
                        Some(
                            EthTxFeeDetails::new(
                                gas_used,
                                PayForGasOption::Legacy(LegacyGasPrice { gas_price }),
                                fee_coin,
                            )
                            .unwrap(),
                        )
                    },
                    None => None,
                };
                let block_number = event.block_number.unwrap();
                let block = match self.block(BlockId::Number(BlockNumber::Number(block_number))).await {
                    Ok(Some(b)) => b,
                    Ok(None) => {
                        ctx.log.log(
                            "",
                            &[&"tx_history", &self.ticker],
                            &ERRL!("Block {} is None", block_number),
                        );
                        continue;
                    },
                    Err(e) => {
                        ctx.log.log(
                            "",
                            &[&"tx_history", &self.ticker],
                            &ERRL!("Error {} on getting block {} data", e, block_number),
                        );
                        continue;
                    },
                };

                let raw = signed_tx_from_web3_tx(web3_tx).unwrap();
                let details = TransactionDetails {
                    my_balance_change: &received_by_me - &spent_by_me,
                    spent_by_me,
                    received_by_me,
                    total_amount,
                    to: vec![to_addr.display_address()],
                    from: vec![from_addr.display_address()],
                    coin: self.ticker.clone(),
                    fee_details: fee_details.map(|d| d.into()),
                    block_height: block_number.as_u64(),
                    tx: TransactionData::new_signed(
                        BytesJson(rlp::encode(&raw).to_vec()),
                        format!("{:02x}", BytesJson(raw.tx_hash_as_bytes().to_vec())),
                    ),
                    internal_id: BytesJson(internal_id.to_vec()),
                    timestamp: block.timestamp.into_or_max(),
                    kmd_rewards: None,
                    transaction_type: Default::default(),
                    memo: None,
                };

                existing_history.push(details);

                if let Err(e) = self.save_history_to_file(ctx, existing_history).compat().await {
                    ctx.log.log(
                        "",
                        &[&"tx_history", &self.ticker],
                        &ERRL!("Error {} on 'save_history_to_file', stop the history loop", e),
                    );
                    return;
                }
            }
            if saved_events.earliest_block == 0.into() {
                if success_iteration == 0 {
                    ctx.log.log(
                        "😅",
                        &[&"tx_history", &("coin", self.ticker.clone().as_str())],
                        "history has been loaded successfully",
                    );
                }

                success_iteration += 1;
                *self.history_sync_state.lock().unwrap() = HistorySyncState::Finished;
                Timer::sleep(15.).await;
            } else {
                Timer::sleep(2.).await;
            }
        }
    }

    /// Returns tx type as number if this type supported by this coin
    fn is_tx_type_supported(&self, tx_type: &TxType) -> bool {
        let tx_type_as_num = match tx_type {
            TxType::Legacy => 0_u64,
            TxType::Type1 => 1_u64,
            TxType::Type2 => 2_u64,
            TxType::Invalid => return false,
        };
        let max_tx_type = self.max_eth_tx_type.unwrap_or(0_u64);
        tx_type_as_num <= max_tx_type
    }

    /// Retrieves the lock associated with a given address.
    ///
    /// This function is used to ensure that only one transaction is sent at a time per address.
    /// If the address does not have an associated lock, a new one is created and stored.
    async fn get_address_lock(&self, address: String) -> Arc<AsyncMutex<()>> {
        let address_lock = {
            let mut lock = self.address_nonce_locks.lock().await;
            lock.entry(address)
                .or_insert_with(|| Arc::new(AsyncMutex::new(())))
                .clone()
        };
        address_lock
    }
}

#[cfg_attr(test, mockable)]
impl EthCoin {
    /// Sign and send eth transaction.
    /// This function is primarily for swap transactions so internally it relies on the swap tx fee policy
    pub fn sign_and_send_transaction(&self, value: U256, action: Action, data: Vec<u8>, gas: U256) -> EthTxFut {
        let coin = self.clone();
        let fut = async move {
            match coin.priv_key_policy {
                EthPrivKeyPolicy::Iguana(ref key_pair)
                | EthPrivKeyPolicy::HDWallet {
                    activated_key: ref key_pair,
                    ..
                } => {
                    let address = coin
                        .derivation_method
                        .single_addr_or_err()
                        .await
                        .map_err(|e| TransactionErr::Plain(ERRL!("{}", e)))?;

                    sign_and_send_transaction_with_keypair(&coin, key_pair, address, value, action, data, gas).await
                },
                EthPrivKeyPolicy::WalletConnect { .. } => {
                    let wc = {
                        let ctx = MmArc::from_weak(&coin.ctx).expect("No context");
                        WalletConnectCtx::from_ctx(&ctx)
                            .expect("TODO: handle error when enable kdf initialization without key.")
                    };
                    let address = coin
                        .derivation_method
                        .single_addr_or_err()
                        .await
                        .map_err(|e| TransactionErr::Plain(ERRL!("{}", e)))?;

                    send_transaction_with_walletconnect(coin, &wc, address, value, action, &data, gas).await
                },
                EthPrivKeyPolicy::Trezor => Err(TransactionErr::Plain(ERRL!("Trezor is not supported for swaps yet!"))),
                #[cfg(target_arch = "wasm32")]
                EthPrivKeyPolicy::Metamask(_) => {
                    sign_and_send_transaction_with_metamask(coin, value, action, data, gas).await
                },
            }
        };
        Box::new(fut.boxed().compat())
    }

    pub fn send_to_address(&self, address: Address, value: U256) -> EthTxFut {
        match &self.coin_type {
            EthCoinType::Eth => self.sign_and_send_transaction(
                value,
                Action::Call(address),
                vec![],
                U256::from(self.gas_limit.eth_send_coins),
            ),
            EthCoinType::Erc20 {
                platform: _,
                token_addr,
            } => {
                let abi = try_tx_fus!(Contract::load(ERC20_ABI.as_bytes()));
                let function = try_tx_fus!(abi.function("transfer"));
                let data = try_tx_fus!(function.encode_input(&[Token::Address(address), Token::Uint(value)]));
                self.sign_and_send_transaction(
                    0.into(),
                    Action::Call(*token_addr),
                    data,
                    U256::from(self.gas_limit.eth_send_erc20),
                )
            },
            EthCoinType::Nft { .. } => Box::new(futures01::future::err(TransactionErr::ProtocolNotSupported(ERRL!(
                "Nft Protocol is not supported yet!"
            )))),
        }
    }

    fn send_hash_time_locked_payment(&self, args: SendPaymentArgs<'_>) -> EthTxFut {
        let receiver_addr = try_tx_fus!(addr_from_raw_pubkey(args.other_pubkey));
        let swap_contract_address = try_tx_fus!(args.swap_contract_address.try_to_address());
        let id = self.etomic_swap_id(try_tx_fus!(args.time_lock.try_into()), args.secret_hash);
        let trade_amount = try_tx_fus!(wei_from_big_decimal(&args.amount, self.decimals));

        let time_lock = U256::from(args.time_lock);

        let secret_hash = if args.secret_hash.len() == 32 {
            ripemd160(args.secret_hash).to_vec()
        } else {
            args.secret_hash.to_vec()
        };

        match &self.coin_type {
            EthCoinType::Eth => {
                let function_name = get_function_name("ethPayment", args.watcher_reward.is_some());
                let function = try_tx_fus!(SWAP_CONTRACT.function(&function_name));

                let mut value = trade_amount;
                let data = match &args.watcher_reward {
                    Some(reward) => {
                        let reward_amount = try_tx_fus!(wei_from_big_decimal(&reward.amount, self.decimals));
                        if !matches!(reward.reward_target, RewardTarget::None) || reward.send_contract_reward_on_spend {
                            value += reward_amount;
                        }

                        try_tx_fus!(function.encode_input(&[
                            Token::FixedBytes(id),
                            Token::Address(receiver_addr),
                            Token::FixedBytes(secret_hash),
                            Token::Uint(time_lock),
                            Token::Uint(U256::from(reward.reward_target as u8)),
                            Token::Bool(reward.send_contract_reward_on_spend),
                            Token::Uint(reward_amount)
                        ]))
                    },
                    None => try_tx_fus!(function.encode_input(&[
                        Token::FixedBytes(id),
                        Token::Address(receiver_addr),
                        Token::FixedBytes(secret_hash),
                        Token::Uint(time_lock),
                    ])),
                };
                let gas = U256::from(self.gas_limit.eth_payment);
                self.sign_and_send_transaction(value, Action::Call(swap_contract_address), data, gas)
            },
            EthCoinType::Erc20 {
                platform: _,
                token_addr,
            } => {
                let allowance_fut = self
                    .allowance(swap_contract_address)
                    .map_err(|e| TransactionErr::Plain(ERRL!("{}", e)));

                let function_name = get_function_name("erc20Payment", args.watcher_reward.is_some());
                let function = try_tx_fus!(SWAP_CONTRACT.function(&function_name));

                let mut value = U256::from(0);
                let mut amount = trade_amount;

                debug!("Using watcher reward {:?} for swap payment", args.watcher_reward);

                let data = match args.watcher_reward {
                    Some(reward) => {
                        let reward_amount = match reward.reward_target {
                            RewardTarget::Contract | RewardTarget::PaymentSender => {
                                let eth_reward_amount = try_tx_fus!(wei_from_big_decimal(&reward.amount, ETH_DECIMALS));
                                value += eth_reward_amount;
                                eth_reward_amount
                            },
                            RewardTarget::PaymentSpender => {
                                let token_reward_amount =
                                    try_tx_fus!(wei_from_big_decimal(&reward.amount, self.decimals));
                                amount += token_reward_amount;
                                token_reward_amount
                            },
                            _ => {
                                // TODO tests passed without this change, need to research on how it worked
                                if reward.send_contract_reward_on_spend {
                                    let eth_reward_amount =
                                        try_tx_fus!(wei_from_big_decimal(&reward.amount, ETH_DECIMALS));
                                    value += eth_reward_amount;
                                    eth_reward_amount
                                } else {
                                    0.into()
                                }
                            },
                        };

                        try_tx_fus!(function.encode_input(&[
                            Token::FixedBytes(id),
                            Token::Uint(amount),
                            Token::Address(*token_addr),
                            Token::Address(receiver_addr),
                            Token::FixedBytes(secret_hash),
                            Token::Uint(time_lock),
                            Token::Uint(U256::from(reward.reward_target as u8)),
                            Token::Bool(reward.send_contract_reward_on_spend),
                            Token::Uint(reward_amount),
                        ]))
                    },
                    None => {
                        try_tx_fus!(function.encode_input(&[
                            Token::FixedBytes(id),
                            Token::Uint(trade_amount),
                            Token::Address(*token_addr),
                            Token::Address(receiver_addr),
                            Token::FixedBytes(secret_hash),
                            Token::Uint(time_lock)
                        ]))
                    },
                };

                let wait_for_required_allowance_until = args.wait_for_confirmation_until;
                let gas = U256::from(self.gas_limit.erc20_payment);

                let arc = self.clone();
                Box::new(allowance_fut.and_then(move |allowed| -> EthTxFut {
                    if allowed < amount {
                        Box::new(
                            arc.approve(swap_contract_address, U256::max_value())
                                .and_then(move |approved| {
                                    // make sure the approve tx is confirmed by making sure that the allowed value has been updated
                                    // this call is cheaper than waiting for confirmation calls
                                    arc.wait_for_required_allowance(
                                        swap_contract_address,
                                        amount,
                                        wait_for_required_allowance_until,
                                    )
                                    .map_err(move |e| {
                                        TransactionErr::Plain(ERRL!(
                                            "Allowed value was not updated in time after sending approve transaction {:02x}: {}",
                                            approved.tx_hash_as_bytes(),
                                            e
                                        ))
                                    })
                                    .and_then(move |_| {
                                        arc.sign_and_send_transaction(
                                            value,
                                            Call(swap_contract_address),
                                            data,
                                            gas,
                                        )
                                    })
                                }),
                        )
                    } else {
                        Box::new(arc.sign_and_send_transaction(
                            value,
                            Call(swap_contract_address),
                            data,
                            gas,
                        ))
                    }
                }))
            },
            EthCoinType::Nft { .. } => Box::new(futures01::future::err(TransactionErr::ProtocolNotSupported(ERRL!(
                "Nft Protocol is not supported yet!"
            )))),
        }
    }

    fn watcher_spends_hash_time_locked_payment(&self, input: SendMakerPaymentSpendPreimageInput) -> EthTxFut {
        let tx: UnverifiedTransactionWrapper = try_tx_fus!(rlp::decode(input.preimage));
        let payment = try_tx_fus!(SignedEthTx::new(tx));

        let function_name = get_function_name("receiverSpend", input.watcher_reward);
        let spend_func = try_tx_fus!(SWAP_CONTRACT.function(&function_name));
        let clone = self.clone();
        let secret_vec = input.secret.to_vec();
        let taker_addr = addr_from_raw_pubkey(input.taker_pub).unwrap();
        let swap_contract_address = match payment.unsigned().action() {
            Call(address) => *address,
            Create => {
                return Box::new(futures01::future::err(TransactionErr::Plain(ERRL!(
                    "Invalid payment action: the payment action cannot be create"
                ))))
            },
        };

        let watcher_reward = input.watcher_reward;
        match self.coin_type {
            EthCoinType::Eth => {
                let function_name = get_function_name("ethPayment", watcher_reward);
                let payment_func = try_tx_fus!(SWAP_CONTRACT.function(&function_name));
                let decoded = try_tx_fus!(decode_contract_call(payment_func, payment.unsigned().data()));
                let swap_id_input = try_tx_fus!(get_function_input_data(&decoded, payment_func, 0));

                let state_f = self.payment_status(swap_contract_address, swap_id_input.clone());
                Box::new(
                    state_f
                        .map_err(TransactionErr::Plain)
                        .and_then(move |state| -> EthTxFut {
                            if state != U256::from(PaymentState::Sent as u8) {
                                return Box::new(futures01::future::err(TransactionErr::Plain(ERRL!(
                                    "Payment {:?} state is not PAYMENT_STATE_SENT, got {}",
                                    payment,
                                    state
                                ))));
                            }

                            let value = payment.unsigned().value();
                            let reward_target = try_tx_fus!(get_function_input_data(&decoded, payment_func, 4));
                            let sends_contract_reward = try_tx_fus!(get_function_input_data(&decoded, payment_func, 5));
                            let watcher_reward_amount = try_tx_fus!(get_function_input_data(&decoded, payment_func, 6));

                            let data = try_tx_fus!(spend_func.encode_input(&[
                                swap_id_input,
                                Token::Uint(value),
                                Token::FixedBytes(secret_vec.clone()),
                                Token::Address(Address::default()),
                                Token::Address(payment.sender()),
                                Token::Address(taker_addr),
                                reward_target,
                                sends_contract_reward,
                                watcher_reward_amount,
                            ]));

                            clone.sign_and_send_transaction(
                                0.into(),
                                Call(swap_contract_address),
                                data,
                                U256::from(clone.gas_limit.eth_receiver_spend),
                            )
                        }),
                )
            },
            EthCoinType::Erc20 {
                platform: _,
                token_addr,
            } => {
                let function_name = get_function_name("erc20Payment", watcher_reward);
                let payment_func = try_tx_fus!(SWAP_CONTRACT.function(&function_name));

                let decoded = try_tx_fus!(decode_contract_call(payment_func, payment.unsigned().data()));
                let swap_id_input = try_tx_fus!(get_function_input_data(&decoded, payment_func, 0));
                let amount_input = try_tx_fus!(get_function_input_data(&decoded, payment_func, 1));

                let reward_target = try_tx_fus!(get_function_input_data(&decoded, payment_func, 6));
                let sends_contract_reward = try_tx_fus!(get_function_input_data(&decoded, payment_func, 7));
                let reward_amount = try_tx_fus!(get_function_input_data(&decoded, payment_func, 8));

                let state_f = self.payment_status(swap_contract_address, swap_id_input.clone());

                Box::new(
                    state_f
                        .map_err(TransactionErr::Plain)
                        .and_then(move |state| -> EthTxFut {
                            if state != U256::from(PaymentState::Sent as u8) {
                                return Box::new(futures01::future::err(TransactionErr::Plain(ERRL!(
                                    "Payment {:?} state is not PAYMENT_STATE_SENT, got {}",
                                    payment,
                                    state
                                ))));
                            }
                            let data = try_tx_fus!(spend_func.encode_input(&[
                                swap_id_input.clone(),
                                amount_input,
                                Token::FixedBytes(secret_vec.clone()),
                                Token::Address(token_addr),
                                Token::Address(payment.sender()),
                                Token::Address(taker_addr),
                                reward_target,
                                sends_contract_reward,
                                reward_amount
                            ]));
                            clone.sign_and_send_transaction(
                                0.into(),
                                Call(swap_contract_address),
                                data,
                                U256::from(clone.gas_limit.erc20_receiver_spend),
                            )
                        }),
                )
            },
            EthCoinType::Nft { .. } => Box::new(futures01::future::err(TransactionErr::ProtocolNotSupported(ERRL!(
                "Nft Protocol is not supported yet!"
            )))),
        }
    }

    fn watcher_refunds_hash_time_locked_payment(&self, args: RefundPaymentArgs) -> EthTxFut {
        let tx: UnverifiedTransactionWrapper = try_tx_fus!(rlp::decode(args.payment_tx));
        let payment = try_tx_fus!(SignedEthTx::new(tx));

        let function_name = get_function_name("senderRefund", true);
        let refund_func = try_tx_fus!(SWAP_CONTRACT.function(&function_name));

        let clone = self.clone();
        let taker_addr = addr_from_raw_pubkey(args.other_pubkey).unwrap();
        let swap_contract_address = match payment.unsigned().action() {
            Call(address) => *address,
            Create => {
                return Box::new(futures01::future::err(TransactionErr::Plain(ERRL!(
                    "Invalid payment action: the payment action cannot be create"
                ))))
            },
        };

        match self.coin_type {
            EthCoinType::Eth => {
                let function_name = get_function_name("ethPayment", true);
                let payment_func = try_tx_fus!(SWAP_CONTRACT.function(&function_name));
                let decoded = try_tx_fus!(decode_contract_call(payment_func, payment.unsigned().data()));
                let swap_id_input = try_tx_fus!(get_function_input_data(&decoded, payment_func, 0));
                let receiver_input = try_tx_fus!(get_function_input_data(&decoded, payment_func, 1));
                let hash_input = try_tx_fus!(get_function_input_data(&decoded, payment_func, 2));

                let state_f = self.payment_status(swap_contract_address, swap_id_input.clone());
                Box::new(
                    state_f
                        .map_err(TransactionErr::Plain)
                        .and_then(move |state| -> EthTxFut {
                            if state != U256::from(PaymentState::Sent as u8) {
                                return Box::new(futures01::future::err(TransactionErr::Plain(ERRL!(
                                    "Payment {:?} state is not PAYMENT_STATE_SENT, got {}",
                                    payment,
                                    state
                                ))));
                            }

                            let value = payment.unsigned().value();
                            let reward_target = try_tx_fus!(get_function_input_data(&decoded, payment_func, 4));
                            let sends_contract_reward = try_tx_fus!(get_function_input_data(&decoded, payment_func, 5));
                            let reward_amount = try_tx_fus!(get_function_input_data(&decoded, payment_func, 6));

                            let data = try_tx_fus!(refund_func.encode_input(&[
                                swap_id_input.clone(),
                                Token::Uint(value),
                                hash_input.clone(),
                                Token::Address(Address::default()),
                                Token::Address(taker_addr),
                                receiver_input.clone(),
                                reward_target,
                                sends_contract_reward,
                                reward_amount
                            ]));

                            clone.sign_and_send_transaction(
                                0.into(),
                                Call(swap_contract_address),
                                data,
                                U256::from(clone.gas_limit.eth_sender_refund),
                            )
                        }),
                )
            },
            EthCoinType::Erc20 {
                platform: _,
                token_addr,
            } => {
                let function_name = get_function_name("erc20Payment", true);
                let payment_func = try_tx_fus!(SWAP_CONTRACT.function(&function_name));

                let decoded = try_tx_fus!(decode_contract_call(payment_func, payment.unsigned().data()));
                let swap_id_input = try_tx_fus!(get_function_input_data(&decoded, payment_func, 0));
                let amount_input = try_tx_fus!(get_function_input_data(&decoded, payment_func, 1));
                let receiver_input = try_tx_fus!(get_function_input_data(&decoded, payment_func, 3));
                let hash_input = try_tx_fus!(get_function_input_data(&decoded, payment_func, 4));

                let reward_target = try_tx_fus!(get_function_input_data(&decoded, payment_func, 6));
                let sends_contract_reward = try_tx_fus!(get_function_input_data(&decoded, payment_func, 7));
                let reward_amount = try_tx_fus!(get_function_input_data(&decoded, payment_func, 8));

                let state_f = self.payment_status(swap_contract_address, swap_id_input.clone());
                Box::new(
                    state_f
                        .map_err(TransactionErr::Plain)
                        .and_then(move |state| -> EthTxFut {
                            if state != U256::from(PaymentState::Sent as u8) {
                                return Box::new(futures01::future::err(TransactionErr::Plain(ERRL!(
                                    "Payment {:?} state is not PAYMENT_STATE_SENT, got {}",
                                    payment,
                                    state
                                ))));
                            }

                            let data = try_tx_fus!(refund_func.encode_input(&[
                                swap_id_input.clone(),
                                amount_input.clone(),
                                hash_input.clone(),
                                Token::Address(token_addr),
                                Token::Address(taker_addr),
                                receiver_input.clone(),
                                reward_target,
                                sends_contract_reward,
                                reward_amount
                            ]));

                            clone.sign_and_send_transaction(
                                0.into(),
                                Call(swap_contract_address),
                                data,
                                U256::from(clone.gas_limit.erc20_sender_refund),
                            )
                        }),
                )
            },
            EthCoinType::Nft { .. } => Box::new(futures01::future::err(TransactionErr::ProtocolNotSupported(ERRL!(
                "Nft Protocol is not supported yet!"
            )))),
        }
    }

    async fn spend_hash_time_locked_payment<'a>(
        &self,
        args: SpendPaymentArgs<'a>,
    ) -> Result<SignedEthTx, TransactionErr> {
        let tx: UnverifiedTransactionWrapper = try_tx_s!(rlp::decode(args.other_payment_tx));
        let payment = try_tx_s!(SignedEthTx::new(tx));
        let my_address = try_tx_s!(self.derivation_method.single_addr_or_err().await);
        let swap_contract_address = try_tx_s!(args.swap_contract_address.try_to_address());

        let function_name = get_function_name("receiverSpend", args.watcher_reward);
        let spend_func = try_tx_s!(SWAP_CONTRACT.function(&function_name));

        let secret_vec = args.secret.to_vec();
        let watcher_reward = args.watcher_reward;

        match self.coin_type {
            EthCoinType::Eth => {
                let function_name = get_function_name("ethPayment", watcher_reward);
                let payment_func = try_tx_s!(SWAP_CONTRACT.function(&function_name));
                let decoded = try_tx_s!(decode_contract_call(payment_func, payment.unsigned().data()));

                let state = try_tx_s!(
                    self.payment_status(swap_contract_address, decoded[0].clone())
                        .compat()
                        .await
                );
                if state != U256::from(PaymentState::Sent as u8) {
                    return Err(TransactionErr::Plain(ERRL!(
                        "Payment {:?} state is not PAYMENT_STATE_SENT, got {}",
                        payment,
                        state
                    )));
                }

                let data = if watcher_reward {
                    try_tx_s!(spend_func.encode_input(&[
                        decoded[0].clone(),
                        Token::Uint(payment.unsigned().value()),
                        Token::FixedBytes(secret_vec),
                        Token::Address(Address::default()),
                        Token::Address(payment.sender()),
                        Token::Address(my_address),
                        decoded[4].clone(),
                        decoded[5].clone(),
                        decoded[6].clone(),
                    ]))
                } else {
                    try_tx_s!(spend_func.encode_input(&[
                        decoded[0].clone(),
                        Token::Uint(payment.unsigned().value()),
                        Token::FixedBytes(secret_vec),
                        Token::Address(Address::default()),
                        Token::Address(payment.sender()),
                    ]))
                };

                self.sign_and_send_transaction(
                    0.into(),
                    Call(swap_contract_address),
                    data,
                    U256::from(self.gas_limit.eth_receiver_spend),
                )
                .compat()
                .await
            },
            EthCoinType::Erc20 {
                platform: _,
                token_addr,
            } => {
                let function_name = get_function_name("erc20Payment", watcher_reward);
                let payment_func = try_tx_s!(SWAP_CONTRACT.function(&function_name));

                let decoded = try_tx_s!(decode_contract_call(payment_func, payment.unsigned().data()));
                let state = try_tx_s!(
                    self.payment_status(swap_contract_address, decoded[0].clone())
                        .compat()
                        .await
                );
                if state != U256::from(PaymentState::Sent as u8) {
                    return Err(TransactionErr::Plain(ERRL!(
                        "Payment {:?} state is not PAYMENT_STATE_SENT, got {}",
                        payment,
                        state
                    )));
                }

                let data = if watcher_reward {
                    try_tx_s!(spend_func.encode_input(&[
                        decoded[0].clone(),
                        decoded[1].clone(),
                        Token::FixedBytes(secret_vec),
                        Token::Address(token_addr),
                        Token::Address(payment.sender()),
                        Token::Address(my_address),
                        decoded[6].clone(),
                        decoded[7].clone(),
                        decoded[8].clone(),
                    ]))
                } else {
                    try_tx_s!(spend_func.encode_input(&[
                        decoded[0].clone(),
                        decoded[1].clone(),
                        Token::FixedBytes(secret_vec),
                        Token::Address(token_addr),
                        Token::Address(payment.sender()),
                    ]))
                };

                self.sign_and_send_transaction(
                    0.into(),
                    Call(swap_contract_address),
                    data,
                    U256::from(self.gas_limit.erc20_receiver_spend),
                )
                .compat()
                .await
            },
            EthCoinType::Nft { .. } => Err(TransactionErr::ProtocolNotSupported(ERRL!(
                "Nft Protocol is not supported!"
            ))),
        }
    }

    async fn refund_hash_time_locked_payment<'a>(
        &self,
        args: RefundPaymentArgs<'a>,
    ) -> Result<SignedEthTx, TransactionErr> {
        let tx: UnverifiedTransactionWrapper = try_tx_s!(rlp::decode(args.payment_tx));
        let payment = try_tx_s!(SignedEthTx::new(tx));
        let my_address = try_tx_s!(self.derivation_method.single_addr_or_err().await);
        let swap_contract_address = try_tx_s!(args.swap_contract_address.try_to_address());

        let function_name = get_function_name("senderRefund", args.watcher_reward);
        let refund_func = try_tx_s!(SWAP_CONTRACT.function(&function_name));
        let watcher_reward = args.watcher_reward;

        match self.coin_type {
            EthCoinType::Eth => {
                let function_name = get_function_name("ethPayment", watcher_reward);
                let payment_func = try_tx_s!(SWAP_CONTRACT.function(&function_name));

                let decoded = try_tx_s!(decode_contract_call(payment_func, payment.unsigned().data()));

                let state = try_tx_s!(
                    self.payment_status(swap_contract_address, decoded[0].clone())
                        .compat()
                        .await
                );
                if state != U256::from(PaymentState::Sent as u8) {
                    return Err(TransactionErr::Plain(ERRL!(
                        "Payment {:?} state is not PAYMENT_STATE_SENT, got {}",
                        payment,
                        state
                    )));
                }

                let value = payment.unsigned().value();
                let data = if watcher_reward {
                    try_tx_s!(refund_func.encode_input(&[
                        decoded[0].clone(),
                        Token::Uint(value),
                        decoded[2].clone(),
                        Token::Address(Address::default()),
                        Token::Address(my_address),
                        decoded[1].clone(),
                        decoded[4].clone(),
                        decoded[5].clone(),
                        decoded[6].clone(),
                    ]))
                } else {
                    try_tx_s!(refund_func.encode_input(&[
                        decoded[0].clone(),
                        Token::Uint(value),
                        decoded[2].clone(),
                        Token::Address(Address::default()),
                        decoded[1].clone(),
                    ]))
                };

                self.sign_and_send_transaction(
                    0.into(),
                    Call(swap_contract_address),
                    data,
                    U256::from(self.gas_limit.eth_sender_refund),
                )
                .compat()
                .await
            },
            EthCoinType::Erc20 {
                platform: _,
                token_addr,
            } => {
                let function_name = get_function_name("erc20Payment", watcher_reward);
                let payment_func = try_tx_s!(SWAP_CONTRACT.function(&function_name));

                let decoded = try_tx_s!(decode_contract_call(payment_func, payment.unsigned().data()));
                let state = try_tx_s!(
                    self.payment_status(swap_contract_address, decoded[0].clone())
                        .compat()
                        .await
                );
                if state != U256::from(PaymentState::Sent as u8) {
                    return Err(TransactionErr::Plain(ERRL!(
                        "Payment {:?} state is not PAYMENT_STATE_SENT, got {}",
                        payment,
                        state
                    )));
                }

                let data = if watcher_reward {
                    try_tx_s!(refund_func.encode_input(&[
                        decoded[0].clone(),
                        decoded[1].clone(),
                        decoded[4].clone(),
                        Token::Address(token_addr),
                        Token::Address(my_address),
                        decoded[3].clone(),
                        decoded[6].clone(),
                        decoded[7].clone(),
                        decoded[8].clone(),
                    ]))
                } else {
                    try_tx_s!(refund_func.encode_input(&[
                        decoded[0].clone(),
                        decoded[1].clone(),
                        decoded[4].clone(),
                        Token::Address(token_addr),
                        decoded[3].clone(),
                    ]))
                };

                self.sign_and_send_transaction(
                    0.into(),
                    Call(swap_contract_address),
                    data,
                    U256::from(self.gas_limit.erc20_sender_refund),
                )
                .compat()
                .await
            },
            EthCoinType::Nft { .. } => Err(TransactionErr::ProtocolNotSupported(ERRL!(
                "Nft Protocol is not supported yet!"
            ))),
        }
    }

    fn address_balance(&self, address: Address) -> BalanceFut<U256> {
        let coin = self.clone();
        let fut = async move {
            match coin.coin_type {
                EthCoinType::Eth => Ok(coin.balance(address, Some(BlockNumber::Latest)).await?),
                EthCoinType::Erc20 { ref token_addr, .. } => {
                    let function = ERC20_CONTRACT.function("balanceOf")?;
                    let data = function.encode_input(&[Token::Address(address)])?;

                    let res = coin
                        .call_request(address, *token_addr, None, Some(data.into()), BlockNumber::Latest)
                        .await?;
                    let decoded = function.decode_output(&res.0)?;
                    match decoded[0] {
                        Token::Uint(number) => Ok(number),
                        _ => {
                            let error = format!("Expected U256 as balanceOf result but got {:?}", decoded);
                            MmError::err(BalanceError::InvalidResponse(error))
                        },
                    }
                },
                EthCoinType::Nft { .. } => {
                    MmError::err(BalanceError::Internal("Nft Protocol is not supported yet!".to_string()))
                },
            }
        };
        Box::new(fut.boxed().compat())
    }

    fn get_balance(&self) -> BalanceFut<U256> {
        let coin = self.clone();
        let fut = async move {
            let my_address = coin.derivation_method.single_addr_or_err().await.map_mm_err()?;
            coin.address_balance(my_address).compat().await
        };
        Box::new(fut.boxed().compat())
    }

    pub async fn get_tokens_balance_list_for_address(
        &self,
        address: Address,
    ) -> Result<CoinBalanceMap, MmError<BalanceError>> {
        let coin = || self;

        let tokens = self.get_erc_tokens_infos();
        let mut requests = Vec::with_capacity(tokens.len());

        for (token_ticker, info) in tokens {
            let fut = async move {
                let balance_as_u256 = coin()
                    .get_token_balance_for_address(address, info.token_address)
                    .await?;
                let balance_as_big_decimal = u256_to_big_decimal(balance_as_u256, info.decimals).map_mm_err()?;
                let balance = CoinBalance::new(balance_as_big_decimal);
                Ok((token_ticker, balance))
            };
            requests.push(fut);
        }

        try_join_all(requests).await.map(|res| res.into_iter().collect())
    }

    pub async fn get_tokens_balance_list(&self) -> Result<CoinBalanceMap, MmError<BalanceError>> {
        let my_address = self.derivation_method.single_addr_or_err().await.map_mm_err()?;
        self.get_tokens_balance_list_for_address(my_address).await
    }

    async fn get_token_balance_for_address(
        &self,
        address: Address,
        token_address: Address,
    ) -> Result<U256, MmError<BalanceError>> {
        let function = ERC20_CONTRACT.function("balanceOf")?;
        let data = function.encode_input(&[Token::Address(address)])?;
        let res = self
            .call_request(address, token_address, None, Some(data.into()), BlockNumber::Latest)
            .await?;
        let decoded = function.decode_output(&res.0)?;

        match decoded[0] {
            Token::Uint(number) => Ok(number),
            _ => {
                let error = format!("Expected U256 as balanceOf result but got {:?}", decoded);
                MmError::err(BalanceError::InvalidResponse(error))
            },
        }
    }

    async fn get_token_balance(&self, token_address: Address) -> Result<U256, MmError<BalanceError>> {
        let my_address = self.derivation_method.single_addr_or_err().await.map_mm_err()?;
        self.get_token_balance_for_address(my_address, token_address).await
    }

    async fn erc1155_balance(&self, token_addr: Address, token_id: &str) -> MmResult<BigUint, BalanceError> {
        let wallet_amount_uint = match self.coin_type {
            EthCoinType::Eth | EthCoinType::Nft { .. } => {
                let function = ERC1155_CONTRACT.function("balanceOf")?;
                let token_id_u256 = U256::from_dec_str(token_id)
                    .map_to_mm(|e| NumConversError::new(format!("{:?}", e)))
                    .map_mm_err()?;
                let my_address = self.derivation_method.single_addr_or_err().await.map_mm_err()?;
                let data = function.encode_input(&[Token::Address(my_address), Token::Uint(token_id_u256)])?;
                let result = self
                    .call_request(my_address, token_addr, None, Some(data.into()), BlockNumber::Latest)
                    .await?;
                let decoded = function.decode_output(&result.0)?;
                match decoded[0] {
                    Token::Uint(number) => number,
                    _ => {
                        let error = format!("Expected U256 as balanceOf result but got {:?}", decoded);
                        return MmError::err(BalanceError::InvalidResponse(error));
                    },
                }
            },
            EthCoinType::Erc20 { .. } => {
                return MmError::err(BalanceError::Internal(
                    "Erc20 coin type doesnt support Erc1155 standard".to_owned(),
                ))
            },
        };
        // The "balanceOf" function in ERC1155 standard returns the exact count of tokens held by address without any decimals or scaling factors
        let wallet_amount = wallet_amount_uint.to_string().parse::<BigUint>()?;
        Ok(wallet_amount)
    }

    async fn erc721_owner(&self, token_addr: Address, token_id: &str) -> MmResult<Address, GetNftInfoError> {
        let owner_address = match self.coin_type {
            EthCoinType::Eth | EthCoinType::Nft { .. } => {
                let function = ERC721_CONTRACT.function("ownerOf")?;
                let token_id_u256 = U256::from_dec_str(token_id)
                    .map_to_mm(|e| NumConversError::new(format!("{:?}", e)))
                    .map_mm_err()?;
                let data = function.encode_input(&[Token::Uint(token_id_u256)])?;
                let my_address = self.derivation_method.single_addr_or_err().await.map_mm_err()?;
                let result = self
                    .call_request(my_address, token_addr, None, Some(data.into()), BlockNumber::Latest)
                    .await?;
                let decoded = function.decode_output(&result.0)?;
                match decoded[0] {
                    Token::Address(owner) => owner,
                    _ => {
                        let error = format!("Expected Address as ownerOf result but got {:?}", decoded);
                        return MmError::err(GetNftInfoError::InvalidResponse(error));
                    },
                }
            },
            EthCoinType::Erc20 { .. } => {
                return MmError::err(GetNftInfoError::Internal(
                    "Erc20 coin type doesnt support Erc721 standard".to_owned(),
                ))
            },
        };
        Ok(owner_address)
    }

    fn estimate_gas_wrapper(&self, req: CallRequest) -> Box<dyn Future<Item = U256, Error = web3::Error> + Send> {
        let coin = self.clone();

        // always using None block number as old Geth version accept only single argument in this RPC
        let fut = async move { coin.estimate_gas(req, None).await };

        Box::new(fut.boxed().compat())
    }

    /// Estimates how much gas is necessary to allow the contract call to complete.
    /// `contract_addr` can be a ERC20 token address or any other contract address.
    ///
    /// # Important
    ///
    /// Don't use this method to estimate gas for a withdrawal of `ETH` coin.
    /// For more details, see `withdraw_impl`.
    ///
    /// Also, note that the contract call has to be initiated by my wallet address,
    /// because [`CallRequest::from`] is set to [`EthCoinImpl::my_address`].
    async fn estimate_gas_for_contract_call(&self, contract_addr: Address, call_data: Bytes) -> Web3RpcResult<U256> {
        let coin = self.clone();
        let my_address = coin.derivation_method.single_addr_or_err().await.map_mm_err()?;
        let fee_policy_for_estimate = get_swap_fee_policy_for_estimate(self.get_swap_transaction_fee_policy());
        let pay_for_gas_option = coin.get_swap_pay_for_gas_option(fee_policy_for_estimate).await?;
        let eth_value = U256::zero();
        let estimate_gas_req = CallRequest {
            value: Some(eth_value),
            data: Some(call_data),
            from: Some(my_address),
            to: Some(contract_addr),
            ..CallRequest::default()
        };
        // gas price must be supplied because some smart contracts base their
        // logic on gas price, e.g. TUSD: https://github.com/KomodoPlatform/atomicDEX-API/issues/643
        let estimate_gas_req = call_request_with_pay_for_gas_option(estimate_gas_req, pay_for_gas_option);
        coin.estimate_gas_wrapper(estimate_gas_req)
            .compat()
            .await
            .map_to_mm(Web3RpcError::from)
    }

    fn eth_balance(&self) -> BalanceFut<U256> {
        let coin = self.clone();
        let fut = async move {
            let my_address = coin.derivation_method.single_addr_or_err().await.map_mm_err()?;
            coin.balance(my_address, Some(BlockNumber::Latest))
                .await
                .map_to_mm(BalanceError::from)
        };
        Box::new(fut.boxed().compat())
    }

    pub(crate) async fn call_request(
        &self,
        from: Address,
        to: Address,
        value: Option<U256>,
        data: Option<Bytes>,
        block_number: BlockNumber,
    ) -> Result<Bytes, web3::Error> {
        let request = CallRequest {
            from: Some(from),
            to: Some(to),
            gas: None,
            gas_price: None,
            value,
            data,
            ..CallRequest::default()
        };

        self.call(request, Some(BlockId::Number(block_number))).await
    }

    pub fn allowance(&self, spender: Address) -> Web3RpcFut<U256> {
        let coin = self.clone();
        let fut = async move {
            match coin.coin_type {
                EthCoinType::Eth => MmError::err(Web3RpcError::Internal(
                    "'allowance' must not be called for ETH coin".to_owned(),
                )),
                EthCoinType::Erc20 { ref token_addr, .. } => {
                    let function = ERC20_CONTRACT.function("allowance")?;
                    let my_address = coin.derivation_method.single_addr_or_err().await.map_mm_err()?;
                    let data = function.encode_input(&[Token::Address(my_address), Token::Address(spender)])?;

                    let res = coin
                        .call_request(my_address, *token_addr, None, Some(data.into()), BlockNumber::Latest)
                        .await?;
                    let decoded = function.decode_output(&res.0)?;

                    match decoded[0] {
                        Token::Uint(number) => Ok(number),
                        _ => {
                            let error = format!("Expected U256 as allowance result but got {:?}", decoded);
                            MmError::err(Web3RpcError::InvalidResponse(error))
                        },
                    }
                },
                EthCoinType::Nft { .. } => MmError::err(Web3RpcError::NftProtocolNotSupported),
            }
        };
        Box::new(fut.boxed().compat())
    }

    fn wait_for_required_allowance(
        &self,
        spender: Address,
        required_allowance: U256,
        wait_until: u64,
    ) -> Web3RpcFut<()> {
        const CHECK_ALLOWANCE_EVERY: f64 = 5.;

        let selfi = self.clone();
        let fut = async move {
            loop {
                if now_sec() > wait_until {
                    return MmError::err(Web3RpcError::Timeout(ERRL!(
                        "Waited too long until {} for allowance to be updated to at least {}",
                        wait_until,
                        required_allowance
                    )));
                }

                match selfi.allowance(spender).compat().await {
                    Ok(allowed) if allowed >= required_allowance => return Ok(()),
                    Ok(_allowed) => (),
                    Err(e) => match e.get_inner() {
                        Web3RpcError::Transport(e) => error!("Error {} on trying to get the allowed amount!", e),
                        _ => return Err(e),
                    },
                }

                Timer::sleep(CHECK_ALLOWANCE_EVERY).await;
            }
        };
        Box::new(fut.boxed().compat())
    }

    pub fn approve(&self, spender: Address, amount: U256) -> EthTxFut {
        let coin = self.clone();
        let fut = async move {
            let token_addr = match coin.coin_type {
                EthCoinType::Eth => return TX_PLAIN_ERR!("'approve' is expected to be call for ERC20 coins only"),
                EthCoinType::Erc20 { token_addr, .. } => token_addr,
                EthCoinType::Nft { .. } => {
                    return Err(TransactionErr::ProtocolNotSupported(ERRL!(
                        "Nft Protocol is not supported by 'approve'!"
                    )))
                },
            };
            let function = try_tx_s!(ERC20_CONTRACT.function("approve"));
            let data = try_tx_s!(function.encode_input(&[Token::Address(spender), Token::Uint(amount)]));

            let gas_limit = try_tx_s!(
                coin.estimate_gas_for_contract_call(token_addr, Bytes::from(data.clone()))
                    .await
            );

            coin.sign_and_send_transaction(0.into(), Call(token_addr), data, gas_limit)
                .compat()
                .await
        };
        Box::new(fut.boxed().compat())
    }

    /// Gets `PaymentSent` events from etomic swap smart contract since `from_block`
    fn payment_sent_events(
        &self,
        swap_contract_address: Address,
        from_block: u64,
        to_block: u64,
    ) -> Box<dyn Future<Item = Vec<Log>, Error = String> + Send> {
        let contract_event = try_fus!(SWAP_CONTRACT.event("PaymentSent"));
        let filter = FilterBuilder::default()
            .topics(Some(vec![contract_event.signature()]), None, None, None)
            .from_block(BlockNumber::Number(from_block.into()))
            .to_block(BlockNumber::Number(to_block.into()))
            .address(vec![swap_contract_address])
            .build();

        let coin = self.clone();

        let fut = async move { coin.logs(filter).await.map_err(|e| ERRL!("{}", e)) };
        Box::new(fut.boxed().compat())
    }

    /// Returns events from `from_block` to `to_block` or current `latest` block.
    /// According to ["eth_getLogs" doc](https://docs.infura.io/api/networks/ethereum/json-rpc-methods/eth_getlogs) `toBlock` is optional, default is "latest".
    async fn events_from_block(
        &self,
        swap_contract_address: Address,
        event_name: &str,
        from_block: u64,
        to_block: Option<u64>,
        swap_contract: &Contract,
    ) -> MmResult<Vec<Log>, FindPaymentSpendError> {
        let contract_event = swap_contract.event(event_name)?;
        let mut filter_builder = FilterBuilder::default()
            .topics(Some(vec![contract_event.signature()]), None, None, None)
            .from_block(BlockNumber::Number(from_block.into()))
            .address(vec![swap_contract_address]);
        if let Some(block) = to_block {
            filter_builder = filter_builder.to_block(BlockNumber::Number(block.into()));
        }
        let filter = filter_builder.build();
        let events_logs = self
            .logs(filter)
            .await
            .map_err(|e| FindPaymentSpendError::Transport(e.to_string()))?;
        Ok(events_logs)
    }

    fn validate_payment(&self, input: ValidatePaymentInput) -> ValidatePaymentFut<()> {
        let expected_swap_contract_address = try_f!(input
            .swap_contract_address
            .try_to_address()
            .map_to_mm(ValidatePaymentError::InvalidParameter));

        let unsigned: UnverifiedTransactionWrapper = try_f!(rlp::decode(&input.payment_tx));
        let tx =
            try_f!(SignedEthTx::new(unsigned)
                .map_to_mm(|err| ValidatePaymentError::TxDeserializationError(err.to_string())));
        let sender = try_f!(addr_from_raw_pubkey(&input.other_pub).map_to_mm(ValidatePaymentError::InvalidParameter));
        let time_lock = try_f!(input
            .time_lock
            .try_into()
            .map_to_mm(ValidatePaymentError::TimelockOverflow));

        let selfi = self.clone();
        let swap_id = selfi.etomic_swap_id(time_lock, &input.secret_hash);
        let decimals = self.decimals;
        let secret_hash = if input.secret_hash.len() == 32 {
            ripemd160(&input.secret_hash).to_vec()
        } else {
            input.secret_hash.to_vec()
        };
        let trade_amount = try_f!(wei_from_big_decimal(&(input.amount), decimals).map_mm_err());
        let fut = async move {
            let status = selfi
                .payment_status(expected_swap_contract_address, Token::FixedBytes(swap_id.clone()))
                .compat()
                .await
                .map_to_mm(ValidatePaymentError::Transport)?;
            if status != U256::from(PaymentState::Sent as u8) {
                return MmError::err(ValidatePaymentError::UnexpectedPaymentState(format!(
                    "Payment state is not PAYMENT_STATE_SENT, got {}",
                    status
                )));
            }

            let tx_from_rpc = selfi.transaction(TransactionId::Hash(tx.tx_hash())).await?;
            let tx_from_rpc = tx_from_rpc.as_ref().ok_or_else(|| {
                ValidatePaymentError::TxDoesNotExist(format!("Didn't find provided tx {:?} on ETH node", tx.tx_hash()))
            })?;

            if tx_from_rpc.from != Some(sender) {
                return MmError::err(ValidatePaymentError::WrongPaymentTx(format!(
                    "Payment tx {:?} was sent from wrong address, expected {:?}",
                    tx_from_rpc, sender
                )));
            }

            let my_address = selfi.derivation_method.single_addr_or_err().await.map_mm_err()?;
            match &selfi.coin_type {
                EthCoinType::Eth => {
                    let mut expected_value = trade_amount;

                    if tx_from_rpc.to != Some(expected_swap_contract_address) {
                        return MmError::err(ValidatePaymentError::WrongPaymentTx(format!(
                            "Payment tx {:?} was sent to wrong address, expected {:?}",
                            tx_from_rpc, expected_swap_contract_address,
                        )));
                    }

                    let function_name = get_function_name("ethPayment", input.watcher_reward.is_some());
                    let function = SWAP_CONTRACT
                        .function(&function_name)
                        .map_to_mm(|err| ValidatePaymentError::InternalError(err.to_string()))?;

                    let decoded = decode_contract_call(function, &tx_from_rpc.input.0)
                        .map_to_mm(|err| ValidatePaymentError::TxDeserializationError(err.to_string()))?;

                    if decoded[0] != Token::FixedBytes(swap_id.clone()) {
                        return MmError::err(ValidatePaymentError::WrongPaymentTx(format!(
                            "Invalid 'swap_id' {:?}, expected {:?}",
                            decoded, swap_id
                        )));
                    }

                    if decoded[1] != Token::Address(my_address) {
                        return MmError::err(ValidatePaymentError::WrongPaymentTx(format!(
                            "Payment tx receiver arg {:?} is invalid, expected {:?}",
                            decoded[1],
                            Token::Address(my_address)
                        )));
                    }

                    if decoded[2] != Token::FixedBytes(secret_hash.to_vec()) {
                        return MmError::err(ValidatePaymentError::WrongPaymentTx(format!(
                            "Payment tx secret_hash arg {:?} is invalid, expected {:?}",
                            decoded[2],
                            Token::FixedBytes(secret_hash.to_vec()),
                        )));
                    }

                    if decoded[3] != Token::Uint(U256::from(input.time_lock)) {
                        return MmError::err(ValidatePaymentError::WrongPaymentTx(format!(
                            "Payment tx time_lock arg {:?} is invalid, expected {:?}",
                            decoded[3],
                            Token::Uint(U256::from(input.time_lock)),
                        )));
                    }

                    if let Some(watcher_reward) = input.watcher_reward {
                        if decoded[4] != Token::Uint(U256::from(watcher_reward.reward_target as u8)) {
                            return MmError::err(ValidatePaymentError::WrongPaymentTx(format!(
                                "Payment tx reward target arg {:?} is invalid, expected {:?}",
                                decoded[4], watcher_reward.reward_target as u8
                            )));
                        }

                        if decoded[5] != Token::Bool(watcher_reward.send_contract_reward_on_spend) {
                            return MmError::err(ValidatePaymentError::WrongPaymentTx(format!(
                                "Payment tx sends_contract_reward_on_spend arg {:?} is invalid, expected {:?}",
                                decoded[5], watcher_reward.send_contract_reward_on_spend
                            )));
                        }

                        let expected_reward_amount =
                            wei_from_big_decimal(&watcher_reward.amount, decimals).map_mm_err()?;
                        let actual_reward_amount = decoded[6].clone().into_uint().ok_or_else(|| {
                            ValidatePaymentError::WrongPaymentTx("Invalid type for watcher reward argument".to_string())
                        })?;

                        validate_watcher_reward(
                            expected_reward_amount.as_u64(),
                            actual_reward_amount.as_u64(),
                            watcher_reward.is_exact_amount,
                        )?;

                        match watcher_reward.reward_target {
                            RewardTarget::None | RewardTarget::PaymentReceiver => {
                                if watcher_reward.send_contract_reward_on_spend {
                                    expected_value += actual_reward_amount
                                }
                            },
                            RewardTarget::PaymentSender | RewardTarget::PaymentSpender | RewardTarget::Contract => {
                                expected_value += actual_reward_amount
                            },
                        };
                    }

                    if tx_from_rpc.value != expected_value {
                        return MmError::err(ValidatePaymentError::WrongPaymentTx(format!(
                            "Payment tx value arg {:?} is invalid, expected {:?}",
                            tx_from_rpc.value, trade_amount
                        )));
                    }
                },
                EthCoinType::Erc20 {
                    platform: _,
                    token_addr,
                } => {
                    let mut expected_value = U256::from(0);
                    let mut expected_amount = trade_amount;

                    if tx_from_rpc.to != Some(expected_swap_contract_address) {
                        return MmError::err(ValidatePaymentError::WrongPaymentTx(format!(
                            "Payment tx {:?} was sent to wrong address, expected {:?}",
                            tx_from_rpc, expected_swap_contract_address,
                        )));
                    }
                    let function_name = get_function_name("erc20Payment", input.watcher_reward.is_some());
                    let function = SWAP_CONTRACT
                        .function(&function_name)
                        .map_to_mm(|err| ValidatePaymentError::InternalError(err.to_string()))?;
                    let decoded = decode_contract_call(function, &tx_from_rpc.input.0)
                        .map_to_mm(|err| ValidatePaymentError::TxDeserializationError(err.to_string()))?;

                    if decoded[0] != Token::FixedBytes(swap_id.clone()) {
                        return MmError::err(ValidatePaymentError::WrongPaymentTx(format!(
                            "Invalid 'swap_id' {:?}, expected {:?}",
                            decoded, swap_id
                        )));
                    }

                    if decoded[2] != Token::Address(*token_addr) {
                        return MmError::err(ValidatePaymentError::WrongPaymentTx(format!(
                            "Payment tx token_addr arg {:?} is invalid, expected {:?}",
                            decoded[2],
                            Token::Address(*token_addr)
                        )));
                    }

                    if decoded[3] != Token::Address(my_address) {
                        return MmError::err(ValidatePaymentError::WrongPaymentTx(format!(
                            "Payment tx receiver arg {:?} is invalid, expected {:?}",
                            decoded[3],
                            Token::Address(my_address),
                        )));
                    }

                    if decoded[4] != Token::FixedBytes(secret_hash.to_vec()) {
                        return MmError::err(ValidatePaymentError::WrongPaymentTx(format!(
                            "Payment tx secret_hash arg {:?} is invalid, expected {:?}",
                            decoded[4],
                            Token::FixedBytes(secret_hash.to_vec()),
                        )));
                    }

                    if decoded[5] != Token::Uint(U256::from(input.time_lock)) {
                        return MmError::err(ValidatePaymentError::WrongPaymentTx(format!(
                            "Payment tx time_lock arg {:?} is invalid, expected {:?}",
                            decoded[5],
                            Token::Uint(U256::from(input.time_lock)),
                        )));
                    }

                    if let Some(watcher_reward) = input.watcher_reward {
                        if decoded[6] != Token::Uint(U256::from(watcher_reward.reward_target as u8)) {
                            return MmError::err(ValidatePaymentError::WrongPaymentTx(format!(
                                "Payment tx reward target arg {:?} is invalid, expected {:?}",
                                decoded[4], watcher_reward.reward_target as u8
                            )));
                        }

                        if decoded[7] != Token::Bool(watcher_reward.send_contract_reward_on_spend) {
                            return MmError::err(ValidatePaymentError::WrongPaymentTx(format!(
                                "Payment tx sends_contract_reward_on_spend arg {:?} is invalid, expected {:?}",
                                decoded[5], watcher_reward.send_contract_reward_on_spend
                            )));
                        }

                        let expected_reward_amount = match watcher_reward.reward_target {
                            RewardTarget::Contract | RewardTarget::PaymentSender => {
                                wei_from_big_decimal(&watcher_reward.amount, ETH_DECIMALS).map_mm_err()?
                            },
                            RewardTarget::PaymentSpender => {
                                wei_from_big_decimal(&watcher_reward.amount, selfi.decimals).map_mm_err()?
                            },
                            _ => {
                                // TODO tests passed without this change, need to research on how it worked
                                if watcher_reward.send_contract_reward_on_spend {
                                    wei_from_big_decimal(&watcher_reward.amount, ETH_DECIMALS).map_mm_err()?
                                } else {
                                    0.into()
                                }
                            },
                        };

                        let actual_reward_amount = get_function_input_data(&decoded, function, 8)
                            .map_to_mm(ValidatePaymentError::TxDeserializationError)?
                            .into_uint()
                            .ok_or_else(|| {
                                ValidatePaymentError::WrongPaymentTx(
                                    "Invalid type for watcher reward argument".to_string(),
                                )
                            })?;

                        validate_watcher_reward(
                            expected_reward_amount.as_u64(),
                            actual_reward_amount.as_u64(),
                            watcher_reward.is_exact_amount,
                        )?;

                        match watcher_reward.reward_target {
                            RewardTarget::PaymentSender | RewardTarget::Contract => {
                                expected_value += actual_reward_amount
                            },
                            RewardTarget::PaymentSpender => expected_amount += actual_reward_amount,
                            _ => {
                                if watcher_reward.send_contract_reward_on_spend {
                                    expected_value += actual_reward_amount
                                }
                            },
                        };

                        if decoded[1] != Token::Uint(expected_amount) {
                            return MmError::err(ValidatePaymentError::WrongPaymentTx(format!(
                                "Payment tx amount arg {:?} is invalid, expected {:?}",
                                decoded[1], expected_amount,
                            )));
                        }
                    }

                    if tx_from_rpc.value != expected_value {
                        return MmError::err(ValidatePaymentError::WrongPaymentTx(format!(
                            "Payment tx value arg {:?} is invalid, expected {:?}",
                            tx_from_rpc.value, expected_value
                        )));
                    }
                },
                EthCoinType::Nft { .. } => {
                    return MmError::err(ValidatePaymentError::ProtocolNotSupported(
                        "Nft protocol is not supported by legacy swap".to_string(),
                    ))
                },
            }

            Ok(())
        };
        Box::new(fut.boxed().compat())
    }

    fn payment_status(
        &self,
        swap_contract_address: H160,
        token: Token,
    ) -> Box<dyn Future<Item = U256, Error = String> + Send + 'static> {
        let function = try_fus!(SWAP_CONTRACT.function("payments"));

        let data = try_fus!(function.encode_input(&[token]));

        let coin = self.clone();
        let fut = async move {
            let my_address = coin
                .derivation_method
                .single_addr_or_err()
                .await
                .map_err(|e| ERRL!("{}", e))?;
            coin.call_request(
                my_address,
                swap_contract_address,
                None,
                Some(data.into()),
                // TODO worth reviewing places where we could use BlockNumber::Pending
                BlockNumber::Latest,
            )
            .await
            .map_err(|e| ERRL!("{}", e))
        };

        Box::new(fut.boxed().compat().and_then(move |bytes| {
            let decoded_tokens = try_s!(function.decode_output(&bytes.0));
            let state = decoded_tokens
                .get(2)
                .ok_or_else(|| ERRL!("Payment status must contain 'state' as the 2nd token"))?;
            match state {
                Token::Uint(state) => Ok(*state),
                _ => ERR!("Payment status must be uint, got {:?}", state),
            }
        }))
    }

    async fn search_for_swap_tx_spend(
        &self,
        tx: &[u8],
        swap_contract_address: Address,
        _secret_hash: &[u8],
        search_from_block: u64,
        watcher_reward: bool,
    ) -> Result<Option<FoundSwapTxSpend>, String> {
        let unverified: UnverifiedTransactionWrapper = try_s!(rlp::decode(tx));
        let tx = try_s!(SignedEthTx::new(unverified));

        let func_name = match self.coin_type {
            EthCoinType::Eth => get_function_name("ethPayment", watcher_reward),
            EthCoinType::Erc20 { .. } => get_function_name("erc20Payment", watcher_reward),
            EthCoinType::Nft { .. } => return ERR!("Nft Protocol is not supported yet!"),
        };

        let payment_func = try_s!(SWAP_CONTRACT.function(&func_name));
        let decoded = try_s!(decode_contract_call(payment_func, tx.unsigned().data()));
        let id = match decoded.first() {
            Some(Token::FixedBytes(bytes)) => bytes.clone(),
            invalid_token => return ERR!("Expected Token::FixedBytes, got {:?}", invalid_token),
        };

        let mut current_block = try_s!(self.current_block().compat().await);
        if current_block < search_from_block {
            current_block = search_from_block;
        }

        let mut from_block = search_from_block;

        loop {
            let to_block = current_block.min(from_block + self.logs_block_range);

            let spend_events = try_s!(
                self.events_from_block(
                    swap_contract_address,
                    "ReceiverSpent",
                    from_block,
                    Some(to_block),
                    &SWAP_CONTRACT
                )
                .await
            );

            let found = spend_events.iter().find(|event| &event.data.0[..32] == id.as_slice());

            if let Some(event) = found {
                match event.transaction_hash {
                    Some(tx_hash) => {
                        let transaction = match try_s!(self.transaction(TransactionId::Hash(tx_hash)).await) {
                            Some(t) => t,
                            None => {
                                return ERR!("Found ReceiverSpent event, but transaction {:02x} is missing", tx_hash)
                            },
                        };

                        return Ok(Some(FoundSwapTxSpend::Spent(TransactionEnum::from(try_s!(
                            signed_tx_from_web3_tx(transaction)
                        )))));
                    },
                    None => return ERR!("Found ReceiverSpent event, but it doesn't have tx_hash"),
                }
            }

            let refund_events = try_s!(
                self.refund_events(swap_contract_address, from_block, to_block)
                    .compat()
                    .await
            );
            let found = refund_events.iter().find(|event| &event.data.0[..32] == id.as_slice());

            if let Some(event) = found {
                match event.transaction_hash {
                    Some(tx_hash) => {
                        let transaction = match try_s!(self.transaction(TransactionId::Hash(tx_hash)).await) {
                            Some(t) => t,
                            None => {
                                return ERR!("Found SenderRefunded event, but transaction {:02x} is missing", tx_hash)
                            },
                        };

                        return Ok(Some(FoundSwapTxSpend::Refunded(TransactionEnum::from(try_s!(
                            signed_tx_from_web3_tx(transaction)
                        )))));
                    },
                    None => return ERR!("Found SenderRefunded event, but it doesn't have tx_hash"),
                }
            }

            if to_block >= current_block {
                break;
            }
            from_block = to_block;
        }

        Ok(None)
    }

    pub async fn get_watcher_reward_amount(&self, wait_until: u64) -> Result<BigDecimal, MmError<WatcherRewardError>> {
        let pay_for_gas_option = repeatable!(async {
            self.get_swap_pay_for_gas_option(self.get_swap_transaction_fee_policy())
                .await
                .retry_on_err()
        })
        .until_s(wait_until)
        .repeat_every_secs(10.)
        .await
        .map_err(|_| WatcherRewardError::RPCError("Error getting the gas price".to_string()))?;

        let gas_cost_wei = calc_total_fee(U256::from(REWARD_GAS_AMOUNT), &pay_for_gas_option)
            .map_err(|e| WatcherRewardError::InternalError(e.to_string()))?;
        let gas_cost_eth = u256_to_big_decimal(gas_cost_wei, ETH_DECIMALS)
            .map_err(|e| WatcherRewardError::InternalError(e.to_string()))?;
        Ok(gas_cost_eth)
    }

    /// Get gas price
    pub async fn get_gas_price(&self) -> Web3RpcResult<U256> {
        let coin = self.clone();
        let eth_gas_price_fut = async {
            match coin.gas_price().await {
                Ok(eth_gas) => Some(eth_gas),
                Err(e) => {
                    error!("Error {} on eth_gasPrice request", e);
                    None
                },
            }
        }
        .boxed();

        let eth_fee_history_price_fut = async {
            match coin.eth_fee_history(U256::from(1u64), BlockNumber::Latest, &[]).await {
                Ok(res) => res
                    .base_fee_per_gas
                    .first()
                    .map(|val| increase_by_percent_one_gwei(*val, BASE_BLOCK_FEE_DIFF_PCT)),
                Err(e) => {
                    debug!("Error {} on eth_feeHistory request", e);
                    None
                },
            }
        }
        .boxed();

        let (eth_gas_price, eth_fee_history_price) = join(eth_gas_price_fut, eth_fee_history_price_fut).await;
        // on editions < 2021 the compiler will resolve array.into_iter() as (&array).into_iter()
        // https://doc.rust-lang.org/edition-guide/rust-2021/IntoIterator-for-arrays.html#details
        IntoIterator::into_iter([eth_gas_price, eth_fee_history_price])
            .flatten()
            .max()
            .or_mm_err(|| Web3RpcError::Internal("All requests failed".into()))
    }

    /// Get gas base fee and suggest priority tip fees for the next block (see EIP-1559)
    pub async fn get_eip1559_gas_fee(&self, use_simple: bool) -> Web3RpcResult<FeePerGasEstimated> {
        let coin = self.clone();
        let history_estimator_fut = FeePerGasSimpleEstimator::estimate_fee_by_history(&coin);
        let ctx =
            MmArc::from_weak(&coin.ctx).ok_or_else(|| MmError::new(Web3RpcError::Internal("ctx is null".into())))?;

        let gas_api_conf = ctx.conf["gas_api"].clone();
        if gas_api_conf.is_null() || use_simple {
            return history_estimator_fut
                .await
                .map_err(|e| MmError::new(Web3RpcError::Internal(e.to_string())));
        }
        let gas_api_conf: GasApiConfig = json::from_value(gas_api_conf)
            .map_err(|e| MmError::new(Web3RpcError::InvalidGasApiConfig(e.to_string())))?;
        let provider_estimator_fut = match gas_api_conf.provider {
            GasApiProvider::Infura => InfuraGasApiCaller::fetch_infura_fee_estimation(&gas_api_conf.url).boxed(),
            GasApiProvider::Blocknative => {
                BlocknativeGasApiCaller::fetch_blocknative_fee_estimation(&gas_api_conf.url).boxed()
            },
        };
        provider_estimator_fut
            .or_else(|provider_estimator_err| {
                debug!(
                    "Call to eth gas api provider failed {}, using internal fee estimator",
                    provider_estimator_err
                );
                history_estimator_fut.map_err(move |history_estimator_err| {
                    MmError::new(Web3RpcError::Internal(format!(
                        "All gas api requests failed, provider estimator error: {}, history estimator error: {}",
                        provider_estimator_err, history_estimator_err
                    )))
                })
            })
            .await
    }

    async fn get_swap_pay_for_gas_option(&self, swap_fee_policy: SwapTxFeePolicy) -> Web3RpcResult<PayForGasOption> {
        let coin = self.clone();
        match swap_fee_policy {
            SwapTxFeePolicy::Internal => {
                let gas_price = coin.get_gas_price().await?;
                Ok(PayForGasOption::Legacy(LegacyGasPrice { gas_price }))
            },
            SwapTxFeePolicy::Low | SwapTxFeePolicy::Medium | SwapTxFeePolicy::High => {
                let fee_per_gas = coin.get_eip1559_gas_fee(false).await?;
                let pay_result = match swap_fee_policy {
                    SwapTxFeePolicy::Low => PayForGasOption::Eip1559(Eip1559FeePerGas {
                        max_fee_per_gas: fee_per_gas.low.max_fee_per_gas,
                        max_priority_fee_per_gas: fee_per_gas.low.max_priority_fee_per_gas,
                    }),
                    SwapTxFeePolicy::Medium => PayForGasOption::Eip1559(Eip1559FeePerGas {
                        max_fee_per_gas: fee_per_gas.medium.max_fee_per_gas,
                        max_priority_fee_per_gas: fee_per_gas.medium.max_priority_fee_per_gas,
                    }),
                    _ => PayForGasOption::Eip1559(Eip1559FeePerGas {
                        max_fee_per_gas: fee_per_gas.high.max_fee_per_gas,
                        max_priority_fee_per_gas: fee_per_gas.high.max_priority_fee_per_gas,
                    }),
                };
                Ok(pay_result)
            },
            SwapTxFeePolicy::Unsupported => Err(MmError::new(Web3RpcError::Internal("swap fee policy not set".into()))),
        }
    }

    /// Checks every second till at least one ETH node recognizes that nonce is increased.
    /// Parity has reliable "nextNonce" method that always returns correct nonce for address.
    /// But we can't expect that all nodes will always be Parity.
    /// Some of ETH forks use Geth only so they don't have Parity nodes at all.
    ///
    /// Please note that we just keep looping in case of a transport error hoping it will go away.
    ///
    /// # Warning
    ///
    /// The function is endless, we just keep looping in case of a transport error hoping it will go away.
    async fn wait_for_addr_nonce_increase(&self, addr: Address, prev_nonce: U256) {
        repeatable!(async {
            match self.clone().get_addr_nonce(addr).compat().await {
                Ok((new_nonce, _)) if new_nonce > prev_nonce => Ready(()),
                Ok((_nonce, _)) => Retry(()),
                Err(e) => {
                    error!("Error getting {} {} nonce: {}", self.ticker(), addr, e);
                    Retry(())
                },
            }
        })
        .until_ready()
        .repeat_every_secs(1.)
        .await
        .ok();
    }

    /// Returns `None` if the transaction hasn't appeared on the RPC nodes at the specified time.
    async fn wait_for_tx_appears_on_rpc(
        &self,
        tx_hash: H256,
        wait_rpc_timeout_s: u64,
        check_every: f64,
    ) -> Web3RpcResult<Option<SignedEthTx>> {
        let wait_until = wait_until_sec(wait_rpc_timeout_s);
        while now_sec() < wait_until {
            let maybe_tx = self.transaction(TransactionId::Hash(tx_hash)).await?;
            if let Some(tx) = maybe_tx {
                let signed_tx = signed_tx_from_web3_tx(tx).map_to_mm(Web3RpcError::InvalidResponse)?;
                return Ok(Some(signed_tx));
            }

            Timer::sleep(check_every).await;
        }

        warn!(
            "Couldn't fetch the '{tx_hash:02x}' transaction hex as it hasn't appeared on the RPC node in {wait_rpc_timeout_s}s"
        );

        Ok(None)
    }

    fn transaction_confirmed_at(&self, payment_hash: H256, wait_until: u64, check_every: f64) -> Web3RpcFut<U64> {
        let selfi = self.clone();
        let fut = async move {
            loop {
                if now_sec() > wait_until {
                    return MmError::err(Web3RpcError::Timeout(ERRL!(
                        "Waited too long until {} for payment tx: {:02x}, for coin:{}, to be confirmed!",
                        wait_until,
                        payment_hash,
                        selfi.ticker()
                    )));
                }

                let web3_receipt = match selfi.transaction_receipt(payment_hash).await {
                    Ok(r) => r,
                    Err(e) => {
                        error!(
                            "Error {:?} getting the {} transaction {:?}, retrying in 15 seconds",
                            e,
                            selfi.ticker(),
                            payment_hash
                        );
                        Timer::sleep(check_every).await;
                        continue;
                    },
                };

                if let Some(receipt) = web3_receipt {
                    if receipt.status != Some(1.into()) {
                        return MmError::err(Web3RpcError::Internal(ERRL!(
                            "Tx receipt {:?} status of {} tx {:?} is failed",
                            receipt,
                            selfi.ticker(),
                            payment_hash
                        )));
                    }

                    if let Some(confirmed_at) = receipt.block_number {
                        break Ok(confirmed_at);
                    }
                }

                Timer::sleep(check_every).await;
            }
        };
        Box::new(fut.boxed().compat())
    }

    fn wait_for_block(&self, block_number: U64, wait_until: u64, check_every: f64) -> Web3RpcFut<()> {
        let selfi = self.clone();
        let fut = async move {
            loop {
                if now_sec() > wait_until {
                    return MmError::err(Web3RpcError::Timeout(ERRL!(
                        "Waited too long until {} for block number: {:02x} to appear on-chain, for coin:{}",
                        wait_until,
                        block_number,
                        selfi.ticker()
                    )));
                }

                match selfi.block_number().await {
                    Ok(current_block) => {
                        if current_block >= block_number {
                            break Ok(());
                        }
                    },
                    Err(e) => {
                        error!(
                            "Error {:?} getting the {} block number retrying in 15 seconds",
                            e,
                            selfi.ticker()
                        );
                    },
                };

                Timer::sleep(check_every).await;
            }
        };
        Box::new(fut.boxed().compat())
    }

    /// Requests the nonce from all available nodes and returns the highest nonce available with the list of nodes that returned the highest nonce.
    /// Transactions will be sent using the nodes that returned the highest nonce.
    pub fn get_addr_nonce(
        self,
        addr: Address,
    ) -> Box<dyn Future<Item = (U256, Vec<Web3Instance>), Error = String> + Send> {
        const TMP_SOCKET_DURATION: Duration = Duration::from_secs(300);

        let fut = async move {
            let mut errors: u32 = 0;
            let web3_instances = self.web3_instances.lock().await.to_vec();
            loop {
                let (futures, web3_instances): (Vec<_>, Vec<_>) = web3_instances
                    .iter()
                    .map(|instance| {
                        if let Web3Transport::Websocket(socket_transport) = instance.web3.transport() {
                            socket_transport.maybe_spawn_temporary_connection_loop(
                                self.clone(),
                                Instant::now() + TMP_SOCKET_DURATION,
                            );
                        };

                        if instance.is_parity {
                            let parity: ParityNonce<_> = instance.web3.api();
                            (Either::Left(parity.parity_next_nonce(addr)), instance.clone())
                        } else {
                            (
                                Either::Right(instance.web3.eth().transaction_count(addr, Some(BlockNumber::Pending))),
                                instance.clone(),
                            )
                        }
                    })
                    .unzip();

                let nonces: Vec<_> = join_all(futures)
                    .await
                    .into_iter()
                    .zip(web3_instances)
                    .filter_map(|(nonce_res, instance)| match nonce_res {
                        Ok(n) => Some((n, instance)),
                        Err(e) => {
                            error!("Error getting nonce for addr {:?}: {}", addr, e);
                            None
                        },
                    })
                    .collect();
                if nonces.is_empty() {
                    // all requests errored
                    errors += 1;
                    if errors > 5 {
                        return ERR!("Couldn't get nonce after 5 errored attempts, aborting");
                    }
                } else {
                    let max = nonces
                        .iter()
                        .map(|(n, _)| *n)
                        .max()
                        .expect("nonces should not be empty!");
                    break Ok((
                        max,
                        nonces
                            .into_iter()
                            .filter_map(|(n, instance)| if n == max { Some(instance) } else { None })
                            .collect(),
                    ));
                }
                Timer::sleep(1.).await
            }
        };
        Box::new(Box::pin(fut).compat())
    }
}

#[derive(Clone, Debug, Deserialize, PartialEq, Serialize)]
pub struct EthTxFeeDetails {
    pub coin: String,
    pub gas: u64,
    /// Gas price in ETH per gas unit
    /// if 'max_fee_per_gas' and 'max_priority_fee_per_gas' are used we set 'gas_price' as 'max_fee_per_gas' for compatibility with GUI
    pub gas_price: BigDecimal,
    /// Max fee per gas in ETH per gas unit
    pub max_fee_per_gas: Option<BigDecimal>,
    /// Max priority fee per gas in ETH per gas unit
    pub max_priority_fee_per_gas: Option<BigDecimal>,
    pub total_fee: BigDecimal,
}

impl EthTxFeeDetails {
    pub(crate) fn new(gas: U256, pay_for_gas_option: PayForGasOption, coin: &str) -> NumConversResult<EthTxFeeDetails> {
        let total_fee = calc_total_fee(gas, &pay_for_gas_option)?;
        // Fees are always paid in ETH, can use 18 decimals by default
        let total_fee = u256_to_big_decimal(total_fee, ETH_DECIMALS)?;
        let (gas_price, max_fee_per_gas, max_priority_fee_per_gas) = match pay_for_gas_option {
            PayForGasOption::Legacy(LegacyGasPrice { gas_price }) => (gas_price, None, None),
            // Using max_fee_per_gas as estimated gas_price value for compatibility in caller not expecting eip1559 fee per gas values.
            // Normally the caller should pay attention to presence of max_fee_per_gas and max_priority_fee_per_gas in the result:
            PayForGasOption::Eip1559(Eip1559FeePerGas {
                max_fee_per_gas,
                max_priority_fee_per_gas,
            }) => (max_fee_per_gas, Some(max_fee_per_gas), Some(max_priority_fee_per_gas)),
        };
        let gas_price = u256_to_big_decimal(gas_price, ETH_DECIMALS)?;
        let (max_fee_per_gas, max_priority_fee_per_gas) = match (max_fee_per_gas, max_priority_fee_per_gas) {
            (Some(max_fee_per_gas), Some(max_priority_fee_per_gas)) => (
                Some(u256_to_big_decimal(max_fee_per_gas, ETH_DECIMALS)?),
                Some(u256_to_big_decimal(max_priority_fee_per_gas, ETH_DECIMALS)?),
            ),
            (_, _) => (None, None),
        };
        let gas_u64 = u64::try_from(gas).map_to_mm(|e| NumConversError::new(e.to_string()))?;

        Ok(EthTxFeeDetails {
            coin: coin.to_owned(),
            gas: gas_u64,
            gas_price,
            max_fee_per_gas,
            max_priority_fee_per_gas,
            total_fee,
        })
    }
}

#[async_trait]
impl MmCoin for EthCoin {
    fn is_asset_chain(&self) -> bool { false }

    fn spawner(&self) -> WeakSpawner { self.abortable_system.weak_spawner() }

    fn get_raw_transaction(&self, req: RawTransactionRequest) -> RawTransactionFut {
        Box::new(get_raw_transaction_impl(self.clone(), req).boxed().compat())
    }

    fn get_tx_hex_by_hash(&self, tx_hash: Vec<u8>) -> RawTransactionFut {
        if tx_hash.len() != H256::len_bytes() {
            let error = format!(
                "TX hash should have exactly {} bytes, got {}",
                H256::len_bytes(),
                tx_hash.len(),
            );
            return Box::new(futures01::future::err(MmError::new(
                RawTransactionError::InvalidHashError(error),
            )));
        }

        let tx_hash = H256::from_slice(tx_hash.as_slice());
        Box::new(get_tx_hex_by_hash_impl(self.clone(), tx_hash).boxed().compat())
    }

    fn withdraw(&self, req: WithdrawRequest) -> WithdrawFut {
        Box::new(Box::pin(withdraw_impl(self.clone(), req)).compat())
    }

    fn decimals(&self) -> u8 { self.decimals }

    fn convert_to_address(&self, from: &str, to_address_format: Json) -> Result<String, String> {
        let to_address_format: EthAddressFormat =
            json::from_value(to_address_format).map_err(|e| ERRL!("Error on parse ETH address format {:?}", e))?;
        match to_address_format {
            EthAddressFormat::SingleCase => ERR!("conversion is available only to mixed-case"),
            EthAddressFormat::MixedCase => {
                let _addr = try_s!(addr_from_str(from));
                Ok(checksum_address(from))
            },
        }
    }

    fn validate_address(&self, address: &str) -> ValidateAddressResult {
        let result = self.address_from_str(address);
        ValidateAddressResult {
            is_valid: result.is_ok(),
            reason: result.err(),
        }
    }

    fn process_history_loop(&self, ctx: MmArc) -> Box<dyn Future<Item = (), Error = ()> + Send> {
        cfg_wasm32! {
            ctx.log.log(
                "🤔",
                &[&"tx_history", &self.ticker],
                &ERRL!("Transaction history is not supported for ETH/ERC20 coins"),
            );
            Box::new(futures01::future::ok(()))
        }
        cfg_native! {
            let coin = self.clone();
            let fut = async move {
                match coin.coin_type {
                    EthCoinType::Eth => coin.process_eth_history(&ctx).await,
                    EthCoinType::Erc20 { ref token_addr, .. } => coin.process_erc20_history(*token_addr, &ctx).await,
                    EthCoinType::Nft {..} => return Err(())
                }
                Ok(())
            };
            Box::new(fut.boxed().compat())
        }
    }

    fn history_sync_status(&self) -> HistorySyncState { self.history_sync_state.lock().unwrap().clone() }

    fn get_trade_fee(&self) -> Box<dyn Future<Item = TradeFee, Error = String> + Send> {
        let coin = self.clone();
        Box::new(
            async move {
                let pay_for_gas_option = coin
                    .get_swap_pay_for_gas_option(coin.get_swap_transaction_fee_policy())
                    .await
                    .map_err(|e| e.to_string())?;

                let fee = calc_total_fee(U256::from(coin.gas_limit.eth_max_trade_gas), &pay_for_gas_option)
                    .map_err(|e| e.to_string())?;
                let fee_coin = match &coin.coin_type {
                    EthCoinType::Eth => &coin.ticker,
                    EthCoinType::Erc20 { platform, .. } => platform,
                    EthCoinType::Nft { .. } => return ERR!("Nft Protocol is not supported yet!"),
                };
                Ok(TradeFee {
                    coin: fee_coin.into(),
                    amount: try_s!(u256_to_big_decimal(fee, ETH_DECIMALS)).into(),
                    paid_from_trading_vol: false,
                })
            }
            .boxed()
            .compat(),
        )
    }

    async fn get_sender_trade_fee(
        &self,
        value: TradePreimageValue,
        stage: FeeApproxStage,
        include_refund_fee: bool,
    ) -> TradePreimageResult<TradeFee> {
        let pay_for_gas_option = self
            .get_swap_pay_for_gas_option(self.get_swap_transaction_fee_policy())
            .await
            .map_mm_err()?;
        let pay_for_gas_option = increase_gas_price_by_stage(pay_for_gas_option, &stage);
        let gas_limit = match self.coin_type {
            EthCoinType::Eth => {
                // this gas_limit includes gas for `ethPayment` and optionally `senderRefund` contract calls
                if include_refund_fee {
                    U256::from(self.gas_limit.eth_payment) + U256::from(self.gas_limit.eth_sender_refund)
                } else {
                    U256::from(self.gas_limit.eth_payment)
                }
            },
            EthCoinType::Erc20 { token_addr, .. } => {
                let mut gas = U256::from(self.gas_limit.erc20_payment);
                let value = match value {
                    TradePreimageValue::Exact(value) | TradePreimageValue::UpperBound(value) => {
                        wei_from_big_decimal(&value, self.decimals).map_mm_err()?
                    },
                };
                let allowed = self.allowance(self.swap_contract_address).compat().await.map_mm_err()?;
                if allowed < value {
                    // estimate gas for the `approve` contract call

                    // Pass a dummy spender. Let's use `my_address`.
                    let spender = self.derivation_method.single_addr_or_err().await.map_mm_err()?;
                    let approve_function = ERC20_CONTRACT.function("approve")?;
                    let approve_data = approve_function.encode_input(&[Token::Address(spender), Token::Uint(value)])?;
                    let approve_gas_limit = self
                        .estimate_gas_for_contract_call(token_addr, Bytes::from(approve_data))
                        .await
                        .map_mm_err()?;

                    // this gas_limit includes gas for `approve`, `erc20Payment` contract calls
                    gas += approve_gas_limit;
                }
                // add 'senderRefund' gas if requested
                if include_refund_fee {
                    gas += U256::from(self.gas_limit.erc20_sender_refund);
                }
                gas
            },
            EthCoinType::Nft { .. } => return MmError::err(TradePreimageError::NftProtocolNotSupported),
        };

        let total_fee = calc_total_fee(gas_limit, &pay_for_gas_option).map_mm_err()?;
        let amount = u256_to_big_decimal(total_fee, ETH_DECIMALS).map_mm_err()?;
        let fee_coin = match &self.coin_type {
            EthCoinType::Eth => &self.ticker,
            EthCoinType::Erc20 { platform, .. } => platform,
            EthCoinType::Nft { .. } => return MmError::err(TradePreimageError::NftProtocolNotSupported),
        };
        Ok(TradeFee {
            coin: fee_coin.into(),
            amount: amount.into(),
            paid_from_trading_vol: false,
        })
    }

    fn get_receiver_trade_fee(&self, stage: FeeApproxStage) -> TradePreimageFut<TradeFee> {
        let coin = self.clone();
        let fut = async move {
            let pay_for_gas_option = coin
                .get_swap_pay_for_gas_option(coin.get_swap_transaction_fee_policy())
                .await
                .map_mm_err()?;
            let pay_for_gas_option = increase_gas_price_by_stage(pay_for_gas_option, &stage);
            let (fee_coin, total_fee) = match &coin.coin_type {
                EthCoinType::Eth => (
                    &coin.ticker,
                    calc_total_fee(U256::from(coin.gas_limit.eth_receiver_spend), &pay_for_gas_option).map_mm_err()?,
                ),
                EthCoinType::Erc20 { platform, .. } => (
                    platform,
                    calc_total_fee(U256::from(coin.gas_limit.erc20_receiver_spend), &pay_for_gas_option)
                        .map_mm_err()?,
                ),
                EthCoinType::Nft { .. } => return MmError::err(TradePreimageError::NftProtocolNotSupported),
            };
            let amount = u256_to_big_decimal(total_fee, ETH_DECIMALS).map_mm_err()?;
            Ok(TradeFee {
                coin: fee_coin.into(),
                amount: amount.into(),
                paid_from_trading_vol: false,
            })
        };
        Box::new(fut.boxed().compat())
    }

    async fn get_fee_to_send_taker_fee(
        &self,
        dex_fee_amount: DexFee,
        stage: FeeApproxStage,
    ) -> TradePreimageResult<TradeFee> {
        let dex_fee_amount = wei_from_big_decimal(&dex_fee_amount.fee_amount().into(), self.decimals).map_mm_err()?;
        // pass the dummy params
        let to_addr = addr_from_raw_pubkey(&DEX_FEE_ADDR_RAW_PUBKEY)
            .expect("addr_from_raw_pubkey should never fail with DEX_FEE_ADDR_RAW_PUBKEY");
        let my_address = self.derivation_method.single_addr_or_err().await.map_mm_err()?;
        let (eth_value, data, call_addr, fee_coin) = match &self.coin_type {
            EthCoinType::Eth => (dex_fee_amount, Vec::new(), &to_addr, &self.ticker),
            EthCoinType::Erc20 { platform, token_addr } => {
                let function = ERC20_CONTRACT.function("transfer")?;
                let data = function.encode_input(&[Token::Address(to_addr), Token::Uint(dex_fee_amount)])?;
                (0.into(), data, token_addr, platform)
            },
            EthCoinType::Nft { .. } => return MmError::err(TradePreimageError::NftProtocolNotSupported),
        };
        let fee_policy_for_estimate = get_swap_fee_policy_for_estimate(self.get_swap_transaction_fee_policy());
        let pay_for_gas_option = self
            .get_swap_pay_for_gas_option(fee_policy_for_estimate)
            .await
            .map_mm_err()?;
        let pay_for_gas_option = increase_gas_price_by_stage(pay_for_gas_option, &stage);
        let estimate_gas_req = CallRequest {
            value: Some(eth_value),
            data: Some(data.clone().into()),
            from: Some(my_address),
            to: Some(*call_addr),
            gas: None,
            ..CallRequest::default()
        };
        // gas price must be supplied because some smart contracts base their
        // logic on gas price, e.g. TUSD: https://github.com/KomodoPlatform/atomicDEX-API/issues/643
        let estimate_gas_req = call_request_with_pay_for_gas_option(estimate_gas_req, pay_for_gas_option.clone());
        // Please note if the wallet's balance is insufficient to withdraw, then `estimate_gas` may fail with the `Exception` error.
        // Ideally we should determine the case when we have the insufficient balance and return `TradePreimageError::NotSufficientBalance` error.
        let gas_limit = self.estimate_gas_wrapper(estimate_gas_req).compat().await?;
        let total_fee = calc_total_fee(gas_limit, &pay_for_gas_option).map_mm_err()?;
        let amount = u256_to_big_decimal(total_fee, ETH_DECIMALS).map_mm_err()?;
        Ok(TradeFee {
            coin: fee_coin.into(),
            amount: amount.into(),
            paid_from_trading_vol: false,
        })
    }

    fn required_confirmations(&self) -> u64 { self.required_confirmations.load(AtomicOrdering::Relaxed) }

    fn requires_notarization(&self) -> bool { false }

    fn set_required_confirmations(&self, confirmations: u64) {
        self.required_confirmations
            .store(confirmations, AtomicOrdering::Relaxed);
    }

    fn set_requires_notarization(&self, _requires_nota: bool) {
        warn!("set_requires_notarization doesn't take any effect on ETH/ERC20 coins");
    }

    fn swap_contract_address(&self) -> Option<BytesJson> {
        Some(BytesJson::from(self.swap_contract_address.0.as_ref()))
    }

    fn fallback_swap_contract(&self) -> Option<BytesJson> {
        self.fallback_swap_contract.map(|a| BytesJson::from(a.0.as_ref()))
    }

    fn mature_confirmations(&self) -> Option<u32> { None }

    fn coin_protocol_info(&self, _amount_to_receive: Option<MmNumber>) -> Vec<u8> { Vec::new() }

    fn is_coin_protocol_supported(
        &self,
        _info: &Option<Vec<u8>>,
        _amount_to_send: Option<MmNumber>,
        _locktime: u64,
        _is_maker: bool,
    ) -> bool {
        true
    }

    fn on_disabled(&self) -> Result<(), AbortedError> { AbortableSystem::abort_all(&self.abortable_system) }

    fn on_token_deactivated(&self, ticker: &str) {
        if let Ok(tokens) = self.erc20_tokens_infos.lock().as_deref_mut() {
            tokens.remove(ticker);
        };
    }
}

pub trait TryToAddress {
    fn try_to_address(&self) -> Result<Address, String>;
}

impl TryToAddress for BytesJson {
    fn try_to_address(&self) -> Result<Address, String> { self.0.try_to_address() }
}

impl TryToAddress for [u8] {
    fn try_to_address(&self) -> Result<Address, String> { (&self).try_to_address() }
}

impl TryToAddress for &[u8] {
    fn try_to_address(&self) -> Result<Address, String> {
        if self.len() != Address::len_bytes() {
            return ERR!(
                "Cannot construct an Ethereum address from {} bytes slice",
                Address::len_bytes()
            );
        }

        Ok(Address::from_slice(self))
    }
}

impl<T: TryToAddress> TryToAddress for Option<T> {
    fn try_to_address(&self) -> Result<Address, String> {
        match self {
            Some(ref inner) => inner.try_to_address(),
            None => ERR!("Cannot convert None to address"),
        }
    }
}

fn validate_fee_impl(coin: EthCoin, validate_fee_args: EthValidateFeeArgs<'_>) -> ValidatePaymentFut<()> {
    let fee_tx_hash = validate_fee_args.fee_tx_hash.to_owned();
    let sender_addr = try_f!(
        addr_from_raw_pubkey(validate_fee_args.expected_sender).map_to_mm(ValidatePaymentError::InvalidParameter)
    );
    let fee_addr = try_f!(addr_from_raw_pubkey(coin.dex_pubkey()).map_to_mm(ValidatePaymentError::InvalidParameter));
    let amount = validate_fee_args.amount.clone();
    let min_block_number = validate_fee_args.min_block_number;

    let fut = async move {
        let expected_value = wei_from_big_decimal(&amount, coin.decimals).map_mm_err()?;
        let tx_from_rpc = coin.transaction(TransactionId::Hash(fee_tx_hash)).await?;

        let tx_from_rpc = tx_from_rpc.as_ref().ok_or_else(|| {
            ValidatePaymentError::TxDoesNotExist(format!("Didn't find provided tx {:?} on ETH node", fee_tx_hash))
        })?;

        if tx_from_rpc.from != Some(sender_addr) {
            return MmError::err(ValidatePaymentError::WrongPaymentTx(format!(
                "{}: Fee tx {:?} was sent from wrong address, expected {:?}",
                INVALID_SENDER_ERR_LOG, tx_from_rpc, sender_addr
            )));
        }

        if let Some(block_number) = tx_from_rpc.block_number {
            if block_number <= min_block_number.into() {
                return MmError::err(ValidatePaymentError::WrongPaymentTx(format!(
                    "{}: Fee tx {:?} confirmed before min_block {}",
                    EARLY_CONFIRMATION_ERR_LOG, tx_from_rpc, min_block_number
                )));
            }
        }
        match &coin.coin_type {
            EthCoinType::Eth => {
                if tx_from_rpc.to != Some(fee_addr) {
                    return MmError::err(ValidatePaymentError::WrongPaymentTx(format!(
                        "{}: Fee tx {:?} was sent to wrong address, expected {:?}",
                        INVALID_RECEIVER_ERR_LOG, tx_from_rpc, fee_addr
                    )));
                }

                if tx_from_rpc.value < expected_value {
                    return MmError::err(ValidatePaymentError::WrongPaymentTx(format!(
                        "Fee tx {:?} value is less than expected {:?}",
                        tx_from_rpc, expected_value
                    )));
                }
            },
            EthCoinType::Erc20 {
                platform: _,
                token_addr,
            } => {
                if tx_from_rpc.to != Some(*token_addr) {
                    return MmError::err(ValidatePaymentError::WrongPaymentTx(format!(
                        "{}: ERC20 Fee tx {:?} called wrong smart contract, expected {:?}",
                        INVALID_CONTRACT_ADDRESS_ERR_LOG, tx_from_rpc, token_addr
                    )));
                }

                let function = ERC20_CONTRACT
                    .function("transfer")
                    .map_to_mm(|e| ValidatePaymentError::InternalError(e.to_string()))?;
                let decoded_input = decode_contract_call(function, &tx_from_rpc.input.0)
                    .map_to_mm(|e| ValidatePaymentError::TxDeserializationError(e.to_string()))?;
                let address_input = get_function_input_data(&decoded_input, function, 0)
                    .map_to_mm(ValidatePaymentError::TxDeserializationError)?;

                if address_input != Token::Address(fee_addr) {
                    return MmError::err(ValidatePaymentError::WrongPaymentTx(format!(
                        "{}: ERC20 Fee tx was sent to wrong address {:?}, expected {:?}",
                        INVALID_RECEIVER_ERR_LOG, address_input, fee_addr
                    )));
                }

                let value_input = get_function_input_data(&decoded_input, function, 1)
                    .map_to_mm(ValidatePaymentError::TxDeserializationError)?;

                match value_input {
                    Token::Uint(value) => {
                        if value < expected_value {
                            return MmError::err(ValidatePaymentError::WrongPaymentTx(format!(
                                "ERC20 Fee tx value {} is less than expected {}",
                                value, expected_value
                            )));
                        }
                    },
                    _ => {
                        return MmError::err(ValidatePaymentError::WrongPaymentTx(format!(
                            "Should have got uint token but got {:?}",
                            value_input
                        )))
                    },
                }
            },
            EthCoinType::Nft { .. } => {
                return MmError::err(ValidatePaymentError::ProtocolNotSupported(
                    "Nft protocol is not supported".to_string(),
                ))
            },
        }

        Ok(())
    };
    Box::new(fut.boxed().compat())
}

fn get_function_input_data(decoded: &[Token], func: &Function, index: usize) -> Result<Token, String> {
    decoded.get(index).cloned().ok_or(format!(
        "Missing input in function {}: No input found at index {}",
        func.name.clone(),
        index
    ))
}

fn get_function_name(name: &str, watcher_reward: bool) -> String {
    if watcher_reward {
        format!("{}{}", name, "Reward")
    } else {
        name.to_owned()
    }
}

pub fn addr_from_raw_pubkey(pubkey: &[u8]) -> Result<Address, String> {
    let pubkey = try_s!(PublicKey::from_slice(pubkey).map_err(|e| ERRL!("{:?}", e)));
    let eth_public = Public::from_slice(&pubkey.serialize_uncompressed()[1..65]);
    Ok(public_to_address(&eth_public))
}

pub fn addr_from_pubkey_str(pubkey: &str) -> Result<String, String> {
    let pubkey_bytes = try_s!(hex::decode(pubkey));
    let addr = try_s!(addr_from_raw_pubkey(&pubkey_bytes));
    Ok(format!("{:#02x}", addr))
}

fn display_u256_with_decimal_point(number: U256, decimals: u8) -> String {
    let mut string = number.to_string();
    let decimals = decimals as usize;
    if string.len() <= decimals {
        string.insert_str(0, &"0".repeat(decimals - string.len() + 1));
    }

    string.insert(string.len() - decimals, '.');
    string.trim_end_matches('0').into()
}

/// Converts 'number' to value with decimal point and shifts it left by 'decimals' places
pub fn u256_to_big_decimal(number: U256, decimals: u8) -> NumConversResult<BigDecimal> {
    let string = display_u256_with_decimal_point(number, decimals);
    Ok(string.parse::<BigDecimal>()?)
}

/// Shifts 'number' with decimal point right by 'decimals' places and converts it to U256 value
pub fn wei_from_big_decimal(amount: &BigDecimal, decimals: u8) -> NumConversResult<U256> {
    let mut amount = amount.to_string();
    let dot = amount.find('.');
    let decimals = decimals as usize;
    if let Some(index) = dot {
        let mut fractional = amount.split_off(index);
        // remove the dot from fractional part
        fractional.remove(0);
        if fractional.len() < decimals {
            fractional.insert_str(fractional.len(), &"0".repeat(decimals - fractional.len()));
        }
        fractional.truncate(decimals);
        amount.push_str(&fractional);
    } else {
        amount.insert_str(amount.len(), &"0".repeat(decimals));
    }
    U256::from_dec_str(&amount).map_to_mm(|e| NumConversError::new(format!("{:?}", e)))
}

pub fn wei_from_gwei_decimal(bigdec: &BigDecimal) -> NumConversResult<U256> {
    wei_from_big_decimal(bigdec, ETH_GWEI_DECIMALS)
}

pub fn wei_to_gwei_decimal(wei: U256) -> NumConversResult<BigDecimal> { u256_to_big_decimal(wei, ETH_GWEI_DECIMALS) }

impl Transaction for SignedEthTx {
    fn tx_hex(&self) -> Vec<u8> { rlp::encode(self).to_vec() }

    fn tx_hash_as_bytes(&self) -> BytesJson { self.tx_hash().as_bytes().into() }
}

fn signed_tx_from_web3_tx(transaction: Web3Transaction) -> Result<SignedEthTx, String> {
    // Local function to map the access list
    fn map_access_list(web3_access_list: &Option<Vec<web3::types::AccessListItem>>) -> ethcore_transaction::AccessList {
        match web3_access_list {
            Some(list) => ethcore_transaction::AccessList(
                list.iter()
                    .map(|item| ethcore_transaction::AccessListItem {
                        address: item.address,
                        storage_keys: item.storage_keys.clone(),
                    })
                    .collect(),
            ),
            None => ethcore_transaction::AccessList(vec![]),
        }
    }

    // Define transaction types
    let type_0: ethereum_types::U64 = 0.into();
    let type_1: ethereum_types::U64 = 1.into();
    let type_2: ethereum_types::U64 = 2.into();

    // Determine the transaction type
    let tx_type = match transaction.transaction_type {
        None => TxType::Legacy,
        Some(t) if t == type_0 => TxType::Legacy,
        Some(t) if t == type_1 => TxType::Type1,
        Some(t) if t == type_2 => TxType::Type2,
        _ => return Err(ERRL!("'Transaction::transaction_type' unsupported")),
    };

    // Determine the action based on the presence of 'to' field
    let action = match transaction.to {
        Some(addr) => Action::Call(addr),
        None => Action::Create,
    };

    // Initialize the transaction builder
    let tx_builder = UnSignedEthTxBuilder::new(
        tx_type.clone(),
        transaction.nonce,
        transaction.gas,
        action,
        transaction.value,
        transaction.input.0,
    );

    // Modify the builder based on the transaction type
    let tx_builder = match tx_type {
        TxType::Legacy => {
            let gas_price = transaction
                .gas_price
                .ok_or_else(|| ERRL!("'Transaction::gas_price' is not set"))?;
            tx_builder.with_gas_price(gas_price)
        },
        TxType::Type1 => {
            let gas_price = transaction
                .gas_price
                .ok_or_else(|| ERRL!("'Transaction::gas_price' is not set"))?;
            let chain_id = transaction
                .chain_id
                .ok_or_else(|| ERRL!("'Transaction::chain_id' is not set"))?
                .to_string()
                .parse()
                .map_err(|e: std::num::ParseIntError| e.to_string())?;
            tx_builder
                .with_gas_price(gas_price)
                .with_chain_id(chain_id)
                .with_access_list(map_access_list(&transaction.access_list))
        },
        TxType::Type2 => {
            let max_fee_per_gas = transaction
                .max_fee_per_gas
                .ok_or_else(|| ERRL!("'Transaction::max_fee_per_gas' is not set"))?;
            let max_priority_fee_per_gas = transaction
                .max_priority_fee_per_gas
                .ok_or_else(|| ERRL!("'Transaction::max_priority_fee_per_gas' is not set"))?;
            let chain_id = transaction
                .chain_id
                .ok_or_else(|| ERRL!("'Transaction::chain_id' is not set"))?
                .to_string()
                .parse()
                .map_err(|e: std::num::ParseIntError| e.to_string())?;
            tx_builder
                .with_priority_fee_per_gas(max_fee_per_gas, max_priority_fee_per_gas)
                .with_chain_id(chain_id)
                .with_access_list(map_access_list(&transaction.access_list))
        },
        TxType::Invalid => return Err(ERRL!("Internal error: 'tx_type' invalid")),
    };

    // Build the unsigned transaction
    let unsigned = tx_builder.build().map_err(|err| err.to_string())?;

    // Extract signature components
    let r = transaction.r.ok_or_else(|| ERRL!("'Transaction::r' is not set"))?;
    let s = transaction.s.ok_or_else(|| ERRL!("'Transaction::s' is not set"))?;
    let v = transaction
        .v
        .ok_or_else(|| ERRL!("'Transaction::v' is not set"))?
        .as_u64();

    // Create the signed transaction
    let unverified = match unsigned {
        TransactionWrapper::Legacy(unsigned) => UnverifiedTransactionWrapper::Legacy(
            UnverifiedLegacyTransaction::new_with_network_v(unsigned, r, s, v, transaction.hash)
                .map_err(|err| ERRL!("'Transaction::new' error {}", err.to_string()))?,
        ),
        TransactionWrapper::Eip2930(unsigned) => UnverifiedTransactionWrapper::Eip2930(
            UnverifiedEip2930Transaction::new(unsigned, r, s, v, transaction.hash)
                .map_err(|err| ERRL!("'Transaction::new' error {}", err.to_string()))?,
        ),
        TransactionWrapper::Eip1559(unsigned) => UnverifiedTransactionWrapper::Eip1559(
            UnverifiedEip1559Transaction::new(unsigned, r, s, v, transaction.hash)
                .map_err(|err| ERRL!("'Transaction::new' error {}", err.to_string()))?,
        ),
    };

    // Return the signed transaction
    Ok(try_s!(SignedEthTx::new(unverified)))
}

pub fn valid_addr_from_str(addr_str: &str) -> Result<Address, String> {
    let addr = try_s!(addr_from_str(addr_str));
    if !is_valid_checksum_addr(addr_str) {
        return ERR!("Invalid address checksum");
    }
    Ok(addr)
}

pub fn addr_from_str(addr_str: &str) -> Result<Address, String> {
    if !addr_str.starts_with("0x") {
        return ERR!("Address must be prefixed with 0x");
    };

    Ok(try_s!(Address::from_str(&addr_str[2..])))
}

/// This function fixes a bug appeared on `ethabi` update:
/// 1. `ethabi(6.1.0)::Function::decode_input` had
/// ```rust
/// decode(&self.input_param_types(), &data[4..])
/// ```
///
/// 2. `ethabi(17.2.0)::Function::decode_input` has
/// ```rust
/// decode(&self.input_param_types(), data)
/// ```
pub fn decode_contract_call(function: &Function, contract_call_bytes: &[u8]) -> Result<Vec<Token>, ethabi::Error> {
    if contract_call_bytes.len() < 4 {
        return Err(ethabi::Error::Other(
            "Contract call should contain at least 4 bytes known as a function signature".into(),
        ));
    }

    let actual_signature = &contract_call_bytes[..4];
    let expected_signature = &function.short_signature();
    if actual_signature != expected_signature {
        let error =
            format!("Unexpected contract call signature: expected {expected_signature:?}, found {actual_signature:?}");
        return Err(ethabi::Error::Other(error.into()));
    }

    function.decode_input(&contract_call_bytes[4..])
}

fn rpc_event_handlers_for_eth_transport(ctx: &MmArc, ticker: String) -> Vec<RpcTransportEventHandlerShared> {
    let metrics = ctx.metrics.weak();
    vec![CoinTransportMetrics::new(metrics, ticker, RpcClientType::Ethereum).into_shared()]
}

async fn get_max_eth_tx_type_conf(ctx: &MmArc, conf: &Json, coin_type: &EthCoinType) -> Result<Option<u64>, String> {
    fn check_max_eth_tx_type_conf(conf: &Json) -> Result<Option<u64>, String> {
        if !conf["max_eth_tx_type"].is_null() {
            let max_eth_tx_type = conf["max_eth_tx_type"]
                .as_u64()
                .ok_or_else(|| "max_eth_tx_type in coins is invalid".to_string())?;
            if max_eth_tx_type > ETH_MAX_TX_TYPE {
                return Err("max_eth_tx_type in coins is too big".to_string());
            }
            Ok(Some(max_eth_tx_type))
        } else {
            Ok(None)
        }
    }

    match &coin_type {
        EthCoinType::Eth => check_max_eth_tx_type_conf(conf),
        EthCoinType::Erc20 { platform, .. } | EthCoinType::Nft { platform } => {
            let coin_max_eth_tx_type = check_max_eth_tx_type_conf(conf)?;
            // Normally we suppose max_eth_tx_type is in platform coin but also try to get it from tokens for tests to work:
            if let Some(coin_max_eth_tx_type) = coin_max_eth_tx_type {
                Ok(Some(coin_max_eth_tx_type))
            } else {
                let platform_coin = lp_coinfind_or_err(ctx, platform).await;
                match platform_coin {
                    Ok(MmCoinEnum::EthCoin(eth_coin)) => Ok(eth_coin.max_eth_tx_type),
                    _ => Ok(None),
                }
            }
        },
    }
}

#[inline]
fn new_nonce_lock() -> HashMap<String, Arc<AsyncMutex<()>>> { HashMap::new() }

/// Activate eth coin or erc20 token from coin config and private key build policy
pub async fn eth_coin_from_conf_and_request(
    ctx: &MmArc,
    ticker: &str,
    conf: &Json,
    req: &Json,
    protocol: CoinProtocol,
    priv_key_policy: PrivKeyBuildPolicy,
) -> Result<EthCoin, String> {
    fn get_chain_id_from_platform(ctx: &MmArc, ticker: &str, platform: &str) -> Result<u64, String> {
        let platform_conf = coin_conf(ctx, platform);
        if platform_conf.is_null() {
            return ERR!(
                "Failed to activate ERC20 token '{}': the platform '{}' is not defined in the coins config.",
                ticker,
                platform
            );
        }
        let platform_protocol: CoinProtocol = json::from_value(platform_conf["protocol"].clone())
            .map_err(|e| ERRL!("Error parsing platform protocol for '{}': {}", platform, e))?;
        match platform_protocol {
            CoinProtocol::ETH { chain_id } => Ok(chain_id),
            protocol => ERR!(
                "Failed to activate ERC20 token '{}': the platform protocol '{:?}' must be ETH",
                ticker,
                protocol
            ),
        }
    }

    // Convert `PrivKeyBuildPolicy` to `EthPrivKeyBuildPolicy` if it's possible.
    let priv_key_policy = From::from(priv_key_policy);

    let mut urls: Vec<String> = try_s!(json::from_value(req["urls"].clone()));
    if urls.is_empty() {
        return ERR!("Enable request for ETH coin must have at least 1 node URL");
    }
    let mut rng = small_rng();
    urls.as_mut_slice().shuffle(&mut rng);

    let swap_contract_address: Address = try_s!(json::from_value(req["swap_contract_address"].clone()));
    if swap_contract_address == Address::default() {
        return ERR!("swap_contract_address can't be zero address");
    }
    let fallback_swap_contract: Option<Address> = try_s!(json::from_value(req["fallback_swap_contract"].clone()));
    if let Some(fallback) = fallback_swap_contract {
        if fallback == Address::default() {
            return ERR!("fallback_swap_contract can't be zero address");
        }
    }
    let contract_supports_watchers = req["contract_supports_watchers"].as_bool().unwrap_or_default();

    let path_to_address = try_s!(json::from_value::<Option<HDPathAccountToAddressId>>(
        req["path_to_address"].clone()
    ))
    .unwrap_or_default();
    let (key_pair, derivation_method) =
        try_s!(build_address_and_priv_key_policy(ctx, ticker, conf, priv_key_policy, &path_to_address, None).await);

    let mut web3_instances = vec![];
    let event_handlers = rpc_event_handlers_for_eth_transport(ctx, ticker.to_string());
    for url in urls.iter() {
        let uri: Uri = try_s!(url.parse());

        let transport = match uri.scheme_str() {
            Some("ws") | Some("wss") => {
                const TMP_SOCKET_CONNECTION: Duration = Duration::from_secs(20);

                let node = WebsocketTransportNode { uri: uri.clone() };
                let websocket_transport = WebsocketTransport::with_event_handlers(node, event_handlers.clone());

                // Temporarily start the connection loop (we close the connection once we have the client version below).
                // Ideally, it would be much better to not do this workaround, which requires a lot of refactoring or
                // dropping websocket support on parity nodes.
                let fut = websocket_transport
                    .clone()
                    .start_connection_loop(Some(Instant::now() + TMP_SOCKET_CONNECTION));
                let settings = AbortSettings::info_on_abort(format!("connection loop stopped for {:?}", uri));
                ctx.spawner().spawn_with_settings(fut, settings);

                Web3Transport::Websocket(websocket_transport)
            },
            Some("http") | Some("https") => {
                let node = HttpTransportNode {
                    uri,
                    komodo_proxy: false,
                };

                Web3Transport::new_http_with_event_handlers(node, event_handlers.clone())
            },
            _ => {
                return ERR!(
                    "Invalid node address '{}'. Only http(s) and ws(s) nodes are supported",
                    uri
                );
            },
        };

        let web3 = Web3::new(transport);
        let version = match web3.web3().client_version().await {
            Ok(v) => v,
            Err(e) => {
                error!("Couldn't get client version for url {}: {}", url, e);

                continue;
            },
        };

        web3_instances.push(Web3Instance {
            web3,
            is_parity: version.contains("Parity") || version.contains("parity"),
        })
    }

    if web3_instances.is_empty() {
        return ERR!("Failed to get client version for all urls");
    }

    let (coin_type, decimals, chain_id) = match protocol {
        CoinProtocol::ETH { chain_id } => (EthCoinType::Eth, ETH_DECIMALS, chain_id),
        CoinProtocol::ERC20 {
            platform,
            contract_address,
        } => {
            let token_addr = try_s!(valid_addr_from_str(&contract_address));
            let decimals = match conf["decimals"].as_u64() {
                None | Some(0) => try_s!(
                    get_token_decimals(
                        &web3_instances
                            .first()
                            .expect("web3_instances can't be empty in ETH activation")
                            .web3,
                        token_addr
                    )
                    .await
                ),
                Some(d) => d as u8,
            };
            let chain_id = get_chain_id_from_platform(ctx, ticker, &platform)?;
            (EthCoinType::Erc20 { platform, token_addr }, decimals, chain_id)
        },
        CoinProtocol::NFT { platform } => {
            let chain_id = get_chain_id_from_platform(ctx, ticker, &platform)?;
            (EthCoinType::Nft { platform }, ETH_DECIMALS, chain_id)
        },
        _ => return ERR!("Expect ETH, ERC20 or NFT protocol"),
    };

    // param from request should override the config
    let required_confirmations = req["required_confirmations"]
        .as_u64()
        .unwrap_or_else(|| {
            conf["required_confirmations"]
                .as_u64()
                .unwrap_or(DEFAULT_REQUIRED_CONFIRMATIONS as u64)
        })
        .into();

    if req["requires_notarization"].as_bool().is_some() {
        warn!("requires_notarization doesn't take any effect on ETH/ERC20 coins");
    }

    let sign_message_prefix: Option<String> = json::from_value(conf["sign_message_prefix"].clone()).unwrap_or(None);

    let trezor_coin: Option<String> = json::from_value(conf["trezor_coin"].clone()).unwrap_or(None);

    let initial_history_state = if req["tx_history"].as_bool().unwrap_or(false) {
        HistorySyncState::NotStarted
    } else {
        HistorySyncState::NotEnabled
    };

    let key_lock = match &coin_type {
        EthCoinType::Eth => String::from(ticker),
        EthCoinType::Erc20 { platform, .. } | EthCoinType::Nft { platform } => String::from(platform),
    };

    let address_nonce_locks = {
        let mut map = NONCE_LOCK.lock().unwrap();
        Arc::new(AsyncMutex::new(
            map.entry(key_lock).or_insert_with(new_nonce_lock).clone(),
        ))
    };

    // Create an abortable system linked to the `MmCtx` so if the context is stopped via `MmArc::stop`,
    // all spawned futures related to `ETH` coin will be aborted as well.
    let abortable_system = try_s!(ctx.abortable_system.create_subsystem());

    let max_eth_tx_type = get_max_eth_tx_type_conf(ctx, conf, &coin_type).await?;
    let gas_limit: EthGasLimit = extract_gas_limit_from_conf(conf)?;
    let gas_limit_v2: EthGasLimitV2 = extract_gas_limit_from_conf(conf)?;

    let coin = EthCoinImpl {
        priv_key_policy: key_pair,
        derivation_method: Arc::new(derivation_method),
        coin_type,
        // Tron is not supported for v1 activation
        chain_spec: ChainSpec::Evm { chain_id },
        sign_message_prefix,
        swap_contract_address,
        swap_v2_contracts: None,
        fallback_swap_contract,
        contract_supports_watchers,
        decimals,
        ticker: ticker.into(),
        web3_instances: AsyncMutex::new(web3_instances),
        history_sync_state: Mutex::new(initial_history_state),
        swap_txfee_policy: Mutex::new(SwapTxFeePolicy::Internal),
        max_eth_tx_type,
        ctx: ctx.weak(),
        required_confirmations,
        trezor_coin,
        logs_block_range: conf["logs_block_range"].as_u64().unwrap_or(DEFAULT_LOGS_BLOCK_RANGE),
        address_nonce_locks,
        erc20_tokens_infos: Default::default(),
        nfts_infos: Default::default(),
        gas_limit,
        gas_limit_v2,
        abortable_system,
    };

    Ok(EthCoin(Arc::new(coin)))
}

/// Displays the address in mixed-case checksum form
/// https://github.com/ethereum/EIPs/blob/master/EIPS/eip-55.md
pub fn checksum_address(addr: &str) -> String {
    let mut addr = addr.to_lowercase();
    if addr.starts_with("0x") {
        addr.replace_range(..2, "");
    }

    let mut hasher = Keccak256::default();
    hasher.update(&addr);
    let hash = hasher.finalize();
    let mut result: String = "0x".into();
    for (i, c) in addr.chars().enumerate() {
        if c.is_ascii_digit() {
            result.push(c);
        } else {
            // https://github.com/ethereum/EIPs/blob/master/EIPS/eip-55.md#specification
            // Convert the address to hex, but if the ith digit is a letter (ie. it's one of abcdef)
            // print it in uppercase if the 4*ith bit of the hash of the lowercase hexadecimal
            // address is 1 otherwise print it in lowercase.
            if hash[i / 2] & (1 << (7 - 4 * (i % 2))) != 0 {
                result.push(c.to_ascii_uppercase());
            } else {
                result.push(c.to_ascii_lowercase());
            }
        }
    }

    result
}

/// `eth_addr_to_hex` converts Address to hex format.
/// Note: the result will be in lowercase.
fn eth_addr_to_hex(address: &Address) -> String { format!("{:#x}", address) }

/// Checks that input is valid mixed-case checksum form address
/// The input must be 0x prefixed hex string
fn is_valid_checksum_addr(addr: &str) -> bool { addr == checksum_address(addr) }

fn increase_by_percent_one_gwei(num: U256, percent: u64) -> U256 {
    let one_gwei = U256::from(10u64.pow(9));
    let percent = (num / U256::from(100)) * U256::from(percent);
    if percent < one_gwei {
        num + one_gwei
    } else {
        num + percent
    }
}

fn increase_gas_price_by_stage(pay_for_gas_option: PayForGasOption, level: &FeeApproxStage) -> PayForGasOption {
    if let PayForGasOption::Legacy(LegacyGasPrice { gas_price }) = pay_for_gas_option {
        let new_gas_price = match level {
            FeeApproxStage::WithoutApprox => gas_price,
            FeeApproxStage::StartSwap => {
                increase_by_percent_one_gwei(gas_price, GAS_PRICE_APPROXIMATION_PERCENT_ON_START_SWAP)
            },
            FeeApproxStage::OrderIssue => {
                increase_by_percent_one_gwei(gas_price, GAS_PRICE_APPROXIMATION_PERCENT_ON_ORDER_ISSUE)
            },
            FeeApproxStage::TradePreimage => {
                increase_by_percent_one_gwei(gas_price, GAS_PRICE_APPROXIMATION_PERCENT_ON_TRADE_PREIMAGE)
            },
            FeeApproxStage::WatcherPreimage => {
                increase_by_percent_one_gwei(gas_price, GAS_PRICE_APPROXIMATION_PERCENT_ON_WATCHER_PREIMAGE)
            },
        };
        PayForGasOption::Legacy(LegacyGasPrice {
            gas_price: new_gas_price,
        })
    } else {
        pay_for_gas_option
    }
}

/// Represents errors that can occur while retrieving an Ethereum address.
#[derive(Clone, Debug, Deserialize, Display, PartialEq, Serialize)]
pub enum GetEthAddressError {
    UnexpectedDerivationMethod(UnexpectedDerivationMethod),
    EthActivationV2Error(EthActivationV2Error),
    Internal(String),
}

impl From<UnexpectedDerivationMethod> for GetEthAddressError {
    fn from(e: UnexpectedDerivationMethod) -> Self { GetEthAddressError::UnexpectedDerivationMethod(e) }
}

impl From<EthActivationV2Error> for GetEthAddressError {
    fn from(e: EthActivationV2Error) -> Self { GetEthAddressError::EthActivationV2Error(e) }
}

impl From<CryptoCtxError> for GetEthAddressError {
    fn from(e: CryptoCtxError) -> Self { GetEthAddressError::Internal(e.to_string()) }
}

// Todo: `get_eth_address` should be removed since NFT is now part of the coins ctx.
/// `get_eth_address` returns wallet address for coin with `ETH` protocol type.
/// Note: result address has mixed-case checksum form.
pub async fn get_eth_address(
    ctx: &MmArc,
    conf: &Json,
    ticker: &str,
    path_to_address: &HDPathAccountToAddressId,
) -> MmResult<MyWalletAddress, GetEthAddressError> {
    let crypto_ctx = CryptoCtx::from_ctx(ctx).map_mm_err()?;
    let priv_key_policy = if crypto_ctx.hw_ctx().is_some() {
        PrivKeyBuildPolicy::Trezor
    } else {
        PrivKeyBuildPolicy::detect_priv_key_policy(ctx).map_mm_err()?
    }
    .into();

    let (_, derivation_method) =
        build_address_and_priv_key_policy(ctx, ticker, conf, priv_key_policy, path_to_address, None)
            .await
            .map_mm_err()?;
    let my_address = derivation_method.single_addr_or_err().await.map_mm_err()?;

    Ok(MyWalletAddress {
        coin: ticker.to_owned(),
        wallet_address: my_address.display_address(),
    })
}

/// Errors encountered while validating Ethereum addresses for NFT withdrawal.
#[derive(Display)]
pub enum GetValidEthWithdrawAddError {
    /// The specified coin does not support NFT withdrawal.
    #[display(fmt = "{} coin doesn't support NFT withdrawing", coin)]
    CoinDoesntSupportNftWithdraw { coin: String },
    /// The provided address is invalid.
    InvalidAddress(String),
}

/// Validates Ethereum addresses for NFT withdrawal.
/// Returns a tuple of valid `to` address, `token` address, and `EthCoin` instance on success.
/// Errors if the coin doesn't support NFT withdrawal or if the addresses are invalid.
fn get_valid_nft_addr_to_withdraw(
    coin_enum: MmCoinEnum,
    to: &str,
    token_add: &str,
) -> MmResult<(Address, Address, EthCoin), GetValidEthWithdrawAddError> {
    let eth_coin = match coin_enum {
        MmCoinEnum::EthCoin(eth_coin) => eth_coin,
        _ => {
            return MmError::err(GetValidEthWithdrawAddError::CoinDoesntSupportNftWithdraw {
                coin: coin_enum.ticker().to_owned(),
            })
        },
    };
    let to_addr = valid_addr_from_str(to).map_err(GetValidEthWithdrawAddError::InvalidAddress)?;
    let token_addr = addr_from_str(token_add).map_err(GetValidEthWithdrawAddError::InvalidAddress)?;
    Ok((to_addr, token_addr, eth_coin))
}

#[derive(Clone, Debug, Deserialize, Display, EnumFromStringify, PartialEq, Serialize)]
pub enum EthGasDetailsErr {
    #[display(fmt = "Invalid fee policy: {}", _0)]
    InvalidFeePolicy(String),
    #[from_stringify("NumConversError")]
    #[display(fmt = "Internal error: {}", _0)]
    Internal(String),
    #[display(fmt = "Transport: {}", _0)]
    Transport(String),
    #[display(fmt = "Nft Protocol is not supported yet!")]
    NftProtocolNotSupported,
}

impl From<web3::Error> for EthGasDetailsErr {
    fn from(e: web3::Error) -> Self { EthGasDetailsErr::from(Web3RpcError::from(e)) }
}

impl From<Web3RpcError> for EthGasDetailsErr {
    fn from(e: Web3RpcError) -> Self {
        match e {
            Web3RpcError::Transport(tr) | Web3RpcError::InvalidResponse(tr) => EthGasDetailsErr::Transport(tr),
            Web3RpcError::Internal(internal)
            | Web3RpcError::Timeout(internal)
            | Web3RpcError::NumConversError(internal)
            | Web3RpcError::InvalidGasApiConfig(internal) => EthGasDetailsErr::Internal(internal),
            Web3RpcError::NftProtocolNotSupported => EthGasDetailsErr::NftProtocolNotSupported,
        }
    }
}

async fn get_eth_gas_details_from_withdraw_fee(
    eth_coin: &EthCoin,
    fee: Option<WithdrawFee>,
    eth_value: U256,
    data: Bytes,
    sender_address: Address,
    call_addr: Address,
    fungible_max: bool,
) -> MmResult<GasDetails, EthGasDetailsErr> {
    let pay_for_gas_option = match fee {
        Some(WithdrawFee::EthGas { gas_price, gas }) => {
            let gas_price = wei_from_big_decimal(&gas_price, ETH_GWEI_DECIMALS).map_mm_err()?;
            return Ok((gas.into(), PayForGasOption::Legacy(LegacyGasPrice { gas_price })));
        },
        Some(WithdrawFee::EthGasEip1559 {
            max_fee_per_gas,
            max_priority_fee_per_gas,
            gas_option: gas_limit,
        }) => {
            let max_fee_per_gas = wei_from_big_decimal(&max_fee_per_gas, ETH_GWEI_DECIMALS).map_mm_err()?;
            let max_priority_fee_per_gas =
                wei_from_big_decimal(&max_priority_fee_per_gas, ETH_GWEI_DECIMALS).map_mm_err()?;
            match gas_limit {
                EthGasLimitOption::Set(gas) => {
                    return Ok((
                        gas.into(),
                        PayForGasOption::Eip1559(Eip1559FeePerGas {
                            max_fee_per_gas,
                            max_priority_fee_per_gas,
                        }),
                    ))
                },
                EthGasLimitOption::Calc =>
                // go to gas estimate code
                {
                    PayForGasOption::Eip1559(Eip1559FeePerGas {
                        max_fee_per_gas,
                        max_priority_fee_per_gas,
                    })
                },
            }
        },
        Some(fee_policy) => {
            let error = format!("Expected 'EthGas' fee type, found {:?}", fee_policy);
            return MmError::err(EthGasDetailsErr::InvalidFeePolicy(error));
        },
        None => {
            // If WithdrawFee not set use legacy gas price (?)
            let gas_price = eth_coin.get_gas_price().await.map_mm_err()?;
            // go to gas estimate code
            PayForGasOption::Legacy(LegacyGasPrice { gas_price })
        },
    };

    // covering edge case by deducting the standard transfer fee when we want to max withdraw ETH
    let eth_value_for_estimate = if fungible_max && eth_coin.coin_type == EthCoinType::Eth {
        eth_value - calc_total_fee(U256::from(eth_coin.gas_limit.eth_send_coins), &pay_for_gas_option).map_mm_err()?
    } else {
        eth_value
    };

    let gas_price = pay_for_gas_option.get_gas_price();
    let (max_fee_per_gas, max_priority_fee_per_gas) = pay_for_gas_option.get_fee_per_gas();
    let estimate_gas_req = CallRequest {
        value: Some(eth_value_for_estimate),
        data: Some(data),
        from: Some(sender_address),
        to: Some(call_addr),
        gas: None,
        // gas price must be supplied because some smart contracts base their
        // logic on gas price, e.g. TUSD: https://github.com/KomodoPlatform/atomicDEX-API/issues/643
        gas_price,
        max_priority_fee_per_gas,
        max_fee_per_gas,
        ..CallRequest::default()
    };
    // TODO Note if the wallet's balance is insufficient to withdraw, then `estimate_gas` may fail with the `Exception` error.
    // TODO Ideally we should determine the case when we have the insufficient balance and return `WithdrawError::NotSufficientBalance`.
    let gas_limit = eth_coin.estimate_gas_wrapper(estimate_gas_req).compat().await?;
    Ok((gas_limit, pay_for_gas_option))
}

/// Calc estimated total gas fee or price
fn calc_total_fee(gas: U256, pay_for_gas_option: &PayForGasOption) -> NumConversResult<U256> {
    match *pay_for_gas_option {
        PayForGasOption::Legacy(LegacyGasPrice { gas_price }) => gas
            .checked_mul(gas_price)
            .or_mm_err(|| NumConversError("total fee overflow".into())),
        PayForGasOption::Eip1559(Eip1559FeePerGas { max_fee_per_gas, .. }) => gas
            .checked_mul(max_fee_per_gas)
            .or_mm_err(|| NumConversError("total fee overflow".into())),
    }
}

// Todo: Tron have a different concept from gas (Energy, Bandwidth and Free Transaction), it should be added as a different function
// and this should be part of a trait abstracted over both types
#[allow(clippy::result_large_err)]
fn tx_builder_with_pay_for_gas_option(
    eth_coin: &EthCoin,
    tx_builder: UnSignedEthTxBuilder,
    pay_for_gas_option: &PayForGasOption,
) -> MmResult<UnSignedEthTxBuilder, WithdrawError> {
    let tx_builder = match *pay_for_gas_option {
        PayForGasOption::Legacy(LegacyGasPrice { gas_price }) => tx_builder.with_gas_price(gas_price),
        PayForGasOption::Eip1559(Eip1559FeePerGas {
            max_priority_fee_per_gas,
            max_fee_per_gas,
        }) => {
            let chain_id = eth_coin
                .chain_id()
                .ok_or_else(|| WithdrawError::InternalError("chain_id should be set for an EVM coin".to_string()))?;
            tx_builder
                .with_priority_fee_per_gas(max_fee_per_gas, max_priority_fee_per_gas)
                .with_chain_id(chain_id)
        },
    };
    Ok(tx_builder)
}

/// convert fee policy for gas estimate requests
fn get_swap_fee_policy_for_estimate(swap_fee_policy: SwapTxFeePolicy) -> SwapTxFeePolicy {
    match swap_fee_policy {
        SwapTxFeePolicy::Internal => SwapTxFeePolicy::Internal,
        // always use 'high' for estimate to avoid max_fee_per_gas less than base_fee errors:
        SwapTxFeePolicy::Low | SwapTxFeePolicy::Medium | SwapTxFeePolicy::High => SwapTxFeePolicy::High,
        SwapTxFeePolicy::Unsupported => SwapTxFeePolicy::Unsupported,
    }
}

fn call_request_with_pay_for_gas_option(call_request: CallRequest, pay_for_gas_option: PayForGasOption) -> CallRequest {
    match pay_for_gas_option {
        PayForGasOption::Legacy(LegacyGasPrice { gas_price }) => CallRequest {
            gas_price: Some(gas_price),
            max_fee_per_gas: None,
            max_priority_fee_per_gas: None,
            ..call_request
        },
        PayForGasOption::Eip1559(Eip1559FeePerGas {
            max_fee_per_gas,
            max_priority_fee_per_gas,
        }) => CallRequest {
            gas_price: None,
            max_fee_per_gas: Some(max_fee_per_gas),
            max_priority_fee_per_gas: Some(max_priority_fee_per_gas),
            ..call_request
        },
    }
}

impl ToBytes for Signature {
    fn to_bytes(&self) -> Vec<u8> { self.to_vec() }
}

impl ToBytes for SignedEthTx {
    fn to_bytes(&self) -> Vec<u8> {
        let mut stream = RlpStream::new();
        self.rlp_append(&mut stream);
        // Handle potential panicking.
        if stream.is_finished() {
            Vec::from(stream.out())
        } else {
            // TODO: Consider returning Result<Vec<u8>, Error> in future refactoring for better error handling.
            warn!("RlpStream was not finished; returning an empty Vec as a fail-safe.");
            vec![]
        }
    }
}

#[derive(Debug, Display, EnumFromStringify)]
pub enum EthAssocTypesError {
    InvalidHexString(String),
    #[from_stringify("DecoderError")]
    TxParseError(String),
    ParseSignatureError(String),
}

#[derive(Debug, Display)]
pub enum EthNftAssocTypesError {
    Utf8Error(String),
    ParseContractTypeError(ParseContractTypeError),
    ParseTokenContractError(String),
}

impl From<ParseContractTypeError> for EthNftAssocTypesError {
    fn from(e: ParseContractTypeError) -> Self { EthNftAssocTypesError::ParseContractTypeError(e) }
}

#[async_trait]
impl ParseCoinAssocTypes for EthCoin {
    type Address = Address;
    type AddressParseError = MmError<EthAssocTypesError>;
    type Pubkey = Public;
    type PubkeyParseError = MmError<EthAssocTypesError>;
    type Tx = SignedEthTx;
    type TxParseError = MmError<EthAssocTypesError>;
    type Preimage = SignedEthTx;
    type PreimageParseError = MmError<EthAssocTypesError>;
    type Sig = Signature;
    type SigParseError = MmError<EthAssocTypesError>;

    async fn my_addr(&self) -> Self::Address {
        match self.derivation_method() {
            DerivationMethod::SingleAddress(addr) => *addr,
            // Todo: Expect should not fail but we need to handle it properly
            DerivationMethod::HDWallet(hd_wallet) => hd_wallet
                .get_enabled_address()
                .await
                .expect("Getting enabled address should not fail!")
                .address(),
        }
    }

    fn parse_address(&self, address: &str) -> Result<Self::Address, Self::AddressParseError> {
        // crate `Address::from_str` supports both address variants with and without `0x` prefix
        Address::from_str(address).map_to_mm(|e| EthAssocTypesError::InvalidHexString(e.to_string()))
    }

    /// As derive_htlc_pubkey_v2 returns coin specific pubkey we can use [Public::from_slice] directly
    fn parse_pubkey(&self, pubkey: &[u8]) -> Result<Self::Pubkey, Self::PubkeyParseError> {
        Ok(Public::from_slice(pubkey))
    }

    fn parse_tx(&self, tx: &[u8]) -> Result<Self::Tx, Self::TxParseError> {
        let unverified: UnverifiedTransactionWrapper = rlp::decode(tx).map_err(EthAssocTypesError::from)?;
        SignedEthTx::new(unverified).map_to_mm(|e| EthAssocTypesError::TxParseError(e.to_string()))
    }

    fn parse_preimage(&self, tx: &[u8]) -> Result<Self::Preimage, Self::PreimageParseError> { self.parse_tx(tx) }

    fn parse_signature(&self, sig: &[u8]) -> Result<Self::Sig, Self::SigParseError> {
        if sig.len() != 65 {
            return MmError::err(EthAssocTypesError::ParseSignatureError(
                "Signature slice is not 65 bytes long".to_string(),
            ));
        };

        let mut arr = [0; 65];
        arr.copy_from_slice(sig);
        Ok(Signature::from(arr)) // Assuming `Signature::from([u8; 65])` exists
    }
}

impl ToBytes for Address {
    fn to_bytes(&self) -> Vec<u8> { self.0.to_vec() }
}

impl AddrToString for Address {
    fn addr_to_string(&self) -> String { eth_addr_to_hex(self) }
}

impl ToBytes for BigUint {
    fn to_bytes(&self) -> Vec<u8> { self.to_bytes_be() }
}

impl ToBytes for ContractType {
    fn to_bytes(&self) -> Vec<u8> { self.to_string().into_bytes() }
}

impl ToBytes for Public {
    fn to_bytes(&self) -> Vec<u8> { self.0.to_vec() }
}

impl ParseNftAssocTypes for EthCoin {
    type ContractAddress = Address;
    type TokenId = BigUint;
    type ContractType = ContractType;
    type NftAssocTypesError = MmError<EthNftAssocTypesError>;

    fn parse_contract_address(
        &self,
        contract_address: &[u8],
    ) -> Result<Self::ContractAddress, Self::NftAssocTypesError> {
        contract_address
            .try_to_address()
            .map_to_mm(EthNftAssocTypesError::ParseTokenContractError)
    }

    fn parse_token_id(&self, token_id: &[u8]) -> Result<Self::TokenId, Self::NftAssocTypesError> {
        Ok(BigUint::from_bytes_be(token_id))
    }

    fn parse_contract_type(&self, contract_type: &[u8]) -> Result<Self::ContractType, Self::NftAssocTypesError> {
        let contract_str = from_utf8(contract_type).map_err(|e| EthNftAssocTypesError::Utf8Error(e.to_string()))?;
        ContractType::from_str(contract_str).map_to_mm(EthNftAssocTypesError::from)
    }
}

#[async_trait]
impl MakerNftSwapOpsV2 for EthCoin {
    async fn send_nft_maker_payment_v2(
        &self,
        args: SendNftMakerPaymentArgs<'_, Self>,
    ) -> Result<Self::Tx, TransactionErr> {
        self.send_nft_maker_payment_v2_impl(args).await
    }

    async fn validate_nft_maker_payment_v2(
        &self,
        args: ValidateNftMakerPaymentArgs<'_, Self>,
    ) -> ValidatePaymentResult<()> {
        self.validate_nft_maker_payment_v2_impl(args).await
    }

    async fn spend_nft_maker_payment_v2(
        &self,
        args: SpendNftMakerPaymentArgs<'_, Self>,
    ) -> Result<Self::Tx, TransactionErr> {
        self.spend_nft_maker_payment_v2_impl(args).await
    }

    async fn refund_nft_maker_payment_v2_timelock(
        &self,
        args: RefundNftMakerPaymentArgs<'_, Self>,
    ) -> Result<Self::Tx, TransactionErr> {
        self.refund_nft_maker_payment_v2_timelock_impl(args).await
    }

    async fn refund_nft_maker_payment_v2_secret(
        &self,
        args: RefundNftMakerPaymentArgs<'_, Self>,
    ) -> Result<Self::Tx, TransactionErr> {
        self.refund_nft_maker_payment_v2_secret_impl(args).await
    }
}

impl CoinWithPrivKeyPolicy for EthCoin {
    type KeyPair = KeyPair;

    fn priv_key_policy(&self) -> &PrivKeyPolicy<Self::KeyPair> { &self.priv_key_policy }
}

impl CoinWithDerivationMethod for EthCoin {
    fn derivation_method(&self) -> &DerivationMethod<HDCoinAddress<Self>, Self::HDWallet> { &self.derivation_method }
}

#[async_trait]
impl IguanaBalanceOps for EthCoin {
    type BalanceObject = CoinBalanceMap;

    async fn iguana_balances(&self) -> BalanceResult<Self::BalanceObject> {
        let platform_balance = self.my_balance().compat().await?;
        let token_balances = self.get_tokens_balance_list().await?;
        let mut balances = CoinBalanceMap::new();
        balances.insert(self.ticker().to_string(), platform_balance);
        balances.extend(token_balances);
        Ok(balances)
    }
}

#[async_trait]
impl GetNewAddressRpcOps for EthCoin {
    type BalanceObject = CoinBalanceMap;
    async fn get_new_address_rpc_without_conf(
        &self,
        params: GetNewAddressParams,
    ) -> MmResult<GetNewAddressResponse<Self::BalanceObject>, GetNewAddressRpcError> {
        get_new_address::common_impl::get_new_address_rpc_without_conf(self, params).await
    }

    async fn get_new_address_rpc<ConfirmAddress>(
        &self,
        params: GetNewAddressParams,
        confirm_address: &ConfirmAddress,
    ) -> MmResult<GetNewAddressResponse<Self::BalanceObject>, GetNewAddressRpcError>
    where
        ConfirmAddress: HDConfirmAddress,
    {
        get_new_address::common_impl::get_new_address_rpc(self, params, confirm_address).await
    }
}

#[async_trait]
impl AccountBalanceRpcOps for EthCoin {
    type BalanceObject = CoinBalanceMap;

    async fn account_balance_rpc(
        &self,
        params: AccountBalanceParams,
    ) -> MmResult<HDAccountBalanceResponse<Self::BalanceObject>, HDAccountBalanceRpcError> {
        account_balance::common_impl::account_balance_rpc(self, params).await
    }
}

#[async_trait]
impl InitAccountBalanceRpcOps for EthCoin {
    type BalanceObject = CoinBalanceMap;

    async fn init_account_balance_rpc(
        &self,
        params: InitAccountBalanceParams,
    ) -> MmResult<HDAccountBalance<Self::BalanceObject>, HDAccountBalanceRpcError> {
        init_account_balance::common_impl::init_account_balance_rpc(self, params).await
    }
}

#[async_trait]
impl InitScanAddressesRpcOps for EthCoin {
    type BalanceObject = CoinBalanceMap;

    async fn init_scan_for_new_addresses_rpc(
        &self,
        params: ScanAddressesParams,
    ) -> MmResult<ScanAddressesResponse<Self::BalanceObject>, HDAccountBalanceRpcError> {
        init_scan_for_new_addresses::common_impl::scan_for_new_addresses_rpc(self, params).await
    }
}

#[async_trait]
impl InitCreateAccountRpcOps for EthCoin {
    type BalanceObject = CoinBalanceMap;

    async fn init_create_account_rpc<XPubExtractor>(
        &self,
        params: CreateNewAccountParams,
        state: CreateAccountState,
        xpub_extractor: Option<XPubExtractor>,
    ) -> MmResult<HDAccountBalance<Self::BalanceObject>, CreateAccountRpcError>
    where
        XPubExtractor: HDXPubExtractor + Send,
    {
        init_create_account::common_impl::init_create_new_account_rpc(self, params, state, xpub_extractor).await
    }

    async fn revert_creating_account(&self, account_id: u32) {
        init_create_account::common_impl::revert_creating_account(self, account_id).await
    }
}

/// Converts and extended public key derived using BIP32 to an Ethereum public key.
pub fn pubkey_from_extended(extended_pubkey: &Secp256k1ExtendedPublicKey) -> Public {
    let serialized = extended_pubkey.public_key().serialize_uncompressed();
    let mut pubkey_uncompressed = Public::default();
    pubkey_uncompressed.as_mut().copy_from_slice(&serialized[1..]);
    pubkey_uncompressed
}

fn extract_gas_limit_from_conf<T: ExtractGasLimit>(coin_conf: &Json) -> Result<T, String> {
    let key = T::key();
    if coin_conf[key].is_null() {
        Ok(Default::default())
    } else {
        json::from_value(coin_conf[key].clone()).map_err(|e| e.to_string())
    }
}

impl Eip1559Ops for EthCoin {
    fn get_swap_transaction_fee_policy(&self) -> SwapTxFeePolicy { self.swap_txfee_policy.lock().unwrap().clone() }

    fn set_swap_transaction_fee_policy(&self, swap_txfee_policy: SwapTxFeePolicy) {
        *self.swap_txfee_policy.lock().unwrap() = swap_txfee_policy
    }
}

#[async_trait]
impl TakerCoinSwapOpsV2 for EthCoin {
    /// Wrapper for [EthCoin::send_taker_funding_impl]
    async fn send_taker_funding(&self, args: SendTakerFundingArgs<'_>) -> Result<Self::Tx, TransactionErr> {
        self.send_taker_funding_impl(args).await
    }

    /// Wrapper for [EthCoin::validate_taker_funding_impl]
    async fn validate_taker_funding(&self, args: ValidateTakerFundingArgs<'_, Self>) -> ValidateSwapV2TxResult {
        self.validate_taker_funding_impl(args).await
    }

    async fn refund_taker_funding_timelock(
        &self,
        args: RefundTakerPaymentArgs<'_>,
    ) -> Result<Self::Tx, TransactionErr> {
        self.refund_taker_payment_with_timelock_impl(args).await
    }

    async fn refund_taker_funding_secret(
        &self,
        args: RefundFundingSecretArgs<'_, Self>,
    ) -> Result<Self::Tx, TransactionErr> {
        self.refund_taker_funding_secret_impl(args).await
    }

    /// Wrapper for [EthCoin::search_for_taker_funding_spend_impl]
    async fn search_for_taker_funding_spend(
        &self,
        tx: &Self::Tx,
        _from_block: u64,
        _secret_hash: &[u8],
    ) -> Result<Option<FundingTxSpend<Self>>, SearchForFundingSpendErr> {
        self.search_for_taker_funding_spend_impl(tx).await
    }

    /// Eth doesnt have preimages
    async fn gen_taker_funding_spend_preimage(
        &self,
        args: &GenTakerFundingSpendArgs<'_, Self>,
        _swap_unique_data: &[u8],
    ) -> GenPreimageResult<Self> {
        Ok(TxPreimageWithSig {
            preimage: args.funding_tx.clone(),
            signature: args.funding_tx.signature(),
        })
    }

    /// Eth doesnt have preimages
    async fn validate_taker_funding_spend_preimage(
        &self,
        _gen_args: &GenTakerFundingSpendArgs<'_, Self>,
        _preimage: &TxPreimageWithSig<Self>,
    ) -> ValidateTakerFundingSpendPreimageResult {
        Ok(())
    }

    /// Wrapper for [EthCoin::taker_payment_approve]
    async fn sign_and_send_taker_funding_spend(
        &self,
        _preimage: &TxPreimageWithSig<Self>,
        args: &GenTakerFundingSpendArgs<'_, Self>,
        _swap_unique_data: &[u8],
    ) -> Result<Self::Tx, TransactionErr> {
        self.taker_payment_approve(args).await
    }

    async fn refund_combined_taker_payment(
        &self,
        args: RefundTakerPaymentArgs<'_>,
    ) -> Result<Self::Tx, TransactionErr> {
        self.refund_taker_payment_with_timelock_impl(args).await
    }

    fn skip_taker_payment_spend_preimage(&self) -> bool { true }

    /// Eth skips taker_payment_spend_preimage, as it doesnt need it
    async fn gen_taker_payment_spend_preimage(
        &self,
        _args: &GenTakerPaymentSpendArgs<'_, Self>,
        _swap_unique_data: &[u8],
    ) -> GenPreimageResult<Self> {
        MmError::err(TxGenError::Other(
            "EVM-based coin doesn't have taker_payment_spend_preimage. Report the Bug!".to_string(),
        ))
    }

    /// Eth skips taker_payment_spend_preimage, as it doesnt need it
    async fn validate_taker_payment_spend_preimage(
        &self,
        _gen_args: &GenTakerPaymentSpendArgs<'_, Self>,
        _preimage: &TxPreimageWithSig<Self>,
    ) -> ValidateTakerPaymentSpendPreimageResult {
        MmError::err(ValidateTakerPaymentSpendPreimageError::InvalidPreimage(
            "EVM-based coin skips taker_payment_spend_preimage validation. Report the Bug!".to_string(),
        ))
    }

    /// Eth doesnt have preimages
    async fn sign_and_broadcast_taker_payment_spend(
        &self,
        _preimage: Option<&TxPreimageWithSig<Self>>,
        gen_args: &GenTakerPaymentSpendArgs<'_, Self>,
        secret: &[u8],
        _swap_unique_data: &[u8],
    ) -> Result<Self::Tx, TransactionErr> {
        self.sign_and_broadcast_taker_payment_spend_impl(gen_args, secret).await
    }

    /// Wrapper for [EthCoin::find_taker_payment_spend_tx_impl]
    async fn find_taker_payment_spend_tx(
        &self,
        taker_payment: &Self::Tx,
        from_block: u64,
        wait_until: u64,
    ) -> MmResult<Self::Tx, FindPaymentSpendError> {
        const CHECK_EVERY: f64 = 10.;
        self.find_taker_payment_spend_tx_impl(taker_payment, from_block, wait_until, CHECK_EVERY)
            .await
    }

    async fn extract_secret_v2(&self, _secret_hash: &[u8], spend_tx: &Self::Tx) -> Result<[u8; 32], String> {
        self.extract_secret_v2_impl(spend_tx).await
    }
}

impl CommonSwapOpsV2 for EthCoin {
    #[inline(always)]
    fn derive_htlc_pubkey_v2(&self, _swap_unique_data: &[u8]) -> Self::Pubkey {
        match self.priv_key_policy {
            EthPrivKeyPolicy::Iguana(ref key_pair)
            | EthPrivKeyPolicy::HDWallet {
                activated_key: ref key_pair,
                ..
            } => *key_pair.public(),
            EthPrivKeyPolicy::Trezor => todo!(),
            #[cfg(target_arch = "wasm32")]
            EthPrivKeyPolicy::Metamask(ref metamask_policy) => {
                // The metamask public key should be uncompressed
                // Remove the first byte (0x04) from the uncompressed public key
                let pubkey_bytes: [u8; 64] = metamask_policy.public_key_uncompressed[1..65]
                    .try_into()
                    .expect("slice with incorrect length");
                Public::from_slice(&pubkey_bytes)
            },
            EthPrivKeyPolicy::WalletConnect {
                public_key_uncompressed,
                ..
            } => {
                let pubkey_bytes: [u8; 64] = public_key_uncompressed[1..65]
                    .try_into()
                    .expect("slice with incorrect length");
                Public::from_slice(&pubkey_bytes)
            },
        }
    }

    #[inline(always)]
    fn derive_htlc_pubkey_v2_bytes(&self, swap_unique_data: &[u8]) -> Vec<u8> {
        self.derive_htlc_pubkey_v2(swap_unique_data).to_bytes()
    }

    #[inline(always)]
    fn taker_pubkey_bytes(&self) -> Option<Vec<u8>> {
        Some(self.derive_htlc_pubkey_v2(&[]).to_bytes()) // unique_data not used for non-private coins
    }
}

#[cfg(all(feature = "for-tests", not(target_arch = "wasm32")))]
impl EthCoin {
    pub async fn set_coin_type(&self, new_coin_type: EthCoinType) -> EthCoin {
        let coin = EthCoinImpl {
            ticker: self.ticker.clone(),
            coin_type: new_coin_type,
            chain_spec: self.chain_spec.clone(),
            priv_key_policy: self.priv_key_policy.clone(),
            derivation_method: Arc::clone(&self.derivation_method),
            sign_message_prefix: self.sign_message_prefix.clone(),
            swap_contract_address: self.swap_contract_address,
            swap_v2_contracts: self.swap_v2_contracts,
            fallback_swap_contract: self.fallback_swap_contract,
            contract_supports_watchers: self.contract_supports_watchers,
            web3_instances: AsyncMutex::new(self.web3_instances.lock().await.clone()),
            decimals: self.decimals,
            history_sync_state: Mutex::new(self.history_sync_state.lock().unwrap().clone()),
            required_confirmations: AtomicU64::new(
                self.required_confirmations.load(std::sync::atomic::Ordering::SeqCst),
            ),
            swap_txfee_policy: Mutex::new(self.swap_txfee_policy.lock().unwrap().clone()),
            max_eth_tx_type: self.max_eth_tx_type,
            ctx: self.ctx.clone(),
            trezor_coin: self.trezor_coin.clone(),
            logs_block_range: self.logs_block_range,
            address_nonce_locks: Arc::clone(&self.address_nonce_locks),
            erc20_tokens_infos: Arc::clone(&self.erc20_tokens_infos),
            nfts_infos: Arc::clone(&self.nfts_infos),
            gas_limit: EthGasLimit::default(),
            gas_limit_v2: EthGasLimitV2::default(),
            abortable_system: self.abortable_system.create_subsystem().unwrap(),
        };
        EthCoin(Arc::new(coin))
    }
}

#[async_trait]
impl MakerCoinSwapOpsV2 for EthCoin {
    async fn send_maker_payment_v2(&self, args: SendMakerPaymentArgs<'_, Self>) -> Result<Self::Tx, TransactionErr> {
        self.send_maker_payment_v2_impl(args).await
    }

    async fn validate_maker_payment_v2(&self, args: ValidateMakerPaymentArgs<'_, Self>) -> ValidatePaymentResult<()> {
        self.validate_maker_payment_v2_impl(args).await
    }

    async fn refund_maker_payment_v2_timelock(
        &self,
        args: RefundMakerPaymentTimelockArgs<'_>,
    ) -> Result<Self::Tx, TransactionErr> {
        self.refund_maker_payment_v2_timelock_impl(args).await
    }

    async fn refund_maker_payment_v2_secret(
        &self,
        args: RefundMakerPaymentSecretArgs<'_, Self>,
    ) -> Result<Self::Tx, TransactionErr> {
        self.refund_maker_payment_v2_secret_impl(args).await
    }

    async fn spend_maker_payment_v2(&self, args: SpendMakerPaymentArgs<'_, Self>) -> Result<Self::Tx, TransactionErr> {
        self.spend_maker_payment_v2_impl(args).await
    }
}<|MERGE_RESOLUTION|>--- conflicted
+++ resolved
@@ -2444,10 +2444,6 @@
 
     fn sign_message(&self, message: &str, address: Option<HDAddressSelector>) -> SignatureResult<String> {
         let message_hash = self.sign_message_hash(message).ok_or(SignatureError::PrefixNotFound)?;
-<<<<<<< HEAD
-        let privkey = &self.priv_key_policy.activated_key_or_err().map_mm_err()?.secret();
-        let signature = sign(privkey, &H256::from(message_hash))?;
-=======
 
         let secret = if let Some(address) = address {
             let path_to_coin = self.priv_key_policy.path_to_coin_or_err().map_mm_err()?;
@@ -2471,7 +2467,6 @@
         };
         let signature = sign(&secret, &H256::from(message_hash))?;
 
->>>>>>> 7f27264d
         Ok(format!("0x{}", signature))
     }
 
