--- conflicted
+++ resolved
@@ -941,11 +941,7 @@
     )
     .await?;
     let _nonce_lock = eth_coin.nonce_lock.lock().await;
-<<<<<<< HEAD
-    let (nonce, _) = get_addr_nonce(eth_coin.my_address, eth_coin.web3_instances.lock().await.to_vec())
-=======
-    let (nonce, _) = get_addr_nonce(my_address, eth_coin.web3_instances.clone())
->>>>>>> a877acad
+    let (nonce, _) = get_addr_nonce(my_address, eth_coin.web3_instances.lock().await.to_vec())
         .compat()
         .timeout_secs(30.)
         .await?
