/******************************************************************************
 * Copyright © 2023 Pampex LTD and TillyHK LTD                                *
 *                                                                            *
 * See the CONTRIBUTOR-LICENSE-AGREEMENT, COPYING, LICENSE-COPYRIGHT-NOTICE   *
 * and DEVELOPER-CERTIFICATE-OF-ORIGIN files in the LEGAL directory in        *
 * the top-level directory of this distribution for the individual copyright  *
 * holder information and the developer policies on copyright and licensing.  *
 *                                                                            *
 * Unless otherwise agreed in a custom licensing agreement, no part of the    *
 * Komodo DeFi Framework software, including this file may be copied, modified, propagated *
 * or distributed except according to the terms contained in the              *
 * LICENSE-COPYRIGHT-NOTICE file.                                             *
 *                                                                            *
 * Removal or modification of this copyright notice is prohibited.            *
 *                                                                            *
 ******************************************************************************/
//
//  eth.rs
//  marketmaker
//
//  Copyright © 2023 Pampex LTD and TillyHK LTD. All rights reserved.
//
use self::wallet_connect::{send_transaction_with_walletconnect, WcEthTxParams};
use super::eth::Action::{Call, Create};
use super::watcher_common::{validate_watcher_reward, REWARD_GAS_AMOUNT};
use super::*;
<<<<<<< HEAD
use crate::coin_balance::{EnableCoinBalanceError, EnabledCoinBalanceParams, HDAccountBalance, HDAddressBalance,
                          HDWalletBalance, HDWalletBalanceOps};
=======
use crate::coin_balance::{
    EnableCoinBalanceError, EnabledCoinBalanceParams, HDAccountBalance, HDAddressBalance, HDWalletBalance,
    HDWalletBalanceOps,
};
use crate::eth::eth_rpc::ETH_RPC_REQUEST_TIMEOUT;
>>>>>>> 68bc4ebf
use crate::eth::web3_transport::websocket_transport::{WebsocketTransport, WebsocketTransportNode};
use crate::hd_wallet::{
    DisplayAddress, HDAccountOps, HDCoinAddress, HDCoinWithdrawOps, HDConfirmAddress, HDPathAccountToAddressId,
    HDWalletCoinOps, HDXPubExtractor,
};
use crate::lp_price::get_base_price_in_rel;
use crate::nft::nft_errors::ParseContractTypeError;
use crate::nft::nft_structs::{
    ContractType, ConvertChain, NftInfo, TransactionNftDetails, WithdrawErc1155, WithdrawErc721,
};
use crate::nft::WithdrawNftResult;
use crate::rpc_command::account_balance::{AccountBalanceParams, AccountBalanceRpcOps, HDAccountBalanceResponse};
use crate::rpc_command::get_new_address::{
    GetNewAddressParams, GetNewAddressResponse, GetNewAddressRpcError, GetNewAddressRpcOps,
};
use crate::rpc_command::hd_account_balance_rpc_error::HDAccountBalanceRpcError;
use crate::rpc_command::init_account_balance::{InitAccountBalanceParams, InitAccountBalanceRpcOps};
use crate::rpc_command::init_create_account::{
    CreateAccountRpcError, CreateAccountState, CreateNewAccountParams, InitCreateAccountRpcOps,
};
use crate::rpc_command::init_scan_for_new_addresses::{
    InitScanAddressesRpcOps, ScanAddressesParams, ScanAddressesResponse,
};
use crate::rpc_command::init_withdraw::{InitWithdrawCoin, WithdrawTaskHandleShared};
use crate::rpc_command::{
    account_balance, get_new_address, init_account_balance, init_create_account, init_scan_for_new_addresses,
};
use crate::{
    coin_balance, scan_for_new_addresses_impl, BalanceResult, CoinWithDerivationMethod, DerivationMethod, DexFee,
    Eip1559Ops, MakerNftSwapOpsV2, ParseCoinAssocTypes, ParseNftAssocTypes, PayForGasParams, PrivKeyPolicy,
    RpcCommonOps, SendNftMakerPaymentArgs, SpendNftMakerPaymentArgs, ToBytes, ValidateNftMakerPaymentArgs,
    ValidateWatcherSpendInput, WatcherSpendType,
};
use async_trait::async_trait;
use bitcrypto::{dhash160, keccak256, ripemd160, sha256};
use common::custom_futures::repeatable::{Ready, Retry, RetryOnError};
use common::custom_futures::timeout::FutureTimerExt;
use common::executor::{
    abortable_queue::AbortableQueue, AbortSettings, AbortableSystem, AbortedError, SpawnAbortable, Timer,
};
use common::log::{debug, error, info, warn};
use common::number_type_casting::SafeTypeCastingNumbers;
use common::wait_until_sec;
use common::{now_sec, small_rng, DEX_FEE_ADDR_RAW_PUBKEY};
use crypto::privkey::key_pair_from_secret;
use crypto::{Bip44Chain, CryptoCtx, CryptoCtxError, GlobalHDAccountArc, KeyPairPolicy};
use derive_more::Display;
use enum_derives::EnumFromStringify;

use compatible_time::Duration;
use compatible_time::Instant;
use ethabi::{Contract, Function, Token};
use ethcore_transaction::tx_builders::TxBuilderError;
use ethcore_transaction::{
    Action, TransactionWrapper, TransactionWrapperBuilder as UnSignedEthTxBuilder, UnverifiedEip1559Transaction,
    UnverifiedEip2930Transaction, UnverifiedLegacyTransaction, UnverifiedTransactionWrapper,
};
pub use ethcore_transaction::{SignedTransaction as SignedEthTx, TxType};
use ethereum_types::{Address, H160, H256, U256};
use ethkey::{public_to_address, sign, verify_address, KeyPair, Public, Signature};
use futures::compat::Future01CompatExt;
use futures::future::{join, join_all, select_ok, try_join_all, FutureExt, TryFutureExt};
use futures01::Future;
use http::Uri;
use kdf_walletconnect::{WalletConnectCtx, WalletConnectOps};
use mm2_core::mm_ctx::{MmArc, MmWeak};
use mm2_number::bigdecimal_custom::CheckedDivision;
use mm2_number::{BigDecimal, BigUint, MmNumber};
use rand::seq::SliceRandom;
use regex::Regex;
use rlp::{DecoderError, Encodable, RlpStream};
use rpc::v1::types::Bytes as BytesJson;
use secp256k1::PublicKey;
use serde_json::{self as json, Value as Json};
use serialization::{CompactInteger, Serializable, Stream};
use sha3::{Digest, Keccak256};
use std::collections::HashMap;
use std::convert::{TryFrom, TryInto};
use std::ops::Deref;
use std::str::from_utf8;
use std::str::FromStr;
use std::sync::atomic::{AtomicU64, Ordering as AtomicOrdering};
use std::sync::{Arc, Mutex};
<<<<<<< HEAD
use web3::types::{Action as TraceAction, BlockId, BlockNumber, Bytes, CallRequest, FilterBuilder, Log, Trace,
                  TraceFilterBuilder, Transaction as Web3Transaction, TransactionId, U64};
=======
use std::time::Duration;
use web3::types::{
    Action as TraceAction, BlockId, BlockNumber, Bytes, CallRequest, FilterBuilder, Log, Trace, TraceFilterBuilder,
    Transaction as Web3Transaction, TransactionId, U64,
};
>>>>>>> 68bc4ebf
use web3::{self, Web3};

cfg_wasm32! {
    use crypto::MetamaskArc;
    use mm2_metamask::MetamaskError;
    use web3::types::TransactionRequest;
}

use super::{
    coin_conf, lp_coinfind_or_err, AsyncMutex, BalanceError, BalanceFut, CheckIfMyPaymentSentArgs, CoinBalance,
    CoinProtocol, CoinTransportMetrics, CoinsContext, ConfirmPaymentInput, EthValidateFeeArgs, FeeApproxStage,
    FoundSwapTxSpend, HistorySyncState, IguanaPrivKey, MarketCoinOps, MmCoin, MmCoinEnum, MyAddressError,
    MyWalletAddress, NegotiateSwapContractAddrErr, NumConversError, NumConversResult, PaymentInstructionArgs,
    PaymentInstructions, PaymentInstructionsErr, PrivKeyBuildPolicy, PrivKeyPolicyNotAllowed, RawTransactionError,
    RawTransactionFut, RawTransactionRequest, RawTransactionRes, RawTransactionResult, RefundPaymentArgs, RewardTarget,
    RpcClientType, RpcTransportEventHandler, RpcTransportEventHandlerShared, SearchForSwapTxSpendInput,
    SendMakerPaymentSpendPreimageInput, SendPaymentArgs, SignEthTransactionParams, SignRawTransactionEnum,
    SignRawTransactionRequest, SignatureError, SignatureResult, SpendPaymentArgs, SwapOps, SwapTxFeePolicy, TradeFee,
    TradePreimageError, TradePreimageFut, TradePreimageResult, TradePreimageValue, Transaction, TransactionDetails,
    TransactionEnum, TransactionErr, TransactionFut, TransactionType, TxMarshalingErr, UnexpectedDerivationMethod,
    ValidateAddressResult, ValidateFeeArgs, ValidateInstructionsErr, ValidateOtherPubKeyErr, ValidatePaymentError,
    ValidatePaymentFut, ValidatePaymentInput, VerificationError, VerificationResult, WaitForHTLCTxSpendArgs,
    WatcherOps, WatcherReward, WatcherRewardError, WatcherSearchForSwapTxSpendInput, WatcherValidatePaymentInput,
    WatcherValidateTakerFeeInput, WeakSpawner, WithdrawError, WithdrawFee, WithdrawFut, WithdrawRequest,
    WithdrawResult, EARLY_CONFIRMATION_ERR_LOG, INVALID_CONTRACT_ADDRESS_ERR_LOG, INVALID_PAYMENT_STATE_ERR_LOG,
    INVALID_RECEIVER_ERR_LOG, INVALID_SENDER_ERR_LOG, INVALID_SWAP_ID_ERR_LOG,
};
#[cfg(test)]
pub(crate) use eth_utils::display_u256_with_decimal_point;
pub use eth_utils::{
    addr_from_pubkey_str, addr_from_raw_pubkey, mm_number_from_u256, mm_number_to_u256, u256_to_big_decimal,
    wei_from_big_decimal, wei_from_coins_mm_number, wei_from_gwei_decimal, wei_to_coins_mm_number, wei_to_eth_decimal,
    wei_to_gwei_decimal,
};
use eth_utils::{get_function_input_data, get_function_name};

pub use rlp;
cfg_native! {
    use std::path::PathBuf;
}

pub mod eth_balance_events;
mod eth_rpc;
#[cfg(test)]
mod eth_tests;
#[cfg(target_arch = "wasm32")]
mod eth_wasm_tests;
#[cfg(any(test, target_arch = "wasm32"))]
mod for_tests;
pub(crate) mod nft_swap_v2;
pub mod wallet_connect;
mod web3_transport;
use web3_transport::{http_transport::HttpTransportNode, Web3Transport};

pub mod eth_hd_wallet;
use eth_hd_wallet::EthHDWallet;

#[path = "eth/v2_activation.rs"]
pub mod v2_activation;
use v2_activation::{build_address_and_priv_key_policy, EthActivationV2Error};

mod eth_withdraw;
use eth_withdraw::{EthWithdraw, InitEthWithdraw, StandardEthWithdraw};

pub mod fee_estimation;
use fee_estimation::eip1559::{
    block_native::BlocknativeGasApiCaller, infura::InfuraGasApiCaller, simple::FeePerGasSimpleEstimator,
    FeePerGasEstimated, GasApiConfig, GasApiProvider,
};

pub mod erc20;
use erc20::get_token_decimals;
pub(crate) mod eth_swap_v2;
use eth_swap_v2::{extract_id_from_tx_data, EthPaymentType, PaymentMethod, SpendTxSearchParams};

pub mod eth_utils;
pub mod tron;

pub(crate) const ETH_RPC_REQUEST_TIMEOUT_S: Duration = Duration::from_secs(30);
pub(crate) const WEB3_REQUEST_TIMEOUT_S: Duration = Duration::from_secs(30);

pub const ETH_PROTOCOL_TYPE: &str = "ETH";
pub const ERC20_PROTOCOL_TYPE: &str = "ERC20";

/// https://github.com/artemii235/etomic-swap/blob/master/contracts/EtomicSwap.sol
/// Dev chain (195.201.137.5:8565) contract address: 0x83965C539899cC0F918552e5A26915de40ee8852
/// Ropsten: https://ropsten.etherscan.io/address/0x7bc1bbdd6a0a722fc9bffc49c921b685ecb84b94
/// ETH mainnet: https://etherscan.io/address/0x8500AFc0bc5214728082163326C2FF0C73f4a871
pub const SWAP_CONTRACT_ABI: &str = include_str!("eth/swap_contract_abi.json");
/// https://github.com/ethereum/EIPs/blob/master/EIPS/eip-20.md
pub const ERC20_ABI: &str = include_str!("eth/erc20_abi.json");
/// https://github.com/ethereum/EIPs/blob/master/EIPS/eip-721.md
const ERC721_ABI: &str = include_str!("eth/erc721_abi.json");
/// https://github.com/ethereum/EIPs/blob/master/EIPS/eip-1155.md
const ERC1155_ABI: &str = include_str!("eth/erc1155_abi.json");
const NFT_SWAP_CONTRACT_ABI: &str = include_str!("eth/nft_swap_contract_abi.json");
const NFT_MAKER_SWAP_V2_ABI: &str = include_str!("eth/nft_maker_swap_v2_abi.json");
const MAKER_SWAP_V2_ABI: &str = include_str!("eth/maker_swap_v2_abi.json");
const TAKER_SWAP_V2_ABI: &str = include_str!("eth/taker_swap_v2_abi.json");

/// Payment states from etomic swap smart contract: https://github.com/artemii235/etomic-swap/blob/master/contracts/EtomicSwap.sol#L5
pub enum PaymentState {
    Uninitialized,
    Sent,
    Spent,
    Refunded,
}

#[allow(dead_code)]
pub(crate) enum MakerPaymentStateV2 {
    Uninitialized,
    PaymentSent,
    TakerSpent,
    MakerRefunded,
}

#[allow(dead_code)]
pub(crate) enum TakerPaymentStateV2 {
    Uninitialized,
    PaymentSent,
    TakerApproved,
    MakerSpent,
    TakerRefunded,
}

/// It can change 12.5% max each block according to https://www.blocknative.com/blog/eip-1559-fees
const BASE_BLOCK_FEE_DIFF_PCT: u64 = 13;
const DEFAULT_LOGS_BLOCK_RANGE: u64 = 1000;

const DEFAULT_REQUIRED_CONFIRMATIONS: u8 = 1;

pub(crate) const ETH_DECIMALS: u8 = 18;

pub(crate) const ETH_GWEI_DECIMALS: u8 = 9;

/// Take into account that the dynamic fee may increase by 3% during the swap.
const GAS_PRICE_APPROXIMATION_PERCENT_ON_START_SWAP: u64 = 3;
/// Take into account that the dynamic fee may increase until the locktime is expired
const GAS_PRICE_APPROXIMATION_PERCENT_ON_WATCHER_PREIMAGE: u64 = 3;
/// Take into account that the dynamic fee may increase at each of the following stages:
/// - it may increase by 2% until a swap is started;
/// - it may increase by 3% during the swap.
const GAS_PRICE_APPROXIMATION_PERCENT_ON_ORDER_ISSUE: u64 = 5;
/// Take into account that the dynamic fee may increase at each of the following stages:
/// - it may increase by 2% until an order is issued;
/// - it may increase by 2% until a swap is started;
/// - it may increase by 3% during the swap.
const GAS_PRICE_APPROXIMATION_PERCENT_ON_TRADE_PREIMAGE: u64 = 7;

/// Heuristic default gas limits for withdraw and swap operations (including extra margin value for possible changes in opcodes cost)
pub mod gas_limit {
    /// Gas limit for sending coins
    pub const ETH_SEND_COINS: u64 = 21_000;
    /// Gas limit for transfer ERC20 tokens
    /// TODO: maybe this is too much and 150K is okay
    pub const ETH_SEND_ERC20: u64 = 210_000;
    /// Gas limit for swap payment tx with coins
    /// real values are approx 48,6K by etherscan
    pub const ETH_PAYMENT: u64 = 65_000;
    /// Gas limit for swap payment tx with ERC20 tokens
    /// real values are 98,9K for ERC20 and 135K for ERC-1967 proxied ERC20 contracts (use 'gas_limit' override in coins to tune)
    pub const ERC20_PAYMENT: u64 = 150_000;
    /// Gas limit for swap receiver spend tx with coins
    /// real values are 40,7K
    pub const ETH_RECEIVER_SPEND: u64 = 65_000;
    /// Gas limit for swap receiver spend tx with ERC20 tokens
    /// real values are 72,8K
    pub const ERC20_RECEIVER_SPEND: u64 = 150_000;
    /// Gas limit for swap refund tx with coins
    pub const ETH_SENDER_REFUND: u64 = 100_000;
    /// Gas limit for swap refund tx with ERC20 tokens
    pub const ERC20_SENDER_REFUND: u64 = 150_000;
    /// Gas limit for other operations
    pub const ETH_MAX_TRADE_GAS: u64 = 150_000;
}

/// Default gas limits for EthGasLimitV2
pub mod gas_limit_v2 {
    /// Gas limits for maker operations in EtomicSwapMakerV2 contract
    pub mod maker {
        pub const ETH_PAYMENT: u64 = 65_000;
        pub const ERC20_PAYMENT: u64 = 150_000;
        pub const ETH_TAKER_SPEND: u64 = 100_000;
        pub const ERC20_TAKER_SPEND: u64 = 150_000;
        pub const ETH_MAKER_REFUND_TIMELOCK: u64 = 90_000;
        pub const ERC20_MAKER_REFUND_TIMELOCK: u64 = 100_000;
        pub const ETH_MAKER_REFUND_SECRET: u64 = 90_000;
        pub const ERC20_MAKER_REFUND_SECRET: u64 = 100_000;
    }

    /// Gas limits for taker operations in EtomicSwapTakerV2 contract
    pub mod taker {
        pub const ETH_PAYMENT: u64 = 65_000;
        pub const ERC20_PAYMENT: u64 = 150_000;
        pub const ETH_MAKER_SPEND: u64 = 100_000;
        pub const ERC20_MAKER_SPEND: u64 = 115_000;
        pub const ETH_TAKER_REFUND_TIMELOCK: u64 = 90_000;
        pub const ERC20_TAKER_REFUND_TIMELOCK: u64 = 100_000;
        pub const ETH_TAKER_REFUND_SECRET: u64 = 90_000;
        pub const ERC20_TAKER_REFUND_SECRET: u64 = 100_000;
        pub const APPROVE_PAYMENT: u64 = 50_000;
    }

    pub mod nft_maker {
        pub const ERC721_PAYMENT: u64 = 130_000;
        pub const ERC1155_PAYMENT: u64 = 130_000;
        pub const ERC721_TAKER_SPEND: u64 = 100_000;
        pub const ERC1155_TAKER_SPEND: u64 = 100_000;
        pub const ERC721_MAKER_REFUND_TIMELOCK: u64 = 100_000;
        pub const ERC1155_MAKER_REFUND_TIMELOCK: u64 = 100_000;
        pub const ERC721_MAKER_REFUND_SECRET: u64 = 100_000;
        pub const ERC1155_MAKER_REFUND_SECRET: u64 = 100_000;
    }
}

/// Coin conf param to override default gas limits
#[derive(Deserialize)]
#[serde(default)]
pub struct EthGasLimit {
    /// Gas limit for sending coins
    pub eth_send_coins: u64,
    /// Gas limit for sending ERC20 tokens
    pub eth_send_erc20: u64,
    /// Gas limit for swap payment tx with coins
    pub eth_payment: u64,
    /// Gas limit for swap payment tx with ERC20 tokens
    pub erc20_payment: u64,
    /// Gas limit for swap receiver spend tx with coins
    pub eth_receiver_spend: u64,
    /// Gas limit for swap receiver spend tx with ERC20 tokens
    pub erc20_receiver_spend: u64,
    /// Gas limit for swap refund tx with coins
    pub eth_sender_refund: u64,
    /// Gas limit for swap refund tx with ERC20 tokens
    pub erc20_sender_refund: u64,
    /// Gas limit for other operations
    pub eth_max_trade_gas: u64,
}

impl Default for EthGasLimit {
    fn default() -> Self {
        EthGasLimit {
            eth_send_coins: gas_limit::ETH_SEND_COINS,
            eth_send_erc20: gas_limit::ETH_SEND_ERC20,
            eth_payment: gas_limit::ETH_PAYMENT,
            erc20_payment: gas_limit::ERC20_PAYMENT,
            eth_receiver_spend: gas_limit::ETH_RECEIVER_SPEND,
            erc20_receiver_spend: gas_limit::ERC20_RECEIVER_SPEND,
            eth_sender_refund: gas_limit::ETH_SENDER_REFUND,
            erc20_sender_refund: gas_limit::ERC20_SENDER_REFUND,
            eth_max_trade_gas: gas_limit::ETH_MAX_TRADE_GAS,
        }
    }
}

#[derive(Default, Deserialize)]
#[serde(default)]
pub struct EthGasLimitV2 {
    pub maker: MakerGasLimitV2,
    pub taker: TakerGasLimitV2,
    pub nft_maker: NftMakerGasLimitV2,
}

#[derive(Deserialize)]
#[serde(default)]
pub struct MakerGasLimitV2 {
    pub eth_payment: u64,
    pub erc20_payment: u64,
    pub eth_taker_spend: u64,
    pub erc20_taker_spend: u64,
    pub eth_maker_refund_timelock: u64,
    pub erc20_maker_refund_timelock: u64,
    pub eth_maker_refund_secret: u64,
    pub erc20_maker_refund_secret: u64,
}

#[derive(Deserialize)]
#[serde(default)]
pub struct TakerGasLimitV2 {
    pub eth_payment: u64,
    pub erc20_payment: u64,
    pub eth_maker_spend: u64,
    pub erc20_maker_spend: u64,
    pub eth_taker_refund_timelock: u64,
    pub erc20_taker_refund_timelock: u64,
    pub eth_taker_refund_secret: u64,
    pub erc20_taker_refund_secret: u64,
    pub approve_payment: u64,
}

#[derive(Deserialize)]
#[serde(default)]
pub struct NftMakerGasLimitV2 {
    pub erc721_payment: u64,
    pub erc1155_payment: u64,
    pub erc721_taker_spend: u64,
    pub erc1155_taker_spend: u64,
    pub erc721_maker_refund_timelock: u64,
    pub erc1155_maker_refund_timelock: u64,
    pub erc721_maker_refund_secret: u64,
    pub erc1155_maker_refund_secret: u64,
}

impl EthGasLimitV2 {
    fn gas_limit(
        &self,
        coin_type: &EthCoinType,
        payment_type: EthPaymentType,
        method: PaymentMethod,
    ) -> Result<u64, String> {
        match coin_type {
            EthCoinType::Eth => {
                let gas_limit = match payment_type {
                    EthPaymentType::MakerPayments => match method {
                        PaymentMethod::Send => self.maker.eth_payment,
                        PaymentMethod::Spend => self.maker.eth_taker_spend,
                        PaymentMethod::RefundTimelock => self.maker.eth_maker_refund_timelock,
                        PaymentMethod::RefundSecret => self.maker.eth_maker_refund_secret,
                    },
                    EthPaymentType::TakerPayments => match method {
                        PaymentMethod::Send => self.taker.eth_payment,
                        PaymentMethod::Spend => self.taker.eth_maker_spend,
                        PaymentMethod::RefundTimelock => self.taker.eth_taker_refund_timelock,
                        PaymentMethod::RefundSecret => self.taker.eth_taker_refund_secret,
                    },
                };
                Ok(gas_limit)
            },
            EthCoinType::Erc20 { .. } => {
                let gas_limit = match payment_type {
                    EthPaymentType::MakerPayments => match method {
                        PaymentMethod::Send => self.maker.erc20_payment,
                        PaymentMethod::Spend => self.maker.erc20_taker_spend,
                        PaymentMethod::RefundTimelock => self.maker.erc20_maker_refund_timelock,
                        PaymentMethod::RefundSecret => self.maker.erc20_maker_refund_secret,
                    },
                    EthPaymentType::TakerPayments => match method {
                        PaymentMethod::Send => self.taker.erc20_payment,
                        PaymentMethod::Spend => self.taker.erc20_maker_spend,
                        PaymentMethod::RefundTimelock => self.taker.erc20_taker_refund_timelock,
                        PaymentMethod::RefundSecret => self.taker.erc20_taker_refund_secret,
                    },
                };
                Ok(gas_limit)
            },
            EthCoinType::Nft { .. } => Err("NFT protocol is not supported for ETH and ERC20 Swaps".to_string()),
        }
    }

    fn nft_gas_limit(&self, contract_type: &ContractType, method: PaymentMethod) -> u64 {
        match contract_type {
            ContractType::Erc1155 => match method {
                PaymentMethod::Send => self.nft_maker.erc1155_payment,
                PaymentMethod::Spend => self.nft_maker.erc1155_taker_spend,
                PaymentMethod::RefundTimelock => self.nft_maker.erc1155_maker_refund_timelock,
                PaymentMethod::RefundSecret => self.nft_maker.erc1155_maker_refund_secret,
            },
            ContractType::Erc721 => match method {
                PaymentMethod::Send => self.nft_maker.erc721_payment,
                PaymentMethod::Spend => self.nft_maker.erc721_taker_spend,
                PaymentMethod::RefundTimelock => self.nft_maker.erc721_maker_refund_timelock,
                PaymentMethod::RefundSecret => self.nft_maker.erc721_maker_refund_secret,
            },
        }
    }
}

impl Default for MakerGasLimitV2 {
    fn default() -> Self {
        MakerGasLimitV2 {
            eth_payment: gas_limit_v2::maker::ETH_PAYMENT,
            erc20_payment: gas_limit_v2::maker::ERC20_PAYMENT,
            eth_taker_spend: gas_limit_v2::maker::ETH_TAKER_SPEND,
            erc20_taker_spend: gas_limit_v2::maker::ERC20_TAKER_SPEND,
            eth_maker_refund_timelock: gas_limit_v2::maker::ETH_MAKER_REFUND_TIMELOCK,
            erc20_maker_refund_timelock: gas_limit_v2::maker::ERC20_MAKER_REFUND_TIMELOCK,
            eth_maker_refund_secret: gas_limit_v2::maker::ETH_MAKER_REFUND_SECRET,
            erc20_maker_refund_secret: gas_limit_v2::maker::ERC20_MAKER_REFUND_SECRET,
        }
    }
}

impl Default for TakerGasLimitV2 {
    fn default() -> Self {
        TakerGasLimitV2 {
            eth_payment: gas_limit_v2::taker::ETH_PAYMENT,
            erc20_payment: gas_limit_v2::taker::ERC20_PAYMENT,
            eth_maker_spend: gas_limit_v2::taker::ETH_MAKER_SPEND,
            erc20_maker_spend: gas_limit_v2::taker::ERC20_MAKER_SPEND,
            eth_taker_refund_timelock: gas_limit_v2::taker::ETH_TAKER_REFUND_TIMELOCK,
            erc20_taker_refund_timelock: gas_limit_v2::taker::ERC20_TAKER_REFUND_TIMELOCK,
            eth_taker_refund_secret: gas_limit_v2::taker::ETH_TAKER_REFUND_SECRET,
            erc20_taker_refund_secret: gas_limit_v2::taker::ERC20_TAKER_REFUND_SECRET,
            approve_payment: gas_limit_v2::taker::APPROVE_PAYMENT,
        }
    }
}

impl Default for NftMakerGasLimitV2 {
    fn default() -> Self {
        NftMakerGasLimitV2 {
            erc721_payment: gas_limit_v2::nft_maker::ERC721_PAYMENT,
            erc1155_payment: gas_limit_v2::nft_maker::ERC1155_PAYMENT,
            erc721_taker_spend: gas_limit_v2::nft_maker::ERC721_TAKER_SPEND,
            erc1155_taker_spend: gas_limit_v2::nft_maker::ERC1155_TAKER_SPEND,
            erc721_maker_refund_timelock: gas_limit_v2::nft_maker::ERC721_MAKER_REFUND_TIMELOCK,
            erc1155_maker_refund_timelock: gas_limit_v2::nft_maker::ERC1155_MAKER_REFUND_TIMELOCK,
            erc721_maker_refund_secret: gas_limit_v2::nft_maker::ERC721_MAKER_REFUND_SECRET,
            erc1155_maker_refund_secret: gas_limit_v2::nft_maker::ERC1155_MAKER_REFUND_SECRET,
        }
    }
}

trait ExtractGasLimit: Default + for<'de> Deserialize<'de> {
    fn key() -> &'static str;
}

impl ExtractGasLimit for EthGasLimit {
    fn key() -> &'static str {
        "gas_limit"
    }
}

impl ExtractGasLimit for EthGasLimitV2 {
    fn key() -> &'static str {
        "gas_limit_v2"
    }
}

/// Max transaction type according to EIP-2718
const ETH_MAX_TX_TYPE: u64 = 0x7f;

lazy_static! {
    pub static ref SWAP_CONTRACT: Contract = Contract::load(SWAP_CONTRACT_ABI.as_bytes()).unwrap();
    pub static ref MAKER_SWAP_V2: Contract = Contract::load(MAKER_SWAP_V2_ABI.as_bytes()).unwrap();
    pub static ref TAKER_SWAP_V2: Contract = Contract::load(TAKER_SWAP_V2_ABI.as_bytes()).unwrap();
    pub static ref ERC20_CONTRACT: Contract = Contract::load(ERC20_ABI.as_bytes()).unwrap();
    pub static ref ERC721_CONTRACT: Contract = Contract::load(ERC721_ABI.as_bytes()).unwrap();
    pub static ref ERC1155_CONTRACT: Contract = Contract::load(ERC1155_ABI.as_bytes()).unwrap();
    pub static ref NFT_SWAP_CONTRACT: Contract = Contract::load(NFT_SWAP_CONTRACT_ABI.as_bytes()).unwrap();
    pub static ref NFT_MAKER_SWAP_V2: Contract = Contract::load(NFT_MAKER_SWAP_V2_ABI.as_bytes()).unwrap();
}

pub type EthDerivationMethod = DerivationMethod<Address, EthHDWallet>;
pub type Web3RpcFut<T> = Box<dyn Future<Item = T, Error = MmError<Web3RpcError>> + Send>;
pub type Web3RpcResult<T> = Result<T, MmError<Web3RpcError>>;
type EthPrivKeyPolicy = PrivKeyPolicy<KeyPair>;

#[derive(Clone, Debug)]
pub(crate) struct LegacyGasPrice {
    pub(crate) gas_price: U256,
}

#[derive(Clone, Debug)]
pub(crate) struct Eip1559FeePerGas {
    pub(crate) max_fee_per_gas: U256,
    pub(crate) max_priority_fee_per_gas: U256,
}

/// Internal structure describing how transaction pays for gas unit:
/// either legacy gas price or EIP-1559 fee per gas
#[derive(Clone, Debug)]
pub(crate) enum PayForGasOption {
    Legacy(LegacyGasPrice),
    Eip1559(Eip1559FeePerGas),
}

impl PayForGasOption {
    fn get_gas_price(&self) -> Option<U256> {
        match self {
            PayForGasOption::Legacy(LegacyGasPrice { gas_price }) => Some(*gas_price),
            PayForGasOption::Eip1559(..) => None,
        }
    }

    fn get_fee_per_gas(&self) -> (Option<U256>, Option<U256>) {
        match self {
            PayForGasOption::Eip1559(Eip1559FeePerGas {
                max_fee_per_gas,
                max_priority_fee_per_gas,
            }) => (Some(*max_fee_per_gas), Some(*max_priority_fee_per_gas)),
            PayForGasOption::Legacy(..) => (None, None),
        }
    }
}

impl TryFrom<PayForGasParams> for PayForGasOption {
    type Error = MmError<NumConversError>;

    fn try_from(param: PayForGasParams) -> Result<Self, Self::Error> {
        match param {
            PayForGasParams::Legacy(legacy) => Ok(Self::Legacy(LegacyGasPrice {
                gas_price: wei_from_gwei_decimal(&legacy.gas_price)?,
            })),
            PayForGasParams::Eip1559(eip1559) => Ok(Self::Eip1559(Eip1559FeePerGas {
                max_fee_per_gas: wei_from_gwei_decimal(&eip1559.max_fee_per_gas)?,
                max_priority_fee_per_gas: wei_from_gwei_decimal(&eip1559.max_priority_fee_per_gas)?,
            })),
        }
    }
}

type GasDetails = (U256, PayForGasOption);

#[derive(Debug, Display, EnumFromStringify, Serialize, SerializeErrorType)]
#[serde(tag = "error_type", content = "error_data")]
pub enum Web3RpcError {
    #[display(fmt = "Transport: {_0}")]
    Transport(String),
    #[display(fmt = "Invalid response: {_0}")]
    InvalidResponse(String),
    #[display(fmt = "Timeout: {_0}")]
    Timeout(String),
    #[from_stringify("serde_json::Error")]
    #[display(fmt = "Internal: {_0}")]
    Internal(String),
    #[display(fmt = "Invalid gas api provider config: {_0}")]
    InvalidGasApiConfig(String),
    #[display(fmt = "Nft Protocol is not supported yet!")]
    NftProtocolNotSupported,
    #[display(fmt = "Number conversion: {_0}")]
    NumConversError(String),
}

impl From<web3::Error> for Web3RpcError {
    fn from(e: web3::Error) -> Self {
        let error_str = e.to_string();
        match e {
            web3::Error::InvalidResponse(_) | web3::Error::Decoder(_) | web3::Error::Rpc(_) => {
                Web3RpcError::InvalidResponse(error_str)
            },
            web3::Error::Unreachable | web3::Error::Transport(_) | web3::Error::Io(_) => {
                Web3RpcError::Transport(error_str)
            },
            _ => Web3RpcError::Internal(error_str),
        }
    }
}

impl From<Web3RpcError> for RawTransactionError {
    fn from(e: Web3RpcError) -> Self {
        match e {
            Web3RpcError::Transport(tr) | Web3RpcError::InvalidResponse(tr) => RawTransactionError::Transport(tr),
            Web3RpcError::Internal(internal)
            | Web3RpcError::Timeout(internal)
            | Web3RpcError::NumConversError(internal)
            | Web3RpcError::InvalidGasApiConfig(internal) => RawTransactionError::InternalError(internal),
            Web3RpcError::NftProtocolNotSupported => {
                RawTransactionError::InternalError("Nft Protocol is not supported yet!".to_string())
            },
        }
    }
}

impl From<ethabi::Error> for Web3RpcError {
    fn from(e: ethabi::Error) -> Web3RpcError {
        // Currently, we use the `ethabi` crate to work with a smart contract ABI known at compile time.
        // It's an internal error if there are any issues during working with a smart contract ABI.
        Web3RpcError::Internal(e.to_string())
    }
}

impl From<UnexpectedDerivationMethod> for Web3RpcError {
    fn from(e: UnexpectedDerivationMethod) -> Self {
        Web3RpcError::Internal(e.to_string())
    }
}

#[cfg(target_arch = "wasm32")]
impl From<MetamaskError> for Web3RpcError {
    fn from(e: MetamaskError) -> Self {
        match e {
            MetamaskError::Internal(internal) => Web3RpcError::Internal(internal),
            other => Web3RpcError::Transport(other.to_string()),
        }
    }
}

impl From<NumConversError> for Web3RpcError {
    fn from(e: NumConversError) -> Self {
        Web3RpcError::NumConversError(e.to_string())
    }
}

impl From<ethabi::Error> for WithdrawError {
    fn from(e: ethabi::Error) -> Self {
        // Currently, we use the `ethabi` crate to work with a smart contract ABI known at compile time.
        // It's an internal error if there are any issues during working with a smart contract ABI.
        WithdrawError::InternalError(e.to_string())
    }
}

impl From<web3::Error> for WithdrawError {
    fn from(e: web3::Error) -> Self {
        WithdrawError::Transport(e.to_string())
    }
}

impl From<Web3RpcError> for WithdrawError {
    fn from(e: Web3RpcError) -> Self {
        match e {
            Web3RpcError::Transport(err) | Web3RpcError::InvalidResponse(err) => WithdrawError::Transport(err),
            Web3RpcError::Internal(internal)
            | Web3RpcError::Timeout(internal)
            | Web3RpcError::NumConversError(internal)
            | Web3RpcError::InvalidGasApiConfig(internal) => WithdrawError::InternalError(internal),
            Web3RpcError::NftProtocolNotSupported => WithdrawError::NftProtocolNotSupported,
        }
    }
}

impl From<ethcore_transaction::Error> for WithdrawError {
    fn from(e: ethcore_transaction::Error) -> Self {
        WithdrawError::SigningError(e.to_string())
    }
}

impl From<web3::Error> for TradePreimageError {
    fn from(e: web3::Error) -> Self {
        TradePreimageError::Transport(e.to_string())
    }
}

impl From<Web3RpcError> for TradePreimageError {
    fn from(e: Web3RpcError) -> Self {
        match e {
            Web3RpcError::Transport(err) | Web3RpcError::InvalidResponse(err) => TradePreimageError::Transport(err),
            Web3RpcError::Internal(internal)
            | Web3RpcError::Timeout(internal)
            | Web3RpcError::NumConversError(internal)
            | Web3RpcError::InvalidGasApiConfig(internal) => TradePreimageError::InternalError(internal),
            Web3RpcError::NftProtocolNotSupported => TradePreimageError::NftProtocolNotSupported,
        }
    }
}

impl From<ethabi::Error> for TradePreimageError {
    fn from(e: ethabi::Error) -> Self {
        // Currently, we use the `ethabi` crate to work with a smart contract ABI known at compile time.
        // It's an internal error if there are any issues during working with a smart contract ABI.
        TradePreimageError::InternalError(e.to_string())
    }
}

impl From<ethabi::Error> for BalanceError {
    fn from(e: ethabi::Error) -> Self {
        // Currently, we use the `ethabi` crate to work with a smart contract ABI known at compile time.
        // It's an internal error if there are any issues during working with a smart contract ABI.
        BalanceError::Internal(e.to_string())
    }
}

impl From<web3::Error> for BalanceError {
    fn from(e: web3::Error) -> Self {
        BalanceError::from(Web3RpcError::from(e))
    }
}

impl From<Web3RpcError> for BalanceError {
    fn from(e: Web3RpcError) -> Self {
        match e {
            Web3RpcError::Transport(tr) | Web3RpcError::InvalidResponse(tr) => BalanceError::Transport(tr),
            Web3RpcError::Internal(internal)
            | Web3RpcError::Timeout(internal)
            | Web3RpcError::NumConversError(internal)
            | Web3RpcError::InvalidGasApiConfig(internal) => BalanceError::Internal(internal),
            Web3RpcError::NftProtocolNotSupported => {
                BalanceError::Internal("Nft Protocol is not supported yet!".to_string())
            },
        }
    }
}

impl From<TxBuilderError> for TransactionErr {
    fn from(e: TxBuilderError) -> Self {
        TransactionErr::Plain(e.to_string())
    }
}

impl From<ethcore_transaction::Error> for TransactionErr {
    fn from(e: ethcore_transaction::Error) -> Self {
        TransactionErr::Plain(e.to_string())
    }
}

#[derive(Debug, Deserialize, Serialize)]
struct SavedTraces {
    /// ETH traces for my_address
    traces: Vec<Trace>,
    /// Earliest processed block
    earliest_block: U64,
    /// Latest processed block
    latest_block: U64,
}

#[derive(Debug, Deserialize, Serialize)]
struct SavedErc20Events {
    /// ERC20 events for my_address
    events: Vec<Log>,
    /// Earliest processed block
    earliest_block: U64,
    /// Latest processed block
    latest_block: U64,
}

/// Specifies which blockchain the EthCoin operates on: EVM-compatible or TRON.
/// This distinction allows unified logic for EVM & TRON coins.
#[derive(Clone, Debug)]
pub enum ChainSpec {
    Evm { chain_id: u64 },
    Tron { network: tron::Network },
}

impl ChainSpec {
    pub fn chain_id(&self) -> Option<u64> {
        match self {
            ChainSpec::Evm { chain_id } => Some(*chain_id),
            ChainSpec::Tron { .. } => None,
        }
    }

    pub fn kind(&self) -> &'static str {
        match self {
            ChainSpec::Evm { .. } => "EVM",
            ChainSpec::Tron { .. } => "TRON",
        }
    }
}

#[derive(Clone, Debug, PartialEq, Eq)]
pub enum EthCoinType {
    /// Ethereum itself or it's forks: ETC/others
    Eth,
    /// ERC20 token with smart contract address
    /// https://github.com/ethereum/EIPs/blob/master/EIPS/eip-20.md
    Erc20 {
        platform: String,
        token_addr: Address,
    },
    Nft {
        platform: String,
    },
}

/// An alternative to `crate::PrivKeyBuildPolicy`, typical only for ETH coin.
pub enum EthPrivKeyBuildPolicy {
    IguanaPrivKey(IguanaPrivKey),
    GlobalHDAccount(GlobalHDAccountArc),
    #[cfg(target_arch = "wasm32")]
    Metamask(MetamaskArc),
    Trezor,
    WalletConnect {
        session_topic: kdf_walletconnect::WcTopic,
    },
}

impl EthPrivKeyBuildPolicy {
    /// Detects the `EthPrivKeyBuildPolicy` with which the given `MmArc` is initialized.
    pub fn detect_priv_key_policy(ctx: &MmArc) -> MmResult<EthPrivKeyBuildPolicy, CryptoCtxError> {
        let crypto_ctx = CryptoCtx::from_ctx(ctx)?;

        match crypto_ctx.key_pair_policy() {
            KeyPairPolicy::Iguana => {
                // Use an internal private key as the coin secret.
                let priv_key = crypto_ctx.mm2_internal_privkey_secret();
                Ok(EthPrivKeyBuildPolicy::IguanaPrivKey(priv_key))
            },
            KeyPairPolicy::GlobalHDAccount(global_hd) => Ok(EthPrivKeyBuildPolicy::GlobalHDAccount(global_hd.clone())),
        }
    }
}

impl From<PrivKeyBuildPolicy> for EthPrivKeyBuildPolicy {
    fn from(policy: PrivKeyBuildPolicy) -> EthPrivKeyBuildPolicy {
        match policy {
            PrivKeyBuildPolicy::IguanaPrivKey(iguana) => EthPrivKeyBuildPolicy::IguanaPrivKey(iguana),
            PrivKeyBuildPolicy::GlobalHDAccount(global_hd) => EthPrivKeyBuildPolicy::GlobalHDAccount(global_hd),
            PrivKeyBuildPolicy::Trezor => EthPrivKeyBuildPolicy::Trezor,
            PrivKeyBuildPolicy::WalletConnect { session_topic } => {
                EthPrivKeyBuildPolicy::WalletConnect { session_topic }
            },
        }
    }
}

/// pImpl idiom.
pub struct EthCoinImpl {
    ticker: String,
    pub coin_type: EthCoinType,
    /// Specifies the underlying blockchain (EVM or TRON).
    pub chain_spec: ChainSpec,
    pub(crate) priv_key_policy: EthPrivKeyPolicy,
    /// Either an Iguana address or a 'EthHDWallet' instance.
    /// Arc is used to use the same hd wallet from platform coin if we need to.
    /// This allows the reuse of the same derived accounts/addresses of the
    /// platform coin for tokens and vice versa.
    derivation_method: Arc<EthDerivationMethod>,
    sign_message_prefix: Option<String>,
    swap_contract_address: Address,
    swap_v2_contracts: Option<SwapV2Contracts>,
    fallback_swap_contract: Option<Address>,
    contract_supports_watchers: bool,
    web3_instances: AsyncMutex<Vec<Web3Instance>>,
    decimals: u8,
    history_sync_state: Mutex<HistorySyncState>,
    required_confirmations: AtomicU64,
    swap_txfee_policy: Mutex<SwapTxFeePolicy>,
    max_eth_tx_type: Option<u64>,
    /// Coin needs access to the context in order to reuse the logging and shutdown facilities.
    /// Using a weak reference by default in order to avoid circular references and leaks.
    pub ctx: MmWeak,
    /// The name of the coin with which Trezor wallet associates this asset.
    trezor_coin: Option<String>,
    /// the block range used for eth_getLogs
    logs_block_range: u64,
    /// A mapping of Ethereum addresses to their respective nonce locks.
    /// This is used to ensure that only one transaction is sent at a time per address.
    /// Each address is associated with an `AsyncMutex` which is locked when a transaction is being created and sent,
    /// and unlocked once the transaction is confirmed. This prevents nonce conflicts when multiple transactions
    /// are initiated concurrently from the same address.
    address_nonce_locks: Arc<AsyncMutex<HashMap<String, Arc<AsyncMutex<()>>>>>,
    erc20_tokens_infos: Arc<Mutex<HashMap<String, Erc20TokenDetails>>>,
    /// Stores information about NFTs owned by the user. Each entry in the HashMap is uniquely identified by a composite key
    /// consisting of the token address and token ID, separated by a comma. This field is essential for tracking the NFT assets
    /// information (chain & contract type, amount etc.), where ownership and amount, in ERC1155 case, might change over time.
    pub nfts_infos: Arc<AsyncMutex<HashMap<String, NftInfo>>>,
    /// Config provided gas limits for swap and send transactions
    pub(crate) gas_limit: EthGasLimit,
    /// Config provided gas limits v2 for swap v2 transactions
    pub(crate) gas_limit_v2: EthGasLimitV2,
    /// This spawner is used to spawn coin's related futures that should be aborted on coin deactivation
    /// and on [`MmArc::stop`].
    pub abortable_system: AbortableQueue,
}

#[derive(Clone, Debug)]
pub struct Web3Instance(Web3<Web3Transport>);

impl AsRef<Web3<Web3Transport>> for Web3Instance {
    fn as_ref(&self) -> &Web3<Web3Transport> {
        &self.0
    }
}

/// Information about a token that follows the ERC20 protocol on an EVM-based network.
#[derive(Clone, Debug)]
pub struct Erc20TokenDetails {
    /// The contract address of the token on the EVM-based network.
    pub token_address: Address,
    /// The number of decimal places the token uses.
    /// This represents the smallest unit that the token can be divided into.
    pub decimals: u8,
}

#[derive(Copy, Clone, Deserialize)]
pub struct SwapV2Contracts {
    pub maker_swap_v2_contract: Address,
    pub taker_swap_v2_contract: Address,
    pub nft_maker_swap_v2_contract: Address,
}

#[derive(Deserialize, Serialize)]
#[serde(tag = "format")]
pub enum EthAddressFormat {
    /// Single-case address (lowercase)
    #[serde(rename = "singlecase")]
    SingleCase,
    /// Mixed-case address.
    /// https://eips.ethereum.org/EIPS/eip-55
    #[serde(rename = "mixedcase")]
    MixedCase,
}

/// get tx type from pay_for_gas_option
/// currently only type2 and legacy supported
/// if for Eth Classic we also want support for type 1 then use a fn
#[macro_export]
macro_rules! tx_type_from_pay_for_gas_option {
    ($pay_for_gas_option: expr) => {
        if matches!($pay_for_gas_option, PayForGasOption::Eip1559(..)) {
            ethcore_transaction::TxType::Type2
        } else {
            ethcore_transaction::TxType::Legacy
        }
    };
}

impl EthCoinImpl {
    #[cfg(not(target_arch = "wasm32"))]
    fn eth_traces_path(&self, ctx: &MmArc, my_address: Address) -> PathBuf {
        ctx.address_dir(&my_address.display_address())
            .join("TRANSACTIONS")
            .join(format!("{}_{:#02x}_trace.json", self.ticker, my_address))
    }

    /// Load saved ETH traces from local DB
    #[cfg(not(target_arch = "wasm32"))]
    fn load_saved_traces(&self, ctx: &MmArc, my_address: Address) -> Option<SavedTraces> {
        let path = self.eth_traces_path(ctx, my_address);
        let content = gstuff::slurp(&path);
        if content.is_empty() {
            None
        } else {
            json::from_slice(&content).ok()
        }
    }

    /// Load saved ETH traces from local DB
    #[cfg(target_arch = "wasm32")]
    fn load_saved_traces(&self, _ctx: &MmArc, _my_address: Address) -> Option<SavedTraces> {
        common::panic_w("'load_saved_traces' is not implemented in WASM");
        unreachable!()
    }

    /// Store ETH traces to local DB
    #[cfg(not(target_arch = "wasm32"))]
    fn store_eth_traces(&self, ctx: &MmArc, my_address: Address, traces: &SavedTraces) {
        let content = json::to_vec(traces).unwrap();
        let path = self.eth_traces_path(ctx, my_address);
        mm2_io::fs::write(&path, &content, true).unwrap();
    }

    /// Store ETH traces to local DB
    #[cfg(target_arch = "wasm32")]
    fn store_eth_traces(&self, _ctx: &MmArc, _my_address: Address, _traces: &SavedTraces) {
        common::panic_w("'store_eth_traces' is not implemented in WASM");
        unreachable!()
    }

    #[cfg(not(target_arch = "wasm32"))]
    fn erc20_events_path(&self, ctx: &MmArc, my_address: Address) -> PathBuf {
        ctx.address_dir(&my_address.display_address())
            .join("TRANSACTIONS")
            .join(format!("{}_{:#02x}_events.json", self.ticker, my_address))
    }

    /// Store ERC20 events to local DB
    #[cfg(not(target_arch = "wasm32"))]
    fn store_erc20_events(&self, ctx: &MmArc, my_address: Address, events: &SavedErc20Events) {
        let content = json::to_vec(events).unwrap();
        let path = self.erc20_events_path(ctx, my_address);
        mm2_io::fs::write(&path, &content, true).unwrap();
    }

    /// Store ERC20 events to local DB
    #[cfg(target_arch = "wasm32")]
    fn store_erc20_events(&self, _ctx: &MmArc, _my_address: Address, _events: &SavedErc20Events) {
        common::panic_w("'store_erc20_events' is not implemented in WASM");
        unreachable!()
    }

    /// Load saved ERC20 events from local DB
    #[cfg(not(target_arch = "wasm32"))]
    fn load_saved_erc20_events(&self, ctx: &MmArc, my_address: Address) -> Option<SavedErc20Events> {
        let path = self.erc20_events_path(ctx, my_address);
        let content = gstuff::slurp(&path);
        if content.is_empty() {
            None
        } else {
            json::from_slice(&content).ok()
        }
    }

    /// Load saved ERC20 events from local DB
    #[cfg(target_arch = "wasm32")]
    fn load_saved_erc20_events(&self, _ctx: &MmArc, _my_address: Address) -> Option<SavedErc20Events> {
        common::panic_w("'load_saved_erc20_events' is not implemented in WASM");
        unreachable!()
    }

    /// The id used to differentiate payments on Etomic swap smart contract
    pub(crate) fn etomic_swap_id(&self, time_lock: u32, secret_hash: &[u8]) -> Vec<u8> {
        let timelock_bytes = time_lock.to_le_bytes();
        self.generate_etomic_swap_id(&timelock_bytes, secret_hash)
    }

    /// The id used to differentiate payments on Etomic swap v2 smart contracts
    pub(crate) fn etomic_swap_id_v2(&self, time_lock: u64, secret_hash: &[u8]) -> Vec<u8> {
        let timelock_bytes = time_lock.to_le_bytes();
        self.generate_etomic_swap_id(&timelock_bytes, secret_hash)
    }

    fn generate_etomic_swap_id(&self, time_lock_bytes: &[u8], secret_hash: &[u8]) -> Vec<u8> {
        let mut input = Vec::with_capacity(time_lock_bytes.len() + secret_hash.len());
        input.extend_from_slice(time_lock_bytes);
        input.extend_from_slice(secret_hash);
        sha256(&input).to_vec()
    }

    /// Try to parse address from string.
    pub fn address_from_str(&self, address: &str) -> Result<Address, String> {
        Ok(try_s!(valid_addr_from_str(address)))
    }

    pub fn erc20_token_address(&self) -> Option<Address> {
        match self.coin_type {
            EthCoinType::Erc20 { token_addr, .. } => Some(token_addr),
            EthCoinType::Eth | EthCoinType::Nft { .. } => None,
        }
    }

    pub fn add_erc_token_info(&self, ticker: String, info: Erc20TokenDetails) {
        self.erc20_tokens_infos.lock().unwrap().insert(ticker, info);
    }

    /// # Warning
    /// Be very careful using this function since it returns dereferenced clone
    /// of value behind the MutexGuard and makes it non-thread-safe.
    pub fn get_erc_tokens_infos(&self) -> HashMap<String, Erc20TokenDetails> {
        let guard = self.erc20_tokens_infos.lock().unwrap();
        (*guard).clone()
    }

    #[inline(always)]
    pub fn chain_id(&self) -> Option<u64> {
        self.chain_spec.chain_id()
    }
}

async fn get_raw_transaction_impl(coin: EthCoin, req: RawTransactionRequest) -> RawTransactionResult {
    let tx = match req.tx_hash.strip_prefix("0x") {
        Some(tx) => tx,
        None => &req.tx_hash,
    };
    let hash = H256::from_str(tx).map_to_mm(|e| RawTransactionError::InvalidHashError(e.to_string()))?;
    get_tx_hex_by_hash_impl(coin, hash).await
}

async fn get_tx_hex_by_hash_impl(coin: EthCoin, tx_hash: H256) -> RawTransactionResult {
    let web3_tx = coin
        .transaction(TransactionId::Hash(tx_hash))
        .await?
        .or_mm_err(|| RawTransactionError::HashNotExist(tx_hash.to_string()))?;
    let raw = signed_tx_from_web3_tx(web3_tx).map_to_mm(RawTransactionError::InternalError)?;
    Ok(RawTransactionRes {
        tx_hex: BytesJson(rlp::encode(&raw).to_vec()),
    })
}

async fn withdraw_impl(coin: EthCoin, req: WithdrawRequest) -> WithdrawResult {
    StandardEthWithdraw::new(coin.clone(), req)?.build().await
}

#[async_trait]
impl InitWithdrawCoin for EthCoin {
    async fn init_withdraw(
        &self,
        ctx: MmArc,
        req: WithdrawRequest,
        task_handle: WithdrawTaskHandleShared,
    ) -> Result<TransactionDetails, MmError<WithdrawError>> {
        InitEthWithdraw::new(ctx, self.clone(), req, task_handle)?.build().await
    }
}

/// `withdraw_erc1155` function returns details of `ERC-1155` transaction including tx hex,
/// which should be sent to`send_raw_transaction` RPC to broadcast the transaction.
pub async fn withdraw_erc1155(ctx: MmArc, withdraw_type: WithdrawErc1155) -> WithdrawNftResult {
    let coin = lp_coinfind_or_err(&ctx, withdraw_type.chain.to_ticker())
        .await
        .map_mm_err()?;
    let (to_addr, token_addr, eth_coin) =
        get_valid_nft_addr_to_withdraw(coin, &withdraw_type.to, &withdraw_type.token_address).map_mm_err()?;

    let token_id_str = &withdraw_type.token_id.to_string();
    let wallet_erc1155_amount = eth_coin.erc1155_balance(token_addr, token_id_str).await.map_mm_err()?;

    let amount_uint = if withdraw_type.max {
        wallet_erc1155_amount.clone()
    } else {
        withdraw_type.amount.unwrap_or_else(|| BigUint::from(1u32))
    };

    if amount_uint > wallet_erc1155_amount {
        return MmError::err(WithdrawError::NotEnoughNftsAmount {
            token_address: withdraw_type.token_address,
            token_id: withdraw_type.token_id.to_string(),
            available: wallet_erc1155_amount,
            required: amount_uint,
        });
    }

    let my_address = eth_coin.derivation_method.single_addr_or_err().await.map_mm_err()?;
    let (eth_value, data, call_addr, fee_coin) = match eth_coin.coin_type {
        EthCoinType::Eth => {
            let function = ERC1155_CONTRACT.function("safeTransferFrom")?;
            let token_id_u256 = U256::from_dec_str(token_id_str)
                .map_to_mm(|e| NumConversError::new(format!("{e:?}")))
                .map_mm_err()?;
            let amount_u256 = U256::from_dec_str(&amount_uint.to_string())
                .map_to_mm(|e| NumConversError::new(format!("{e:?}")))
                .map_mm_err()?;
            let data = function.encode_input(&[
                Token::Address(my_address),
                Token::Address(to_addr),
                Token::Uint(token_id_u256),
                Token::Uint(amount_u256),
                Token::Bytes("0x".into()),
            ])?;
            (0.into(), data, token_addr, eth_coin.ticker())
        },
        EthCoinType::Erc20 { .. } => {
            return MmError::err(WithdrawError::InternalError(
                "Erc20 coin type doesnt support withdraw nft".to_owned(),
            ))
        },
        EthCoinType::Nft { .. } => return MmError::err(WithdrawError::NftProtocolNotSupported),
    };
    let (gas, pay_for_gas_option) = get_eth_gas_details_from_withdraw_fee(
        &eth_coin,
        withdraw_type.fee,
        eth_value,
        data.clone().into(),
        my_address,
        call_addr,
        false,
    )
    .await
    .map_mm_err()?;
    let address_lock = eth_coin.get_address_lock(my_address.to_string()).await;
    let _nonce_lock = address_lock.lock().await;
    let (nonce, _) = eth_coin
        .clone()
        .get_addr_nonce(my_address)
        .compat()
        .timeout(ETH_RPC_REQUEST_TIMEOUT_S)
        .await?
        .map_to_mm(WithdrawError::Transport)?;

    let tx_type = tx_type_from_pay_for_gas_option!(pay_for_gas_option);
    if !eth_coin.is_tx_type_supported(&tx_type) {
        return MmError::err(WithdrawError::TxTypeNotSupported);
    }
    let chain_id = match eth_coin.chain_spec {
        ChainSpec::Evm { chain_id } => chain_id,
        // Todo: Add support for Tron NFTs
        ChainSpec::Tron { .. } => {
            return MmError::err(WithdrawError::InternalError(
                "Tron is not supported for withdraw_erc1155 yet".to_owned(),
            ))
        },
    };
    let tx_builder = UnSignedEthTxBuilder::new(tx_type, nonce, gas, Action::Call(call_addr), eth_value, data);
    let tx_builder = tx_builder_with_pay_for_gas_option(&eth_coin, tx_builder, &pay_for_gas_option)?;
    let tx = tx_builder
        .build()
        .map_to_mm(|e| WithdrawError::InternalError(e.to_string()))?;
    let secret = eth_coin.priv_key_policy.activated_key_or_err().map_mm_err()?.secret();
    let signed = tx.sign(secret, Some(chain_id))?;
    let signed_bytes = rlp::encode(&signed);
    let fee_details = EthTxFeeDetails::new(gas, pay_for_gas_option, fee_coin).map_mm_err()?;

    Ok(TransactionNftDetails {
        tx_hex: BytesJson::from(signed_bytes.to_vec()), // TODO: should we return tx_hex 0x-prefixed (everywhere)?
        tx_hash: format!("{:02x}", signed.tx_hash_as_bytes()), // TODO: add 0x hash (use unified hash format for eth wherever it is returned)
        from: vec![my_address.display_address()],
        to: vec![withdraw_type.to],
        contract_type: ContractType::Erc1155,
        token_address: withdraw_type.token_address,
        token_id: withdraw_type.token_id,
        amount: amount_uint,
        fee_details: Some(fee_details.into()),
        coin: eth_coin.ticker.clone(),
        block_height: 0,
        timestamp: now_sec(),
        internal_id: 0,
        transaction_type: TransactionType::NftTransfer,
    })
}

/// `withdraw_erc721` function returns details of `ERC-721` transaction including tx hex,
/// which should be sent to`send_raw_transaction` RPC to broadcast the transaction.
pub async fn withdraw_erc721(ctx: MmArc, withdraw_type: WithdrawErc721) -> WithdrawNftResult {
    let coin = lp_coinfind_or_err(&ctx, withdraw_type.chain.to_ticker())
        .await
        .map_mm_err()?;
    let (to_addr, token_addr, eth_coin) =
        get_valid_nft_addr_to_withdraw(coin, &withdraw_type.to, &withdraw_type.token_address).map_mm_err()?;

    let token_id_str = &withdraw_type.token_id.to_string();
    let token_owner = eth_coin.erc721_owner(token_addr, token_id_str).await.map_mm_err()?;
    let my_address = eth_coin.derivation_method.single_addr_or_err().await.map_mm_err()?;
    if token_owner != my_address {
        return MmError::err(WithdrawError::MyAddressNotNftOwner {
            my_address: my_address.display_address(),
            token_owner: token_owner.display_address(),
        });
    }

    let my_address = eth_coin.derivation_method.single_addr_or_err().await.map_mm_err()?;
    let (eth_value, data, call_addr, fee_coin) = match eth_coin.coin_type {
        EthCoinType::Eth => {
            let function = ERC721_CONTRACT.function("safeTransferFrom")?;
            let token_id_u256 = U256::from_dec_str(&withdraw_type.token_id.to_string())
                .map_to_mm(|e| NumConversError::new(format!("{e:?}")))
                .map_mm_err()?;
            let data = function.encode_input(&[
                Token::Address(my_address),
                Token::Address(to_addr),
                Token::Uint(token_id_u256),
            ])?;
            (0.into(), data, token_addr, eth_coin.ticker())
        },
        EthCoinType::Erc20 { .. } => {
            return MmError::err(WithdrawError::InternalError(
                "Erc20 coin type doesnt support withdraw nft".to_owned(),
            ))
        },
        // TODO: start to use NFT GLOBAL TOKEN for withdraw
        EthCoinType::Nft { .. } => return MmError::err(WithdrawError::NftProtocolNotSupported),
    };
    let (gas, pay_for_gas_option) = get_eth_gas_details_from_withdraw_fee(
        &eth_coin,
        withdraw_type.fee,
        eth_value,
        data.clone().into(),
        my_address,
        call_addr,
        false,
    )
    .await
    .map_mm_err()?;

    let address_lock = eth_coin.get_address_lock(my_address.to_string()).await;
    let _nonce_lock = address_lock.lock().await;
    let (nonce, _) = eth_coin
        .clone()
        .get_addr_nonce(my_address)
        .compat()
        .timeout(ETH_RPC_REQUEST_TIMEOUT_S)
        .await?
        .map_to_mm(WithdrawError::Transport)?;

    let tx_type = tx_type_from_pay_for_gas_option!(pay_for_gas_option);
    if !eth_coin.is_tx_type_supported(&tx_type) {
        return MmError::err(WithdrawError::TxTypeNotSupported);
    }
    let tx_builder = UnSignedEthTxBuilder::new(tx_type, nonce, gas, Action::Call(call_addr), eth_value, data);
    let tx_builder = tx_builder_with_pay_for_gas_option(&eth_coin, tx_builder, &pay_for_gas_option)?;
    let tx = tx_builder
        .build()
        .map_to_mm(|e| WithdrawError::InternalError(e.to_string()))?;
    let secret = eth_coin.priv_key_policy.activated_key_or_err().map_mm_err()?.secret();
    let chain_id = match eth_coin.chain_spec {
        ChainSpec::Evm { chain_id } => chain_id,
        // Todo: Add support for Tron NFTs
        ChainSpec::Tron { .. } => {
            return MmError::err(WithdrawError::InternalError(
                "Tron is not supported for withdraw_erc721 yet".to_owned(),
            ))
        },
    };
    let signed = tx.sign(secret, Some(chain_id))?;
    let signed_bytes = rlp::encode(&signed);
    let fee_details = EthTxFeeDetails::new(gas, pay_for_gas_option, fee_coin).map_mm_err()?;

    Ok(TransactionNftDetails {
        tx_hex: BytesJson::from(signed_bytes.to_vec()),
        tx_hash: format!("{:02x}", signed.tx_hash_as_bytes()), // TODO: add 0x hash (use unified hash format for eth wherever it is returned)
        from: vec![my_address.display_address()],
        to: vec![withdraw_type.to],
        contract_type: ContractType::Erc721,
        token_address: withdraw_type.token_address,
        token_id: withdraw_type.token_id,
        amount: BigUint::from(1u8),
        fee_details: Some(fee_details.into()),
        coin: eth_coin.ticker.clone(),
        block_height: 0,
        timestamp: now_sec(),
        internal_id: 0,
        transaction_type: TransactionType::NftTransfer,
    })
}

#[derive(Clone)]
pub struct EthCoin(Arc<EthCoinImpl>);
impl Deref for EthCoin {
    type Target = EthCoinImpl;
    fn deref(&self) -> &EthCoinImpl {
        &self.0
    }
}

#[async_trait]
impl SwapOps for EthCoin {
    async fn send_taker_fee(&self, dex_fee: DexFee, _uuid: &[u8], _expire_at: u64) -> TransactionResult {
        let address = try_tx_s!(addr_from_raw_pubkey(self.dex_pubkey()));
        self.send_to_address(
            address,
            try_tx_s!(wei_from_big_decimal(&dex_fee.fee_amount().into(), self.decimals)),
        )
        .map(TransactionEnum::from)
        .compat()
        .await
    }

    async fn send_maker_payment(&self, maker_payment_args: SendPaymentArgs<'_>) -> TransactionResult {
        self.send_hash_time_locked_payment(maker_payment_args)
            .compat()
            .await
            .map(TransactionEnum::from)
    }

    async fn send_taker_payment(&self, taker_payment_args: SendPaymentArgs<'_>) -> TransactionResult {
        self.send_hash_time_locked_payment(taker_payment_args)
            .map(TransactionEnum::from)
            .compat()
            .await
    }

    async fn send_maker_spends_taker_payment(
        &self,
        maker_spends_payment_args: SpendPaymentArgs<'_>,
    ) -> TransactionResult {
        self.spend_hash_time_locked_payment(maker_spends_payment_args)
            .await
            .map(TransactionEnum::from)
    }

    async fn send_taker_spends_maker_payment(
        &self,
        taker_spends_payment_args: SpendPaymentArgs<'_>,
    ) -> TransactionResult {
        self.spend_hash_time_locked_payment(taker_spends_payment_args)
            .await
            .map(TransactionEnum::from)
    }

    async fn send_taker_refunds_payment(&self, taker_refunds_payment_args: RefundPaymentArgs<'_>) -> TransactionResult {
        self.refund_hash_time_locked_payment(taker_refunds_payment_args)
            .await
            .map(TransactionEnum::from)
    }

    async fn send_maker_refunds_payment(&self, maker_refunds_payment_args: RefundPaymentArgs<'_>) -> TransactionResult {
        self.refund_hash_time_locked_payment(maker_refunds_payment_args)
            .await
            .map(TransactionEnum::from)
    }

    async fn validate_fee(&self, validate_fee_args: ValidateFeeArgs<'_>) -> ValidatePaymentResult<()> {
        let tx = match validate_fee_args.fee_tx {
            TransactionEnum::SignedEthTx(t) => t.clone(),
            fee_tx => {
                return MmError::err(ValidatePaymentError::InternalError(format!(
                    "Invalid fee tx type. fee tx: {fee_tx:?}"
                )))
            },
        };
        validate_fee_impl(
            self.clone(),
            EthValidateFeeArgs {
                fee_tx_hash: &tx.tx_hash(),
                expected_sender: validate_fee_args.expected_sender,
                amount: &validate_fee_args.dex_fee.fee_amount().into(),
                min_block_number: validate_fee_args.min_block_number,
                uuid: validate_fee_args.uuid,
            },
        )
        .compat()
        .await
    }

    #[inline]
    async fn validate_maker_payment(&self, input: ValidatePaymentInput) -> ValidatePaymentResult<()> {
        self.validate_payment(input).compat().await
    }

    #[inline]
    async fn validate_taker_payment(&self, input: ValidatePaymentInput) -> ValidatePaymentResult<()> {
        self.validate_payment(input).compat().await
    }

    async fn check_if_my_payment_sent(
        &self,
        if_my_payment_sent_args: CheckIfMyPaymentSentArgs<'_>,
    ) -> Result<Option<TransactionEnum>, String> {
        let time_lock = if_my_payment_sent_args
            .time_lock
            .try_into()
            .map_err(|e: TryFromIntError| e.to_string())?;
        let id = self.etomic_swap_id(time_lock, if_my_payment_sent_args.secret_hash);
        let swap_contract_address = if_my_payment_sent_args.swap_contract_address.try_to_address()?;
        let from_block = if_my_payment_sent_args.search_from_block;
        let status = self
            .payment_status(swap_contract_address, Token::FixedBytes(id.clone()))
            .compat()
            .await?;

        if status == U256::from(PaymentState::Uninitialized as u8) {
            return Ok(None);
        };

        let mut current_block = self.current_block().compat().await?;
        if current_block < from_block {
            current_block = from_block;
        }

        let mut from_block = from_block;

        loop {
            let to_block = current_block.min(from_block + self.logs_block_range);

            let events = self
                .payment_sent_events(swap_contract_address, from_block, to_block)
                .compat()
                .await?;

            let found = events.iter().find(|event| &event.data.0[..32] == id.as_slice());

            match found {
                Some(event) => {
                    let transaction = try_s!(
                        self.transaction(TransactionId::Hash(event.transaction_hash.unwrap()))
                            .await
                    );
                    match transaction {
                        Some(t) => break Ok(Some(try_s!(signed_tx_from_web3_tx(t)).into())),
                        None => break Ok(None),
                    }
                },
                None => {
                    if to_block >= current_block {
                        break Ok(None);
                    }
                    from_block = to_block;
                },
            }
        }
    }

    async fn search_for_swap_tx_spend_my(
        &self,
        input: SearchForSwapTxSpendInput<'_>,
    ) -> Result<Option<FoundSwapTxSpend>, String> {
        let swap_contract_address = try_s!(input.swap_contract_address.try_to_address());
        self.search_for_swap_tx_spend(
            input.tx,
            swap_contract_address,
            input.secret_hash,
            input.search_from_block,
            input.watcher_reward,
        )
        .await
    }

    async fn search_for_swap_tx_spend_other(
        &self,
        input: SearchForSwapTxSpendInput<'_>,
    ) -> Result<Option<FoundSwapTxSpend>, String> {
        let swap_contract_address = try_s!(input.swap_contract_address.try_to_address());
        self.search_for_swap_tx_spend(
            input.tx,
            swap_contract_address,
            input.secret_hash,
            input.search_from_block,
            input.watcher_reward,
        )
        .await
    }

    async fn extract_secret(
        &self,
        _secret_hash: &[u8],
        spend_tx: &[u8],
        watcher_reward: bool,
    ) -> Result<[u8; 32], String> {
        let unverified: UnverifiedTransactionWrapper = try_s!(rlp::decode(spend_tx));
        let function_name = get_function_name("receiverSpend", watcher_reward);
        let function = try_s!(SWAP_CONTRACT.function(&function_name));

        // Validate contract call; expected to be receiverSpend.
        // https://www.4byte.directory/signatures/?bytes4_signature=02ed292b.
        let expected_signature = function.short_signature();
        let actual_signature = &unverified.unsigned().data()[0..4];
        if actual_signature != expected_signature {
            return ERR!(
                "Expected 'receiverSpend' contract call signature: {:?}, found {:?}",
                expected_signature,
                actual_signature
            );
        };

        let tokens = try_s!(decode_contract_call(function, unverified.unsigned().data()));
        if tokens.len() < 3 {
            return ERR!("Invalid arguments in 'receiverSpend' call: {:?}", tokens);
        }
        match &tokens[2] {
            Token::FixedBytes(secret) => Ok(try_s!(secret.as_slice().try_into())),
            _ => ERR!(
                "Expected secret to be fixed bytes, decoded function data is {:?}",
                tokens
            ),
        }
    }

    fn negotiate_swap_contract_addr(
        &self,
        other_side_address: Option<&[u8]>,
    ) -> Result<Option<BytesJson>, MmError<NegotiateSwapContractAddrErr>> {
        match other_side_address {
            Some(bytes) => {
                if bytes.len() != 20 {
                    return MmError::err(NegotiateSwapContractAddrErr::InvalidOtherAddrLen(bytes.into()));
                }
                let other_addr = Address::from_slice(bytes);

                if other_addr == self.swap_contract_address {
                    return Ok(Some(self.swap_contract_address.0.to_vec().into()));
                }

                if Some(other_addr) == self.fallback_swap_contract {
                    return Ok(self.fallback_swap_contract.map(|addr| addr.0.to_vec().into()));
                }
                MmError::err(NegotiateSwapContractAddrErr::UnexpectedOtherAddr(bytes.into()))
            },
            None => self
                .fallback_swap_contract
                .map(|addr| Some(addr.0.to_vec().into()))
                .ok_or_else(|| MmError::new(NegotiateSwapContractAddrErr::NoOtherAddrAndNoFallback)),
        }
    }

    #[inline]
    fn derive_htlc_key_pair(&self, _swap_unique_data: &[u8]) -> keys::KeyPair {
        match self.priv_key_policy {
            EthPrivKeyPolicy::Iguana(ref key_pair)
            | EthPrivKeyPolicy::HDWallet {
                activated_key: ref key_pair,
                ..
            } => key_pair_from_secret(key_pair.secret().as_fixed_bytes()).expect("valid key"),
            EthPrivKeyPolicy::Trezor | EthPrivKeyPolicy::WalletConnect { .. } => todo!(),
            #[cfg(target_arch = "wasm32")]
            EthPrivKeyPolicy::Metamask(_) => todo!(),
        }
    }

    #[inline]
    fn derive_htlc_pubkey(&self, _swap_unique_data: &[u8]) -> [u8; 33] {
        match self.priv_key_policy {
            EthPrivKeyPolicy::Iguana(ref key_pair)
            | EthPrivKeyPolicy::HDWallet {
                activated_key: ref key_pair,
                ..
            } => key_pair_from_secret(&key_pair.secret().to_fixed_bytes())
                .expect("valid key")
                .public_slice()
                .try_into()
                .expect("valid key length!"),
            EthPrivKeyPolicy::WalletConnect { public_key, .. } => public_key.into(),
            EthPrivKeyPolicy::Trezor => todo!(),
            #[cfg(target_arch = "wasm32")]
            EthPrivKeyPolicy::Metamask(ref metamask_policy) => metamask_policy.public_key.0,
        }
    }

    fn validate_other_pubkey(&self, raw_pubkey: &[u8]) -> MmResult<(), ValidateOtherPubKeyErr> {
        if let Err(e) = PublicKey::from_slice(raw_pubkey) {
            return MmError::err(ValidateOtherPubKeyErr::InvalidPubKey(e.to_string()));
        };
        Ok(())
    }

    async fn maker_payment_instructions(
        &self,
        args: PaymentInstructionArgs<'_>,
    ) -> Result<Option<Vec<u8>>, MmError<PaymentInstructionsErr>> {
        let watcher_reward = if args.watcher_reward {
            Some(
                self.get_watcher_reward_amount(args.wait_until)
                    .await
                    .map_err(|err| PaymentInstructionsErr::WatcherRewardErr(err.get_inner().to_string()))?
                    .to_string()
                    .into_bytes(),
            )
        } else {
            None
        };
        Ok(watcher_reward)
    }

    async fn taker_payment_instructions(
        &self,
        _args: PaymentInstructionArgs<'_>,
    ) -> Result<Option<Vec<u8>>, MmError<PaymentInstructionsErr>> {
        Ok(None)
    }

    fn validate_maker_payment_instructions(
        &self,
        instructions: &[u8],
        _args: PaymentInstructionArgs,
    ) -> Result<PaymentInstructions, MmError<ValidateInstructionsErr>> {
        let watcher_reward = BigDecimal::from_str(
            &String::from_utf8(instructions.to_vec())
                .map_err(|err| ValidateInstructionsErr::DeserializationErr(err.to_string()))?,
        )
        .map_err(|err| ValidateInstructionsErr::DeserializationErr(err.to_string()))?;

        // TODO: Reward can be validated here
        Ok(PaymentInstructions::WatcherReward(watcher_reward))
    }

    fn validate_taker_payment_instructions(
        &self,
        _instructions: &[u8],
        _args: PaymentInstructionArgs,
    ) -> Result<PaymentInstructions, MmError<ValidateInstructionsErr>> {
        MmError::err(ValidateInstructionsErr::UnsupportedCoin(self.ticker().to_string()))
    }

    fn is_supported_by_watchers(&self) -> bool {
        std::env::var("USE_WATCHER_REWARD").is_ok()
        //self.contract_supports_watchers
    }
}

#[async_trait]
impl WatcherOps for EthCoin {
    fn send_maker_payment_spend_preimage(&self, input: SendMakerPaymentSpendPreimageInput) -> TransactionFut {
        Box::new(
            self.watcher_spends_hash_time_locked_payment(input)
                .map(TransactionEnum::from),
        )
    }

    fn create_maker_payment_spend_preimage(
        &self,
        maker_payment_tx: &[u8],
        _time_lock: u64,
        _maker_pub: &[u8],
        _secret_hash: &[u8],
        _swap_unique_data: &[u8],
    ) -> TransactionFut {
        let tx: UnverifiedTransactionWrapper = try_tx_fus!(rlp::decode(maker_payment_tx));
        let signed = try_tx_fus!(SignedEthTx::new(tx));
        let fut = async move { Ok(TransactionEnum::from(signed)) };

        Box::new(fut.boxed().compat())
    }

    fn create_taker_payment_refund_preimage(
        &self,
        taker_payment_tx: &[u8],
        _time_lock: u64,
        _maker_pub: &[u8],
        _secret_hash: &[u8],
        _swap_contract_address: &Option<BytesJson>,
        _swap_unique_data: &[u8],
    ) -> TransactionFut {
        let tx: UnverifiedTransactionWrapper = try_tx_fus!(rlp::decode(taker_payment_tx));
        let signed = try_tx_fus!(SignedEthTx::new(tx));
        let fut = async move { Ok(TransactionEnum::from(signed)) };

        Box::new(fut.boxed().compat())
    }

    fn send_taker_payment_refund_preimage(&self, args: RefundPaymentArgs) -> TransactionFut {
        Box::new(
            self.watcher_refunds_hash_time_locked_payment(args)
                .map(TransactionEnum::from),
        )
    }

    fn watcher_validate_taker_fee(&self, validate_fee_args: WatcherValidateTakerFeeInput) -> ValidatePaymentFut<()> {
        validate_fee_impl(
            self.clone(),
            EthValidateFeeArgs {
                fee_tx_hash: &H256::from_slice(validate_fee_args.taker_fee_hash.as_slice()),
                expected_sender: &validate_fee_args.sender_pubkey,
                amount: &BigDecimal::from(0),
                min_block_number: validate_fee_args.min_block_number,
                uuid: &[],
            },
        )

        // TODO: Add validations specific for watchers
        // 1.Validate if taker fee is old
    }

    fn taker_validates_payment_spend_or_refund(&self, input: ValidateWatcherSpendInput) -> ValidatePaymentFut<()> {
        let watcher_reward = try_f!(input
            .watcher_reward
            .clone()
            .ok_or_else(|| ValidatePaymentError::WatcherRewardError("Watcher reward not found".to_string())));
        let expected_reward_amount = try_f!(wei_from_big_decimal(&watcher_reward.amount, ETH_DECIMALS).map_mm_err());

        let expected_swap_contract_address = try_f!(input
            .swap_contract_address
            .try_to_address()
            .map_to_mm(ValidatePaymentError::InvalidParameter)
            .map_mm_err());

        let unsigned: UnverifiedTransactionWrapper = try_f!(rlp::decode(&input.payment_tx));
        let tx = try_f!(SignedEthTx::new(unsigned)
            .map_to_mm(|err| ValidatePaymentError::TxDeserializationError(err.to_string()))
            .map_mm_err());

        let selfi = self.clone();
        let time_lock = try_f!(input
            .time_lock
            .try_into()
            .map_to_mm(ValidatePaymentError::TimelockOverflow)
            .map_mm_err());
        let swap_id = selfi.etomic_swap_id(time_lock, &input.secret_hash);
        let decimals = self.decimals;
        let secret_hash = if input.secret_hash.len() == 32 {
            ripemd160(&input.secret_hash).to_vec()
        } else {
            input.secret_hash.to_vec()
        };
        let maker_addr = try_f!(addr_from_raw_pubkey(&input.maker_pub)
            .map_to_mm(ValidatePaymentError::InvalidParameter)
            .map_mm_err());

        let trade_amount = try_f!(wei_from_big_decimal(&(input.amount), decimals).map_mm_err());
        let fut = async move {
            match tx.unsigned().action() {
                Call(contract_address) => {
                    if *contract_address != expected_swap_contract_address {
                        return MmError::err(ValidatePaymentError::WrongPaymentTx(format!(
                            "Transaction {contract_address:?} was sent to wrong address, expected {expected_swap_contract_address:?}",
                        )));
                    }
                },
                Create => {
                    return MmError::err(ValidatePaymentError::WrongPaymentTx(
                        "Tx action must be Call, found Create instead".to_string(),
                    ));
                },
            };

            let actual_status = selfi
                .payment_status(expected_swap_contract_address, Token::FixedBytes(swap_id.clone()))
                .compat()
                .await
                .map_to_mm(ValidatePaymentError::Transport)
                .map_mm_err()?;
            let expected_status = match input.spend_type {
                WatcherSpendType::MakerPaymentSpend => U256::from(PaymentState::Spent as u8),
                WatcherSpendType::TakerPaymentRefund => U256::from(PaymentState::Refunded as u8),
            };
            if actual_status != expected_status {
                return MmError::err(ValidatePaymentError::UnexpectedPaymentState(format!(
                    "Payment state is not {expected_status}, got {actual_status}"
                )));
            }

            let function_name = match input.spend_type {
                WatcherSpendType::MakerPaymentSpend => get_function_name("receiverSpend", true),
                WatcherSpendType::TakerPaymentRefund => get_function_name("senderRefund", true),
            };
            let function = SWAP_CONTRACT
                .function(&function_name)
                .map_to_mm(|err| ValidatePaymentError::InternalError(err.to_string()))?;

            let decoded = decode_contract_call(function, tx.unsigned().data())
                .map_to_mm(|err| ValidatePaymentError::TxDeserializationError(err.to_string()))?;

            let swap_id_input = get_function_input_data(&decoded, function, 0)
                .map_to_mm(ValidatePaymentError::TxDeserializationError)
                .map_mm_err()?;
            if swap_id_input != Token::FixedBytes(swap_id.clone()) {
                return MmError::err(ValidatePaymentError::WrongPaymentTx(format!(
                    "Transaction invalid swap_id arg {:?}, expected {:?}",
                    swap_id_input,
                    Token::FixedBytes(swap_id.clone())
                )));
            }

            let hash_input = match input.spend_type {
                WatcherSpendType::MakerPaymentSpend => {
                    let secret_input = get_function_input_data(&decoded, function, 2)
                        .map_to_mm(ValidatePaymentError::TxDeserializationError)
                        .map_mm_err()?
                        .into_fixed_bytes()
                        .ok_or_else(|| {
                            ValidatePaymentError::WrongPaymentTx("Invalid type for secret hash argument".to_string())
                        })?;
                    dhash160(&secret_input).to_vec()
                },
                WatcherSpendType::TakerPaymentRefund => get_function_input_data(&decoded, function, 2)
                    .map_to_mm(ValidatePaymentError::TxDeserializationError)
                    .map_mm_err()?
                    .into_fixed_bytes()
                    .ok_or_else(|| {
                        ValidatePaymentError::WrongPaymentTx("Invalid type for secret argument".to_string())
                    })?,
            };
            if hash_input != secret_hash {
                return MmError::err(ValidatePaymentError::WrongPaymentTx(format!(
                    "Transaction secret or secret_hash arg {:?} is invalid, expected {:?}",
                    hash_input,
                    Token::FixedBytes(secret_hash),
                )));
            }

            let my_address = selfi.derivation_method.single_addr_or_err().await.map_mm_err()?;
            let sender_input = get_function_input_data(&decoded, function, 4)
                .map_to_mm(ValidatePaymentError::TxDeserializationError)
                .map_mm_err()?;
            let expected_sender = match input.spend_type {
                WatcherSpendType::MakerPaymentSpend => maker_addr,
                WatcherSpendType::TakerPaymentRefund => my_address,
            };
            if sender_input != Token::Address(expected_sender) {
                return MmError::err(ValidatePaymentError::WrongPaymentTx(format!(
                    "Transaction sender arg {:?} is invalid, expected {:?}",
                    sender_input,
                    Token::Address(expected_sender)
                )));
            }

            let receiver_input = get_function_input_data(&decoded, function, 5)
                .map_to_mm(ValidatePaymentError::TxDeserializationError)?;
            let expected_receiver = match input.spend_type {
                WatcherSpendType::MakerPaymentSpend => my_address,
                WatcherSpendType::TakerPaymentRefund => maker_addr,
            };
            if receiver_input != Token::Address(expected_receiver) {
                return MmError::err(ValidatePaymentError::WrongPaymentTx(format!(
                    "Transaction receiver arg {:?} is invalid, expected {:?}",
                    receiver_input,
                    Token::Address(expected_receiver)
                )));
            }

            let reward_target_input = get_function_input_data(&decoded, function, 6)
                .map_to_mm(ValidatePaymentError::TxDeserializationError)
                .map_mm_err()?;
            if reward_target_input != Token::Uint(U256::from(watcher_reward.reward_target as u8)) {
                return MmError::err(ValidatePaymentError::WrongPaymentTx(format!(
                    "Transaction reward target arg {:?} is invalid, expected {:?}",
                    reward_target_input,
                    Token::Uint(U256::from(watcher_reward.reward_target as u8))
                )));
            }

            let contract_reward_input = get_function_input_data(&decoded, function, 7)
                .map_to_mm(ValidatePaymentError::TxDeserializationError)
                .map_mm_err()?;
            if contract_reward_input != Token::Bool(watcher_reward.send_contract_reward_on_spend) {
                return MmError::err(ValidatePaymentError::WrongPaymentTx(format!(
                    "Transaction sends contract reward on spend arg {:?} is invalid, expected {:?}",
                    contract_reward_input,
                    Token::Bool(watcher_reward.send_contract_reward_on_spend)
                )));
            }

            let reward_amount_input = get_function_input_data(&decoded, function, 8)
                .map_to_mm(ValidatePaymentError::TxDeserializationError)
                .map_mm_err()?;
            if reward_amount_input != Token::Uint(expected_reward_amount) {
                return MmError::err(ValidatePaymentError::WrongPaymentTx(format!(
                    "Transaction watcher reward amount arg {:?} is invalid, expected {:?}",
                    reward_amount_input,
                    Token::Uint(expected_reward_amount)
                )));
            }

            if tx.unsigned().value() != U256::zero() {
                return MmError::err(ValidatePaymentError::WrongPaymentTx(format!(
                    "Transaction value arg {:?} is invalid, expected 0",
                    tx.unsigned().value()
                )));
            }

            match &selfi.coin_type {
                EthCoinType::Eth => {
                    let amount_input = get_function_input_data(&decoded, function, 1)
                        .map_to_mm(ValidatePaymentError::TxDeserializationError)
                        .map_mm_err()?;
                    let total_amount = match input.spend_type {
                        WatcherSpendType::MakerPaymentSpend => {
                            if !matches!(watcher_reward.reward_target, RewardTarget::None)
                                || watcher_reward.send_contract_reward_on_spend
                            {
                                trade_amount + expected_reward_amount
                            } else {
                                trade_amount
                            }
                        },
                        WatcherSpendType::TakerPaymentRefund => trade_amount + expected_reward_amount,
                    };
                    if amount_input != Token::Uint(total_amount) {
                        return MmError::err(ValidatePaymentError::WrongPaymentTx(format!(
                            "Transaction amount arg {:?} is invalid, expected {:?}",
                            amount_input,
                            Token::Uint(total_amount),
                        )));
                    }

                    let token_address_input = get_function_input_data(&decoded, function, 3)
                        .map_to_mm(ValidatePaymentError::TxDeserializationError)
                        .map_mm_err()?;
                    if token_address_input != Token::Address(Address::default()) {
                        return MmError::err(ValidatePaymentError::WrongPaymentTx(format!(
                            "Transaction token address arg {:?} is invalid, expected {:?}",
                            token_address_input,
                            Token::Address(Address::default()),
                        )));
                    }
                },
                EthCoinType::Erc20 {
                    platform: _,
                    token_addr,
                } => {
                    let amount_input = get_function_input_data(&decoded, function, 1)
                        .map_to_mm(ValidatePaymentError::TxDeserializationError)
                        .map_mm_err()?;
                    if amount_input != Token::Uint(trade_amount) {
                        return MmError::err(ValidatePaymentError::WrongPaymentTx(format!(
                            "Transaction amount arg {:?} is invalid, expected {:?}",
                            amount_input,
                            Token::Uint(trade_amount),
                        )));
                    }

                    let token_address_input = get_function_input_data(&decoded, function, 3)
                        .map_to_mm(ValidatePaymentError::TxDeserializationError)
                        .map_mm_err()?;
                    if token_address_input != Token::Address(*token_addr) {
                        return MmError::err(ValidatePaymentError::WrongPaymentTx(format!(
                            "Transaction token address arg {:?} is invalid, expected {:?}",
                            token_address_input,
                            Token::Address(*token_addr),
                        )));
                    }
                },
                EthCoinType::Nft { .. } => {
                    return MmError::err(ValidatePaymentError::ProtocolNotSupported(
                        "Nft protocol is not supported by watchers yet".to_string(),
                    ))
                },
            }

            Ok(())
        };
        Box::new(fut.boxed().compat())
    }

    fn watcher_validate_taker_payment(&self, input: WatcherValidatePaymentInput) -> ValidatePaymentFut<()> {
        let unsigned: UnverifiedTransactionWrapper = try_f!(rlp::decode(&input.payment_tx));
        let tx = try_f!(SignedEthTx::new(unsigned)
            .map_to_mm(|err| ValidatePaymentError::TxDeserializationError(err.to_string()))
            .map_mm_err());
        let sender = try_f!(addr_from_raw_pubkey(&input.taker_pub)
            .map_to_mm(ValidatePaymentError::InvalidParameter)
            .map_mm_err());
        let receiver = try_f!(addr_from_raw_pubkey(&input.maker_pub)
            .map_to_mm(ValidatePaymentError::InvalidParameter)
            .map_mm_err());
        let time_lock = try_f!(input
            .time_lock
            .try_into()
            .map_to_mm(ValidatePaymentError::TimelockOverflow)
            .map_mm_err());

        let selfi = self.clone();
        let swap_id = selfi.etomic_swap_id(time_lock, &input.secret_hash);
        let secret_hash = if input.secret_hash.len() == 32 {
            ripemd160(&input.secret_hash).to_vec()
        } else {
            input.secret_hash.to_vec()
        };
        let expected_swap_contract_address = self.swap_contract_address;
        let fallback_swap_contract = self.fallback_swap_contract;

        let fut = async move {
            let tx_from_rpc = selfi.transaction(TransactionId::Hash(tx.tx_hash())).await?;

            let tx_from_rpc = tx_from_rpc.as_ref().ok_or_else(|| {
                ValidatePaymentError::TxDoesNotExist(format!("Didn't find provided tx {tx:?} on ETH node"))
            })?;

            if tx_from_rpc.from != Some(sender) {
                return MmError::err(ValidatePaymentError::WrongPaymentTx(format!(
                    "{INVALID_SENDER_ERR_LOG}: Payment tx {tx_from_rpc:?} was sent from wrong address, expected {sender:?}"
                )));
            }

            let swap_contract_address = tx_from_rpc.to.ok_or_else(|| {
                ValidatePaymentError::TxDeserializationError(format!(
                    "Swap contract address not found in payment Tx {tx_from_rpc:?}"
                ))
            })?;

            if swap_contract_address != expected_swap_contract_address
                && Some(swap_contract_address) != fallback_swap_contract
            {
                return MmError::err(ValidatePaymentError::WrongPaymentTx(format!(
                    "{INVALID_CONTRACT_ADDRESS_ERR_LOG}: Payment tx {tx_from_rpc:?} was sent to wrong address, expected either {expected_swap_contract_address:?} or the fallback {fallback_swap_contract:?}"
                )));
            }

            let status = selfi
                .payment_status(swap_contract_address, Token::FixedBytes(swap_id.clone()))
                .compat()
                .await
                .map_to_mm(ValidatePaymentError::Transport)
                .map_mm_err()?;
            if status != U256::from(PaymentState::Sent as u8) && status != U256::from(PaymentState::Spent as u8) {
                return MmError::err(ValidatePaymentError::UnexpectedPaymentState(format!(
                    "{INVALID_PAYMENT_STATE_ERR_LOG}: Payment state is not PAYMENT_STATE_SENT or PAYMENT_STATE_SPENT, got {status}"
                )));
            }

            let watcher_reward = selfi
                .get_taker_watcher_reward(&input.maker_coin, None, None, None, input.wait_until)
                .await
                .map_err(|err| ValidatePaymentError::WatcherRewardError(err.into_inner().to_string()))?;
            let expected_reward_amount = wei_from_big_decimal(&watcher_reward.amount, ETH_DECIMALS).map_mm_err()?;

            match &selfi.coin_type {
                EthCoinType::Eth => {
                    let function_name = get_function_name("ethPayment", true);
                    let function = SWAP_CONTRACT
                        .function(&function_name)
                        .map_to_mm(|err| ValidatePaymentError::InternalError(err.to_string()))
                        .map_mm_err()?;
                    let decoded = decode_contract_call(function, &tx_from_rpc.input.0)
                        .map_to_mm(|err| ValidatePaymentError::TxDeserializationError(err.to_string()))
                        .map_mm_err()?;

                    let swap_id_input = get_function_input_data(&decoded, function, 0)
                        .map_to_mm(ValidatePaymentError::TxDeserializationError)
                        .map_mm_err()?;
                    if swap_id_input != Token::FixedBytes(swap_id.clone()) {
                        return MmError::err(ValidatePaymentError::WrongPaymentTx(format!(
                            "{INVALID_SWAP_ID_ERR_LOG}: Invalid 'swap_id' {decoded:?}, expected {swap_id:?}"
                        )));
                    }

                    let receiver_input = get_function_input_data(&decoded, function, 1)
                        .map_to_mm(ValidatePaymentError::TxDeserializationError)
                        .map_mm_err()?;
                    if receiver_input != Token::Address(receiver) {
                        return MmError::err(ValidatePaymentError::WrongPaymentTx(format!(
                            "{INVALID_RECEIVER_ERR_LOG}: Payment tx receiver arg {receiver_input:?} is invalid, expected {:?}", Token::Address(receiver)
                        )));
                    }

                    let secret_hash_input = get_function_input_data(&decoded, function, 2)
                        .map_to_mm(ValidatePaymentError::TxDeserializationError)
                        .map_mm_err()?;
                    if secret_hash_input != Token::FixedBytes(secret_hash.to_vec()) {
                        return MmError::err(ValidatePaymentError::WrongPaymentTx(format!(
                            "Payment tx secret_hash arg {:?} is invalid, expected {:?}",
                            secret_hash_input,
                            Token::FixedBytes(secret_hash.to_vec()),
                        )));
                    }

                    let time_lock_input = get_function_input_data(&decoded, function, 3)
                        .map_to_mm(ValidatePaymentError::TxDeserializationError)
                        .map_mm_err()?;
                    if time_lock_input != Token::Uint(U256::from(input.time_lock)) {
                        return MmError::err(ValidatePaymentError::WrongPaymentTx(format!(
                            "Payment tx time_lock arg {:?} is invalid, expected {:?}",
                            time_lock_input,
                            Token::Uint(U256::from(input.time_lock)),
                        )));
                    }

                    let reward_target_input = get_function_input_data(&decoded, function, 4)
                        .map_to_mm(ValidatePaymentError::TxDeserializationError)
                        .map_mm_err()?;
                    let expected_reward_target = watcher_reward.reward_target as u8;
                    if reward_target_input != Token::Uint(U256::from(expected_reward_target)) {
                        return MmError::err(ValidatePaymentError::WrongPaymentTx(format!(
                            "Payment tx reward target arg {reward_target_input:?} is invalid, expected {expected_reward_target:?}"
                        )));
                    }

                    let sends_contract_reward_input = get_function_input_data(&decoded, function, 5)
                        .map_to_mm(ValidatePaymentError::TxDeserializationError)
                        .map_mm_err()?;
                    if sends_contract_reward_input != Token::Bool(watcher_reward.send_contract_reward_on_spend) {
                        return MmError::err(ValidatePaymentError::WrongPaymentTx(format!(
                            "Payment tx sends_contract_reward_on_spend arg {:?} is invalid, expected {:?}",
                            sends_contract_reward_input, watcher_reward.send_contract_reward_on_spend
                        )));
                    }

                    let reward_amount_input = get_function_input_data(&decoded, function, 6)
                        .map_to_mm(ValidatePaymentError::TxDeserializationError)
                        .map_mm_err()?
                        .into_uint()
                        .ok_or_else(|| {
                            ValidatePaymentError::WrongPaymentTx("Invalid type for reward amount argument".to_string())
                        })?;

                    validate_watcher_reward(expected_reward_amount.as_u64(), reward_amount_input.as_u64(), false)
                        .map_mm_err()?;

                    // TODO: Validate the value
                },
                EthCoinType::Erc20 {
                    platform: _,
                    token_addr,
                } => {
                    let function_name = get_function_name("erc20Payment", true);
                    let function = SWAP_CONTRACT
                        .function(&function_name)
                        .map_to_mm(|err| ValidatePaymentError::InternalError(err.to_string()))
                        .map_mm_err()?;
                    let decoded = decode_contract_call(function, &tx_from_rpc.input.0)
                        .map_to_mm(|err| ValidatePaymentError::TxDeserializationError(err.to_string()))
                        .map_mm_err()?;

                    let swap_id_input = get_function_input_data(&decoded, function, 0)
                        .map_to_mm(ValidatePaymentError::TxDeserializationError)
                        .map_mm_err()?;
                    if swap_id_input != Token::FixedBytes(swap_id.clone()) {
                        return MmError::err(ValidatePaymentError::WrongPaymentTx(format!(
                            "{INVALID_SWAP_ID_ERR_LOG}: Invalid 'swap_id' {decoded:?}, expected {swap_id:?}"
                        )));
                    }

                    let token_addr_input = get_function_input_data(&decoded, function, 2)
                        .map_to_mm(ValidatePaymentError::TxDeserializationError)
                        .map_mm_err()?;
                    if token_addr_input != Token::Address(*token_addr) {
                        return MmError::err(ValidatePaymentError::WrongPaymentTx(format!(
                            "Payment tx token_addr arg {:?} is invalid, expected {:?}",
                            token_addr_input,
                            Token::Address(*token_addr)
                        )));
                    }

                    let receiver_addr_input = get_function_input_data(&decoded, function, 3)
                        .map_to_mm(ValidatePaymentError::TxDeserializationError)
                        .map_mm_err()?;
                    if receiver_addr_input != Token::Address(receiver) {
                        return MmError::err(ValidatePaymentError::WrongPaymentTx(format!(
                            "{INVALID_RECEIVER_ERR_LOG}: Payment tx receiver arg {receiver_addr_input:?} is invalid, expected {:?}", Token::Address(receiver),
                        )));
                    }

                    let secret_hash_input = get_function_input_data(&decoded, function, 4)
                        .map_to_mm(ValidatePaymentError::TxDeserializationError)
                        .map_mm_err()?;
                    if secret_hash_input != Token::FixedBytes(secret_hash.to_vec()) {
                        return MmError::err(ValidatePaymentError::WrongPaymentTx(format!(
                            "Payment tx secret_hash arg {:?} is invalid, expected {:?}",
                            secret_hash_input,
                            Token::FixedBytes(secret_hash.to_vec()),
                        )));
                    }

                    let time_lock_input = get_function_input_data(&decoded, function, 5)
                        .map_to_mm(ValidatePaymentError::TxDeserializationError)
                        .map_mm_err()?;
                    if time_lock_input != Token::Uint(U256::from(input.time_lock)) {
                        return MmError::err(ValidatePaymentError::WrongPaymentTx(format!(
                            "Payment tx time_lock arg {:?} is invalid, expected {:?}",
                            time_lock_input,
                            Token::Uint(U256::from(input.time_lock)),
                        )));
                    }

                    let reward_target_input = get_function_input_data(&decoded, function, 6)
                        .map_to_mm(ValidatePaymentError::TxDeserializationError)
                        .map_mm_err()?;
                    let expected_reward_target = watcher_reward.reward_target as u8;
                    if reward_target_input != Token::Uint(U256::from(expected_reward_target)) {
                        return MmError::err(ValidatePaymentError::WrongPaymentTx(format!(
                            "Payment tx reward target arg {reward_target_input:?} is invalid, expected {expected_reward_target:?}"
                        )));
                    }

                    let sends_contract_reward_input = get_function_input_data(&decoded, function, 7)
                        .map_to_mm(ValidatePaymentError::TxDeserializationError)
                        .map_mm_err()?;
                    if sends_contract_reward_input != Token::Bool(watcher_reward.send_contract_reward_on_spend) {
                        return MmError::err(ValidatePaymentError::WrongPaymentTx(format!(
                            "Payment tx sends_contract_reward_on_spend arg {:?} is invalid, expected {:?}",
                            sends_contract_reward_input, watcher_reward.send_contract_reward_on_spend
                        )));
                    }

                    let reward_amount_input = get_function_input_data(&decoded, function, 8)
                        .map_to_mm(ValidatePaymentError::TxDeserializationError)
                        .map_mm_err()?
                        .into_uint()
                        .ok_or_else(|| {
                            ValidatePaymentError::WrongPaymentTx("Invalid type for reward amount argument".to_string())
                        })?;

                    validate_watcher_reward(expected_reward_amount.as_u64(), reward_amount_input.as_u64(), false)
                        .map_mm_err()?;

                    if tx_from_rpc.value != reward_amount_input {
                        return MmError::err(ValidatePaymentError::WrongPaymentTx(format!(
                            "Payment tx value arg {:?} is invalid, expected {:?}",
                            tx_from_rpc.value, reward_amount_input
                        )));
                    }
                },
                EthCoinType::Nft { .. } => {
                    return MmError::err(ValidatePaymentError::ProtocolNotSupported(
                        "Nft protocol is not supported by watchers yet".to_string(),
                    ))
                },
            }

            Ok(())
        };
        Box::new(fut.boxed().compat())
    }

    async fn watcher_search_for_swap_tx_spend(
        &self,
        input: WatcherSearchForSwapTxSpendInput<'_>,
    ) -> Result<Option<FoundSwapTxSpend>, String> {
        let unverified: UnverifiedTransactionWrapper = try_s!(rlp::decode(input.tx));
        let tx = try_s!(SignedEthTx::new(unverified));
        let swap_contract_address = match tx.unsigned().action() {
            Call(address) => *address,
            Create => return Err(ERRL!("Invalid payment action: the payment action cannot be create")),
        };

        self.search_for_swap_tx_spend(
            input.tx,
            swap_contract_address,
            input.secret_hash,
            input.search_from_block,
            true,
        )
        .await
    }

    async fn get_taker_watcher_reward(
        &self,
        other_coin: &MmCoinEnum,
        _coin_amount: Option<BigDecimal>,
        _other_coin_amount: Option<BigDecimal>,
        reward_amount: Option<BigDecimal>,
        wait_until: u64,
    ) -> Result<WatcherReward, MmError<WatcherRewardError>> {
        let reward_target = if other_coin.is_eth() {
            RewardTarget::Contract
        } else {
            RewardTarget::PaymentSender
        };

        let amount = match reward_amount {
            Some(amount) => amount,
            None => self.get_watcher_reward_amount(wait_until).await?,
        };

        let send_contract_reward_on_spend = false;

        Ok(WatcherReward {
            amount,
            is_exact_amount: false,
            reward_target,
            send_contract_reward_on_spend,
        })
    }

    async fn get_maker_watcher_reward(
        &self,
        other_coin: &MmCoinEnum,
        reward_amount: Option<BigDecimal>,
        wait_until: u64,
    ) -> Result<Option<WatcherReward>, MmError<WatcherRewardError>> {
        let reward_target = if other_coin.is_eth() {
            RewardTarget::None
        } else {
            RewardTarget::PaymentSpender
        };

        let is_exact_amount = reward_amount.is_some();
        let amount = match reward_amount {
            Some(amount) => amount,
            None => {
                let gas_cost_eth = self.get_watcher_reward_amount(wait_until).await?;

                match &self.coin_type {
                    EthCoinType::Eth => gas_cost_eth,
                    EthCoinType::Erc20 { .. } => {
                        if other_coin.is_eth() {
                            gas_cost_eth
                        } else {
                            get_base_price_in_rel(Some(self.ticker().to_string()), Some("ETH".to_string()))
                                .await
                                .and_then(|price_in_eth| gas_cost_eth.checked_div(price_in_eth))
                                .ok_or_else(|| {
                                    WatcherRewardError::RPCError(format!(
                                        "Price of coin {} in ETH could not be found",
                                        self.ticker()
                                    ))
                                })?
                        }
                    },
                    EthCoinType::Nft { .. } => {
                        return MmError::err(WatcherRewardError::InternalError(
                            "Nft Protocol is not supported yet!".to_string(),
                        ))
                    },
                }
            },
        };

        let send_contract_reward_on_spend = other_coin.is_eth();

        Ok(Some(WatcherReward {
            amount,
            is_exact_amount,
            reward_target,
            send_contract_reward_on_spend,
        }))
    }
}

#[async_trait]
#[cfg_attr(test, mockable)]
impl MarketCoinOps for EthCoin {
    fn ticker(&self) -> &str {
        &self.ticker[..]
    }

    fn my_address(&self) -> MmResult<String, MyAddressError> {
        match self.derivation_method() {
            DerivationMethod::SingleAddress(my_address) => Ok(my_address.display_address()),
            DerivationMethod::HDWallet(_) => MmError::err(MyAddressError::UnexpectedDerivationMethod(
                "'my_address' is deprecated for HD wallets".to_string(),
            )),
        }
    }

    fn address_from_pubkey(&self, pubkey: &H264Json) -> MmResult<String, AddressFromPubkeyError> {
        let addr = addr_from_raw_pubkey(&pubkey.0).map_err(AddressFromPubkeyError::InternalError)?;
        Ok(addr.display_address())
    }

    async fn get_public_key(&self) -> Result<String, MmError<UnexpectedDerivationMethod>> {
        match self.priv_key_policy {
            EthPrivKeyPolicy::Iguana(ref key_pair)
            | EthPrivKeyPolicy::HDWallet {
                activated_key: ref key_pair,
                ..
            } => {
                let uncompressed_without_prefix = hex::encode(key_pair.public());
                Ok(format!("04{uncompressed_without_prefix}"))
            },
            EthPrivKeyPolicy::Trezor => {
                let public_key = self
                    .deref()
                    .derivation_method
                    .hd_wallet()
                    .ok_or(UnexpectedDerivationMethod::ExpectedHDWallet)?
                    .get_enabled_address()
                    .await
                    .ok_or_else(|| UnexpectedDerivationMethod::InternalError("no enabled address".to_owned()))?
                    .pubkey();
                let uncompressed_without_prefix = hex::encode(public_key);
                Ok(format!("04{uncompressed_without_prefix}"))
            },
            #[cfg(target_arch = "wasm32")]
            EthPrivKeyPolicy::Metamask(ref metamask_policy) => {
                Ok(format!("{:02x}", metamask_policy.public_key_uncompressed))
            },
            EthPrivKeyPolicy::WalletConnect {
                public_key_uncompressed,
                ..
            } => Ok(format!("{public_key_uncompressed:02x}")),
        }
    }

    /// Hash message for signature using Ethereum's message signing format.
    /// keccak256(PREFIX_LENGTH + PREFIX + MESSAGE_LENGTH + MESSAGE)
    fn sign_message_hash(&self, message: &str) -> Option<[u8; 32]> {
        let message_prefix = self.sign_message_prefix.as_ref()?;

        let mut stream = Stream::new();
        let prefix_len = CompactInteger::from(message_prefix.len());
        prefix_len.serialize(&mut stream);
        stream.append_slice(message_prefix.as_bytes());
        stream.append_slice(message.len().to_string().as_bytes());
        stream.append_slice(message.as_bytes());
        Some(keccak256(&stream.out()).take())
    }

    fn sign_message(&self, message: &str, address: Option<HDAddressSelector>) -> SignatureResult<String> {
        let message_hash = self.sign_message_hash(message).ok_or(SignatureError::PrefixNotFound)?;

        let secret = if let Some(address) = address {
            let path_to_coin = self.priv_key_policy.path_to_coin_or_err().map_mm_err()?;
            let derivation_path = address
                .valid_derivation_path(path_to_coin)
                .mm_err(|err| SignatureError::InvalidRequest(err.to_string()))
                .map_mm_err()?;
            let privkey = self
                .priv_key_policy
                .hd_wallet_derived_priv_key_or_err(&derivation_path)
                .map_mm_err()?;
            ethkey::Secret::from_slice(privkey.as_slice()).ok_or(MmError::new(SignatureError::InternalError(
                "failed to derive ethkey::Secret".to_string(),
            )))?
        } else {
            self.priv_key_policy
                .activated_key_or_err()
                .map_mm_err()?
                .secret()
                .clone()
        };
        let signature = sign(&secret, &H256::from(message_hash))?;

        Ok(format!("0x{signature}"))
    }

    fn verify_message(&self, signature: &str, message: &str, address: &str) -> VerificationResult<bool> {
        let message_hash = self
            .sign_message_hash(message)
            .ok_or(VerificationError::PrefixNotFound)?;
        let address = self
            .address_from_str(address)
            .map_err(VerificationError::AddressDecodingError)?;
        let signature = Signature::from_str(signature.strip_prefix("0x").unwrap_or(signature))?;
        let is_verified = verify_address(&address, &signature, &H256::from(message_hash))?;
        Ok(is_verified)
    }

    fn my_balance(&self) -> BalanceFut<CoinBalance> {
        let decimals = self.decimals;
        let fut = self
            .get_balance()
            .and_then(move |result| u256_to_big_decimal(result, decimals).map_mm_err())
            .map(|spendable| CoinBalance {
                spendable,
                unspendable: BigDecimal::from(0),
            });
        Box::new(fut)
    }

    fn platform_coin_balance(&self) -> BalanceFut<BigDecimal> {
        Box::new(
            self.eth_balance()
                .and_then(move |result| u256_to_big_decimal(result, ETH_DECIMALS).map_mm_err()),
        )
    }

    fn platform_ticker(&self) -> &str {
        match &self.coin_type {
            EthCoinType::Eth => self.ticker(),
            EthCoinType::Erc20 { platform, .. } | EthCoinType::Nft { platform } => platform,
        }
    }

    fn send_raw_tx(&self, mut tx: &str) -> Box<dyn Future<Item = String, Error = String> + Send> {
        if tx.starts_with("0x") {
            tx = &tx[2..];
        }
        let bytes = try_fus!(hex::decode(tx));

        let coin = self.clone();

        let fut = async move {
            coin.send_raw_transaction(bytes.into())
                .await
                .map(|res| format!("{res:02x}")) // TODO: add 0x hash (use unified hash format for eth wherever it is returned)
                .map_err(|e| ERRL!("{}", e))
        };

        Box::new(fut.boxed().compat())
    }

    fn send_raw_tx_bytes(&self, tx: &[u8]) -> Box<dyn Future<Item = String, Error = String> + Send> {
        let coin = self.clone();

        let tx = tx.to_owned();
        let fut = async move {
            coin.send_raw_transaction(tx.into())
                .await
                .map(|res| format!("{res:02x}"))
                .map_err(|e| ERRL!("{}", e))
        };

        Box::new(fut.boxed().compat())
    }

    async fn sign_raw_tx(&self, args: &SignRawTransactionRequest) -> RawTransactionResult {
        if let SignRawTransactionEnum::ETH(eth_args) = &args.tx {
            sign_raw_eth_tx(self, eth_args).await
        } else {
            MmError::err(RawTransactionError::InvalidParam("eth type expected".to_string()))
        }
    }

    fn wait_for_confirmations(&self, input: ConfirmPaymentInput) -> Box<dyn Future<Item = (), Error = String> + Send> {
        macro_rules! update_status_with_error {
            ($status: ident, $error: ident) => {
                match $error.get_inner() {
                    Web3RpcError::Timeout(_) => $status.append(" Timed out."),
                    _ => $status.append(" Failed."),
                }
            };
        }

        let ctx = try_fus!(MmArc::from_weak(&self.ctx).ok_or("No context"));
        let mut status = ctx.log.status_handle();
        status.status(&[&self.ticker], "Waiting for confirmations…");
        status.deadline(input.wait_until * 1000);

        let unsigned: UnverifiedTransactionWrapper = try_fus!(rlp::decode(&input.payment_tx));
        let tx = try_fus!(SignedEthTx::new(unsigned));
        let tx_hash = tx.tx_hash();

        let required_confirms = U64::from(input.confirmations);
        let check_every = input.check_every as f64;
        let selfi = self.clone();
        let fut = async move {
            loop {
                // Wait for one confirmation and return the transaction confirmation block number
                let confirmed_at = match selfi
                    .transaction_confirmed_at(tx_hash, input.wait_until, check_every)
                    .compat()
                    .await
                {
                    Ok(c) => c,
                    Err(e) => {
                        update_status_with_error!(status, e);
                        return Err(e.to_string());
                    },
                };

                // checking that confirmed_at is greater than zero to prevent overflow.
                // untrusted RPC nodes might send a zero value to cause overflow if we didn't do this check.
                // required_confirms should always be more than 0 anyways but we should keep this check nonetheless.
                if confirmed_at <= U64::from(0) {
                    error!(
                        "confirmed_at: {}, for payment tx: {:02x}, for coin:{} should be greater than zero!",
                        confirmed_at,
                        tx_hash,
                        selfi.ticker()
                    );
                    Timer::sleep(check_every).await;
                    continue;
                }

                // Wait for a block that achieves the required confirmations
                let confirmation_block_number = confirmed_at + required_confirms - 1;
                if let Err(e) = selfi
                    .wait_for_block(confirmation_block_number, input.wait_until, check_every)
                    .compat()
                    .await
                {
                    update_status_with_error!(status, e);
                    return Err(e.to_string());
                }

                // Make sure that there was no chain reorganization that led to transaction confirmation block to be changed
                // TODO: maybe we should use the eth_syncing call here (or elsewhere) to ensure the eth node is not out of sync
                match selfi
                    .transaction_confirmed_at(tx_hash, input.wait_until, check_every)
                    .compat()
                    .await
                {
                    Ok(conf) => {
                        if conf == confirmed_at {
                            status.append(" Confirmed.");
                            break Ok(());
                        }
                    },
                    Err(e) => {
                        update_status_with_error!(status, e);
                        return Err(e.to_string());
                    },
                }

                Timer::sleep(check_every).await;
            }
        };

        Box::new(fut.boxed().compat())
    }

    async fn wait_for_htlc_tx_spend(&self, args: WaitForHTLCTxSpendArgs<'_>) -> TransactionResult {
        let unverified: UnverifiedTransactionWrapper = try_tx_s!(rlp::decode(args.tx_bytes));
        let tx = try_tx_s!(SignedEthTx::new(unverified));

        let swap_contract_address = match args.swap_contract_address {
            Some(addr) => try_tx_s!(addr.try_to_address()),
            None => match tx.unsigned().action() {
                Call(address) => *address,
                Create => {
                    return Err(TransactionErr::Plain(ERRL!(
                        "Invalid payment action: the payment action cannot be create"
                    )))
                },
            },
        };

        let func_name = match self.coin_type {
            EthCoinType::Eth => get_function_name("ethPayment", args.watcher_reward),
            EthCoinType::Erc20 { .. } => get_function_name("erc20Payment", args.watcher_reward),
            EthCoinType::Nft { .. } => {
                return Err(TransactionErr::ProtocolNotSupported(ERRL!(
                    "Nft Protocol is not supported yet!"
                )))
            },
        };

        let id = try_tx_s!(extract_id_from_tx_data(tx.unsigned().data(), &SWAP_CONTRACT, &func_name).await);

        let find_params = SpendTxSearchParams {
            swap_contract_address,
            event_name: "ReceiverSpent",
            abi_contract: &SWAP_CONTRACT,
            swap_id: &try_tx_s!(id.as_slice().try_into()),
            from_block: args.from_block,
            wait_until: args.wait_until,
            check_every: args.check_every,
        };
        let tx_hash = self
            .find_transaction_hash_by_event(find_params)
            .await
            .map_err(|e| TransactionErr::Plain(e.get_inner().to_string()))?;

        let spend_tx = self
            .wait_for_transaction(tx_hash, args.wait_until, args.check_every)
            .await
            .map_err(|e| TransactionErr::Plain(e.get_inner().to_string()))?;
        Ok(TransactionEnum::from(spend_tx))
    }

    fn tx_enum_from_bytes(&self, bytes: &[u8]) -> Result<TransactionEnum, MmError<TxMarshalingErr>> {
        signed_eth_tx_from_bytes(bytes)
            .map(TransactionEnum::from)
            .map_to_mm(TxMarshalingErr::InvalidInput)
    }

    fn current_block(&self) -> Box<dyn Future<Item = u64, Error = String> + Send> {
        let coin = self.clone();

        let fut = async move {
            coin.block_number()
                .await
                .map(|res| res.as_u64())
                .map_err(|e| ERRL!("{}", e))
        };

        Box::new(fut.boxed().compat())
    }

    fn display_priv_key(&self) -> Result<String, String> {
        match self.priv_key_policy {
            EthPrivKeyPolicy::Iguana(ref key_pair)
            | EthPrivKeyPolicy::HDWallet {
                activated_key: ref key_pair,
                ..
            } => Ok(format!("{:#02x}", key_pair.secret())),
            EthPrivKeyPolicy::Trezor => ERR!("'display_priv_key' is not supported for Hardware Wallets"),
            #[cfg(target_arch = "wasm32")]
            EthPrivKeyPolicy::Metamask(_) => ERR!("'display_priv_key' is not supported for MetaMask"),
            EthPrivKeyPolicy::WalletConnect { .. } => ERR!("'display_priv_key' is not supported for WalletConnect"),
        }
    }

    #[inline]
    fn min_tx_amount(&self) -> BigDecimal {
        BigDecimal::from(0)
    }

    #[inline]
    fn min_trading_vol(&self) -> MmNumber {
        let pow = self.decimals as u32;
        MmNumber::from(1) / MmNumber::from(10u64.pow(pow))
    }

    #[inline]
    fn should_burn_dex_fee(&self) -> bool {
        false
    }

    fn is_trezor(&self) -> bool {
        self.priv_key_policy.is_trezor()
    }
}

pub fn signed_eth_tx_from_bytes(bytes: &[u8]) -> Result<SignedEthTx, String> {
    let tx: UnverifiedTransactionWrapper = try_s!(rlp::decode(bytes));
    let signed = try_s!(SignedEthTx::new(tx));
    Ok(signed)
}

type AddressNonceLocks = Mutex<HashMap<String, HashMap<String, Arc<AsyncMutex<()>>>>>;

// We can use a nonce lock shared between tokens using the same platform coin and the platform itself.
// For example, ETH/USDT-ERC20 should use the same lock, but it will be different for BNB/USDT-BEP20.
// This lock is used to ensure that only one transaction is sent at a time per address.
lazy_static! {
    static ref NONCE_LOCK: AddressNonceLocks = Mutex::new(HashMap::new());
}

type EthTxFut = Box<dyn Future<Item = SignedEthTx, Error = TransactionErr> + Send + 'static>;

/// Signs an Eth transaction using `key_pair`.
///
/// This method polls for the latest nonce from the RPC nodes and uses it for the transaction to be signed.
/// A `nonce_lock` is returned so that the caller doesn't release it until the transaction is sent and the
/// address nonce is updated on RPC nodes.
#[allow(clippy::too_many_arguments)]
async fn sign_transaction_with_keypair(
    coin: &EthCoin,
    key_pair: &KeyPair,
    value: U256,
    action: Action,
    data: Vec<u8>,
    gas: U256,
    pay_for_gas_option: &PayForGasOption,
    from_address: Address,
) -> Result<(SignedEthTx, Vec<Web3Instance>), TransactionErr> {
    info!(target: "sign", "get_addr_nonce…");
    let (nonce, web3_instances_with_latest_nonce) = try_tx_s!(coin.clone().get_addr_nonce(from_address).compat().await);
    let tx_type = tx_type_from_pay_for_gas_option!(pay_for_gas_option);
    if !coin.is_tx_type_supported(&tx_type) {
        return Err(TransactionErr::Plain("Eth transaction type not supported".into()));
    }

    let tx_builder = UnSignedEthTxBuilder::new(tx_type, nonce, gas, action, value, data);
    let tx_builder = tx_builder_with_pay_for_gas_option(coin, tx_builder, pay_for_gas_option)
        .map_err(|e| TransactionErr::Plain(e.get_inner().to_string()))?;
    let tx = tx_builder.build()?;
    let chain_id = match coin.chain_spec {
        ChainSpec::Evm { chain_id } => chain_id,
        // Todo: Add Tron signing logic
        ChainSpec::Tron { .. } => {
            return Err(TransactionErr::Plain(
                "Tron is not supported for sign_transaction_with_keypair yet".into(),
            ))
        },
    };
    let signed_tx = tx.sign(key_pair.secret(), Some(chain_id))?;

    Ok((signed_tx, web3_instances_with_latest_nonce))
}

/// Sign and send eth transaction with provided keypair,
/// This fn is primarily for swap transactions so it uses swap tx fee policy
async fn sign_and_send_transaction_with_keypair(
    coin: &EthCoin,
    key_pair: &KeyPair,
    address: Address,
    value: U256,
    action: Action,
    data: Vec<u8>,
    gas: U256,
) -> Result<SignedEthTx, TransactionErr> {
    info!(target: "sign-and-send", "get_gas_price…");
    let pay_for_gas_option = try_tx_s!(
        coin.get_swap_pay_for_gas_option(coin.get_swap_transaction_fee_policy())
            .await
    );
    let address_lock = coin.get_address_lock(address.to_string()).await;
    let _nonce_lock = address_lock.lock().await;
    let (signed, web3_instances_with_latest_nonce) =
        sign_transaction_with_keypair(coin, key_pair, value, action, data, gas, &pay_for_gas_option, address).await?;
    let bytes = Bytes(rlp::encode(&signed).to_vec());
    info!(target: "sign-and-send", "send_raw_transaction…");

    let futures = web3_instances_with_latest_nonce
        .into_iter()
        .map(|web3_instance| web3_instance.as_ref().eth().send_raw_transaction(bytes.clone()));
    try_tx_s!(select_ok(futures).await.map_err(|e| ERRL!("{}", e)), signed);

    info!(target: "sign-and-send", "wait_for_tx_appears_on_rpc…");
    coin.wait_for_addr_nonce_increase(address, signed.unsigned().nonce())
        .await;
    Ok(signed)
}

/// Sign and send eth transaction with metamask API,
/// This fn is primarily for swap transactions so it uses swap tx fee policy
#[cfg(target_arch = "wasm32")]
async fn sign_and_send_transaction_with_metamask(
    coin: EthCoin,
    value: U256,
    action: Action,
    data: Vec<u8>,
    gas: U256,
) -> Result<SignedEthTx, TransactionErr> {
    let to = match action {
        Action::Create => None,
        Action::Call(to) => Some(to),
    };

    let pay_for_gas_option = try_tx_s!(
        coin.get_swap_pay_for_gas_option(coin.get_swap_transaction_fee_policy())
            .await
    );
    let my_address = try_tx_s!(coin.derivation_method.single_addr_or_err().await);
    let gas_price = pay_for_gas_option.get_gas_price();
    let (max_fee_per_gas, max_priority_fee_per_gas) = pay_for_gas_option.get_fee_per_gas();
    let tx_to_send = TransactionRequest {
        from: my_address,
        to,
        gas: Some(gas),
        gas_price,
        max_fee_per_gas,
        max_priority_fee_per_gas,
        value: Some(value),
        data: Some(data.clone().into()),
        nonce: None,
        ..TransactionRequest::default()
    };

    // It's important to return the transaction hex for the swap,
    // so wait up to 60 seconds for the transaction to appear on the RPC node.
    let wait_rpc_timeout = 60;
    let check_every = 1.;

    // Please note that this method may take a long time
    // due to `wallet_switchEthereumChain` and `eth_sendTransaction` requests.
    let tx_hash = try_tx_s!(coin.send_transaction(tx_to_send).await);

    let maybe_signed_tx = try_tx_s!(
        coin.wait_for_tx_appears_on_rpc(tx_hash, wait_rpc_timeout, check_every)
            .await
    );
    match maybe_signed_tx {
        Some(signed_tx) => Ok(signed_tx),
        None => TX_PLAIN_ERR!(
            "Waited too long until the transaction {:?} appear on the RPC node",
            tx_hash
        ),
    }
}

/// Sign eth transaction
async fn sign_raw_eth_tx(coin: &EthCoin, args: &SignEthTransactionParams) -> RawTransactionResult {
    let value =
        wei_from_big_decimal(args.value.as_ref().unwrap_or(&BigDecimal::from(0)), coin.decimals).map_mm_err()?;
    let action = if let Some(to) = &args.to {
        Call(Address::from_str(to).map_to_mm(|err| RawTransactionError::InvalidParam(err.to_string()))?)
    } else {
        Create
    };
    let data = hex::decode(args.data.as_ref().unwrap_or(&String::from("")))?;
    match coin.priv_key_policy {
        // TODO: use zeroise for privkey
        EthPrivKeyPolicy::Iguana(ref key_pair)
        | EthPrivKeyPolicy::HDWallet {
            activated_key: ref key_pair,
            ..
        } => {
            let my_address = coin
                .derivation_method
                .single_addr_or_err()
                .await
                .mm_err(|e| RawTransactionError::InternalError(e.to_string()))?;
            let address_lock = coin.get_address_lock(my_address.to_string()).await;
            let _nonce_lock = address_lock.lock().await;
            let pay_for_gas_option = if let Some(ref pay_for_gas) = args.pay_for_gas {
                pay_for_gas.clone().try_into().map_mm_err()?
            } else {
                // use legacy gas_price() if not set
                info!(target: "sign-and-send", "get_gas_price…");
                let gas_price = coin.get_gas_price().await.map_mm_err()?;
                PayForGasOption::Legacy(LegacyGasPrice { gas_price })
            };
            sign_transaction_with_keypair(
                coin,
                key_pair,
                value,
                action,
                data,
                args.gas_limit,
                &pay_for_gas_option,
                my_address,
            )
            .await
            .map(|(signed_tx, _)| RawTransactionRes {
                tx_hex: signed_tx.tx_hex().into(),
            })
            .map_to_mm(|err| RawTransactionError::TransactionError(err.get_plain_text_format()))
        },
        EthPrivKeyPolicy::WalletConnect { .. } => {
            // NOTE: doesn't work with wallets that doesn't support `eth_signTransaction`. e.g TrustWallet
            let wc = {
                let ctx = MmArc::from_weak(&coin.ctx).expect("No context");
                WalletConnectCtx::from_ctx(&ctx)
                    .expect("TODO: handle error when enable kdf initialization without key.")
            };
            // Todo: Tron will have to be set with `ChainSpec::Evm` to work with walletconnect.
            // This means setting the protocol as `ETH` in coin config and having a different coin for this mode.
            let chain_id = coin.chain_spec.chain_id().ok_or(RawTransactionError::InvalidParam(
                "WalletConnect needs chain_id to be set".to_owned(),
            ))?;
            let my_address = coin
                .derivation_method
                .single_addr_or_err()
                .await
                .mm_err(|e| RawTransactionError::InternalError(e.to_string()))?;
            let address_lock = coin.get_address_lock(my_address.to_string()).await;
            let _nonce_lock = address_lock.lock().await;
            let pay_for_gas_option = if let Some(ref pay_for_gas) = args.pay_for_gas {
                pay_for_gas.clone().try_into().map_mm_err()?
            } else {
                // use legacy gas_price() if not set
                info!(target: "sign-and-send", "get_gas_price…");
                let gas_price = coin.get_gas_price().await.map_mm_err()?;
                PayForGasOption::Legacy(LegacyGasPrice { gas_price })
            };
            let (nonce, _) = coin
                .clone()
                .get_addr_nonce(my_address)
                .compat()
                .await
                .map_to_mm(RawTransactionError::InvalidParam)?;
            let (max_fee_per_gas, max_priority_fee_per_gas) = pay_for_gas_option.get_fee_per_gas();

            info!(target: "sign-and-send", "WalletConnect signing and sending tx…");
            let (signed_tx, _) = coin
                .wc_sign_tx(
                    &wc,
                    WcEthTxParams {
                        my_address,
                        gas_price: pay_for_gas_option.get_gas_price(),
                        action,
                        value,
                        gas: args.gas_limit,
                        data: &data,
                        nonce,
                        chain_id,
                        max_fee_per_gas,
                        max_priority_fee_per_gas,
                    },
                )
                .await
                .mm_err(|err| RawTransactionError::TransactionError(err.to_string()))?;

            Ok(RawTransactionRes {
                tx_hex: signed_tx.tx_hex().into(),
            })
        },
        EthPrivKeyPolicy::Trezor => MmError::err(RawTransactionError::InvalidParam(
            "sign raw eth tx not implemented for Trezor".into(),
        )),
        #[cfg(target_arch = "wasm32")]
        EthPrivKeyPolicy::Metamask(_) => MmError::err(RawTransactionError::InvalidParam(
            "sign raw eth tx not implemented for Metamask".into(),
        )),
    }
}

#[async_trait]
impl RpcCommonOps for EthCoin {
    type RpcClient = Web3Instance;
    type Error = Web3RpcError;

    async fn get_live_client(&self) -> Result<Self::RpcClient, Self::Error> {
        let mut clients = self.web3_instances.lock().await;

        // try to find first live client
        for (i, client) in clients.clone().into_iter().enumerate() {
            if let Web3Transport::Websocket(socket_transport) = client.as_ref().transport() {
                socket_transport.maybe_spawn_connection_loop(self.clone());
            };

            if !client.as_ref().transport().is_last_request_failed() {
                // Bring the live client to the front of rpc_clients
                clients.rotate_left(i);
                return Ok(client);
            }

            match client
                .as_ref()
                .web3()
                .client_version()
                .timeout(ETH_RPC_REQUEST_TIMEOUT_S)
                .await
            {
                Ok(Ok(_)) => {
                    // Bring the live client to the front of rpc_clients
                    clients.rotate_left(i);
                    return Ok(client);
                },
                Ok(Err(rpc_error)) => {
                    debug!("Could not get client version on: {:?}. Error: {}", &client, rpc_error);

                    if let Web3Transport::Websocket(socket_transport) = client.as_ref().transport() {
                        socket_transport.stop_connection_loop().await;
                    };
                },
                Err(timeout_error) => {
                    debug!(
                        "Client version timeout exceed on: {:?}. Error: {}",
                        &client, timeout_error
                    );

                    if let Web3Transport::Websocket(socket_transport) = client.as_ref().transport() {
                        socket_transport.stop_connection_loop().await;
                    };
                },
            };
        }

        return Err(Web3RpcError::Transport(
            "All the current rpc nodes are unavailable.".to_string(),
        ));
    }
}

impl EthCoin {
    pub(crate) async fn web3(&self) -> Result<Web3<Web3Transport>, Web3RpcError> {
        self.get_live_client().await.map(|t| t.0)
    }

    /// Gets `SenderRefunded` events from etomic swap smart contract since `from_block`
    fn refund_events(
        &self,
        swap_contract_address: Address,
        from_block: u64,
        to_block: u64,
    ) -> Box<dyn Future<Item = Vec<Log>, Error = String> + Send> {
        let contract_event = try_fus!(SWAP_CONTRACT.event("SenderRefunded"));
        let filter = FilterBuilder::default()
            .topics(Some(vec![contract_event.signature()]), None, None, None)
            .from_block(BlockNumber::Number(from_block.into()))
            .to_block(BlockNumber::Number(to_block.into()))
            .address(vec![swap_contract_address])
            .build();

        let coin = self.clone();

        let fut = async move { coin.logs(filter).await.map_err(|e| ERRL!("{}", e)) };

        Box::new(fut.boxed().compat())
    }

    /// Gets ETH traces from ETH node between addresses in `from_block` and `to_block`
    async fn eth_traces(
        &self,
        from_addr: Vec<Address>,
        to_addr: Vec<Address>,
        from_block: BlockNumber,
        to_block: BlockNumber,
        limit: Option<usize>,
    ) -> Web3RpcResult<Vec<Trace>> {
        let mut filter = TraceFilterBuilder::default()
            .from_address(from_addr)
            .to_address(to_addr)
            .from_block(from_block)
            .to_block(to_block);
        if let Some(l) = limit {
            filter = filter.count(l);
        }
        drop_mutability!(filter);

        self.trace_filter(filter.build()).await.map_to_mm(Web3RpcError::from)
    }

    /// Gets Transfer events from ERC20 smart contract `addr` between `from_block` and `to_block`
    async fn erc20_transfer_events(
        &self,
        contract: Address,
        from_addr: Option<Address>,
        to_addr: Option<Address>,
        from_block: BlockNumber,
        to_block: BlockNumber,
        limit: Option<usize>,
    ) -> Web3RpcResult<Vec<Log>> {
        let contract_event = ERC20_CONTRACT.event("Transfer")?;
        let topic0 = Some(vec![contract_event.signature()]);
        let topic1 = from_addr.map(|addr| vec![addr.into()]);
        let topic2 = to_addr.map(|addr| vec![addr.into()]);

        let mut filter = FilterBuilder::default()
            .topics(topic0, topic1, topic2, None)
            .from_block(from_block)
            .to_block(to_block)
            .address(vec![contract]);
        if let Some(l) = limit {
            filter = filter.limit(l);
        }
        drop_mutability!(filter);

        self.logs(filter.build()).await.map_to_mm(Web3RpcError::from)
    }

    /// Downloads and saves ETH transaction history of my_address, relies on Parity trace_filter API
    /// https://wiki.parity.io/JSONRPC-trace-module#trace_filter, this requires tracing to be enabled
    /// in node config. Other ETH clients (Geth, etc.) are `not` supported (yet).
    #[allow(clippy::cognitive_complexity)]
    #[cfg_attr(target_arch = "wasm32", allow(dead_code))]
    async fn process_eth_history(&self, ctx: &MmArc) {
        // Artem Pikulin: by playing a bit with Parity mainnet node I've discovered that trace_filter API responds after reasonable time for 1000 blocks.
        // I've tried to increase the amount to 10000, but request times out somewhere near 2500000 block.
        // Also the Parity RPC server seem to get stuck while request in running (other requests performance is also lowered).
        let delta = U64::from(1000);

        let my_address = match self.derivation_method.single_addr_or_err().await {
            Ok(addr) => addr,
            Err(e) => {
                ctx.log.log(
                    "",
                    &[&"tx_history", &self.ticker],
                    &ERRL!("Error on getting my address: {}", e),
                );
                return;
            },
        };
        let mut success_iteration = 0i32;
        loop {
            if ctx.is_stopping() {
                break;
            };
            {
                let coins_ctx = CoinsContext::from_ctx(ctx).unwrap();
                let coins = coins_ctx.coins.lock().await;
                if !coins.contains_key(&self.ticker) {
                    ctx.log.log("", &[&"tx_history", &self.ticker], "Loop stopped");
                    break;
                };
            }

            let current_block = match self.block_number().await {
                Ok(block) => block,
                Err(e) => {
                    ctx.log.log(
                        "",
                        &[&"tx_history", &self.ticker],
                        &ERRL!("Error {} on eth_block_number, retrying", e),
                    );
                    Timer::sleep(10.).await;
                    continue;
                },
            };

            let mut saved_traces = match self.load_saved_traces(ctx, my_address) {
                Some(traces) => traces,
                None => SavedTraces {
                    traces: vec![],
                    earliest_block: current_block,
                    latest_block: current_block,
                },
            };
            *self.history_sync_state.lock().unwrap() = HistorySyncState::InProgress(json!({
                "blocks_left": saved_traces.earliest_block.as_u64(),
            }));

            let mut existing_history = match self.load_history_from_file(ctx).compat().await {
                Ok(history) => history,
                Err(e) => {
                    ctx.log.log(
                        "",
                        &[&"tx_history", &self.ticker],
                        &ERRL!("Error {} on 'load_history_from_file', stop the history loop", e),
                    );
                    return;
                },
            };

            // AP: AFAIK ETH RPC doesn't support conditional filters like `get this OR this` so we have
            // to run several queries to get trace events including our address as sender `or` receiver
            // TODO refactor this to batch requests instead of single request per query
            if saved_traces.earliest_block > 0.into() {
                let before_earliest = if saved_traces.earliest_block >= delta {
                    saved_traces.earliest_block - delta
                } else {
                    0.into()
                };

                let from_traces_before_earliest = match self
                    .eth_traces(
                        vec![my_address],
                        vec![],
                        BlockNumber::Number(before_earliest),
                        BlockNumber::Number(saved_traces.earliest_block),
                        None,
                    )
                    .await
                {
                    Ok(traces) => traces,
                    Err(e) => {
                        ctx.log.log(
                            "",
                            &[&"tx_history", &self.ticker],
                            &ERRL!("Error {} on eth_traces, retrying", e),
                        );
                        Timer::sleep(10.).await;
                        continue;
                    },
                };

                let to_traces_before_earliest = match self
                    .eth_traces(
                        vec![],
                        vec![my_address],
                        BlockNumber::Number(before_earliest),
                        BlockNumber::Number(saved_traces.earliest_block),
                        None,
                    )
                    .await
                {
                    Ok(traces) => traces,
                    Err(e) => {
                        ctx.log.log(
                            "",
                            &[&"tx_history", &self.ticker],
                            &ERRL!("Error {} on eth_traces, retrying", e),
                        );
                        Timer::sleep(10.).await;
                        continue;
                    },
                };

                let total_length = from_traces_before_earliest.len() + to_traces_before_earliest.len();
                mm_counter!(ctx.metrics, "tx.history.response.total_length", total_length as u64,
                    "coin" => self.ticker.clone(), "client" => "ethereum", "method" => "eth_traces");

                saved_traces.traces.extend(from_traces_before_earliest);
                saved_traces.traces.extend(to_traces_before_earliest);
                saved_traces.earliest_block = if before_earliest > 0.into() {
                    // need to exclude the before earliest block from next iteration
                    before_earliest - 1
                } else {
                    0.into()
                };
                self.store_eth_traces(ctx, my_address, &saved_traces);
            }

            if current_block > saved_traces.latest_block {
                let from_traces_after_latest = match self
                    .eth_traces(
                        vec![my_address],
                        vec![],
                        BlockNumber::Number(saved_traces.latest_block + 1),
                        BlockNumber::Number(current_block),
                        None,
                    )
                    .await
                {
                    Ok(traces) => traces,
                    Err(e) => {
                        ctx.log.log(
                            "",
                            &[&"tx_history", &self.ticker],
                            &ERRL!("Error {} on eth_traces, retrying", e),
                        );
                        Timer::sleep(10.).await;
                        continue;
                    },
                };

                let to_traces_after_latest = match self
                    .eth_traces(
                        vec![],
                        vec![my_address],
                        BlockNumber::Number(saved_traces.latest_block + 1),
                        BlockNumber::Number(current_block),
                        None,
                    )
                    .await
                {
                    Ok(traces) => traces,
                    Err(e) => {
                        ctx.log.log(
                            "",
                            &[&"tx_history", &self.ticker],
                            &ERRL!("Error {} on eth_traces, retrying", e),
                        );
                        Timer::sleep(10.).await;
                        continue;
                    },
                };

                let total_length = from_traces_after_latest.len() + to_traces_after_latest.len();
                mm_counter!(ctx.metrics, "tx.history.response.total_length", total_length as u64,
                    "coin" => self.ticker.clone(), "client" => "ethereum", "method" => "eth_traces");

                saved_traces.traces.extend(from_traces_after_latest);
                saved_traces.traces.extend(to_traces_after_latest);
                saved_traces.latest_block = current_block;

                self.store_eth_traces(ctx, my_address, &saved_traces);
            }
            saved_traces.traces.sort_by(|a, b| b.block_number.cmp(&a.block_number));
            for trace in saved_traces.traces {
                let hash = sha256(&json::to_vec(&trace).unwrap());
                let internal_id = BytesJson::from(hash.to_vec());
                let processed = existing_history.iter().find(|tx| tx.internal_id == internal_id);
                if processed.is_some() {
                    continue;
                }

                // TODO Only standard Call traces are supported, contract creations, suicides and block rewards will be supported later
                let call_data = match trace.action {
                    TraceAction::Call(d) => d,
                    _ => continue,
                };

                mm_counter!(ctx.metrics, "tx.history.request.count", 1, "coin" => self.ticker.clone(), "method" => "tx_detail_by_hash");

                let web3_tx = match self
                    .transaction(TransactionId::Hash(trace.transaction_hash.unwrap()))
                    .await
                {
                    Ok(tx) => tx,
                    Err(e) => {
                        ctx.log.log(
                            "",
                            &[&"tx_history", &self.ticker],
                            &ERRL!(
                                "Error {} on getting transaction {:?}",
                                e,
                                trace.transaction_hash.unwrap()
                            ),
                        );
                        continue;
                    },
                };
                let web3_tx = match web3_tx {
                    Some(t) => t,
                    None => {
                        ctx.log.log(
                            "",
                            &[&"tx_history", &self.ticker],
                            &ERRL!("No such transaction {:?}", trace.transaction_hash.unwrap()),
                        );
                        continue;
                    },
                };

                mm_counter!(ctx.metrics, "tx.history.response.count", 1, "coin" => self.ticker.clone(), "method" => "tx_detail_by_hash");

                let receipt = match self.transaction_receipt(trace.transaction_hash.unwrap()).await {
                    Ok(r) => r,
                    Err(e) => {
                        ctx.log.log(
                            "",
                            &[&"tx_history", &self.ticker],
                            &ERRL!(
                                "Error {} on getting transaction {:?} receipt",
                                e,
                                trace.transaction_hash.unwrap()
                            ),
                        );
                        continue;
                    },
                };
                let fee_coin = match &self.coin_type {
                    EthCoinType::Eth => self.ticker(),
                    EthCoinType::Erc20 { platform, .. } => platform.as_str(),
                    EthCoinType::Nft { .. } => {
                        ctx.log.log(
                            "",
                            &[&"tx_history", &self.ticker],
                            &ERRL!("Error on getting fee coin: Nft Protocol is not supported yet!"),
                        );
                        continue;
                    },
                };
                let fee_details: Option<EthTxFeeDetails> = match receipt {
                    Some(r) => {
                        let gas_used = r.gas_used.unwrap_or_default();
                        let gas_price = web3_tx.gas_price.unwrap_or_default();
                        // TODO: create and use EthTxFeeDetails::from(web3_tx)
                        // It's relatively safe to unwrap `EthTxFeeDetails::new` as it may fail due to `u256_to_big_decimal` only.
                        // Also TX history is not used by any GUI and has significant disadvantages.
                        Some(
                            EthTxFeeDetails::new(
                                gas_used,
                                PayForGasOption::Legacy(LegacyGasPrice { gas_price }),
                                fee_coin,
                            )
                            .unwrap(),
                        )
                    },
                    None => None,
                };

                let total_amount: BigDecimal = u256_to_big_decimal(call_data.value, ETH_DECIMALS).unwrap();
                let mut received_by_me = 0.into();
                let mut spent_by_me = 0.into();

                if call_data.from == my_address {
                    // ETH transfer is actually happening only if no error occurred
                    if trace.error.is_none() {
                        spent_by_me = total_amount.clone();
                    }
                    if let Some(ref fee) = fee_details {
                        spent_by_me += &fee.total_fee;
                    }
                }

                if call_data.to == my_address {
                    // ETH transfer is actually happening only if no error occurred
                    if trace.error.is_none() {
                        received_by_me = total_amount.clone();
                    }
                }

                let raw = signed_tx_from_web3_tx(web3_tx).unwrap();
                let block = match self
                    .block(BlockId::Number(BlockNumber::Number(trace.block_number.into())))
                    .await
                {
                    Ok(b) => b.unwrap(),
                    Err(e) => {
                        ctx.log.log(
                            "",
                            &[&"tx_history", &self.ticker],
                            &ERRL!("Error {} on getting block {} data", e, trace.block_number),
                        );
                        continue;
                    },
                };

                let details = TransactionDetails {
                    my_balance_change: &received_by_me - &spent_by_me,
                    spent_by_me,
                    received_by_me,
                    total_amount,
                    to: vec![call_data.to.display_address()],
                    from: vec![call_data.from.display_address()],
                    coin: self.ticker.clone(),
                    fee_details: fee_details.map(|d| d.into()),
                    block_height: trace.block_number,
                    tx: TransactionData::new_signed(
                        BytesJson(rlp::encode(&raw).to_vec()),
                        format!("{:02x}", BytesJson(raw.tx_hash_as_bytes().to_vec())),
                    ),
                    internal_id,
                    timestamp: block.timestamp.into_or_max(),
                    kmd_rewards: None,
                    transaction_type: Default::default(),
                    memo: None,
                };

                existing_history.push(details);

                if let Err(e) = self.save_history_to_file(ctx, existing_history.clone()).compat().await {
                    ctx.log.log(
                        "",
                        &[&"tx_history", &self.ticker],
                        &ERRL!("Error {} on 'save_history_to_file', stop the history loop", e),
                    );
                    return;
                }
            }
            if saved_traces.earliest_block == 0.into() {
                if success_iteration == 0 {
                    ctx.log.log(
                        "😅",
                        &[&"tx_history", &("coin", self.ticker.clone().as_str())],
                        "history has been loaded successfully",
                    );
                }

                success_iteration += 1;
                *self.history_sync_state.lock().unwrap() = HistorySyncState::Finished;
                Timer::sleep(15.).await;
            } else {
                Timer::sleep(2.).await;
            }
        }
    }

    /// Downloads and saves ERC20 transaction history of my_address
    #[allow(clippy::cognitive_complexity)]
    #[cfg_attr(target_arch = "wasm32", allow(dead_code))]
    async fn process_erc20_history(&self, token_addr: H160, ctx: &MmArc) {
        let delta = U64::from(10000);

        let my_address = match self.derivation_method.single_addr_or_err().await {
            Ok(addr) => addr,
            Err(e) => {
                ctx.log.log(
                    "",
                    &[&"tx_history", &self.ticker],
                    &ERRL!("Error on getting my address: {}", e),
                );
                return;
            },
        };
        let mut success_iteration = 0i32;
        loop {
            if ctx.is_stopping() {
                break;
            };
            {
                let coins_ctx = CoinsContext::from_ctx(ctx).unwrap();
                let coins = coins_ctx.coins.lock().await;
                if !coins.contains_key(&self.ticker) {
                    ctx.log.log("", &[&"tx_history", &self.ticker], "Loop stopped");
                    break;
                };
            }

            let current_block = match self.block_number().await {
                Ok(block) => block,
                Err(e) => {
                    ctx.log.log(
                        "",
                        &[&"tx_history", &self.ticker],
                        &ERRL!("Error {} on eth_block_number, retrying", e),
                    );
                    Timer::sleep(10.).await;
                    continue;
                },
            };

            let mut saved_events = match self.load_saved_erc20_events(ctx, my_address) {
                Some(events) => events,
                None => SavedErc20Events {
                    events: vec![],
                    earliest_block: current_block,
                    latest_block: current_block,
                },
            };
            *self.history_sync_state.lock().unwrap() = HistorySyncState::InProgress(json!({
                "blocks_left": saved_events.earliest_block,
            }));

            // AP: AFAIK ETH RPC doesn't support conditional filters like `get this OR this` so we have
            // to run several queries to get transfer events including our address as sender `or` receiver
            // TODO refactor this to batch requests instead of single request per query
            if saved_events.earliest_block > 0.into() {
                let before_earliest = if saved_events.earliest_block >= delta {
                    saved_events.earliest_block - delta
                } else {
                    0.into()
                };

                let from_events_before_earliest = match self
                    .erc20_transfer_events(
                        token_addr,
                        Some(my_address),
                        None,
                        BlockNumber::Number(before_earliest),
                        BlockNumber::Number(saved_events.earliest_block - 1),
                        None,
                    )
                    .await
                {
                    Ok(events) => events,
                    Err(e) => {
                        ctx.log.log(
                            "",
                            &[&"tx_history", &self.ticker],
                            &ERRL!("Error {} on erc20_transfer_events, retrying", e),
                        );
                        Timer::sleep(10.).await;
                        continue;
                    },
                };

                let to_events_before_earliest = match self
                    .erc20_transfer_events(
                        token_addr,
                        None,
                        Some(my_address),
                        BlockNumber::Number(before_earliest),
                        BlockNumber::Number(saved_events.earliest_block - 1),
                        None,
                    )
                    .await
                {
                    Ok(events) => events,
                    Err(e) => {
                        ctx.log.log(
                            "",
                            &[&"tx_history", &self.ticker],
                            &ERRL!("Error {} on erc20_transfer_events, retrying", e),
                        );
                        Timer::sleep(10.).await;
                        continue;
                    },
                };

                let total_length = from_events_before_earliest.len() + to_events_before_earliest.len();
                mm_counter!(ctx.metrics, "tx.history.response.total_length", total_length as u64,
                    "coin" => self.ticker.clone(), "client" => "ethereum", "method" => "erc20_transfer_events");

                saved_events.events.extend(from_events_before_earliest);
                saved_events.events.extend(to_events_before_earliest);
                saved_events.earliest_block = if before_earliest > 0.into() {
                    before_earliest - 1
                } else {
                    0.into()
                };
                self.store_erc20_events(ctx, my_address, &saved_events);
            }

            if current_block > saved_events.latest_block {
                let from_events_after_latest = match self
                    .erc20_transfer_events(
                        token_addr,
                        Some(my_address),
                        None,
                        BlockNumber::Number(saved_events.latest_block + 1),
                        BlockNumber::Number(current_block),
                        None,
                    )
                    .await
                {
                    Ok(events) => events,
                    Err(e) => {
                        ctx.log.log(
                            "",
                            &[&"tx_history", &self.ticker],
                            &ERRL!("Error {} on erc20_transfer_events, retrying", e),
                        );
                        Timer::sleep(10.).await;
                        continue;
                    },
                };

                let to_events_after_latest = match self
                    .erc20_transfer_events(
                        token_addr,
                        None,
                        Some(my_address),
                        BlockNumber::Number(saved_events.latest_block + 1),
                        BlockNumber::Number(current_block),
                        None,
                    )
                    .await
                {
                    Ok(events) => events,
                    Err(e) => {
                        ctx.log.log(
                            "",
                            &[&"tx_history", &self.ticker],
                            &ERRL!("Error {} on erc20_transfer_events, retrying", e),
                        );
                        Timer::sleep(10.).await;
                        continue;
                    },
                };

                let total_length = from_events_after_latest.len() + to_events_after_latest.len();
                mm_counter!(ctx.metrics, "tx.history.response.total_length", total_length as u64,
                    "coin" => self.ticker.clone(), "client" => "ethereum", "method" => "erc20_transfer_events");

                saved_events.events.extend(from_events_after_latest);
                saved_events.events.extend(to_events_after_latest);
                saved_events.latest_block = current_block;
                self.store_erc20_events(ctx, my_address, &saved_events);
            }

            let all_events: HashMap<_, _> = saved_events
                .events
                .iter()
                .filter(|e| e.block_number.is_some() && e.transaction_hash.is_some() && !e.is_removed())
                .map(|e| (e.transaction_hash.unwrap(), e))
                .collect();
            let mut all_events: Vec<_> = all_events.into_values().collect();
            all_events.sort_by(|a, b| b.block_number.unwrap().cmp(&a.block_number.unwrap()));

            for event in all_events {
                let mut existing_history = match self.load_history_from_file(ctx).compat().await {
                    Ok(history) => history,
                    Err(e) => {
                        ctx.log.log(
                            "",
                            &[&"tx_history", &self.ticker],
                            &ERRL!("Error {} on 'load_history_from_file', stop the history loop", e),
                        );
                        return;
                    },
                };
                let internal_id = BytesJson::from(sha256(&json::to_vec(&event).unwrap()).to_vec());
                if existing_history.iter().any(|item| item.internal_id == internal_id) {
                    // the transaction already imported
                    continue;
                };

                let amount = U256::from(event.data.0.as_slice());
                let total_amount = u256_to_big_decimal(amount, self.decimals).unwrap();
                let mut received_by_me = 0.into();
                let mut spent_by_me = 0.into();

                let from_addr = H160::from(event.topics[1]);
                let to_addr = H160::from(event.topics[2]);

                if from_addr == my_address {
                    spent_by_me = total_amount.clone();
                }

                if to_addr == my_address {
                    received_by_me = total_amount.clone();
                }

                mm_counter!(ctx.metrics, "tx.history.request.count", 1,
                    "coin" => self.ticker.clone(), "client" => "ethereum", "method" => "tx_detail_by_hash");

                let web3_tx = match self
                    .transaction(TransactionId::Hash(event.transaction_hash.unwrap()))
                    .await
                {
                    Ok(tx) => tx,
                    Err(e) => {
                        ctx.log.log(
                            "",
                            &[&"tx_history", &self.ticker],
                            &ERRL!(
                                "Error {} on getting transaction {:?}",
                                e,
                                event.transaction_hash.unwrap()
                            ),
                        );
                        continue;
                    },
                };

                mm_counter!(ctx.metrics, "tx.history.response.count", 1,
                    "coin" => self.ticker.clone(), "client" => "ethereum", "method" => "tx_detail_by_hash");

                let web3_tx = match web3_tx {
                    Some(t) => t,
                    None => {
                        ctx.log.log(
                            "",
                            &[&"tx_history", &self.ticker],
                            &ERRL!("No such transaction {:?}", event.transaction_hash.unwrap()),
                        );
                        continue;
                    },
                };

                let receipt = match self.transaction_receipt(event.transaction_hash.unwrap()).await {
                    Ok(r) => r,
                    Err(e) => {
                        ctx.log.log(
                            "",
                            &[&"tx_history", &self.ticker],
                            &ERRL!(
                                "Error {} on getting transaction {:?} receipt",
                                e,
                                event.transaction_hash.unwrap()
                            ),
                        );
                        continue;
                    },
                };
                let fee_coin = match &self.coin_type {
                    EthCoinType::Eth => self.ticker(),
                    EthCoinType::Erc20 { platform, .. } => platform.as_str(),
                    EthCoinType::Nft { .. } => {
                        ctx.log.log(
                            "",
                            &[&"tx_history", &self.ticker],
                            &ERRL!("Error on getting fee coin: Nft Protocol is not supported yet!"),
                        );
                        continue;
                    },
                };
                let fee_details = match receipt {
                    Some(r) => {
                        let gas_used = r.gas_used.unwrap_or_default();
                        let gas_price = web3_tx.gas_price.unwrap_or_default();
                        // It's relatively safe to unwrap `EthTxFeeDetails::new` as it may fail
                        // due to `u256_to_big_decimal` only.
                        // Also TX history is not used by any GUI and has significant disadvantages.
                        Some(
                            EthTxFeeDetails::new(
                                gas_used,
                                PayForGasOption::Legacy(LegacyGasPrice { gas_price }),
                                fee_coin,
                            )
                            .unwrap(),
                        )
                    },
                    None => None,
                };
                let block_number = event.block_number.unwrap();
                let block = match self.block(BlockId::Number(BlockNumber::Number(block_number))).await {
                    Ok(Some(b)) => b,
                    Ok(None) => {
                        ctx.log.log(
                            "",
                            &[&"tx_history", &self.ticker],
                            &ERRL!("Block {} is None", block_number),
                        );
                        continue;
                    },
                    Err(e) => {
                        ctx.log.log(
                            "",
                            &[&"tx_history", &self.ticker],
                            &ERRL!("Error {} on getting block {} data", e, block_number),
                        );
                        continue;
                    },
                };

                let raw = signed_tx_from_web3_tx(web3_tx).unwrap();
                let details = TransactionDetails {
                    my_balance_change: &received_by_me - &spent_by_me,
                    spent_by_me,
                    received_by_me,
                    total_amount,
                    to: vec![to_addr.display_address()],
                    from: vec![from_addr.display_address()],
                    coin: self.ticker.clone(),
                    fee_details: fee_details.map(|d| d.into()),
                    block_height: block_number.as_u64(),
                    tx: TransactionData::new_signed(
                        BytesJson(rlp::encode(&raw).to_vec()),
                        format!("{:02x}", BytesJson(raw.tx_hash_as_bytes().to_vec())),
                    ),
                    internal_id: BytesJson(internal_id.to_vec()),
                    timestamp: block.timestamp.into_or_max(),
                    kmd_rewards: None,
                    transaction_type: Default::default(),
                    memo: None,
                };

                existing_history.push(details);

                if let Err(e) = self.save_history_to_file(ctx, existing_history).compat().await {
                    ctx.log.log(
                        "",
                        &[&"tx_history", &self.ticker],
                        &ERRL!("Error {} on 'save_history_to_file', stop the history loop", e),
                    );
                    return;
                }
            }
            if saved_events.earliest_block == 0.into() {
                if success_iteration == 0 {
                    ctx.log.log(
                        "😅",
                        &[&"tx_history", &("coin", self.ticker.clone().as_str())],
                        "history has been loaded successfully",
                    );
                }

                success_iteration += 1;
                *self.history_sync_state.lock().unwrap() = HistorySyncState::Finished;
                Timer::sleep(15.).await;
            } else {
                Timer::sleep(2.).await;
            }
        }
    }

    /// Returns tx type as number if this type supported by this coin
    fn is_tx_type_supported(&self, tx_type: &TxType) -> bool {
        let tx_type_as_num = match tx_type {
            TxType::Legacy => 0_u64,
            TxType::Type1 => 1_u64,
            TxType::Type2 => 2_u64,
            TxType::Invalid => return false,
        };
        let max_tx_type = self.max_eth_tx_type.unwrap_or(0_u64);
        tx_type_as_num <= max_tx_type
    }

    /// Retrieves the lock associated with a given address.
    ///
    /// This function is used to ensure that only one transaction is sent at a time per address.
    /// If the address does not have an associated lock, a new one is created and stored.
    async fn get_address_lock(&self, address: String) -> Arc<AsyncMutex<()>> {
        let address_lock = {
            let mut lock = self.address_nonce_locks.lock().await;
            lock.entry(address)
                .or_insert_with(|| Arc::new(AsyncMutex::new(())))
                .clone()
        };
        address_lock
    }
}

#[cfg_attr(test, mockable)]
impl EthCoin {
    /// Sign and send eth transaction.
    /// This function is primarily for swap transactions so internally it relies on the swap tx fee policy
    pub fn sign_and_send_transaction(&self, value: U256, action: Action, data: Vec<u8>, gas: U256) -> EthTxFut {
        let coin = self.clone();
        let fut = async move {
            match coin.priv_key_policy {
                EthPrivKeyPolicy::Iguana(ref key_pair)
                | EthPrivKeyPolicy::HDWallet {
                    activated_key: ref key_pair,
                    ..
                } => {
                    let address = coin
                        .derivation_method
                        .single_addr_or_err()
                        .await
                        .map_err(|e| TransactionErr::Plain(ERRL!("{}", e)))?;

                    sign_and_send_transaction_with_keypair(&coin, key_pair, address, value, action, data, gas).await
                },
                EthPrivKeyPolicy::WalletConnect { .. } => {
                    let wc = {
                        let ctx = MmArc::from_weak(&coin.ctx).expect("No context");
                        WalletConnectCtx::from_ctx(&ctx)
                            .expect("TODO: handle error when enable kdf initialization without key.")
                    };
                    let address = coin
                        .derivation_method
                        .single_addr_or_err()
                        .await
                        .map_err(|e| TransactionErr::Plain(ERRL!("{}", e)))?;

                    send_transaction_with_walletconnect(coin, &wc, address, value, action, &data, gas).await
                },
                EthPrivKeyPolicy::Trezor => Err(TransactionErr::Plain(ERRL!("Trezor is not supported for swaps yet!"))),
                #[cfg(target_arch = "wasm32")]
                EthPrivKeyPolicy::Metamask(_) => {
                    sign_and_send_transaction_with_metamask(coin, value, action, data, gas).await
                },
            }
        };
        Box::new(fut.boxed().compat())
    }

    pub fn send_to_address(&self, address: Address, value: U256) -> EthTxFut {
        match &self.coin_type {
            EthCoinType::Eth => self.sign_and_send_transaction(
                value,
                Action::Call(address),
                vec![],
                U256::from(self.gas_limit.eth_send_coins),
            ),
            EthCoinType::Erc20 {
                platform: _,
                token_addr,
            } => {
                let abi = try_tx_fus!(Contract::load(ERC20_ABI.as_bytes()));
                let function = try_tx_fus!(abi.function("transfer"));
                let data = try_tx_fus!(function.encode_input(&[Token::Address(address), Token::Uint(value)]));
                self.sign_and_send_transaction(
                    0.into(),
                    Action::Call(*token_addr),
                    data,
                    U256::from(self.gas_limit.eth_send_erc20),
                )
            },
            EthCoinType::Nft { .. } => Box::new(futures01::future::err(TransactionErr::ProtocolNotSupported(ERRL!(
                "Nft Protocol is not supported yet!"
            )))),
        }
    }

    fn send_hash_time_locked_payment(&self, args: SendPaymentArgs<'_>) -> EthTxFut {
        let receiver_addr = try_tx_fus!(addr_from_raw_pubkey(args.other_pubkey));
        let swap_contract_address = try_tx_fus!(args.swap_contract_address.try_to_address());
        let id = self.etomic_swap_id(try_tx_fus!(args.time_lock.try_into()), args.secret_hash);
        let trade_amount = try_tx_fus!(wei_from_big_decimal(&args.amount, self.decimals));

        let time_lock = U256::from(args.time_lock);

        let secret_hash = if args.secret_hash.len() == 32 {
            ripemd160(args.secret_hash).to_vec()
        } else {
            args.secret_hash.to_vec()
        };

        match &self.coin_type {
            EthCoinType::Eth => {
                let function_name = get_function_name("ethPayment", args.watcher_reward.is_some());
                let function = try_tx_fus!(SWAP_CONTRACT.function(&function_name));

                let mut value = trade_amount;
                let data = match &args.watcher_reward {
                    Some(reward) => {
                        let reward_amount = try_tx_fus!(wei_from_big_decimal(&reward.amount, self.decimals));
                        if !matches!(reward.reward_target, RewardTarget::None) || reward.send_contract_reward_on_spend {
                            value += reward_amount;
                        }

                        try_tx_fus!(function.encode_input(&[
                            Token::FixedBytes(id),
                            Token::Address(receiver_addr),
                            Token::FixedBytes(secret_hash),
                            Token::Uint(time_lock),
                            Token::Uint(U256::from(reward.reward_target as u8)),
                            Token::Bool(reward.send_contract_reward_on_spend),
                            Token::Uint(reward_amount)
                        ]))
                    },
                    None => try_tx_fus!(function.encode_input(&[
                        Token::FixedBytes(id),
                        Token::Address(receiver_addr),
                        Token::FixedBytes(secret_hash),
                        Token::Uint(time_lock),
                    ])),
                };
                let gas = U256::from(self.gas_limit.eth_payment);
                self.sign_and_send_transaction(value, Action::Call(swap_contract_address), data, gas)
            },
            EthCoinType::Erc20 {
                platform: _,
                token_addr,
            } => {
                let allowance_fut = self
                    .allowance(swap_contract_address)
                    .map_err(|e| TransactionErr::Plain(ERRL!("{}", e)));

                let function_name = get_function_name("erc20Payment", args.watcher_reward.is_some());
                let function = try_tx_fus!(SWAP_CONTRACT.function(&function_name));

                let mut value = U256::from(0);
                let mut amount = trade_amount;

                debug!("Using watcher reward {:?} for swap payment", args.watcher_reward);

                let data = match args.watcher_reward {
                    Some(reward) => {
                        let reward_amount = match reward.reward_target {
                            RewardTarget::Contract | RewardTarget::PaymentSender => {
                                let eth_reward_amount = try_tx_fus!(wei_from_big_decimal(&reward.amount, ETH_DECIMALS));
                                value += eth_reward_amount;
                                eth_reward_amount
                            },
                            RewardTarget::PaymentSpender => {
                                let token_reward_amount =
                                    try_tx_fus!(wei_from_big_decimal(&reward.amount, self.decimals));
                                amount += token_reward_amount;
                                token_reward_amount
                            },
                            _ => {
                                // TODO tests passed without this change, need to research on how it worked
                                if reward.send_contract_reward_on_spend {
                                    let eth_reward_amount =
                                        try_tx_fus!(wei_from_big_decimal(&reward.amount, ETH_DECIMALS));
                                    value += eth_reward_amount;
                                    eth_reward_amount
                                } else {
                                    0.into()
                                }
                            },
                        };

                        try_tx_fus!(function.encode_input(&[
                            Token::FixedBytes(id),
                            Token::Uint(amount),
                            Token::Address(*token_addr),
                            Token::Address(receiver_addr),
                            Token::FixedBytes(secret_hash),
                            Token::Uint(time_lock),
                            Token::Uint(U256::from(reward.reward_target as u8)),
                            Token::Bool(reward.send_contract_reward_on_spend),
                            Token::Uint(reward_amount),
                        ]))
                    },
                    None => {
                        try_tx_fus!(function.encode_input(&[
                            Token::FixedBytes(id),
                            Token::Uint(trade_amount),
                            Token::Address(*token_addr),
                            Token::Address(receiver_addr),
                            Token::FixedBytes(secret_hash),
                            Token::Uint(time_lock)
                        ]))
                    },
                };

                let wait_for_required_allowance_until = args.wait_for_confirmation_until;
                let gas = U256::from(self.gas_limit.erc20_payment);

                let arc = self.clone();
                Box::new(allowance_fut.and_then(move |allowed| -> EthTxFut {
                    if allowed < amount {
                        Box::new(
                            arc.approve(swap_contract_address, U256::max_value())
                                .and_then(move |approved| {
                                    // make sure the approve tx is confirmed by making sure that the allowed value has been updated
                                    // this call is cheaper than waiting for confirmation calls
                                    arc.wait_for_required_allowance(
                                        swap_contract_address,
                                        amount,
                                        wait_for_required_allowance_until,
                                    )
                                    .map_err(move |e| {
                                        TransactionErr::Plain(ERRL!(
                                            "Allowed value was not updated in time after sending approve transaction {:02x}: {}",
                                            approved.tx_hash_as_bytes(),
                                            e
                                        ))
                                    })
                                    .and_then(move |_| {
                                        arc.sign_and_send_transaction(
                                            value,
                                            Call(swap_contract_address),
                                            data,
                                            gas,
                                        )
                                    })
                                }),
                        )
                    } else {
                        Box::new(arc.sign_and_send_transaction(
                            value,
                            Call(swap_contract_address),
                            data,
                            gas,
                        ))
                    }
                }))
            },
            EthCoinType::Nft { .. } => Box::new(futures01::future::err(TransactionErr::ProtocolNotSupported(ERRL!(
                "Nft Protocol is not supported yet!"
            )))),
        }
    }

    fn watcher_spends_hash_time_locked_payment(&self, input: SendMakerPaymentSpendPreimageInput) -> EthTxFut {
        let tx: UnverifiedTransactionWrapper = try_tx_fus!(rlp::decode(input.preimage));
        let payment = try_tx_fus!(SignedEthTx::new(tx));

        let function_name = get_function_name("receiverSpend", input.watcher_reward);
        let spend_func = try_tx_fus!(SWAP_CONTRACT.function(&function_name));
        let clone = self.clone();
        let secret_vec = input.secret.to_vec();
        let taker_addr = addr_from_raw_pubkey(input.taker_pub).unwrap();
        let swap_contract_address = match payment.unsigned().action() {
            Call(address) => *address,
            Create => {
                return Box::new(futures01::future::err(TransactionErr::Plain(ERRL!(
                    "Invalid payment action: the payment action cannot be create"
                ))))
            },
        };

        let watcher_reward = input.watcher_reward;
        match self.coin_type {
            EthCoinType::Eth => {
                let function_name = get_function_name("ethPayment", watcher_reward);
                let payment_func = try_tx_fus!(SWAP_CONTRACT.function(&function_name));
                let decoded = try_tx_fus!(decode_contract_call(payment_func, payment.unsigned().data()));
                let swap_id_input = try_tx_fus!(get_function_input_data(&decoded, payment_func, 0));

                let state_f = self.payment_status(swap_contract_address, swap_id_input.clone());
                Box::new(
                    state_f
                        .map_err(TransactionErr::Plain)
                        .and_then(move |state| -> EthTxFut {
                            if state != U256::from(PaymentState::Sent as u8) {
                                return Box::new(futures01::future::err(TransactionErr::Plain(ERRL!(
                                    "Payment {:?} state is not PAYMENT_STATE_SENT, got {}",
                                    payment,
                                    state
                                ))));
                            }

                            let value = payment.unsigned().value();
                            let reward_target = try_tx_fus!(get_function_input_data(&decoded, payment_func, 4));
                            let sends_contract_reward = try_tx_fus!(get_function_input_data(&decoded, payment_func, 5));
                            let watcher_reward_amount = try_tx_fus!(get_function_input_data(&decoded, payment_func, 6));

                            let data = try_tx_fus!(spend_func.encode_input(&[
                                swap_id_input,
                                Token::Uint(value),
                                Token::FixedBytes(secret_vec.clone()),
                                Token::Address(Address::default()),
                                Token::Address(payment.sender()),
                                Token::Address(taker_addr),
                                reward_target,
                                sends_contract_reward,
                                watcher_reward_amount,
                            ]));

                            clone.sign_and_send_transaction(
                                0.into(),
                                Call(swap_contract_address),
                                data,
                                U256::from(clone.gas_limit.eth_receiver_spend),
                            )
                        }),
                )
            },
            EthCoinType::Erc20 {
                platform: _,
                token_addr,
            } => {
                let function_name = get_function_name("erc20Payment", watcher_reward);
                let payment_func = try_tx_fus!(SWAP_CONTRACT.function(&function_name));

                let decoded = try_tx_fus!(decode_contract_call(payment_func, payment.unsigned().data()));
                let swap_id_input = try_tx_fus!(get_function_input_data(&decoded, payment_func, 0));
                let amount_input = try_tx_fus!(get_function_input_data(&decoded, payment_func, 1));

                let reward_target = try_tx_fus!(get_function_input_data(&decoded, payment_func, 6));
                let sends_contract_reward = try_tx_fus!(get_function_input_data(&decoded, payment_func, 7));
                let reward_amount = try_tx_fus!(get_function_input_data(&decoded, payment_func, 8));

                let state_f = self.payment_status(swap_contract_address, swap_id_input.clone());

                Box::new(
                    state_f
                        .map_err(TransactionErr::Plain)
                        .and_then(move |state| -> EthTxFut {
                            if state != U256::from(PaymentState::Sent as u8) {
                                return Box::new(futures01::future::err(TransactionErr::Plain(ERRL!(
                                    "Payment {:?} state is not PAYMENT_STATE_SENT, got {}",
                                    payment,
                                    state
                                ))));
                            }
                            let data = try_tx_fus!(spend_func.encode_input(&[
                                swap_id_input.clone(),
                                amount_input,
                                Token::FixedBytes(secret_vec.clone()),
                                Token::Address(token_addr),
                                Token::Address(payment.sender()),
                                Token::Address(taker_addr),
                                reward_target,
                                sends_contract_reward,
                                reward_amount
                            ]));
                            clone.sign_and_send_transaction(
                                0.into(),
                                Call(swap_contract_address),
                                data,
                                U256::from(clone.gas_limit.erc20_receiver_spend),
                            )
                        }),
                )
            },
            EthCoinType::Nft { .. } => Box::new(futures01::future::err(TransactionErr::ProtocolNotSupported(ERRL!(
                "Nft Protocol is not supported yet!"
            )))),
        }
    }

    fn watcher_refunds_hash_time_locked_payment(&self, args: RefundPaymentArgs) -> EthTxFut {
        let tx: UnverifiedTransactionWrapper = try_tx_fus!(rlp::decode(args.payment_tx));
        let payment = try_tx_fus!(SignedEthTx::new(tx));

        let function_name = get_function_name("senderRefund", true);
        let refund_func = try_tx_fus!(SWAP_CONTRACT.function(&function_name));

        let clone = self.clone();
        let taker_addr = addr_from_raw_pubkey(args.other_pubkey).unwrap();
        let swap_contract_address = match payment.unsigned().action() {
            Call(address) => *address,
            Create => {
                return Box::new(futures01::future::err(TransactionErr::Plain(ERRL!(
                    "Invalid payment action: the payment action cannot be create"
                ))))
            },
        };

        match self.coin_type {
            EthCoinType::Eth => {
                let function_name = get_function_name("ethPayment", true);
                let payment_func = try_tx_fus!(SWAP_CONTRACT.function(&function_name));
                let decoded = try_tx_fus!(decode_contract_call(payment_func, payment.unsigned().data()));
                let swap_id_input = try_tx_fus!(get_function_input_data(&decoded, payment_func, 0));
                let receiver_input = try_tx_fus!(get_function_input_data(&decoded, payment_func, 1));
                let hash_input = try_tx_fus!(get_function_input_data(&decoded, payment_func, 2));

                let state_f = self.payment_status(swap_contract_address, swap_id_input.clone());
                Box::new(
                    state_f
                        .map_err(TransactionErr::Plain)
                        .and_then(move |state| -> EthTxFut {
                            if state != U256::from(PaymentState::Sent as u8) {
                                return Box::new(futures01::future::err(TransactionErr::Plain(ERRL!(
                                    "Payment {:?} state is not PAYMENT_STATE_SENT, got {}",
                                    payment,
                                    state
                                ))));
                            }

                            let value = payment.unsigned().value();
                            let reward_target = try_tx_fus!(get_function_input_data(&decoded, payment_func, 4));
                            let sends_contract_reward = try_tx_fus!(get_function_input_data(&decoded, payment_func, 5));
                            let reward_amount = try_tx_fus!(get_function_input_data(&decoded, payment_func, 6));

                            let data = try_tx_fus!(refund_func.encode_input(&[
                                swap_id_input.clone(),
                                Token::Uint(value),
                                hash_input.clone(),
                                Token::Address(Address::default()),
                                Token::Address(taker_addr),
                                receiver_input.clone(),
                                reward_target,
                                sends_contract_reward,
                                reward_amount
                            ]));

                            clone.sign_and_send_transaction(
                                0.into(),
                                Call(swap_contract_address),
                                data,
                                U256::from(clone.gas_limit.eth_sender_refund),
                            )
                        }),
                )
            },
            EthCoinType::Erc20 {
                platform: _,
                token_addr,
            } => {
                let function_name = get_function_name("erc20Payment", true);
                let payment_func = try_tx_fus!(SWAP_CONTRACT.function(&function_name));

                let decoded = try_tx_fus!(decode_contract_call(payment_func, payment.unsigned().data()));
                let swap_id_input = try_tx_fus!(get_function_input_data(&decoded, payment_func, 0));
                let amount_input = try_tx_fus!(get_function_input_data(&decoded, payment_func, 1));
                let receiver_input = try_tx_fus!(get_function_input_data(&decoded, payment_func, 3));
                let hash_input = try_tx_fus!(get_function_input_data(&decoded, payment_func, 4));

                let reward_target = try_tx_fus!(get_function_input_data(&decoded, payment_func, 6));
                let sends_contract_reward = try_tx_fus!(get_function_input_data(&decoded, payment_func, 7));
                let reward_amount = try_tx_fus!(get_function_input_data(&decoded, payment_func, 8));

                let state_f = self.payment_status(swap_contract_address, swap_id_input.clone());
                Box::new(
                    state_f
                        .map_err(TransactionErr::Plain)
                        .and_then(move |state| -> EthTxFut {
                            if state != U256::from(PaymentState::Sent as u8) {
                                return Box::new(futures01::future::err(TransactionErr::Plain(ERRL!(
                                    "Payment {:?} state is not PAYMENT_STATE_SENT, got {}",
                                    payment,
                                    state
                                ))));
                            }

                            let data = try_tx_fus!(refund_func.encode_input(&[
                                swap_id_input.clone(),
                                amount_input.clone(),
                                hash_input.clone(),
                                Token::Address(token_addr),
                                Token::Address(taker_addr),
                                receiver_input.clone(),
                                reward_target,
                                sends_contract_reward,
                                reward_amount
                            ]));

                            clone.sign_and_send_transaction(
                                0.into(),
                                Call(swap_contract_address),
                                data,
                                U256::from(clone.gas_limit.erc20_sender_refund),
                            )
                        }),
                )
            },
            EthCoinType::Nft { .. } => Box::new(futures01::future::err(TransactionErr::ProtocolNotSupported(ERRL!(
                "Nft Protocol is not supported yet!"
            )))),
        }
    }

    async fn spend_hash_time_locked_payment<'a>(
        &self,
        args: SpendPaymentArgs<'a>,
    ) -> Result<SignedEthTx, TransactionErr> {
        let tx: UnverifiedTransactionWrapper = try_tx_s!(rlp::decode(args.other_payment_tx));
        let payment = try_tx_s!(SignedEthTx::new(tx));
        let my_address = try_tx_s!(self.derivation_method.single_addr_or_err().await);
        let swap_contract_address = try_tx_s!(args.swap_contract_address.try_to_address());

        let function_name = get_function_name("receiverSpend", args.watcher_reward);
        let spend_func = try_tx_s!(SWAP_CONTRACT.function(&function_name));

        let secret_vec = args.secret.to_vec();
        let watcher_reward = args.watcher_reward;

        match self.coin_type {
            EthCoinType::Eth => {
                let function_name = get_function_name("ethPayment", watcher_reward);
                let payment_func = try_tx_s!(SWAP_CONTRACT.function(&function_name));
                let decoded = try_tx_s!(decode_contract_call(payment_func, payment.unsigned().data()));

                let state = try_tx_s!(
                    self.payment_status(swap_contract_address, decoded[0].clone())
                        .compat()
                        .await
                );
                if state != U256::from(PaymentState::Sent as u8) {
                    return Err(TransactionErr::Plain(ERRL!(
                        "Payment {:?} state is not PAYMENT_STATE_SENT, got {}",
                        payment,
                        state
                    )));
                }

                let data = if watcher_reward {
                    try_tx_s!(spend_func.encode_input(&[
                        decoded[0].clone(),
                        Token::Uint(payment.unsigned().value()),
                        Token::FixedBytes(secret_vec),
                        Token::Address(Address::default()),
                        Token::Address(payment.sender()),
                        Token::Address(my_address),
                        decoded[4].clone(),
                        decoded[5].clone(),
                        decoded[6].clone(),
                    ]))
                } else {
                    try_tx_s!(spend_func.encode_input(&[
                        decoded[0].clone(),
                        Token::Uint(payment.unsigned().value()),
                        Token::FixedBytes(secret_vec),
                        Token::Address(Address::default()),
                        Token::Address(payment.sender()),
                    ]))
                };

                self.sign_and_send_transaction(
                    0.into(),
                    Call(swap_contract_address),
                    data,
                    U256::from(self.gas_limit.eth_receiver_spend),
                )
                .compat()
                .await
            },
            EthCoinType::Erc20 {
                platform: _,
                token_addr,
            } => {
                let function_name = get_function_name("erc20Payment", watcher_reward);
                let payment_func = try_tx_s!(SWAP_CONTRACT.function(&function_name));

                let decoded = try_tx_s!(decode_contract_call(payment_func, payment.unsigned().data()));
                let state = try_tx_s!(
                    self.payment_status(swap_contract_address, decoded[0].clone())
                        .compat()
                        .await
                );
                if state != U256::from(PaymentState::Sent as u8) {
                    return Err(TransactionErr::Plain(ERRL!(
                        "Payment {:?} state is not PAYMENT_STATE_SENT, got {}",
                        payment,
                        state
                    )));
                }

                let data = if watcher_reward {
                    try_tx_s!(spend_func.encode_input(&[
                        decoded[0].clone(),
                        decoded[1].clone(),
                        Token::FixedBytes(secret_vec),
                        Token::Address(token_addr),
                        Token::Address(payment.sender()),
                        Token::Address(my_address),
                        decoded[6].clone(),
                        decoded[7].clone(),
                        decoded[8].clone(),
                    ]))
                } else {
                    try_tx_s!(spend_func.encode_input(&[
                        decoded[0].clone(),
                        decoded[1].clone(),
                        Token::FixedBytes(secret_vec),
                        Token::Address(token_addr),
                        Token::Address(payment.sender()),
                    ]))
                };

                self.sign_and_send_transaction(
                    0.into(),
                    Call(swap_contract_address),
                    data,
                    U256::from(self.gas_limit.erc20_receiver_spend),
                )
                .compat()
                .await
            },
            EthCoinType::Nft { .. } => Err(TransactionErr::ProtocolNotSupported(ERRL!(
                "Nft Protocol is not supported!"
            ))),
        }
    }

    async fn refund_hash_time_locked_payment<'a>(
        &self,
        args: RefundPaymentArgs<'a>,
    ) -> Result<SignedEthTx, TransactionErr> {
        let tx: UnverifiedTransactionWrapper = try_tx_s!(rlp::decode(args.payment_tx));
        let payment = try_tx_s!(SignedEthTx::new(tx));
        let my_address = try_tx_s!(self.derivation_method.single_addr_or_err().await);
        let swap_contract_address = try_tx_s!(args.swap_contract_address.try_to_address());

        let function_name = get_function_name("senderRefund", args.watcher_reward);
        let refund_func = try_tx_s!(SWAP_CONTRACT.function(&function_name));
        let watcher_reward = args.watcher_reward;

        match self.coin_type {
            EthCoinType::Eth => {
                let function_name = get_function_name("ethPayment", watcher_reward);
                let payment_func = try_tx_s!(SWAP_CONTRACT.function(&function_name));

                let decoded = try_tx_s!(decode_contract_call(payment_func, payment.unsigned().data()));

                let state = try_tx_s!(
                    self.payment_status(swap_contract_address, decoded[0].clone())
                        .compat()
                        .await
                );
                if state != U256::from(PaymentState::Sent as u8) {
                    return Err(TransactionErr::Plain(ERRL!(
                        "Payment {:?} state is not PAYMENT_STATE_SENT, got {}",
                        payment,
                        state
                    )));
                }

                let value = payment.unsigned().value();
                let data = if watcher_reward {
                    try_tx_s!(refund_func.encode_input(&[
                        decoded[0].clone(),
                        Token::Uint(value),
                        decoded[2].clone(),
                        Token::Address(Address::default()),
                        Token::Address(my_address),
                        decoded[1].clone(),
                        decoded[4].clone(),
                        decoded[5].clone(),
                        decoded[6].clone(),
                    ]))
                } else {
                    try_tx_s!(refund_func.encode_input(&[
                        decoded[0].clone(),
                        Token::Uint(value),
                        decoded[2].clone(),
                        Token::Address(Address::default()),
                        decoded[1].clone(),
                    ]))
                };

                self.sign_and_send_transaction(
                    0.into(),
                    Call(swap_contract_address),
                    data,
                    U256::from(self.gas_limit.eth_sender_refund),
                )
                .compat()
                .await
            },
            EthCoinType::Erc20 {
                platform: _,
                token_addr,
            } => {
                let function_name = get_function_name("erc20Payment", watcher_reward);
                let payment_func = try_tx_s!(SWAP_CONTRACT.function(&function_name));

                let decoded = try_tx_s!(decode_contract_call(payment_func, payment.unsigned().data()));
                let state = try_tx_s!(
                    self.payment_status(swap_contract_address, decoded[0].clone())
                        .compat()
                        .await
                );
                if state != U256::from(PaymentState::Sent as u8) {
                    return Err(TransactionErr::Plain(ERRL!(
                        "Payment {:?} state is not PAYMENT_STATE_SENT, got {}",
                        payment,
                        state
                    )));
                }

                let data = if watcher_reward {
                    try_tx_s!(refund_func.encode_input(&[
                        decoded[0].clone(),
                        decoded[1].clone(),
                        decoded[4].clone(),
                        Token::Address(token_addr),
                        Token::Address(my_address),
                        decoded[3].clone(),
                        decoded[6].clone(),
                        decoded[7].clone(),
                        decoded[8].clone(),
                    ]))
                } else {
                    try_tx_s!(refund_func.encode_input(&[
                        decoded[0].clone(),
                        decoded[1].clone(),
                        decoded[4].clone(),
                        Token::Address(token_addr),
                        decoded[3].clone(),
                    ]))
                };

                self.sign_and_send_transaction(
                    0.into(),
                    Call(swap_contract_address),
                    data,
                    U256::from(self.gas_limit.erc20_sender_refund),
                )
                .compat()
                .await
            },
            EthCoinType::Nft { .. } => Err(TransactionErr::ProtocolNotSupported(ERRL!(
                "Nft Protocol is not supported yet!"
            ))),
        }
    }

    fn address_balance(&self, address: Address) -> BalanceFut<U256> {
        let coin = self.clone();
        let fut = async move {
            match coin.coin_type {
                EthCoinType::Eth => Ok(coin.balance(address, Some(BlockNumber::Latest)).await?),
                EthCoinType::Erc20 { ref token_addr, .. } => {
                    let function = ERC20_CONTRACT.function("balanceOf")?;
                    let data = function.encode_input(&[Token::Address(address)])?;

                    let res = coin
                        .call_request(address, *token_addr, None, Some(data.into()), BlockNumber::Latest)
                        .await?;
                    let decoded = function.decode_output(&res.0)?;
                    match decoded[0] {
                        Token::Uint(number) => Ok(number),
                        _ => {
                            let error = format!("Expected U256 as balanceOf result but got {decoded:?}");
                            MmError::err(BalanceError::InvalidResponse(error))
                        },
                    }
                },
                EthCoinType::Nft { .. } => {
                    MmError::err(BalanceError::Internal("Nft Protocol is not supported yet!".to_string()))
                },
            }
        };
        Box::new(fut.boxed().compat())
    }

    fn get_balance(&self) -> BalanceFut<U256> {
        let coin = self.clone();
        let fut = async move {
            let my_address = coin.derivation_method.single_addr_or_err().await.map_mm_err()?;
            coin.address_balance(my_address).compat().await
        };
        Box::new(fut.boxed().compat())
    }

    pub async fn get_tokens_balance_list_for_address(
        &self,
        address: Address,
    ) -> Result<CoinBalanceMap, MmError<BalanceError>> {
        let coin = || self;

        let tokens = self.get_erc_tokens_infos();
        let mut requests = Vec::with_capacity(tokens.len());

        for (token_ticker, info) in tokens {
            let fut = async move {
                let balance_as_u256 = coin()
                    .get_token_balance_for_address(address, info.token_address)
                    .await?;
                let balance_as_big_decimal = u256_to_big_decimal(balance_as_u256, info.decimals).map_mm_err()?;
                let balance = CoinBalance::new(balance_as_big_decimal);
                Ok((token_ticker, balance))
            };
            requests.push(fut);
        }

        try_join_all(requests).await.map(|res| res.into_iter().collect())
    }

    pub async fn get_tokens_balance_list(&self) -> Result<CoinBalanceMap, MmError<BalanceError>> {
        let my_address = self.derivation_method.single_addr_or_err().await.map_mm_err()?;
        self.get_tokens_balance_list_for_address(my_address).await
    }

    async fn get_token_balance_for_address(
        &self,
        address: Address,
        token_address: Address,
    ) -> Result<U256, MmError<BalanceError>> {
        let function = ERC20_CONTRACT.function("balanceOf")?;
        let data = function.encode_input(&[Token::Address(address)])?;
        let res = self
            .call_request(address, token_address, None, Some(data.into()), BlockNumber::Latest)
            .await?;
        let decoded = function.decode_output(&res.0)?;

        match decoded[0] {
            Token::Uint(number) => Ok(number),
            _ => {
                let error = format!("Expected U256 as balanceOf result but got {decoded:?}");
                MmError::err(BalanceError::InvalidResponse(error))
            },
        }
    }

    async fn get_token_balance(&self, token_address: Address) -> Result<U256, MmError<BalanceError>> {
        let my_address = self.derivation_method.single_addr_or_err().await.map_mm_err()?;
        self.get_token_balance_for_address(my_address, token_address).await
    }

    async fn erc1155_balance(&self, token_addr: Address, token_id: &str) -> MmResult<BigUint, BalanceError> {
        let wallet_amount_uint = match self.coin_type {
            EthCoinType::Eth | EthCoinType::Nft { .. } => {
                let function = ERC1155_CONTRACT.function("balanceOf")?;
                let token_id_u256 = U256::from_dec_str(token_id)
                    .map_to_mm(|e| NumConversError::new(format!("{e:?}")))
                    .map_mm_err()?;
                let my_address = self.derivation_method.single_addr_or_err().await.map_mm_err()?;
                let data = function.encode_input(&[Token::Address(my_address), Token::Uint(token_id_u256)])?;
                let result = self
                    .call_request(my_address, token_addr, None, Some(data.into()), BlockNumber::Latest)
                    .await?;
                let decoded = function.decode_output(&result.0)?;
                match decoded[0] {
                    Token::Uint(number) => number,
                    _ => {
                        let error = format!("Expected U256 as balanceOf result but got {decoded:?}");
                        return MmError::err(BalanceError::InvalidResponse(error));
                    },
                }
            },
            EthCoinType::Erc20 { .. } => {
                return MmError::err(BalanceError::Internal(
                    "Erc20 coin type doesnt support Erc1155 standard".to_owned(),
                ))
            },
        };
        // The "balanceOf" function in ERC1155 standard returns the exact count of tokens held by address without any decimals or scaling factors
        let wallet_amount = wallet_amount_uint.to_string().parse::<BigUint>()?;
        Ok(wallet_amount)
    }

    async fn erc721_owner(&self, token_addr: Address, token_id: &str) -> MmResult<Address, GetNftInfoError> {
        let owner_address = match self.coin_type {
            EthCoinType::Eth | EthCoinType::Nft { .. } => {
                let function = ERC721_CONTRACT.function("ownerOf")?;
                let token_id_u256 = U256::from_dec_str(token_id)
                    .map_to_mm(|e| NumConversError::new(format!("{e:?}")))
                    .map_mm_err()?;
                let data = function.encode_input(&[Token::Uint(token_id_u256)])?;
                let my_address = self.derivation_method.single_addr_or_err().await.map_mm_err()?;
                let result = self
                    .call_request(my_address, token_addr, None, Some(data.into()), BlockNumber::Latest)
                    .await?;
                let decoded = function.decode_output(&result.0)?;
                match decoded[0] {
                    Token::Address(owner) => owner,
                    _ => {
                        let error = format!("Expected Address as ownerOf result but got {decoded:?}");
                        return MmError::err(GetNftInfoError::InvalidResponse(error));
                    },
                }
            },
            EthCoinType::Erc20 { .. } => {
                return MmError::err(GetNftInfoError::Internal(
                    "Erc20 coin type doesnt support Erc721 standard".to_owned(),
                ))
            },
        };
        Ok(owner_address)
    }

    fn estimate_gas_wrapper(&self, req: CallRequest) -> Box<dyn Future<Item = U256, Error = web3::Error> + Send> {
        let coin = self.clone();

        // always using None block number as old Geth version accept only single argument in this RPC
        let fut = async move { coin.estimate_gas(req, None).await };

        Box::new(fut.boxed().compat())
    }

    /// Estimates how much gas is necessary to allow the contract call to complete.
    /// `contract_addr` can be a ERC20 token address or any other contract address.
    ///
    /// # Important
    ///
    /// Don't use this method to estimate gas for a withdrawal of `ETH` coin.
    /// For more details, see `withdraw_impl`.
    ///
    /// Also, note that the contract call has to be initiated by my wallet address,
    /// because [`CallRequest::from`] is set to [`EthCoinImpl::my_address`].
    async fn estimate_gas_for_contract_call(&self, contract_addr: Address, call_data: Bytes) -> Web3RpcResult<U256> {
        let coin = self.clone();
        let my_address = coin.derivation_method.single_addr_or_err().await.map_mm_err()?;
        let fee_policy_for_estimate = get_swap_fee_policy_for_estimate(self.get_swap_transaction_fee_policy());
        let pay_for_gas_option = coin.get_swap_pay_for_gas_option(fee_policy_for_estimate).await?;
        let eth_value = U256::zero();
        let estimate_gas_req = CallRequest {
            value: Some(eth_value),
            data: Some(call_data),
            from: Some(my_address),
            to: Some(contract_addr),
            ..CallRequest::default()
        };
        // gas price must be supplied because some smart contracts base their
        // logic on gas price, e.g. TUSD: https://github.com/KomodoPlatform/atomicDEX-API/issues/643
        let estimate_gas_req = call_request_with_pay_for_gas_option(estimate_gas_req, pay_for_gas_option);
        coin.estimate_gas_wrapper(estimate_gas_req)
            .compat()
            .await
            .map_to_mm(Web3RpcError::from)
    }

    fn eth_balance(&self) -> BalanceFut<U256> {
        let coin = self.clone();
        let fut = async move {
            let my_address = coin.derivation_method.single_addr_or_err().await.map_mm_err()?;
            coin.balance(my_address, Some(BlockNumber::Latest))
                .await
                .map_to_mm(BalanceError::from)
        };
        Box::new(fut.boxed().compat())
    }

    pub(crate) async fn call_request(
        &self,
        from: Address,
        to: Address,
        value: Option<U256>,
        data: Option<Bytes>,
        block_number: BlockNumber,
    ) -> Result<Bytes, web3::Error> {
        let request = CallRequest {
            from: Some(from),
            to: Some(to),
            gas: None,
            gas_price: None,
            value,
            data,
            ..CallRequest::default()
        };

        self.call(request, Some(BlockId::Number(block_number))).await
    }

    pub fn allowance(&self, spender: Address) -> Web3RpcFut<U256> {
        let coin = self.clone();
        let fut = async move {
            match coin.coin_type {
                EthCoinType::Eth => MmError::err(Web3RpcError::Internal(
                    "'allowance' must not be called for ETH coin".to_owned(),
                )),
                EthCoinType::Erc20 { ref token_addr, .. } => {
                    let function = ERC20_CONTRACT.function("allowance")?;
                    let my_address = coin.derivation_method.single_addr_or_err().await.map_mm_err()?;
                    let data = function.encode_input(&[Token::Address(my_address), Token::Address(spender)])?;

                    let res = coin
                        .call_request(my_address, *token_addr, None, Some(data.into()), BlockNumber::Latest)
                        .await?;
                    let decoded = function.decode_output(&res.0)?;

                    match decoded[0] {
                        Token::Uint(number) => Ok(number),
                        _ => {
                            let error = format!("Expected U256 as allowance result but got {decoded:?}");
                            MmError::err(Web3RpcError::InvalidResponse(error))
                        },
                    }
                },
                EthCoinType::Nft { .. } => MmError::err(Web3RpcError::NftProtocolNotSupported),
            }
        };
        Box::new(fut.boxed().compat())
    }

    fn wait_for_required_allowance(
        &self,
        spender: Address,
        required_allowance: U256,
        wait_until: u64,
    ) -> Web3RpcFut<()> {
        const CHECK_ALLOWANCE_EVERY: f64 = 5.;

        let selfi = self.clone();
        let fut = async move {
            loop {
                if now_sec() > wait_until {
                    return MmError::err(Web3RpcError::Timeout(ERRL!(
                        "Waited too long until {} for allowance to be updated to at least {}",
                        wait_until,
                        required_allowance
                    )));
                }

                match selfi.allowance(spender).compat().await {
                    Ok(allowed) if allowed >= required_allowance => return Ok(()),
                    Ok(_allowed) => (),
                    Err(e) => match e.get_inner() {
                        Web3RpcError::Transport(e) => error!("Error {} on trying to get the allowed amount!", e),
                        _ => return Err(e),
                    },
                }

                Timer::sleep(CHECK_ALLOWANCE_EVERY).await;
            }
        };
        Box::new(fut.boxed().compat())
    }

    pub fn approve(&self, spender: Address, amount: U256) -> EthTxFut {
        let coin = self.clone();
        let fut = async move {
            let token_addr = match coin.coin_type {
                EthCoinType::Eth => return TX_PLAIN_ERR!("'approve' is expected to be call for ERC20 coins only"),
                EthCoinType::Erc20 { token_addr, .. } => token_addr,
                EthCoinType::Nft { .. } => {
                    return Err(TransactionErr::ProtocolNotSupported(ERRL!(
                        "Nft Protocol is not supported by 'approve'!"
                    )))
                },
            };
            let function = try_tx_s!(ERC20_CONTRACT.function("approve"));
            let data = try_tx_s!(function.encode_input(&[Token::Address(spender), Token::Uint(amount)]));

            let gas_limit = try_tx_s!(
                coin.estimate_gas_for_contract_call(token_addr, Bytes::from(data.clone()))
                    .await
            );

            coin.sign_and_send_transaction(0.into(), Call(token_addr), data, gas_limit)
                .compat()
                .await
        };
        Box::new(fut.boxed().compat())
    }

    /// Gets `PaymentSent` events from etomic swap smart contract since `from_block`
    fn payment_sent_events(
        &self,
        swap_contract_address: Address,
        from_block: u64,
        to_block: u64,
    ) -> Box<dyn Future<Item = Vec<Log>, Error = String> + Send> {
        let contract_event = try_fus!(SWAP_CONTRACT.event("PaymentSent"));
        let filter = FilterBuilder::default()
            .topics(Some(vec![contract_event.signature()]), None, None, None)
            .from_block(BlockNumber::Number(from_block.into()))
            .to_block(BlockNumber::Number(to_block.into()))
            .address(vec![swap_contract_address])
            .build();

        let coin = self.clone();

        let fut = async move { coin.logs(filter).await.map_err(|e| ERRL!("{}", e)) };
        Box::new(fut.boxed().compat())
    }

    /// Returns events from `from_block` to `to_block` or current `latest` block.
    /// According to ["eth_getLogs" doc](https://docs.infura.io/api/networks/ethereum/json-rpc-methods/eth_getlogs) `toBlock` is optional, default is "latest".
    async fn events_from_block(
        &self,
        swap_contract_address: Address,
        event_name: &str,
        from_block: u64,
        to_block: Option<u64>,
        swap_contract: &Contract,
    ) -> MmResult<Vec<Log>, FindPaymentSpendError> {
        let contract_event = swap_contract.event(event_name)?;
        let mut filter_builder = FilterBuilder::default()
            .topics(Some(vec![contract_event.signature()]), None, None, None)
            .from_block(BlockNumber::Number(from_block.into()))
            .address(vec![swap_contract_address]);
        if let Some(block) = to_block {
            filter_builder = filter_builder.to_block(BlockNumber::Number(block.into()));
        }
        let filter = filter_builder.build();
        let events_logs = self
            .logs(filter)
            .await
            .map_err(|e| FindPaymentSpendError::Transport(e.to_string()))?;
        Ok(events_logs)
    }

    fn validate_payment(&self, input: ValidatePaymentInput) -> ValidatePaymentFut<()> {
        let expected_swap_contract_address = try_f!(input
            .swap_contract_address
            .try_to_address()
            .map_to_mm(ValidatePaymentError::InvalidParameter));

        let unsigned: UnverifiedTransactionWrapper = try_f!(rlp::decode(&input.payment_tx));
        let tx =
            try_f!(SignedEthTx::new(unsigned)
                .map_to_mm(|err| ValidatePaymentError::TxDeserializationError(err.to_string())));
        let sender = try_f!(addr_from_raw_pubkey(&input.other_pub).map_to_mm(ValidatePaymentError::InvalidParameter));
        let time_lock = try_f!(input
            .time_lock
            .try_into()
            .map_to_mm(ValidatePaymentError::TimelockOverflow));

        let selfi = self.clone();
        let swap_id = selfi.etomic_swap_id(time_lock, &input.secret_hash);
        let decimals = self.decimals;
        let secret_hash = if input.secret_hash.len() == 32 {
            ripemd160(&input.secret_hash).to_vec()
        } else {
            input.secret_hash.to_vec()
        };
        let trade_amount = try_f!(wei_from_big_decimal(&(input.amount), decimals).map_mm_err());
        let fut = async move {
            let status = selfi
                .payment_status(expected_swap_contract_address, Token::FixedBytes(swap_id.clone()))
                .compat()
                .await
                .map_to_mm(ValidatePaymentError::Transport)?;
            if status != U256::from(PaymentState::Sent as u8) {
                return MmError::err(ValidatePaymentError::UnexpectedPaymentState(format!(
                    "Payment state is not PAYMENT_STATE_SENT, got {status}"
                )));
            }

            let tx_from_rpc = selfi.transaction(TransactionId::Hash(tx.tx_hash())).await?;
            let tx_from_rpc = tx_from_rpc.as_ref().ok_or_else(|| {
                ValidatePaymentError::TxDoesNotExist(format!("Didn't find provided tx {:?} on ETH node", tx.tx_hash()))
            })?;

            if tx_from_rpc.from != Some(sender) {
                return MmError::err(ValidatePaymentError::WrongPaymentTx(format!(
                    "Payment tx {tx_from_rpc:?} was sent from wrong address, expected {sender:?}"
                )));
            }

            let my_address = selfi.derivation_method.single_addr_or_err().await.map_mm_err()?;
            match &selfi.coin_type {
                EthCoinType::Eth => {
                    let mut expected_value = trade_amount;

                    if tx_from_rpc.to != Some(expected_swap_contract_address) {
                        return MmError::err(ValidatePaymentError::WrongPaymentTx(format!(
                            "Payment tx {tx_from_rpc:?} was sent to wrong address, expected {expected_swap_contract_address:?}",
                        )));
                    }

                    let function_name = get_function_name("ethPayment", input.watcher_reward.is_some());
                    let function = SWAP_CONTRACT
                        .function(&function_name)
                        .map_to_mm(|err| ValidatePaymentError::InternalError(err.to_string()))?;

                    let decoded = decode_contract_call(function, &tx_from_rpc.input.0)
                        .map_to_mm(|err| ValidatePaymentError::TxDeserializationError(err.to_string()))?;

                    if decoded[0] != Token::FixedBytes(swap_id.clone()) {
                        return MmError::err(ValidatePaymentError::WrongPaymentTx(format!(
                            "Invalid 'swap_id' {decoded:?}, expected {swap_id:?}"
                        )));
                    }

                    if decoded[1] != Token::Address(my_address) {
                        return MmError::err(ValidatePaymentError::WrongPaymentTx(format!(
                            "Payment tx receiver arg {:?} is invalid, expected {:?}",
                            decoded[1],
                            Token::Address(my_address)
                        )));
                    }

                    if decoded[2] != Token::FixedBytes(secret_hash.to_vec()) {
                        return MmError::err(ValidatePaymentError::WrongPaymentTx(format!(
                            "Payment tx secret_hash arg {:?} is invalid, expected {:?}",
                            decoded[2],
                            Token::FixedBytes(secret_hash.to_vec()),
                        )));
                    }

                    if decoded[3] != Token::Uint(U256::from(input.time_lock)) {
                        return MmError::err(ValidatePaymentError::WrongPaymentTx(format!(
                            "Payment tx time_lock arg {:?} is invalid, expected {:?}",
                            decoded[3],
                            Token::Uint(U256::from(input.time_lock)),
                        )));
                    }

                    if let Some(watcher_reward) = input.watcher_reward {
                        if decoded[4] != Token::Uint(U256::from(watcher_reward.reward_target as u8)) {
                            return MmError::err(ValidatePaymentError::WrongPaymentTx(format!(
                                "Payment tx reward target arg {:?} is invalid, expected {:?}",
                                decoded[4], watcher_reward.reward_target as u8
                            )));
                        }

                        if decoded[5] != Token::Bool(watcher_reward.send_contract_reward_on_spend) {
                            return MmError::err(ValidatePaymentError::WrongPaymentTx(format!(
                                "Payment tx sends_contract_reward_on_spend arg {:?} is invalid, expected {:?}",
                                decoded[5], watcher_reward.send_contract_reward_on_spend
                            )));
                        }

                        let expected_reward_amount =
                            wei_from_big_decimal(&watcher_reward.amount, decimals).map_mm_err()?;
                        let actual_reward_amount = decoded[6].clone().into_uint().ok_or_else(|| {
                            ValidatePaymentError::WrongPaymentTx("Invalid type for watcher reward argument".to_string())
                        })?;

                        validate_watcher_reward(
                            expected_reward_amount.as_u64(),
                            actual_reward_amount.as_u64(),
                            watcher_reward.is_exact_amount,
                        )?;

                        match watcher_reward.reward_target {
                            RewardTarget::None | RewardTarget::PaymentReceiver => {
                                if watcher_reward.send_contract_reward_on_spend {
                                    expected_value += actual_reward_amount
                                }
                            },
                            RewardTarget::PaymentSender | RewardTarget::PaymentSpender | RewardTarget::Contract => {
                                expected_value += actual_reward_amount
                            },
                        };
                    }

                    if tx_from_rpc.value != expected_value {
                        return MmError::err(ValidatePaymentError::WrongPaymentTx(format!(
                            "Payment tx value arg {:?} is invalid, expected {:?}",
                            tx_from_rpc.value, trade_amount
                        )));
                    }
                },
                EthCoinType::Erc20 {
                    platform: _,
                    token_addr,
                } => {
                    let mut expected_value = U256::from(0);
                    let mut expected_amount = trade_amount;

                    if tx_from_rpc.to != Some(expected_swap_contract_address) {
                        return MmError::err(ValidatePaymentError::WrongPaymentTx(format!(
                            "Payment tx {tx_from_rpc:?} was sent to wrong address, expected {expected_swap_contract_address:?}",
                        )));
                    }
                    let function_name = get_function_name("erc20Payment", input.watcher_reward.is_some());
                    let function = SWAP_CONTRACT
                        .function(&function_name)
                        .map_to_mm(|err| ValidatePaymentError::InternalError(err.to_string()))?;
                    let decoded = decode_contract_call(function, &tx_from_rpc.input.0)
                        .map_to_mm(|err| ValidatePaymentError::TxDeserializationError(err.to_string()))?;

                    if decoded[0] != Token::FixedBytes(swap_id.clone()) {
                        return MmError::err(ValidatePaymentError::WrongPaymentTx(format!(
                            "Invalid 'swap_id' {decoded:?}, expected {swap_id:?}"
                        )));
                    }

                    if decoded[2] != Token::Address(*token_addr) {
                        return MmError::err(ValidatePaymentError::WrongPaymentTx(format!(
                            "Payment tx token_addr arg {:?} is invalid, expected {:?}",
                            decoded[2],
                            Token::Address(*token_addr)
                        )));
                    }

                    if decoded[3] != Token::Address(my_address) {
                        return MmError::err(ValidatePaymentError::WrongPaymentTx(format!(
                            "Payment tx receiver arg {:?} is invalid, expected {:?}",
                            decoded[3],
                            Token::Address(my_address),
                        )));
                    }

                    if decoded[4] != Token::FixedBytes(secret_hash.to_vec()) {
                        return MmError::err(ValidatePaymentError::WrongPaymentTx(format!(
                            "Payment tx secret_hash arg {:?} is invalid, expected {:?}",
                            decoded[4],
                            Token::FixedBytes(secret_hash.to_vec()),
                        )));
                    }

                    if decoded[5] != Token::Uint(U256::from(input.time_lock)) {
                        return MmError::err(ValidatePaymentError::WrongPaymentTx(format!(
                            "Payment tx time_lock arg {:?} is invalid, expected {:?}",
                            decoded[5],
                            Token::Uint(U256::from(input.time_lock)),
                        )));
                    }

                    if let Some(watcher_reward) = input.watcher_reward {
                        if decoded[6] != Token::Uint(U256::from(watcher_reward.reward_target as u8)) {
                            return MmError::err(ValidatePaymentError::WrongPaymentTx(format!(
                                "Payment tx reward target arg {:?} is invalid, expected {:?}",
                                decoded[4], watcher_reward.reward_target as u8
                            )));
                        }

                        if decoded[7] != Token::Bool(watcher_reward.send_contract_reward_on_spend) {
                            return MmError::err(ValidatePaymentError::WrongPaymentTx(format!(
                                "Payment tx sends_contract_reward_on_spend arg {:?} is invalid, expected {:?}",
                                decoded[5], watcher_reward.send_contract_reward_on_spend
                            )));
                        }

                        let expected_reward_amount = match watcher_reward.reward_target {
                            RewardTarget::Contract | RewardTarget::PaymentSender => {
                                wei_from_big_decimal(&watcher_reward.amount, ETH_DECIMALS).map_mm_err()?
                            },
                            RewardTarget::PaymentSpender => {
                                wei_from_big_decimal(&watcher_reward.amount, selfi.decimals).map_mm_err()?
                            },
                            _ => {
                                // TODO tests passed without this change, need to research on how it worked
                                if watcher_reward.send_contract_reward_on_spend {
                                    wei_from_big_decimal(&watcher_reward.amount, ETH_DECIMALS).map_mm_err()?
                                } else {
                                    0.into()
                                }
                            },
                        };

                        let actual_reward_amount = get_function_input_data(&decoded, function, 8)
                            .map_to_mm(ValidatePaymentError::TxDeserializationError)?
                            .into_uint()
                            .ok_or_else(|| {
                                ValidatePaymentError::WrongPaymentTx(
                                    "Invalid type for watcher reward argument".to_string(),
                                )
                            })?;

                        validate_watcher_reward(
                            expected_reward_amount.as_u64(),
                            actual_reward_amount.as_u64(),
                            watcher_reward.is_exact_amount,
                        )?;

                        match watcher_reward.reward_target {
                            RewardTarget::PaymentSender | RewardTarget::Contract => {
                                expected_value += actual_reward_amount
                            },
                            RewardTarget::PaymentSpender => expected_amount += actual_reward_amount,
                            _ => {
                                if watcher_reward.send_contract_reward_on_spend {
                                    expected_value += actual_reward_amount
                                }
                            },
                        };

                        if decoded[1] != Token::Uint(expected_amount) {
                            return MmError::err(ValidatePaymentError::WrongPaymentTx(format!(
                                "Payment tx amount arg {:?} is invalid, expected {:?}",
                                decoded[1], expected_amount,
                            )));
                        }
                    }

                    if tx_from_rpc.value != expected_value {
                        return MmError::err(ValidatePaymentError::WrongPaymentTx(format!(
                            "Payment tx value arg {:?} is invalid, expected {:?}",
                            tx_from_rpc.value, expected_value
                        )));
                    }
                },
                EthCoinType::Nft { .. } => {
                    return MmError::err(ValidatePaymentError::ProtocolNotSupported(
                        "Nft protocol is not supported by legacy swap".to_string(),
                    ))
                },
            }

            Ok(())
        };
        Box::new(fut.boxed().compat())
    }

    fn payment_status(
        &self,
        swap_contract_address: H160,
        token: Token,
    ) -> Box<dyn Future<Item = U256, Error = String> + Send + 'static> {
        let function = try_fus!(SWAP_CONTRACT.function("payments"));

        let data = try_fus!(function.encode_input(&[token]));

        let coin = self.clone();
        let fut = async move {
            let my_address = coin
                .derivation_method
                .single_addr_or_err()
                .await
                .map_err(|e| ERRL!("{}", e))?;
            coin.call_request(
                my_address,
                swap_contract_address,
                None,
                Some(data.into()),
                // TODO worth reviewing places where we could use BlockNumber::Pending
                BlockNumber::Latest,
            )
            .await
            .map_err(|e| ERRL!("{}", e))
        };

        Box::new(fut.boxed().compat().and_then(move |bytes| {
            let decoded_tokens = try_s!(function.decode_output(&bytes.0));
            let state = decoded_tokens
                .get(2)
                .ok_or_else(|| ERRL!("Payment status must contain 'state' as the 2nd token"))?;
            match state {
                Token::Uint(state) => Ok(*state),
                _ => ERR!("Payment status must be uint, got {:?}", state),
            }
        }))
    }

    async fn search_for_swap_tx_spend(
        &self,
        tx: &[u8],
        swap_contract_address: Address,
        _secret_hash: &[u8],
        search_from_block: u64,
        watcher_reward: bool,
    ) -> Result<Option<FoundSwapTxSpend>, String> {
        let unverified: UnverifiedTransactionWrapper = try_s!(rlp::decode(tx));
        let tx = try_s!(SignedEthTx::new(unverified));

        let func_name = match self.coin_type {
            EthCoinType::Eth => get_function_name("ethPayment", watcher_reward),
            EthCoinType::Erc20 { .. } => get_function_name("erc20Payment", watcher_reward),
            EthCoinType::Nft { .. } => return ERR!("Nft Protocol is not supported yet!"),
        };

        let payment_func = try_s!(SWAP_CONTRACT.function(&func_name));
        let decoded = try_s!(decode_contract_call(payment_func, tx.unsigned().data()));
        let id = match decoded.first() {
            Some(Token::FixedBytes(bytes)) => bytes.clone(),
            invalid_token => return ERR!("Expected Token::FixedBytes, got {:?}", invalid_token),
        };

        let mut current_block = try_s!(self.current_block().compat().await);
        if current_block < search_from_block {
            current_block = search_from_block;
        }

        let mut from_block = search_from_block;

        loop {
            let to_block = current_block.min(from_block + self.logs_block_range);

            let spend_events = try_s!(
                self.events_from_block(
                    swap_contract_address,
                    "ReceiverSpent",
                    from_block,
                    Some(to_block),
                    &SWAP_CONTRACT
                )
                .await
            );

            let found = spend_events.iter().find(|event| &event.data.0[..32] == id.as_slice());

            if let Some(event) = found {
                match event.transaction_hash {
                    Some(tx_hash) => {
                        let transaction = match try_s!(self.transaction(TransactionId::Hash(tx_hash)).await) {
                            Some(t) => t,
                            None => {
                                return ERR!("Found ReceiverSpent event, but transaction {:02x} is missing", tx_hash)
                            },
                        };

                        return Ok(Some(FoundSwapTxSpend::Spent(TransactionEnum::from(try_s!(
                            signed_tx_from_web3_tx(transaction)
                        )))));
                    },
                    None => return ERR!("Found ReceiverSpent event, but it doesn't have tx_hash"),
                }
            }

            let refund_events = try_s!(
                self.refund_events(swap_contract_address, from_block, to_block)
                    .compat()
                    .await
            );
            let found = refund_events.iter().find(|event| &event.data.0[..32] == id.as_slice());

            if let Some(event) = found {
                match event.transaction_hash {
                    Some(tx_hash) => {
                        let transaction = match try_s!(self.transaction(TransactionId::Hash(tx_hash)).await) {
                            Some(t) => t,
                            None => {
                                return ERR!("Found SenderRefunded event, but transaction {:02x} is missing", tx_hash)
                            },
                        };

                        return Ok(Some(FoundSwapTxSpend::Refunded(TransactionEnum::from(try_s!(
                            signed_tx_from_web3_tx(transaction)
                        )))));
                    },
                    None => return ERR!("Found SenderRefunded event, but it doesn't have tx_hash"),
                }
            }

            if to_block >= current_block {
                break;
            }
            from_block = to_block;
        }

        Ok(None)
    }

    pub async fn get_watcher_reward_amount(&self, wait_until: u64) -> Result<BigDecimal, MmError<WatcherRewardError>> {
        let pay_for_gas_option = repeatable!(async {
            self.get_swap_pay_for_gas_option(self.get_swap_transaction_fee_policy())
                .await
                .retry_on_err()
        })
        .until_s(wait_until)
        .repeat_every_secs(10.)
        .await
        .map_err(|_| WatcherRewardError::RPCError("Error getting the gas price".to_string()))?;

        let gas_cost_wei = calc_total_fee(U256::from(REWARD_GAS_AMOUNT), &pay_for_gas_option)
            .map_err(|e| WatcherRewardError::InternalError(e.to_string()))?;
        let gas_cost_eth = u256_to_big_decimal(gas_cost_wei, ETH_DECIMALS)
            .map_err(|e| WatcherRewardError::InternalError(e.to_string()))?;
        Ok(gas_cost_eth)
    }

    /// Get gas price
    pub async fn get_gas_price(&self) -> Web3RpcResult<U256> {
        let coin = self.clone();
        let eth_gas_price_fut = async {
            match coin.gas_price().await {
                Ok(eth_gas) => Some(eth_gas),
                Err(e) => {
                    error!("Error {} on eth_gasPrice request", e);
                    None
                },
            }
        }
        .boxed();

        let eth_fee_history_price_fut = async {
            match coin.eth_fee_history(U256::from(1u64), BlockNumber::Latest, &[]).await {
                Ok(res) => res
                    .base_fee_per_gas
                    .first()
                    .map(|val| increase_by_percent_one_gwei(*val, BASE_BLOCK_FEE_DIFF_PCT)),
                Err(e) => {
                    debug!("Error {} on eth_feeHistory request", e);
                    None
                },
            }
        }
        .boxed();

        let (eth_gas_price, eth_fee_history_price) = join(eth_gas_price_fut, eth_fee_history_price_fut).await;
        // on editions < 2021 the compiler will resolve array.into_iter() as (&array).into_iter()
        // https://doc.rust-lang.org/edition-guide/rust-2021/IntoIterator-for-arrays.html#details
        IntoIterator::into_iter([eth_gas_price, eth_fee_history_price])
            .flatten()
            .max()
            .or_mm_err(|| Web3RpcError::Internal("All requests failed".into()))
    }

    /// Get gas base fee and suggest priority tip fees for the next block (see EIP-1559)
    pub async fn get_eip1559_gas_fee(&self, use_simple: bool) -> Web3RpcResult<FeePerGasEstimated> {
        let coin = self.clone();
        let history_estimator_fut = FeePerGasSimpleEstimator::estimate_fee_by_history(&coin);
        let ctx =
            MmArc::from_weak(&coin.ctx).ok_or_else(|| MmError::new(Web3RpcError::Internal("ctx is null".into())))?;

        let gas_api_conf = ctx.conf["gas_api"].clone();
        if gas_api_conf.is_null() || use_simple {
            return history_estimator_fut
                .await
                .map_err(|e| MmError::new(Web3RpcError::Internal(e.to_string())));
        }
        let gas_api_conf: GasApiConfig = json::from_value(gas_api_conf)
            .map_err(|e| MmError::new(Web3RpcError::InvalidGasApiConfig(e.to_string())))?;
        let provider_estimator_fut = match gas_api_conf.provider {
            GasApiProvider::Infura => InfuraGasApiCaller::fetch_infura_fee_estimation(&gas_api_conf.url).boxed(),
            GasApiProvider::Blocknative => {
                BlocknativeGasApiCaller::fetch_blocknative_fee_estimation(&gas_api_conf.url).boxed()
            },
        };
        provider_estimator_fut
            .or_else(|provider_estimator_err| {
                debug!(
                    "Call to eth gas api provider failed {}, using internal fee estimator",
                    provider_estimator_err
                );
                history_estimator_fut.map_err(move |history_estimator_err| {
                    MmError::new(Web3RpcError::Internal(format!(
                        "All gas api requests failed, provider estimator error: {provider_estimator_err}, history estimator error: {history_estimator_err}"
                    )))
                })
            })
            .await
    }

    async fn get_swap_pay_for_gas_option(&self, swap_fee_policy: SwapTxFeePolicy) -> Web3RpcResult<PayForGasOption> {
        let coin = self.clone();
        match swap_fee_policy {
            SwapTxFeePolicy::Internal => {
                let gas_price = coin.get_gas_price().await?;
                Ok(PayForGasOption::Legacy(LegacyGasPrice { gas_price }))
            },
            SwapTxFeePolicy::Low | SwapTxFeePolicy::Medium | SwapTxFeePolicy::High => {
                let fee_per_gas = coin.get_eip1559_gas_fee(false).await?;
                let pay_result = match swap_fee_policy {
                    SwapTxFeePolicy::Low => PayForGasOption::Eip1559(Eip1559FeePerGas {
                        max_fee_per_gas: fee_per_gas.low.max_fee_per_gas,
                        max_priority_fee_per_gas: fee_per_gas.low.max_priority_fee_per_gas,
                    }),
                    SwapTxFeePolicy::Medium => PayForGasOption::Eip1559(Eip1559FeePerGas {
                        max_fee_per_gas: fee_per_gas.medium.max_fee_per_gas,
                        max_priority_fee_per_gas: fee_per_gas.medium.max_priority_fee_per_gas,
                    }),
                    _ => PayForGasOption::Eip1559(Eip1559FeePerGas {
                        max_fee_per_gas: fee_per_gas.high.max_fee_per_gas,
                        max_priority_fee_per_gas: fee_per_gas.high.max_priority_fee_per_gas,
                    }),
                };
                Ok(pay_result)
            },
            SwapTxFeePolicy::Unsupported => Err(MmError::new(Web3RpcError::Internal("swap fee policy not set".into()))),
        }
    }

    /// Checks every second till at least one ETH node recognizes that nonce is increased.
    /// Parity has reliable "nextNonce" method that always returns correct nonce for address.
    /// But we can't expect that all nodes will always be Parity.
    /// Some of ETH forks use Geth only so they don't have Parity nodes at all.
    ///
    /// Please note that we just keep looping in case of a transport error hoping it will go away.
    ///
    /// # Warning
    ///
    /// The function is endless, we just keep looping in case of a transport error hoping it will go away.
    async fn wait_for_addr_nonce_increase(&self, addr: Address, prev_nonce: U256) {
        repeatable!(async {
            match self.clone().get_addr_nonce(addr).compat().await {
                Ok((new_nonce, _)) if new_nonce > prev_nonce => Ready(()),
                Ok((_nonce, _)) => Retry(()),
                Err(e) => {
                    error!("Error getting {} {} nonce: {}", self.ticker(), addr, e);
                    Retry(())
                },
            }
        })
        .until_ready()
        .repeat_every_secs(1.)
        .await
        .ok();
    }

    /// Returns `None` if the transaction hasn't appeared on the RPC nodes at the specified time.
    async fn wait_for_tx_appears_on_rpc(
        &self,
        tx_hash: H256,
        wait_rpc_timeout_s: u64,
        check_every: f64,
    ) -> Web3RpcResult<Option<SignedEthTx>> {
        let wait_until = wait_until_sec(wait_rpc_timeout_s);
        while now_sec() < wait_until {
            let maybe_tx = self.transaction(TransactionId::Hash(tx_hash)).await?;
            if let Some(tx) = maybe_tx {
                let signed_tx = signed_tx_from_web3_tx(tx).map_to_mm(Web3RpcError::InvalidResponse)?;
                return Ok(Some(signed_tx));
            }

            Timer::sleep(check_every).await;
        }

        warn!(
            "Couldn't fetch the '{tx_hash:02x}' transaction hex as it hasn't appeared on the RPC node in {wait_rpc_timeout_s}s"
        );

        Ok(None)
    }

    fn transaction_confirmed_at(&self, payment_hash: H256, wait_until: u64, check_every: f64) -> Web3RpcFut<U64> {
        let selfi = self.clone();
        let fut = async move {
            loop {
                if now_sec() > wait_until {
                    return MmError::err(Web3RpcError::Timeout(ERRL!(
                        "Waited too long until {} for payment tx: {:02x}, for coin:{}, to be confirmed!",
                        wait_until,
                        payment_hash,
                        selfi.ticker()
                    )));
                }

                let web3_receipt = match selfi.transaction_receipt(payment_hash).await {
                    Ok(r) => r,
                    Err(e) => {
                        error!(
                            "Error {:?} getting the {} transaction {:?}, retrying in 15 seconds",
                            e,
                            selfi.ticker(),
                            payment_hash
                        );
                        Timer::sleep(check_every).await;
                        continue;
                    },
                };

                if let Some(receipt) = web3_receipt {
                    if receipt.status != Some(1.into()) {
                        return MmError::err(Web3RpcError::Internal(ERRL!(
                            "Tx receipt {:?} status of {} tx {:?} is failed",
                            receipt,
                            selfi.ticker(),
                            payment_hash
                        )));
                    }

                    if let Some(confirmed_at) = receipt.block_number {
                        break Ok(confirmed_at);
                    }
                }

                Timer::sleep(check_every).await;
            }
        };
        Box::new(fut.boxed().compat())
    }

    fn wait_for_block(&self, block_number: U64, wait_until: u64, check_every: f64) -> Web3RpcFut<()> {
        let selfi = self.clone();
        let fut = async move {
            loop {
                if now_sec() > wait_until {
                    return MmError::err(Web3RpcError::Timeout(ERRL!(
                        "Waited too long until {} for block number: {:02x} to appear on-chain, for coin:{}",
                        wait_until,
                        block_number,
                        selfi.ticker()
                    )));
                }

                match selfi.block_number().await {
                    Ok(current_block) => {
                        if current_block >= block_number {
                            break Ok(());
                        }
                    },
                    Err(e) => {
                        error!(
                            "Error {:?} getting the {} block number retrying in 15 seconds",
                            e,
                            selfi.ticker()
                        );
                    },
                };

                Timer::sleep(check_every).await;
            }
        };
        Box::new(fut.boxed().compat())
    }

    /// Requests the nonce from all available nodes and returns the highest nonce available with the list of nodes that returned the highest nonce.
    /// Transactions will be sent using the nodes that returned the highest nonce.
    pub fn get_addr_nonce(
        self,
        addr: Address,
    ) -> Box<dyn Future<Item = (U256, Vec<Web3Instance>), Error = String> + Send> {
        const TMP_SOCKET_DURATION: Duration = Duration::from_secs(300);

        let fut = async move {
            let mut errors: u32 = 0;
            let web3_instances = self.web3_instances.lock().await.to_vec();
            loop {
                let (futures, web3_instances): (Vec<_>, Vec<_>) = web3_instances
                    .iter()
                    .map(|instance| {
                        if let Web3Transport::Websocket(socket_transport) = instance.as_ref().transport() {
                            socket_transport.maybe_spawn_temporary_connection_loop(
                                self.clone(),
                                Instant::now() + TMP_SOCKET_DURATION,
                            );
                        };

                        let nonce = instance
                            .as_ref()
                            .eth()
                            .transaction_count(addr, Some(BlockNumber::Pending));

                        (nonce, instance.clone())
                    })
                    .unzip();

                let nonces: Vec<_> = join_all(futures)
                    .await
                    .into_iter()
                    .zip(web3_instances)
                    .filter_map(|(nonce_res, instance)| match nonce_res {
                        Ok(n) => Some((n, instance)),
                        Err(e) => {
                            error!("Error getting nonce for addr {:?}: {}", addr, e);
                            None
                        },
                    })
                    .collect();
                if nonces.is_empty() {
                    // all requests errored
                    errors += 1;
                    if errors > 5 {
                        return ERR!("Couldn't get nonce after 5 errored attempts, aborting");
                    }
                } else {
                    let max = nonces
                        .iter()
                        .map(|(n, _)| *n)
                        .max()
                        .expect("nonces should not be empty!");
                    break Ok((
                        max,
                        nonces
                            .into_iter()
                            .filter_map(|(n, instance)| if n == max { Some(instance) } else { None })
                            .collect(),
                    ));
                }
                Timer::sleep(1.).await
            }
        };
        Box::new(Box::pin(fut).compat())
    }
}

#[derive(Clone, Debug, Deserialize, PartialEq, Serialize)]
pub struct EthTxFeeDetails {
    pub coin: String,
    pub gas: u64,
    /// Gas price in ETH per gas unit
    /// if 'max_fee_per_gas' and 'max_priority_fee_per_gas' are used we set 'gas_price' as 'max_fee_per_gas' for compatibility with GUI
    pub gas_price: BigDecimal,
    /// Max fee per gas in ETH per gas unit
    pub max_fee_per_gas: Option<BigDecimal>,
    /// Max priority fee per gas in ETH per gas unit
    pub max_priority_fee_per_gas: Option<BigDecimal>,
    pub total_fee: BigDecimal,
}

impl EthTxFeeDetails {
    pub(crate) fn new(gas: U256, pay_for_gas_option: PayForGasOption, coin: &str) -> NumConversResult<EthTxFeeDetails> {
        let total_fee = calc_total_fee(gas, &pay_for_gas_option)?;
        // Fees are always paid in ETH, can use 18 decimals by default
        let total_fee = u256_to_big_decimal(total_fee, ETH_DECIMALS)?;
        let (gas_price, max_fee_per_gas, max_priority_fee_per_gas) = match pay_for_gas_option {
            PayForGasOption::Legacy(LegacyGasPrice { gas_price }) => (gas_price, None, None),
            // Using max_fee_per_gas as estimated gas_price value for compatibility in caller not expecting eip1559 fee per gas values.
            // Normally the caller should pay attention to presence of max_fee_per_gas and max_priority_fee_per_gas in the result:
            PayForGasOption::Eip1559(Eip1559FeePerGas {
                max_fee_per_gas,
                max_priority_fee_per_gas,
            }) => (max_fee_per_gas, Some(max_fee_per_gas), Some(max_priority_fee_per_gas)),
        };
        let gas_price = u256_to_big_decimal(gas_price, ETH_DECIMALS)?;
        let (max_fee_per_gas, max_priority_fee_per_gas) = match (max_fee_per_gas, max_priority_fee_per_gas) {
            (Some(max_fee_per_gas), Some(max_priority_fee_per_gas)) => (
                Some(u256_to_big_decimal(max_fee_per_gas, ETH_DECIMALS)?),
                Some(u256_to_big_decimal(max_priority_fee_per_gas, ETH_DECIMALS)?),
            ),
            (_, _) => (None, None),
        };
        let gas_u64 = u64::try_from(gas).map_to_mm(|e| NumConversError::new(e.to_string()))?;

        Ok(EthTxFeeDetails {
            coin: coin.to_owned(),
            gas: gas_u64,
            gas_price,
            max_fee_per_gas,
            max_priority_fee_per_gas,
            total_fee,
        })
    }
}

#[async_trait]
impl MmCoin for EthCoin {
    fn is_asset_chain(&self) -> bool {
        false
    }

    fn spawner(&self) -> WeakSpawner {
        self.abortable_system.weak_spawner()
    }

    fn get_raw_transaction(&self, req: RawTransactionRequest) -> RawTransactionFut {
        Box::new(get_raw_transaction_impl(self.clone(), req).boxed().compat())
    }

    fn get_tx_hex_by_hash(&self, tx_hash: Vec<u8>) -> RawTransactionFut {
        if tx_hash.len() != H256::len_bytes() {
            let error = format!(
                "TX hash should have exactly {} bytes, got {}",
                H256::len_bytes(),
                tx_hash.len(),
            );
            return Box::new(futures01::future::err(MmError::new(
                RawTransactionError::InvalidHashError(error),
            )));
        }

        let tx_hash = H256::from_slice(tx_hash.as_slice());
        Box::new(get_tx_hex_by_hash_impl(self.clone(), tx_hash).boxed().compat())
    }

    fn withdraw(&self, req: WithdrawRequest) -> WithdrawFut {
        Box::new(Box::pin(withdraw_impl(self.clone(), req)).compat())
    }

    fn decimals(&self) -> u8 {
        self.decimals
    }

    fn convert_to_address(&self, from: &str, to_address_format: Json) -> Result<String, String> {
        let to_address_format: EthAddressFormat =
            json::from_value(to_address_format).map_err(|e| ERRL!("Error on parse ETH address format {:?}", e))?;
        match to_address_format {
            EthAddressFormat::SingleCase => ERR!("conversion is available only to mixed-case"),
            EthAddressFormat::MixedCase => {
                let _addr = try_s!(addr_from_str(from));
                Ok(checksum_address(from))
            },
        }
    }

    fn validate_address(&self, address: &str) -> ValidateAddressResult {
        let result = self.address_from_str(address);
        ValidateAddressResult {
            is_valid: result.is_ok(),
            reason: result.err(),
        }
    }

    fn process_history_loop(&self, ctx: MmArc) -> Box<dyn Future<Item = (), Error = ()> + Send> {
        cfg_wasm32! {
            ctx.log.log(
                "🤔",
                &[&"tx_history", &self.ticker],
                &ERRL!("Transaction history is not supported for ETH/ERC20 coins"),
            );
            Box::new(futures01::future::ok(()))
        }
        cfg_native! {
            let coin = self.clone();
            let fut = async move {
                match coin.coin_type {
                    EthCoinType::Eth => coin.process_eth_history(&ctx).await,
                    EthCoinType::Erc20 { ref token_addr, .. } => coin.process_erc20_history(*token_addr, &ctx).await,
                    EthCoinType::Nft {..} => return Err(())
                }
                Ok(())
            };
            Box::new(fut.boxed().compat())
        }
    }

    fn history_sync_status(&self) -> HistorySyncState {
        self.history_sync_state.lock().unwrap().clone()
    }

    fn get_trade_fee(&self) -> Box<dyn Future<Item = TradeFee, Error = String> + Send> {
        let coin = self.clone();
        Box::new(
            async move {
                let pay_for_gas_option = coin
                    .get_swap_pay_for_gas_option(coin.get_swap_transaction_fee_policy())
                    .await
                    .map_err(|e| e.to_string())?;

                let fee = calc_total_fee(U256::from(coin.gas_limit.eth_max_trade_gas), &pay_for_gas_option)
                    .map_err(|e| e.to_string())?;
                let fee_coin = match &coin.coin_type {
                    EthCoinType::Eth => &coin.ticker,
                    EthCoinType::Erc20 { platform, .. } => platform,
                    EthCoinType::Nft { .. } => return ERR!("Nft Protocol is not supported yet!"),
                };
                Ok(TradeFee {
                    coin: fee_coin.into(),
                    amount: try_s!(u256_to_big_decimal(fee, ETH_DECIMALS)).into(),
                    paid_from_trading_vol: false,
                })
            }
            .boxed()
            .compat(),
        )
    }

    async fn get_sender_trade_fee(
        &self,
        value: TradePreimageValue,
        stage: FeeApproxStage,
    ) -> TradePreimageResult<TradeFee> {
        let pay_for_gas_option = self
            .get_swap_pay_for_gas_option(self.get_swap_transaction_fee_policy())
            .await
            .map_mm_err()?;
        let pay_for_gas_option = increase_gas_price_by_stage(pay_for_gas_option, &stage);
        let gas_limit = match self.coin_type {
            EthCoinType::Eth => {
                // this gas_limit includes gas for `ethPayment` and optionally `senderRefund` contract calls
                if matches!(stage, FeeApproxStage::OrderIssueMax | FeeApproxStage::TradePreimageMax) {
                    U256::from(self.gas_limit.eth_payment) + U256::from(self.gas_limit.eth_sender_refund)
                } else {
                    U256::from(self.gas_limit.eth_payment)
                }
            },
            EthCoinType::Erc20 { token_addr, .. } => {
                let mut gas = U256::from(self.gas_limit.erc20_payment);
                let value = match value {
                    TradePreimageValue::Exact(value) | TradePreimageValue::UpperBound(value) => {
                        wei_from_big_decimal(&value, self.decimals).map_mm_err()?
                    },
                };
                let allowed = self.allowance(self.swap_contract_address).compat().await.map_mm_err()?;
                if allowed < value {
                    // estimate gas for the `approve` contract call

                    // Pass a dummy spender. Let's use `my_address`.
                    let spender = self.derivation_method.single_addr_or_err().await.map_mm_err()?;
                    let approve_function = ERC20_CONTRACT.function("approve")?;
                    let approve_data = approve_function.encode_input(&[Token::Address(spender), Token::Uint(value)])?;
                    let approve_gas_limit = self
                        .estimate_gas_for_contract_call(token_addr, Bytes::from(approve_data))
                        .await
                        .map_mm_err()?;

                    // this gas_limit includes gas for `approve`, `erc20Payment` contract calls
                    gas += approve_gas_limit;
                }
                // add 'senderRefund' gas if requested
                if matches!(stage, FeeApproxStage::TradePreimage | FeeApproxStage::TradePreimageMax) {
                    gas += U256::from(self.gas_limit.erc20_sender_refund);
                }
                gas
            },
            EthCoinType::Nft { .. } => return MmError::err(TradePreimageError::NftProtocolNotSupported),
        };

        let total_fee = calc_total_fee(gas_limit, &pay_for_gas_option).map_mm_err()?;
        let amount = u256_to_big_decimal(total_fee, ETH_DECIMALS).map_mm_err()?;
        let fee_coin = match &self.coin_type {
            EthCoinType::Eth => &self.ticker,
            EthCoinType::Erc20 { platform, .. } => platform,
            EthCoinType::Nft { .. } => return MmError::err(TradePreimageError::NftProtocolNotSupported),
        };
        Ok(TradeFee {
            coin: fee_coin.into(),
            amount: amount.into(),
            paid_from_trading_vol: false,
        })
    }

    fn get_receiver_trade_fee(&self, stage: FeeApproxStage) -> TradePreimageFut<TradeFee> {
        let coin = self.clone();
        let fut = async move {
            let pay_for_gas_option = coin
                .get_swap_pay_for_gas_option(coin.get_swap_transaction_fee_policy())
                .await
                .map_mm_err()?;
            let pay_for_gas_option = increase_gas_price_by_stage(pay_for_gas_option, &stage);
            let (fee_coin, total_fee) = match &coin.coin_type {
                EthCoinType::Eth => (
                    &coin.ticker,
                    calc_total_fee(U256::from(coin.gas_limit.eth_receiver_spend), &pay_for_gas_option).map_mm_err()?,
                ),
                EthCoinType::Erc20 { platform, .. } => (
                    platform,
                    calc_total_fee(U256::from(coin.gas_limit.erc20_receiver_spend), &pay_for_gas_option)
                        .map_mm_err()?,
                ),
                EthCoinType::Nft { .. } => return MmError::err(TradePreimageError::NftProtocolNotSupported),
            };
            let amount = u256_to_big_decimal(total_fee, ETH_DECIMALS).map_mm_err()?;
            Ok(TradeFee {
                coin: fee_coin.into(),
                amount: amount.into(),
                paid_from_trading_vol: false,
            })
        };
        Box::new(fut.boxed().compat())
    }

    async fn get_fee_to_send_taker_fee(
        &self,
        dex_fee_amount: DexFee,
        stage: FeeApproxStage,
    ) -> TradePreimageResult<TradeFee> {
        let dex_fee_amount = wei_from_big_decimal(&dex_fee_amount.fee_amount().into(), self.decimals).map_mm_err()?;
        // pass the dummy params
        let to_addr = addr_from_raw_pubkey(&DEX_FEE_ADDR_RAW_PUBKEY)
            .expect("addr_from_raw_pubkey should never fail with DEX_FEE_ADDR_RAW_PUBKEY");
        let my_address = self.derivation_method.single_addr_or_err().await.map_mm_err()?;
        let (eth_value, data, call_addr, fee_coin) = match &self.coin_type {
            EthCoinType::Eth => (dex_fee_amount, Vec::new(), &to_addr, &self.ticker),
            EthCoinType::Erc20 { platform, token_addr } => {
                let function = ERC20_CONTRACT.function("transfer")?;
                let data = function.encode_input(&[Token::Address(to_addr), Token::Uint(dex_fee_amount)])?;
                (0.into(), data, token_addr, platform)
            },
            EthCoinType::Nft { .. } => return MmError::err(TradePreimageError::NftProtocolNotSupported),
        };
        let fee_policy_for_estimate = get_swap_fee_policy_for_estimate(self.get_swap_transaction_fee_policy());
        let pay_for_gas_option = self
            .get_swap_pay_for_gas_option(fee_policy_for_estimate)
            .await
            .map_mm_err()?;
        let pay_for_gas_option = increase_gas_price_by_stage(pay_for_gas_option, &stage);
        let estimate_gas_req = CallRequest {
            value: Some(eth_value),
            data: Some(data.clone().into()),
            from: Some(my_address),
            to: Some(*call_addr),
            gas: None,
            ..CallRequest::default()
        };
        // gas price must be supplied because some smart contracts base their
        // logic on gas price, e.g. TUSD: https://github.com/KomodoPlatform/atomicDEX-API/issues/643
        let estimate_gas_req = call_request_with_pay_for_gas_option(estimate_gas_req, pay_for_gas_option.clone());
        // Please note if the wallet's balance is insufficient to withdraw, then `estimate_gas` may fail with the `Exception` error.
        // Ideally we should determine the case when we have the insufficient balance and return `TradePreimageError::NotSufficientBalance` error.
        let gas_limit = self.estimate_gas_wrapper(estimate_gas_req).compat().await?;
        let total_fee = calc_total_fee(gas_limit, &pay_for_gas_option).map_mm_err()?;
        let amount = u256_to_big_decimal(total_fee, ETH_DECIMALS).map_mm_err()?;
        Ok(TradeFee {
            coin: fee_coin.into(),
            amount: amount.into(),
            paid_from_trading_vol: false,
        })
    }

    fn required_confirmations(&self) -> u64 {
        self.required_confirmations.load(AtomicOrdering::Relaxed)
    }

    fn requires_notarization(&self) -> bool {
        false
    }

    fn set_required_confirmations(&self, confirmations: u64) {
        self.required_confirmations
            .store(confirmations, AtomicOrdering::Relaxed);
    }

    fn set_requires_notarization(&self, _requires_nota: bool) {
        warn!("set_requires_notarization doesn't take any effect on ETH/ERC20 coins");
    }

    fn swap_contract_address(&self) -> Option<BytesJson> {
        Some(BytesJson::from(self.swap_contract_address.0.as_ref()))
    }

    fn fallback_swap_contract(&self) -> Option<BytesJson> {
        self.fallback_swap_contract.map(|a| BytesJson::from(a.0.as_ref()))
    }

    fn mature_confirmations(&self) -> Option<u32> {
        None
    }

    fn coin_protocol_info(&self, _amount_to_receive: Option<MmNumber>) -> Vec<u8> {
        Vec::new()
    }

    fn is_coin_protocol_supported(
        &self,
        _info: &Option<Vec<u8>>,
        _amount_to_send: Option<MmNumber>,
        _locktime: u64,
        _is_maker: bool,
    ) -> bool {
        true
    }

    fn on_disabled(&self) -> Result<(), AbortedError> {
        AbortableSystem::abort_all(&self.abortable_system)
    }

    fn on_token_deactivated(&self, ticker: &str) {
        if let Ok(tokens) = self.erc20_tokens_infos.lock().as_deref_mut() {
            tokens.remove(ticker);
        };
    }
}

pub trait TryToAddress {
    fn try_to_address(&self) -> Result<Address, String>;
}

impl TryToAddress for BytesJson {
    fn try_to_address(&self) -> Result<Address, String> {
        self.0.try_to_address()
    }
}

impl TryToAddress for [u8] {
    fn try_to_address(&self) -> Result<Address, String> {
        (&self).try_to_address()
    }
}

impl TryToAddress for &[u8] {
    fn try_to_address(&self) -> Result<Address, String> {
        if self.len() != Address::len_bytes() {
            return ERR!(
                "Cannot construct an Ethereum address from {} bytes slice",
                Address::len_bytes()
            );
        }

        Ok(Address::from_slice(self))
    }
}

impl<T: TryToAddress> TryToAddress for Option<T> {
    fn try_to_address(&self) -> Result<Address, String> {
        match self {
            Some(ref inner) => inner.try_to_address(),
            None => ERR!("Cannot convert None to address"),
        }
    }
}

fn validate_fee_impl(coin: EthCoin, validate_fee_args: EthValidateFeeArgs<'_>) -> ValidatePaymentFut<()> {
    let fee_tx_hash = validate_fee_args.fee_tx_hash.to_owned();
    let sender_addr = try_f!(
        addr_from_raw_pubkey(validate_fee_args.expected_sender).map_to_mm(ValidatePaymentError::InvalidParameter)
    );
    let fee_addr = try_f!(addr_from_raw_pubkey(coin.dex_pubkey()).map_to_mm(ValidatePaymentError::InvalidParameter));
    let amount = validate_fee_args.amount.clone();
    let min_block_number = validate_fee_args.min_block_number;

    let fut = async move {
        let expected_value = wei_from_big_decimal(&amount, coin.decimals).map_mm_err()?;
        let tx_from_rpc = coin.transaction(TransactionId::Hash(fee_tx_hash)).await?;

        let tx_from_rpc = tx_from_rpc.as_ref().ok_or_else(|| {
            ValidatePaymentError::TxDoesNotExist(format!("Didn't find provided tx {fee_tx_hash:?} on ETH node"))
        })?;

        if tx_from_rpc.from != Some(sender_addr) {
            return MmError::err(ValidatePaymentError::WrongPaymentTx(format!(
                "{INVALID_SENDER_ERR_LOG}: Fee tx {tx_from_rpc:?} was sent from wrong address, expected {sender_addr:?}"
            )));
        }

        if let Some(block_number) = tx_from_rpc.block_number {
            if block_number <= min_block_number.into() {
                return MmError::err(ValidatePaymentError::WrongPaymentTx(format!(
                    "{EARLY_CONFIRMATION_ERR_LOG}: Fee tx {tx_from_rpc:?} confirmed before min_block {min_block_number}"
                )));
            }
        }
        match &coin.coin_type {
            EthCoinType::Eth => {
                if tx_from_rpc.to != Some(fee_addr) {
                    return MmError::err(ValidatePaymentError::WrongPaymentTx(format!(
                        "{INVALID_RECEIVER_ERR_LOG}: Fee tx {tx_from_rpc:?} was sent to wrong address, expected {fee_addr:?}"
                    )));
                }

                if tx_from_rpc.value < expected_value {
                    return MmError::err(ValidatePaymentError::WrongPaymentTx(format!(
                        "Fee tx {tx_from_rpc:?} value is less than expected {expected_value:?}"
                    )));
                }
            },
            EthCoinType::Erc20 {
                platform: _,
                token_addr,
            } => {
                if tx_from_rpc.to != Some(*token_addr) {
                    return MmError::err(ValidatePaymentError::WrongPaymentTx(format!(
                        "{INVALID_CONTRACT_ADDRESS_ERR_LOG}: ERC20 Fee tx {tx_from_rpc:?} called wrong smart contract, expected {token_addr:?}"
                    )));
                }

                let function = ERC20_CONTRACT
                    .function("transfer")
                    .map_to_mm(|e| ValidatePaymentError::InternalError(e.to_string()))?;
                let decoded_input = decode_contract_call(function, &tx_from_rpc.input.0)
                    .map_to_mm(|e| ValidatePaymentError::TxDeserializationError(e.to_string()))?;
                let address_input = get_function_input_data(&decoded_input, function, 0)
                    .map_to_mm(ValidatePaymentError::TxDeserializationError)?;

                if address_input != Token::Address(fee_addr) {
                    return MmError::err(ValidatePaymentError::WrongPaymentTx(format!(
                        "{INVALID_RECEIVER_ERR_LOG}: ERC20 Fee tx was sent to wrong address {address_input:?}, expected {fee_addr:?}"
                    )));
                }

                let value_input = get_function_input_data(&decoded_input, function, 1)
                    .map_to_mm(ValidatePaymentError::TxDeserializationError)?;

                match value_input {
                    Token::Uint(value) => {
                        if value < expected_value {
                            return MmError::err(ValidatePaymentError::WrongPaymentTx(format!(
                                "ERC20 Fee tx value {value} is less than expected {expected_value}"
                            )));
                        }
                    },
                    _ => {
                        return MmError::err(ValidatePaymentError::WrongPaymentTx(format!(
                            "Should have got uint token but got {value_input:?}"
                        )))
                    },
                }
            },
            EthCoinType::Nft { .. } => {
                return MmError::err(ValidatePaymentError::ProtocolNotSupported(
                    "Nft protocol is not supported".to_string(),
                ))
            },
        }

        Ok(())
    };
    Box::new(fut.boxed().compat())
}

impl Transaction for SignedEthTx {
    fn tx_hex(&self) -> Vec<u8> {
        rlp::encode(self).to_vec()
    }

    fn tx_hash_as_bytes(&self) -> BytesJson {
        self.tx_hash().as_bytes().into()
    }
}

fn signed_tx_from_web3_tx(transaction: Web3Transaction) -> Result<SignedEthTx, String> {
    // Local function to map the access list
    fn map_access_list(web3_access_list: &Option<Vec<web3::types::AccessListItem>>) -> ethcore_transaction::AccessList {
        match web3_access_list {
            Some(list) => ethcore_transaction::AccessList(
                list.iter()
                    .map(|item| ethcore_transaction::AccessListItem {
                        address: item.address,
                        storage_keys: item.storage_keys.clone(),
                    })
                    .collect(),
            ),
            None => ethcore_transaction::AccessList(vec![]),
        }
    }

    // Define transaction types
    let type_0: ethereum_types::U64 = 0.into();
    let type_1: ethereum_types::U64 = 1.into();
    let type_2: ethereum_types::U64 = 2.into();

    // Determine the transaction type
    let tx_type = match transaction.transaction_type {
        None => TxType::Legacy,
        Some(t) if t == type_0 => TxType::Legacy,
        Some(t) if t == type_1 => TxType::Type1,
        Some(t) if t == type_2 => TxType::Type2,
        _ => return Err(ERRL!("'Transaction::transaction_type' unsupported")),
    };

    // Determine the action based on the presence of 'to' field
    let action = match transaction.to {
        Some(addr) => Action::Call(addr),
        None => Action::Create,
    };

    // Initialize the transaction builder
    let tx_builder = UnSignedEthTxBuilder::new(
        tx_type.clone(),
        transaction.nonce,
        transaction.gas,
        action,
        transaction.value,
        transaction.input.0,
    );

    // Modify the builder based on the transaction type
    let tx_builder = match tx_type {
        TxType::Legacy => {
            let gas_price = transaction
                .gas_price
                .ok_or_else(|| ERRL!("'Transaction::gas_price' is not set"))?;
            tx_builder.with_gas_price(gas_price)
        },
        TxType::Type1 => {
            let gas_price = transaction
                .gas_price
                .ok_or_else(|| ERRL!("'Transaction::gas_price' is not set"))?;
            let chain_id = transaction
                .chain_id
                .ok_or_else(|| ERRL!("'Transaction::chain_id' is not set"))?
                .to_string()
                .parse()
                .map_err(|e: std::num::ParseIntError| e.to_string())?;
            tx_builder
                .with_gas_price(gas_price)
                .with_chain_id(chain_id)
                .with_access_list(map_access_list(&transaction.access_list))
        },
        TxType::Type2 => {
            let max_fee_per_gas = transaction
                .max_fee_per_gas
                .ok_or_else(|| ERRL!("'Transaction::max_fee_per_gas' is not set"))?;
            let max_priority_fee_per_gas = transaction
                .max_priority_fee_per_gas
                .ok_or_else(|| ERRL!("'Transaction::max_priority_fee_per_gas' is not set"))?;
            let chain_id = transaction
                .chain_id
                .ok_or_else(|| ERRL!("'Transaction::chain_id' is not set"))?
                .to_string()
                .parse()
                .map_err(|e: std::num::ParseIntError| e.to_string())?;
            tx_builder
                .with_priority_fee_per_gas(max_fee_per_gas, max_priority_fee_per_gas)
                .with_chain_id(chain_id)
                .with_access_list(map_access_list(&transaction.access_list))
        },
        TxType::Invalid => return Err(ERRL!("Internal error: 'tx_type' invalid")),
    };

    // Build the unsigned transaction
    let unsigned = tx_builder.build().map_err(|err| err.to_string())?;

    // Extract signature components
    let r = transaction.r.ok_or_else(|| ERRL!("'Transaction::r' is not set"))?;
    let s = transaction.s.ok_or_else(|| ERRL!("'Transaction::s' is not set"))?;
    let v = transaction
        .v
        .ok_or_else(|| ERRL!("'Transaction::v' is not set"))?
        .as_u64();

    // Create the signed transaction
    let unverified = match unsigned {
        TransactionWrapper::Legacy(unsigned) => UnverifiedTransactionWrapper::Legacy(
            UnverifiedLegacyTransaction::new_with_network_v(unsigned, r, s, v, transaction.hash)
                .map_err(|err| ERRL!("'Transaction::new' error {}", err.to_string()))?,
        ),
        TransactionWrapper::Eip2930(unsigned) => UnverifiedTransactionWrapper::Eip2930(
            UnverifiedEip2930Transaction::new(unsigned, r, s, v, transaction.hash)
                .map_err(|err| ERRL!("'Transaction::new' error {}", err.to_string()))?,
        ),
        TransactionWrapper::Eip1559(unsigned) => UnverifiedTransactionWrapper::Eip1559(
            UnverifiedEip1559Transaction::new(unsigned, r, s, v, transaction.hash)
                .map_err(|err| ERRL!("'Transaction::new' error {}", err.to_string()))?,
        ),
    };

    // Return the signed transaction
    Ok(try_s!(SignedEthTx::new(unverified)))
}

pub fn valid_addr_from_str(addr_str: &str) -> Result<Address, String> {
    let addr = try_s!(addr_from_str(addr_str));
    if !is_valid_checksum_addr(addr_str) {
        return ERR!("Invalid address checksum");
    }
    Ok(addr)
}

pub fn addr_from_str(addr_str: &str) -> Result<Address, String> {
    if !addr_str.starts_with("0x") {
        return ERR!("Address must be prefixed with 0x");
    };

    Ok(try_s!(Address::from_str(&addr_str[2..])))
}

/// This function fixes a bug appeared on `ethabi` update:
/// 1. `ethabi(6.1.0)::Function::decode_input` had
/// ```rust
/// decode(&self.input_param_types(), &data[4..])
/// ```
///
/// 2. `ethabi(17.2.0)::Function::decode_input` has
/// ```rust
/// decode(&self.input_param_types(), data)
/// ```
pub fn decode_contract_call(function: &Function, contract_call_bytes: &[u8]) -> Result<Vec<Token>, ethabi::Error> {
    if contract_call_bytes.len() < 4 {
        return Err(ethabi::Error::Other(
            "Contract call should contain at least 4 bytes known as a function signature".into(),
        ));
    }

    let actual_signature = &contract_call_bytes[..4];
    let expected_signature = &function.short_signature();
    if actual_signature != expected_signature {
        let error =
            format!("Unexpected contract call signature: expected {expected_signature:?}, found {actual_signature:?}");
        return Err(ethabi::Error::Other(error.into()));
    }

    function.decode_input(&contract_call_bytes[4..])
}

fn rpc_event_handlers_for_eth_transport(ctx: &MmArc, ticker: String) -> Vec<RpcTransportEventHandlerShared> {
    let metrics = ctx.metrics.weak();
    vec![CoinTransportMetrics::new(metrics, ticker, RpcClientType::Ethereum).into_shared()]
}

async fn get_max_eth_tx_type_conf(ctx: &MmArc, conf: &Json, coin_type: &EthCoinType) -> Result<Option<u64>, String> {
    fn check_max_eth_tx_type_conf(conf: &Json) -> Result<Option<u64>, String> {
        if !conf["max_eth_tx_type"].is_null() {
            let max_eth_tx_type = conf["max_eth_tx_type"]
                .as_u64()
                .ok_or_else(|| "max_eth_tx_type in coins is invalid".to_string())?;
            if max_eth_tx_type > ETH_MAX_TX_TYPE {
                return Err("max_eth_tx_type in coins is too big".to_string());
            }
            Ok(Some(max_eth_tx_type))
        } else {
            Ok(None)
        }
    }

    match &coin_type {
        EthCoinType::Eth => check_max_eth_tx_type_conf(conf),
        EthCoinType::Erc20 { platform, .. } | EthCoinType::Nft { platform } => {
            let coin_max_eth_tx_type = check_max_eth_tx_type_conf(conf)?;
            // Normally we suppose max_eth_tx_type is in platform coin but also try to get it from tokens for tests to work:
            if let Some(coin_max_eth_tx_type) = coin_max_eth_tx_type {
                Ok(Some(coin_max_eth_tx_type))
            } else {
                let platform_coin = lp_coinfind_or_err(ctx, platform).await;
                match platform_coin {
                    Ok(MmCoinEnum::EthCoin(eth_coin)) => Ok(eth_coin.max_eth_tx_type),
                    _ => Ok(None),
                }
            }
        },
    }
}

#[inline]
fn new_nonce_lock() -> HashMap<String, Arc<AsyncMutex<()>>> {
    HashMap::new()
}

/// Activate eth coin or erc20 token from coin config and private key build policy
pub async fn eth_coin_from_conf_and_request(
    ctx: &MmArc,
    ticker: &str,
    conf: &Json,
    req: &Json,
    protocol: CoinProtocol,
    priv_key_policy: PrivKeyBuildPolicy,
) -> Result<EthCoin, String> {
    fn get_chain_id_from_platform(ctx: &MmArc, ticker: &str, platform: &str) -> Result<u64, String> {
        let platform_conf = coin_conf(ctx, platform);
        if platform_conf.is_null() {
            return ERR!(
                "Failed to activate ERC20 token '{}': the platform '{}' is not defined in the coins config.",
                ticker,
                platform
            );
        }
        let platform_protocol: CoinProtocol = json::from_value(platform_conf["protocol"].clone())
            .map_err(|e| ERRL!("Error parsing platform protocol for '{}': {}", platform, e))?;
        match platform_protocol {
            CoinProtocol::ETH { chain_id } => Ok(chain_id),
            protocol => ERR!(
                "Failed to activate ERC20 token '{}': the platform protocol '{:?}' must be ETH",
                ticker,
                protocol
            ),
        }
    }

    // Convert `PrivKeyBuildPolicy` to `EthPrivKeyBuildPolicy`.
    let priv_key_policy = match priv_key_policy {
        PrivKeyBuildPolicy::IguanaPrivKey(iguana) => EthPrivKeyBuildPolicy::IguanaPrivKey(iguana),
        PrivKeyBuildPolicy::GlobalHDAccount(global_hd) => EthPrivKeyBuildPolicy::GlobalHDAccount(global_hd),
        PrivKeyBuildPolicy::Trezor => EthPrivKeyBuildPolicy::Trezor,
        PrivKeyBuildPolicy::WalletConnect { .. } => {
            return ERR!("WalletConnect private key policy is not supported for legacy ETH coin activation");
        },
    };

    let mut urls: Vec<String> = try_s!(json::from_value(req["urls"].clone()));
    if urls.is_empty() {
        return ERR!("Enable request for ETH coin must have at least 1 node URL");
    }
    let mut rng = small_rng();
    urls.as_mut_slice().shuffle(&mut rng);

    let swap_contract_address: Address = try_s!(json::from_value(req["swap_contract_address"].clone()));
    if swap_contract_address == Address::default() {
        return ERR!("swap_contract_address can't be zero address");
    }
    let fallback_swap_contract: Option<Address> = try_s!(json::from_value(req["fallback_swap_contract"].clone()));
    if let Some(fallback) = fallback_swap_contract {
        if fallback == Address::default() {
            return ERR!("fallback_swap_contract can't be zero address");
        }
    }
    let contract_supports_watchers = req["contract_supports_watchers"].as_bool().unwrap_or_default();

    let path_to_address = try_s!(json::from_value::<Option<HDPathAccountToAddressId>>(
        req["path_to_address"].clone()
    ))
    .unwrap_or_default();
    let (key_pair, derivation_method) = try_s!(
        build_address_and_priv_key_policy(ctx, ticker, conf, priv_key_policy, &path_to_address, None, None).await
    );

    let mut web3_instances = vec![];
    let event_handlers = rpc_event_handlers_for_eth_transport(ctx, ticker.to_string());
    for url in urls.iter() {
        let uri: Uri = try_s!(url.parse());

        let transport = match uri.scheme_str() {
            Some("ws") | Some("wss") => {
                const TMP_SOCKET_CONNECTION: Duration = Duration::from_secs(20);

                let node = WebsocketTransportNode { uri: uri.clone() };
                let websocket_transport = WebsocketTransport::with_event_handlers(node, event_handlers.clone());

                // Temporarily start the connection loop (we close the connection once we have the client version below).
                // Ideally, it would be much better to not do this workaround, which requires a lot of refactoring or
                // dropping websocket support on parity nodes.
                let fut = websocket_transport
                    .clone()
                    .start_connection_loop(Some(Instant::now() + TMP_SOCKET_CONNECTION));
                let settings = AbortSettings::info_on_abort(format!("connection loop stopped for {uri:?}"));
                ctx.spawner().spawn_with_settings(fut, settings);

                Web3Transport::Websocket(websocket_transport)
            },
            Some("http") | Some("https") => {
                let node = HttpTransportNode {
                    uri,
                    komodo_proxy: false,
                };

                Web3Transport::new_http_with_event_handlers(node, event_handlers.clone())
            },
            _ => {
                return ERR!(
                    "Invalid node address '{}'. Only http(s) and ws(s) nodes are supported",
                    uri
                );
            },
        };

        let web3 = Web3::new(transport);

        web3_instances.push(Web3Instance(web3))
    }

    if web3_instances.is_empty() {
        return ERR!("Failed to get client version for all urls");
    }

    let (coin_type, decimals, chain_id) = match protocol {
        CoinProtocol::ETH { chain_id } => (EthCoinType::Eth, ETH_DECIMALS, chain_id),
        CoinProtocol::ERC20 {
            platform,
            contract_address,
        } => {
            let token_addr = try_s!(valid_addr_from_str(&contract_address));
            let decimals = match conf["decimals"].as_u64() {
                None | Some(0) => try_s!(
                    get_token_decimals(
                        web3_instances
                            .first()
                            .expect("web3_instances can't be empty in ETH activation")
                            .as_ref(),
                        token_addr
                    )
                    .await
                ),
                Some(d) => d as u8,
            };
            let chain_id = get_chain_id_from_platform(ctx, ticker, &platform)?;
            (EthCoinType::Erc20 { platform, token_addr }, decimals, chain_id)
        },
        CoinProtocol::NFT { platform } => {
            let chain_id = get_chain_id_from_platform(ctx, ticker, &platform)?;
            (EthCoinType::Nft { platform }, ETH_DECIMALS, chain_id)
        },
        _ => return ERR!("Expect ETH, ERC20 or NFT protocol"),
    };

    // param from request should override the config
    let required_confirmations = req["required_confirmations"]
        .as_u64()
        .unwrap_or_else(|| {
            conf["required_confirmations"]
                .as_u64()
                .unwrap_or(DEFAULT_REQUIRED_CONFIRMATIONS as u64)
        })
        .into();

    if req["requires_notarization"].as_bool().is_some() {
        warn!("requires_notarization doesn't take any effect on ETH/ERC20 coins");
    }

    let sign_message_prefix: Option<String> = json::from_value(conf["sign_message_prefix"].clone()).unwrap_or(None);

    let trezor_coin: Option<String> = json::from_value(conf["trezor_coin"].clone()).unwrap_or(None);

    let initial_history_state = if req["tx_history"].as_bool().unwrap_or(false) {
        HistorySyncState::NotStarted
    } else {
        HistorySyncState::NotEnabled
    };

    let key_lock = match &coin_type {
        EthCoinType::Eth => String::from(ticker),
        EthCoinType::Erc20 { platform, .. } | EthCoinType::Nft { platform } => String::from(platform),
    };

    let address_nonce_locks = {
        let mut map = NONCE_LOCK.lock().unwrap();
        Arc::new(AsyncMutex::new(
            map.entry(key_lock).or_insert_with(new_nonce_lock).clone(),
        ))
    };

    // Create an abortable system linked to the `MmCtx` so if the context is stopped via `MmArc::stop`,
    // all spawned futures related to `ETH` coin will be aborted as well.
    let abortable_system = try_s!(ctx.abortable_system.create_subsystem());

    let max_eth_tx_type = get_max_eth_tx_type_conf(ctx, conf, &coin_type).await?;
    let gas_limit: EthGasLimit = extract_gas_limit_from_conf(conf)?;
    let gas_limit_v2: EthGasLimitV2 = extract_gas_limit_from_conf(conf)?;

    let coin = EthCoinImpl {
        priv_key_policy: key_pair,
        derivation_method: Arc::new(derivation_method),
        coin_type,
        // Tron is not supported for v1 activation
        chain_spec: ChainSpec::Evm { chain_id },
        sign_message_prefix,
        swap_contract_address,
        swap_v2_contracts: None,
        fallback_swap_contract,
        contract_supports_watchers,
        decimals,
        ticker: ticker.into(),
        web3_instances: AsyncMutex::new(web3_instances),
        history_sync_state: Mutex::new(initial_history_state),
        swap_txfee_policy: Mutex::new(SwapTxFeePolicy::Internal),
        max_eth_tx_type,
        ctx: ctx.weak(),
        required_confirmations,
        trezor_coin,
        logs_block_range: conf["logs_block_range"].as_u64().unwrap_or(DEFAULT_LOGS_BLOCK_RANGE),
        address_nonce_locks,
        erc20_tokens_infos: Default::default(),
        nfts_infos: Default::default(),
        gas_limit,
        gas_limit_v2,
        abortable_system,
    };

    Ok(EthCoin(Arc::new(coin)))
}

/// Displays the address in mixed-case checksum form
/// https://github.com/ethereum/EIPs/blob/master/EIPS/eip-55.md
pub fn checksum_address(addr: &str) -> String {
    let mut addr = addr.to_lowercase();
    if addr.starts_with("0x") {
        addr.replace_range(..2, "");
    }

    let mut hasher = Keccak256::default();
    hasher.update(&addr);
    let hash = hasher.finalize();
    let mut result: String = "0x".into();
    for (i, c) in addr.chars().enumerate() {
        if c.is_ascii_digit() {
            result.push(c);
        } else {
            // https://github.com/ethereum/EIPs/blob/master/EIPS/eip-55.md#specification
            // Convert the address to hex, but if the ith digit is a letter (ie. it's one of abcdef)
            // print it in uppercase if the 4*ith bit of the hash of the lowercase hexadecimal
            // address is 1 otherwise print it in lowercase.
            if hash[i / 2] & (1 << (7 - 4 * (i % 2))) != 0 {
                result.push(c.to_ascii_uppercase());
            } else {
                result.push(c.to_ascii_lowercase());
            }
        }
    }

    result
}

/// `eth_addr_to_hex` converts Address to hex format.
/// Note: the result will be in lowercase.
fn eth_addr_to_hex(address: &Address) -> String {
    format!("{address:#x}")
}

/// Checks that input is valid mixed-case checksum form address
/// The input must be 0x prefixed hex string
fn is_valid_checksum_addr(addr: &str) -> bool {
    addr == checksum_address(addr)
}

fn increase_by_percent_one_gwei(num: U256, percent: u64) -> U256 {
    let one_gwei = U256::from(10u64.pow(9));
    let percent = (num / U256::from(100)) * U256::from(percent);
    if percent < one_gwei {
        num + one_gwei
    } else {
        num + percent
    }
}

fn increase_gas_price_by_stage(pay_for_gas_option: PayForGasOption, level: &FeeApproxStage) -> PayForGasOption {
    if let PayForGasOption::Legacy(LegacyGasPrice { gas_price }) = pay_for_gas_option {
        let new_gas_price = match level {
            FeeApproxStage::WithoutApprox => gas_price,
            FeeApproxStage::StartSwap => {
                increase_by_percent_one_gwei(gas_price, GAS_PRICE_APPROXIMATION_PERCENT_ON_START_SWAP)
            },
            FeeApproxStage::OrderIssue | FeeApproxStage::OrderIssueMax => {
                increase_by_percent_one_gwei(gas_price, GAS_PRICE_APPROXIMATION_PERCENT_ON_ORDER_ISSUE)
            },
            FeeApproxStage::TradePreimage | FeeApproxStage::TradePreimageMax => {
                increase_by_percent_one_gwei(gas_price, GAS_PRICE_APPROXIMATION_PERCENT_ON_TRADE_PREIMAGE)
            },
            FeeApproxStage::WatcherPreimage => {
                increase_by_percent_one_gwei(gas_price, GAS_PRICE_APPROXIMATION_PERCENT_ON_WATCHER_PREIMAGE)
            },
        };
        PayForGasOption::Legacy(LegacyGasPrice {
            gas_price: new_gas_price,
        })
    } else {
        pay_for_gas_option
    }
}

/// Represents errors that can occur while retrieving an Ethereum address.
#[derive(Clone, Debug, Deserialize, Display, PartialEq, Serialize)]
pub enum GetEthAddressError {
    UnexpectedDerivationMethod(UnexpectedDerivationMethod),
    EthActivationV2Error(EthActivationV2Error),
    Internal(String),
}

impl From<UnexpectedDerivationMethod> for GetEthAddressError {
    fn from(e: UnexpectedDerivationMethod) -> Self {
        GetEthAddressError::UnexpectedDerivationMethod(e)
    }
}

impl From<EthActivationV2Error> for GetEthAddressError {
    fn from(e: EthActivationV2Error) -> Self {
        GetEthAddressError::EthActivationV2Error(e)
    }
}

impl From<CryptoCtxError> for GetEthAddressError {
    fn from(e: CryptoCtxError) -> Self {
        GetEthAddressError::Internal(e.to_string())
    }
}

// Todo: `get_eth_address` should be removed since NFT is now part of the coins ctx.
/// `get_eth_address` returns wallet address for coin with `ETH` protocol type.
/// Note: result address has mixed-case checksum form.
pub async fn get_eth_address(
    ctx: &MmArc,
    conf: &Json,
    ticker: &str,
    path_to_address: &HDPathAccountToAddressId,
) -> MmResult<MyWalletAddress, GetEthAddressError> {
    let crypto_ctx = CryptoCtx::from_ctx(ctx).map_mm_err()?;
    let priv_key_policy = if crypto_ctx.hw_ctx().is_some() {
        PrivKeyBuildPolicy::Trezor
    } else {
        PrivKeyBuildPolicy::detect_priv_key_policy(ctx).map_mm_err()?
    }
    .into();

    let (_, derivation_method) =
        build_address_and_priv_key_policy(ctx, ticker, conf, priv_key_policy, path_to_address, None, None)
            .await
            .map_mm_err()?;
    let my_address = derivation_method.single_addr_or_err().await.map_mm_err()?;

    Ok(MyWalletAddress {
        coin: ticker.to_owned(),
        wallet_address: my_address.display_address(),
    })
}

/// Errors encountered while validating Ethereum addresses for NFT withdrawal.
#[derive(Display)]
pub enum GetValidEthWithdrawAddError {
    /// The specified coin does not support NFT withdrawal.
    #[display(fmt = "{coin} coin doesn't support NFT withdrawing")]
    CoinDoesntSupportNftWithdraw { coin: String },
    /// The provided address is invalid.
    InvalidAddress(String),
}

/// Validates Ethereum addresses for NFT withdrawal.
/// Returns a tuple of valid `to` address, `token` address, and `EthCoin` instance on success.
/// Errors if the coin doesn't support NFT withdrawal or if the addresses are invalid.
fn get_valid_nft_addr_to_withdraw(
    coin_enum: MmCoinEnum,
    to: &str,
    token_add: &str,
) -> MmResult<(Address, Address, EthCoin), GetValidEthWithdrawAddError> {
    let eth_coin = match coin_enum {
        MmCoinEnum::EthCoin(eth_coin) => eth_coin,
        _ => {
            return MmError::err(GetValidEthWithdrawAddError::CoinDoesntSupportNftWithdraw {
                coin: coin_enum.ticker().to_owned(),
            })
        },
    };
    let to_addr = valid_addr_from_str(to).map_err(GetValidEthWithdrawAddError::InvalidAddress)?;
    let token_addr = addr_from_str(token_add).map_err(GetValidEthWithdrawAddError::InvalidAddress)?;
    Ok((to_addr, token_addr, eth_coin))
}

#[derive(Clone, Debug, Deserialize, Display, EnumFromStringify, PartialEq, Serialize)]
pub enum EthGasDetailsErr {
    #[display(fmt = "Invalid fee policy: {_0}")]
    InvalidFeePolicy(String),
    #[display(fmt = "Amount {amount} is too low. Required minimum is {threshold} to cover fees.")]
    AmountTooLow { amount: BigDecimal, threshold: BigDecimal },
    #[display(
        fmt = "Provided gas fee cap {provided_fee_cap} Gwei is too low, the required network base fee is {required_base_fee} Gwei."
    )]
    GasFeeCapTooLow {
        provided_fee_cap: BigDecimal,
        required_base_fee: BigDecimal,
    },
    #[display(fmt = "The provided 'max_fee_per_gas' is below the current block's base fee.")]
    GasFeeCapBelowBaseFee,
    #[from_stringify("NumConversError")]
    #[display(fmt = "Internal error: {_0}")]
    Internal(String),
    #[display(fmt = "Transport: {_0}")]
    Transport(String),
    #[display(fmt = "Nft Protocol is not supported yet!")]
    NftProtocolNotSupported,
}

impl From<web3::Error> for EthGasDetailsErr {
    fn from(e: web3::Error) -> Self {
        EthGasDetailsErr::from(Web3RpcError::from(e))
    }
}

impl From<Web3RpcError> for EthGasDetailsErr {
    fn from(e: Web3RpcError) -> Self {
        match e {
            Web3RpcError::Transport(tr) | Web3RpcError::InvalidResponse(tr) => EthGasDetailsErr::Transport(tr),
            Web3RpcError::Internal(internal)
            | Web3RpcError::Timeout(internal)
            | Web3RpcError::NumConversError(internal)
            | Web3RpcError::InvalidGasApiConfig(internal) => EthGasDetailsErr::Internal(internal),
            Web3RpcError::NftProtocolNotSupported => EthGasDetailsErr::NftProtocolNotSupported,
        }
    }
}

fn parse_fee_cap_error(message: &str) -> Option<(U256, U256)> {
    let re = Regex::new(r"gasfeecap: (\d+)\s+basefee: (\d+)").ok()?;
    let caps = re.captures(message)?;

    let user_cap_str = caps.get(1)?.as_str();
    let required_base_str = caps.get(2)?.as_str();

    let user_cap = U256::from_dec_str(user_cap_str).ok()?;
    let required_base = U256::from_dec_str(required_base_str).ok()?;

    Some((user_cap, required_base))
}

async fn get_eth_gas_details_from_withdraw_fee(
    eth_coin: &EthCoin,
    fee: Option<WithdrawFee>,
    eth_value: U256,
    data: Bytes,
    sender_address: Address,
    call_addr: Address,
    fungible_max: bool,
) -> MmResult<GasDetails, EthGasDetailsErr> {
    let pay_for_gas_option = match fee {
        Some(WithdrawFee::EthGas { gas_price, gas }) => {
            let gas_price = wei_from_big_decimal(&gas_price, ETH_GWEI_DECIMALS).map_mm_err()?;
            return Ok((gas.into(), PayForGasOption::Legacy(LegacyGasPrice { gas_price })));
        },
        Some(WithdrawFee::EthGasEip1559 {
            max_fee_per_gas,
            max_priority_fee_per_gas,
            gas_option: gas_limit,
        }) => {
            let max_fee_per_gas = wei_from_big_decimal(&max_fee_per_gas, ETH_GWEI_DECIMALS).map_mm_err()?;
            let max_priority_fee_per_gas =
                wei_from_big_decimal(&max_priority_fee_per_gas, ETH_GWEI_DECIMALS).map_mm_err()?;
            match gas_limit {
                EthGasLimitOption::Set(gas) => {
                    return Ok((
                        gas.into(),
                        PayForGasOption::Eip1559(Eip1559FeePerGas {
                            max_fee_per_gas,
                            max_priority_fee_per_gas,
                        }),
                    ))
                },
                EthGasLimitOption::Calc =>
                // go to gas estimate code
                {
                    PayForGasOption::Eip1559(Eip1559FeePerGas {
                        max_fee_per_gas,
                        max_priority_fee_per_gas,
                    })
                },
            }
        },
        Some(fee_policy) => {
            let error = format!("Expected 'EthGas' fee type, found {fee_policy:?}");
            return MmError::err(EthGasDetailsErr::InvalidFeePolicy(error));
        },
        None => {
            // If WithdrawFee not set use legacy gas price (?)
            let gas_price = eth_coin.get_gas_price().await.map_mm_err()?;
            // go to gas estimate code
            PayForGasOption::Legacy(LegacyGasPrice { gas_price })
        },
    };

    // covering edge case by deducting the standard transfer fee when we want to max withdraw ETH
    let eth_value_for_estimate = if fungible_max && eth_coin.coin_type == EthCoinType::Eth {
        let estimated_fee =
            calc_total_fee(U256::from(eth_coin.gas_limit.eth_send_coins), &pay_for_gas_option).map_mm_err()?;
        // Defaulting to zero is safe; if the balance is indeed too low, the `estimate_gas` call below
        // will fail, and we will catch and handle that error gracefully.
        eth_value.checked_sub(estimated_fee).unwrap_or_default()
    } else {
        eth_value
    };

    let gas_price = pay_for_gas_option.get_gas_price();
    let (max_fee_per_gas, max_priority_fee_per_gas) = pay_for_gas_option.get_fee_per_gas();
    let estimate_gas_req = CallRequest {
        value: Some(eth_value_for_estimate),
        data: Some(data),
        from: Some(sender_address),
        to: Some(call_addr),
        gas: None,
        // gas price must be supplied because some smart contracts base their
        // logic on gas price, e.g. TUSD: https://github.com/KomodoPlatform/atomicDEX-API/issues/643
        gas_price,
        max_priority_fee_per_gas,
        max_fee_per_gas,
        ..CallRequest::default()
    };
    let gas_limit = match eth_coin.estimate_gas_wrapper(estimate_gas_req).compat().await {
        Ok(gas_limit) => gas_limit,
        Err(e) => {
            let error_str = e.to_string().to_lowercase();
            if error_str.contains("insufficient funds") || error_str.contains("exceeds allowance") {
                let standard_tx_fee =
                    calc_total_fee(U256::from(eth_coin.gas_limit.eth_send_coins), &pay_for_gas_option).map_mm_err()?;
                let threshold = u256_to_big_decimal(standard_tx_fee, eth_coin.decimals).map_mm_err()?;
                let amount = u256_to_big_decimal(eth_value, eth_coin.decimals).map_mm_err()?;

                return MmError::err(EthGasDetailsErr::AmountTooLow { amount, threshold });
            } else if error_str.contains("fee cap less than block base fee")
                || error_str.contains("max fee per gas less than block base fee")
            {
                if let Some((user_cap, required_base)) = parse_fee_cap_error(&error_str) {
                    // The RPC error gives fee values in wei. Convert to Gwei (9 decimals) for the user.
                    let provided_fee_cap = u256_to_big_decimal(user_cap, ETH_GWEI_DECIMALS).map_mm_err()?;
                    let required_base_fee = u256_to_big_decimal(required_base, ETH_GWEI_DECIMALS).map_mm_err()?;
                    return MmError::err(EthGasDetailsErr::GasFeeCapTooLow {
                        provided_fee_cap,
                        required_base_fee,
                    });
                } else {
                    return MmError::err(EthGasDetailsErr::GasFeeCapBelowBaseFee);
                }
            }
            // This can be a transport error or a non-standard insufficient funds error.
            // In the latter case,
            // we can add to the above error handling of insufficient funds on a case-by-case basis.
            return MmError::err(EthGasDetailsErr::Transport(e.to_string()));
        },
    };

    Ok((gas_limit, pay_for_gas_option))
}

/// Calc estimated total gas fee or price
fn calc_total_fee(gas: U256, pay_for_gas_option: &PayForGasOption) -> NumConversResult<U256> {
    match *pay_for_gas_option {
        PayForGasOption::Legacy(LegacyGasPrice { gas_price }) => gas
            .checked_mul(gas_price)
            .or_mm_err(|| NumConversError("total fee overflow".into())),
        PayForGasOption::Eip1559(Eip1559FeePerGas { max_fee_per_gas, .. }) => gas
            .checked_mul(max_fee_per_gas)
            .or_mm_err(|| NumConversError("total fee overflow".into())),
    }
}

// Todo: Tron have a different concept from gas (Energy, Bandwidth and Free Transaction), it should be added as a different function
// and this should be part of a trait abstracted over both types
#[allow(clippy::result_large_err)]
fn tx_builder_with_pay_for_gas_option(
    eth_coin: &EthCoin,
    tx_builder: UnSignedEthTxBuilder,
    pay_for_gas_option: &PayForGasOption,
) -> MmResult<UnSignedEthTxBuilder, WithdrawError> {
    let tx_builder = match *pay_for_gas_option {
        PayForGasOption::Legacy(LegacyGasPrice { gas_price }) => tx_builder.with_gas_price(gas_price),
        PayForGasOption::Eip1559(Eip1559FeePerGas {
            max_priority_fee_per_gas,
            max_fee_per_gas,
        }) => {
            let chain_id = eth_coin
                .chain_id()
                .ok_or_else(|| WithdrawError::InternalError("chain_id should be set for an EVM coin".to_string()))?;
            tx_builder
                .with_priority_fee_per_gas(max_fee_per_gas, max_priority_fee_per_gas)
                .with_chain_id(chain_id)
        },
    };
    Ok(tx_builder)
}

/// convert fee policy for gas estimate requests
fn get_swap_fee_policy_for_estimate(swap_fee_policy: SwapTxFeePolicy) -> SwapTxFeePolicy {
    match swap_fee_policy {
        SwapTxFeePolicy::Internal => SwapTxFeePolicy::Internal,
        // always use 'high' for estimate to avoid max_fee_per_gas less than base_fee errors:
        SwapTxFeePolicy::Low | SwapTxFeePolicy::Medium | SwapTxFeePolicy::High => SwapTxFeePolicy::High,
        SwapTxFeePolicy::Unsupported => SwapTxFeePolicy::Unsupported,
    }
}

fn call_request_with_pay_for_gas_option(call_request: CallRequest, pay_for_gas_option: PayForGasOption) -> CallRequest {
    match pay_for_gas_option {
        PayForGasOption::Legacy(LegacyGasPrice { gas_price }) => CallRequest {
            gas_price: Some(gas_price),
            max_fee_per_gas: None,
            max_priority_fee_per_gas: None,
            ..call_request
        },
        PayForGasOption::Eip1559(Eip1559FeePerGas {
            max_fee_per_gas,
            max_priority_fee_per_gas,
        }) => CallRequest {
            gas_price: None,
            max_fee_per_gas: Some(max_fee_per_gas),
            max_priority_fee_per_gas: Some(max_priority_fee_per_gas),
            ..call_request
        },
    }
}

impl ToBytes for Signature {
    fn to_bytes(&self) -> Vec<u8> {
        self.to_vec()
    }
}

impl ToBytes for SignedEthTx {
    fn to_bytes(&self) -> Vec<u8> {
        let mut stream = RlpStream::new();
        self.rlp_append(&mut stream);
        // Handle potential panicking.
        if stream.is_finished() {
            Vec::from(stream.out())
        } else {
            // TODO: Consider returning Result<Vec<u8>, Error> in future refactoring for better error handling.
            warn!("RlpStream was not finished; returning an empty Vec as a fail-safe.");
            vec![]
        }
    }
}

#[derive(Debug, Display, EnumFromStringify)]
pub enum EthAssocTypesError {
    InvalidHexString(String),
    #[from_stringify("DecoderError")]
    TxParseError(String),
    ParseSignatureError(String),
}

#[derive(Debug, Display)]
pub enum EthNftAssocTypesError {
    Utf8Error(String),
    ParseContractTypeError(ParseContractTypeError),
    ParseTokenContractError(String),
}

impl From<ParseContractTypeError> for EthNftAssocTypesError {
    fn from(e: ParseContractTypeError) -> Self {
        EthNftAssocTypesError::ParseContractTypeError(e)
    }
}

#[async_trait]
impl ParseCoinAssocTypes for EthCoin {
    type Address = Address;
    type AddressParseError = MmError<EthAssocTypesError>;
    type Pubkey = Public;
    type PubkeyParseError = MmError<EthAssocTypesError>;
    type Tx = SignedEthTx;
    type TxParseError = MmError<EthAssocTypesError>;
    type Preimage = SignedEthTx;
    type PreimageParseError = MmError<EthAssocTypesError>;
    type Sig = Signature;
    type SigParseError = MmError<EthAssocTypesError>;

    async fn my_addr(&self) -> Self::Address {
        match self.derivation_method() {
            DerivationMethod::SingleAddress(addr) => *addr,
            // Todo: Expect should not fail but we need to handle it properly
            DerivationMethod::HDWallet(hd_wallet) => hd_wallet
                .get_enabled_address()
                .await
                .expect("Getting enabled address should not fail!")
                .address(),
        }
    }

    fn parse_address(&self, address: &str) -> Result<Self::Address, Self::AddressParseError> {
        // crate `Address::from_str` supports both address variants with and without `0x` prefix
        Address::from_str(address).map_to_mm(|e| EthAssocTypesError::InvalidHexString(e.to_string()))
    }

    /// As derive_htlc_pubkey_v2 returns coin specific pubkey we can use [Public::from_slice] directly
    fn parse_pubkey(&self, pubkey: &[u8]) -> Result<Self::Pubkey, Self::PubkeyParseError> {
        Ok(Public::from_slice(pubkey))
    }

    fn parse_tx(&self, tx: &[u8]) -> Result<Self::Tx, Self::TxParseError> {
        let unverified: UnverifiedTransactionWrapper = rlp::decode(tx).map_err(EthAssocTypesError::from)?;
        SignedEthTx::new(unverified).map_to_mm(|e| EthAssocTypesError::TxParseError(e.to_string()))
    }

    fn parse_preimage(&self, tx: &[u8]) -> Result<Self::Preimage, Self::PreimageParseError> {
        self.parse_tx(tx)
    }

    fn parse_signature(&self, sig: &[u8]) -> Result<Self::Sig, Self::SigParseError> {
        if sig.len() != 65 {
            return MmError::err(EthAssocTypesError::ParseSignatureError(
                "Signature slice is not 65 bytes long".to_string(),
            ));
        };

        let mut arr = [0; 65];
        arr.copy_from_slice(sig);
        Ok(Signature::from(arr)) // Assuming `Signature::from([u8; 65])` exists
    }
}

impl ToBytes for Address {
    fn to_bytes(&self) -> Vec<u8> {
        self.0.to_vec()
    }
}

impl AddrToString for Address {
    fn addr_to_string(&self) -> String {
        eth_addr_to_hex(self)
    }
}

impl ToBytes for BigUint {
    fn to_bytes(&self) -> Vec<u8> {
        self.to_bytes_be()
    }
}

impl ToBytes for ContractType {
    fn to_bytes(&self) -> Vec<u8> {
        self.to_string().into_bytes()
    }
}

impl ToBytes for Public {
    fn to_bytes(&self) -> Vec<u8> {
        self.0.to_vec()
    }
}

impl ParseNftAssocTypes for EthCoin {
    type ContractAddress = Address;
    type TokenId = BigUint;
    type ContractType = ContractType;
    type NftAssocTypesError = MmError<EthNftAssocTypesError>;

    fn parse_contract_address(
        &self,
        contract_address: &[u8],
    ) -> Result<Self::ContractAddress, Self::NftAssocTypesError> {
        contract_address
            .try_to_address()
            .map_to_mm(EthNftAssocTypesError::ParseTokenContractError)
    }

    fn parse_token_id(&self, token_id: &[u8]) -> Result<Self::TokenId, Self::NftAssocTypesError> {
        Ok(BigUint::from_bytes_be(token_id))
    }

    fn parse_contract_type(&self, contract_type: &[u8]) -> Result<Self::ContractType, Self::NftAssocTypesError> {
        let contract_str = from_utf8(contract_type).map_err(|e| EthNftAssocTypesError::Utf8Error(e.to_string()))?;
        ContractType::from_str(contract_str).map_to_mm(EthNftAssocTypesError::from)
    }
}

#[async_trait]
impl MakerNftSwapOpsV2 for EthCoin {
    async fn send_nft_maker_payment_v2(
        &self,
        args: SendNftMakerPaymentArgs<'_, Self>,
    ) -> Result<Self::Tx, TransactionErr> {
        self.send_nft_maker_payment_v2_impl(args).await
    }

    async fn validate_nft_maker_payment_v2(
        &self,
        args: ValidateNftMakerPaymentArgs<'_, Self>,
    ) -> ValidatePaymentResult<()> {
        self.validate_nft_maker_payment_v2_impl(args).await
    }

    async fn spend_nft_maker_payment_v2(
        &self,
        args: SpendNftMakerPaymentArgs<'_, Self>,
    ) -> Result<Self::Tx, TransactionErr> {
        self.spend_nft_maker_payment_v2_impl(args).await
    }

    async fn refund_nft_maker_payment_v2_timelock(
        &self,
        args: RefundNftMakerPaymentArgs<'_, Self>,
    ) -> Result<Self::Tx, TransactionErr> {
        self.refund_nft_maker_payment_v2_timelock_impl(args).await
    }

    async fn refund_nft_maker_payment_v2_secret(
        &self,
        args: RefundNftMakerPaymentArgs<'_, Self>,
    ) -> Result<Self::Tx, TransactionErr> {
        self.refund_nft_maker_payment_v2_secret_impl(args).await
    }
}

impl CoinWithPrivKeyPolicy for EthCoin {
    type KeyPair = KeyPair;

    fn priv_key_policy(&self) -> &PrivKeyPolicy<Self::KeyPair> {
        &self.priv_key_policy
    }
}

impl CoinWithDerivationMethod for EthCoin {
    fn derivation_method(&self) -> &DerivationMethod<HDCoinAddress<Self>, Self::HDWallet> {
        &self.derivation_method
    }
}

#[async_trait]
impl IguanaBalanceOps for EthCoin {
    type BalanceObject = CoinBalanceMap;

    async fn iguana_balances(&self) -> BalanceResult<Self::BalanceObject> {
        let platform_balance = self.my_balance().compat().await?;
        let token_balances = self.get_tokens_balance_list().await?;
        let mut balances = CoinBalanceMap::new();
        balances.insert(self.ticker().to_string(), platform_balance);
        balances.extend(token_balances);
        Ok(balances)
    }
}

#[async_trait]
impl GetNewAddressRpcOps for EthCoin {
    type BalanceObject = CoinBalanceMap;
    async fn get_new_address_rpc_without_conf(
        &self,
        params: GetNewAddressParams,
    ) -> MmResult<GetNewAddressResponse<Self::BalanceObject>, GetNewAddressRpcError> {
        get_new_address::common_impl::get_new_address_rpc_without_conf(self, params).await
    }

    async fn get_new_address_rpc<ConfirmAddress>(
        &self,
        params: GetNewAddressParams,
        confirm_address: &ConfirmAddress,
    ) -> MmResult<GetNewAddressResponse<Self::BalanceObject>, GetNewAddressRpcError>
    where
        ConfirmAddress: HDConfirmAddress,
    {
        get_new_address::common_impl::get_new_address_rpc(self, params, confirm_address).await
    }
}

#[async_trait]
impl AccountBalanceRpcOps for EthCoin {
    type BalanceObject = CoinBalanceMap;

    async fn account_balance_rpc(
        &self,
        params: AccountBalanceParams,
    ) -> MmResult<HDAccountBalanceResponse<Self::BalanceObject>, HDAccountBalanceRpcError> {
        account_balance::common_impl::account_balance_rpc(self, params).await
    }
}

#[async_trait]
impl InitAccountBalanceRpcOps for EthCoin {
    type BalanceObject = CoinBalanceMap;

    async fn init_account_balance_rpc(
        &self,
        params: InitAccountBalanceParams,
    ) -> MmResult<HDAccountBalance<Self::BalanceObject>, HDAccountBalanceRpcError> {
        init_account_balance::common_impl::init_account_balance_rpc(self, params).await
    }
}

#[async_trait]
impl InitScanAddressesRpcOps for EthCoin {
    type BalanceObject = CoinBalanceMap;

    async fn init_scan_for_new_addresses_rpc(
        &self,
        params: ScanAddressesParams,
    ) -> MmResult<ScanAddressesResponse<Self::BalanceObject>, HDAccountBalanceRpcError> {
        init_scan_for_new_addresses::common_impl::scan_for_new_addresses_rpc(self, params).await
    }
}

#[async_trait]
impl InitCreateAccountRpcOps for EthCoin {
    type BalanceObject = CoinBalanceMap;

    async fn init_create_account_rpc<XPubExtractor>(
        &self,
        params: CreateNewAccountParams,
        state: CreateAccountState,
        xpub_extractor: Option<XPubExtractor>,
    ) -> MmResult<HDAccountBalance<Self::BalanceObject>, CreateAccountRpcError>
    where
        XPubExtractor: HDXPubExtractor + Send,
    {
        init_create_account::common_impl::init_create_new_account_rpc(self, params, state, xpub_extractor).await
    }

    async fn revert_creating_account(&self, account_id: u32) {
        init_create_account::common_impl::revert_creating_account(self, account_id).await
    }
}

/// Converts and extended public key derived using BIP32 to an Ethereum public key.
pub fn pubkey_from_extended(extended_pubkey: &Secp256k1ExtendedPublicKey) -> Public {
    let serialized = extended_pubkey.public_key().serialize_uncompressed();
    let mut pubkey_uncompressed = Public::default();
    pubkey_uncompressed.as_mut().copy_from_slice(&serialized[1..]);
    pubkey_uncompressed
}

fn extract_gas_limit_from_conf<T: ExtractGasLimit>(coin_conf: &Json) -> Result<T, String> {
    let key = T::key();
    if coin_conf[key].is_null() {
        Ok(Default::default())
    } else {
        json::from_value(coin_conf[key].clone()).map_err(|e| e.to_string())
    }
}

impl Eip1559Ops for EthCoin {
    fn get_swap_transaction_fee_policy(&self) -> SwapTxFeePolicy {
        self.swap_txfee_policy.lock().unwrap().clone()
    }

    fn set_swap_transaction_fee_policy(&self, swap_txfee_policy: SwapTxFeePolicy) {
        *self.swap_txfee_policy.lock().unwrap() = swap_txfee_policy
    }
}

#[async_trait]
impl TakerCoinSwapOpsV2 for EthCoin {
    /// Wrapper for [EthCoin::send_taker_funding_impl]
    async fn send_taker_funding(&self, args: SendTakerFundingArgs<'_>) -> Result<Self::Tx, TransactionErr> {
        self.send_taker_funding_impl(args).await
    }

    /// Wrapper for [EthCoin::validate_taker_funding_impl]
    async fn validate_taker_funding(&self, args: ValidateTakerFundingArgs<'_, Self>) -> ValidateSwapV2TxResult {
        self.validate_taker_funding_impl(args).await
    }

    async fn refund_taker_funding_timelock(
        &self,
        args: RefundTakerPaymentArgs<'_>,
    ) -> Result<Self::Tx, TransactionErr> {
        self.refund_taker_payment_with_timelock_impl(args).await
    }

    async fn refund_taker_funding_secret(
        &self,
        args: RefundFundingSecretArgs<'_, Self>,
    ) -> Result<Self::Tx, TransactionErr> {
        self.refund_taker_funding_secret_impl(args).await
    }

    /// Wrapper for [EthCoin::search_for_taker_funding_spend_impl]
    async fn search_for_taker_funding_spend(
        &self,
        tx: &Self::Tx,
        _from_block: u64,
        _secret_hash: &[u8],
    ) -> Result<Option<FundingTxSpend<Self>>, SearchForFundingSpendErr> {
        self.search_for_taker_funding_spend_impl(tx).await
    }

    /// Eth doesnt have preimages
    async fn gen_taker_funding_spend_preimage(
        &self,
        args: &GenTakerFundingSpendArgs<'_, Self>,
        _swap_unique_data: &[u8],
    ) -> GenPreimageResult<Self> {
        Ok(TxPreimageWithSig {
            preimage: args.funding_tx.clone(),
            signature: args.funding_tx.signature(),
        })
    }

    /// Eth doesnt have preimages
    async fn validate_taker_funding_spend_preimage(
        &self,
        _gen_args: &GenTakerFundingSpendArgs<'_, Self>,
        _preimage: &TxPreimageWithSig<Self>,
    ) -> ValidateTakerFundingSpendPreimageResult {
        Ok(())
    }

    /// Wrapper for [EthCoin::taker_payment_approve]
    async fn sign_and_send_taker_funding_spend(
        &self,
        _preimage: &TxPreimageWithSig<Self>,
        args: &GenTakerFundingSpendArgs<'_, Self>,
        _swap_unique_data: &[u8],
    ) -> Result<Self::Tx, TransactionErr> {
        self.taker_payment_approve(args).await
    }

    async fn refund_combined_taker_payment(
        &self,
        args: RefundTakerPaymentArgs<'_>,
    ) -> Result<Self::Tx, TransactionErr> {
        self.refund_taker_payment_with_timelock_impl(args).await
    }

    fn skip_taker_payment_spend_preimage(&self) -> bool {
        true
    }

    /// Eth skips taker_payment_spend_preimage, as it doesnt need it
    async fn gen_taker_payment_spend_preimage(
        &self,
        _args: &GenTakerPaymentSpendArgs<'_, Self>,
        _swap_unique_data: &[u8],
    ) -> GenPreimageResult<Self> {
        MmError::err(TxGenError::Other(
            "EVM-based coin doesn't have taker_payment_spend_preimage. Report the Bug!".to_string(),
        ))
    }

    /// Eth skips taker_payment_spend_preimage, as it doesnt need it
    async fn validate_taker_payment_spend_preimage(
        &self,
        _gen_args: &GenTakerPaymentSpendArgs<'_, Self>,
        _preimage: &TxPreimageWithSig<Self>,
    ) -> ValidateTakerPaymentSpendPreimageResult {
        MmError::err(ValidateTakerPaymentSpendPreimageError::InvalidPreimage(
            "EVM-based coin skips taker_payment_spend_preimage validation. Report the Bug!".to_string(),
        ))
    }

    /// Eth doesnt have preimages
    async fn sign_and_broadcast_taker_payment_spend(
        &self,
        _preimage: Option<&TxPreimageWithSig<Self>>,
        gen_args: &GenTakerPaymentSpendArgs<'_, Self>,
        secret: &[u8],
        _swap_unique_data: &[u8],
    ) -> Result<Self::Tx, TransactionErr> {
        self.sign_and_broadcast_taker_payment_spend_impl(gen_args, secret).await
    }

    /// Wrapper for [EthCoin::find_taker_payment_spend_tx_impl]
    async fn find_taker_payment_spend_tx(
        &self,
        taker_payment: &Self::Tx,
        from_block: u64,
        wait_until: u64,
    ) -> MmResult<Self::Tx, FindPaymentSpendError> {
        const CHECK_EVERY: f64 = 10.;
        self.find_taker_payment_spend_tx_impl(taker_payment, from_block, wait_until, CHECK_EVERY)
            .await
    }

    async fn extract_secret_v2(&self, _secret_hash: &[u8], spend_tx: &Self::Tx) -> Result<[u8; 32], String> {
        self.extract_secret_v2_impl(spend_tx).await
    }
}

impl CommonSwapOpsV2 for EthCoin {
    #[inline(always)]
    fn derive_htlc_pubkey_v2(&self, _swap_unique_data: &[u8]) -> Self::Pubkey {
        match self.priv_key_policy {
            EthPrivKeyPolicy::Iguana(ref key_pair)
            | EthPrivKeyPolicy::HDWallet {
                activated_key: ref key_pair,
                ..
            } => *key_pair.public(),
            EthPrivKeyPolicy::Trezor => todo!(),
            #[cfg(target_arch = "wasm32")]
            EthPrivKeyPolicy::Metamask(ref metamask_policy) => {
                // The metamask public key should be uncompressed
                // Remove the first byte (0x04) from the uncompressed public key
                let pubkey_bytes: [u8; 64] = metamask_policy.public_key_uncompressed[1..65]
                    .try_into()
                    .expect("slice with incorrect length");
                Public::from_slice(&pubkey_bytes)
            },
            EthPrivKeyPolicy::WalletConnect {
                public_key_uncompressed,
                ..
            } => {
                let pubkey_bytes: [u8; 64] = public_key_uncompressed[1..65]
                    .try_into()
                    .expect("slice with incorrect length");
                Public::from_slice(&pubkey_bytes)
            },
        }
    }

    #[inline(always)]
    fn derive_htlc_pubkey_v2_bytes(&self, swap_unique_data: &[u8]) -> Vec<u8> {
        self.derive_htlc_pubkey_v2(swap_unique_data).to_bytes()
    }

    #[inline(always)]
    fn taker_pubkey_bytes(&self) -> Option<Vec<u8>> {
        Some(self.derive_htlc_pubkey_v2(&[]).to_bytes()) // unique_data not used for non-private coins
    }
}

#[cfg(all(feature = "for-tests", not(target_arch = "wasm32")))]
impl EthCoin {
    pub async fn set_coin_type(&self, new_coin_type: EthCoinType) -> EthCoin {
        let coin = EthCoinImpl {
            ticker: self.ticker.clone(),
            coin_type: new_coin_type,
            chain_spec: self.chain_spec.clone(),
            priv_key_policy: self.priv_key_policy.clone(),
            derivation_method: Arc::clone(&self.derivation_method),
            sign_message_prefix: self.sign_message_prefix.clone(),
            swap_contract_address: self.swap_contract_address,
            swap_v2_contracts: self.swap_v2_contracts,
            fallback_swap_contract: self.fallback_swap_contract,
            contract_supports_watchers: self.contract_supports_watchers,
            web3_instances: AsyncMutex::new(self.web3_instances.lock().await.clone()),
            decimals: self.decimals,
            history_sync_state: Mutex::new(self.history_sync_state.lock().unwrap().clone()),
            required_confirmations: AtomicU64::new(
                self.required_confirmations.load(std::sync::atomic::Ordering::SeqCst),
            ),
            swap_txfee_policy: Mutex::new(self.swap_txfee_policy.lock().unwrap().clone()),
            max_eth_tx_type: self.max_eth_tx_type,
            ctx: self.ctx.clone(),
            trezor_coin: self.trezor_coin.clone(),
            logs_block_range: self.logs_block_range,
            address_nonce_locks: Arc::clone(&self.address_nonce_locks),
            erc20_tokens_infos: Arc::clone(&self.erc20_tokens_infos),
            nfts_infos: Arc::clone(&self.nfts_infos),
            gas_limit: EthGasLimit::default(),
            gas_limit_v2: EthGasLimitV2::default(),
            abortable_system: self.abortable_system.create_subsystem().unwrap(),
        };
        EthCoin(Arc::new(coin))
    }
}

#[async_trait]
impl MakerCoinSwapOpsV2 for EthCoin {
    async fn send_maker_payment_v2(&self, args: SendMakerPaymentArgs<'_, Self>) -> Result<Self::Tx, TransactionErr> {
        self.send_maker_payment_v2_impl(args).await
    }

    async fn validate_maker_payment_v2(&self, args: ValidateMakerPaymentArgs<'_, Self>) -> ValidatePaymentResult<()> {
        self.validate_maker_payment_v2_impl(args).await
    }

    async fn refund_maker_payment_v2_timelock(
        &self,
        args: RefundMakerPaymentTimelockArgs<'_>,
    ) -> Result<Self::Tx, TransactionErr> {
        self.refund_maker_payment_v2_timelock_impl(args).await
    }

    async fn refund_maker_payment_v2_secret(
        &self,
        args: RefundMakerPaymentSecretArgs<'_, Self>,
    ) -> Result<Self::Tx, TransactionErr> {
        self.refund_maker_payment_v2_secret_impl(args).await
    }

    async fn spend_maker_payment_v2(&self, args: SpendMakerPaymentArgs<'_, Self>) -> Result<Self::Tx, TransactionErr> {
        self.spend_maker_payment_v2_impl(args).await
    }
}<|MERGE_RESOLUTION|>--- conflicted
+++ resolved
@@ -24,16 +24,10 @@
 use super::eth::Action::{Call, Create};
 use super::watcher_common::{validate_watcher_reward, REWARD_GAS_AMOUNT};
 use super::*;
-<<<<<<< HEAD
-use crate::coin_balance::{EnableCoinBalanceError, EnabledCoinBalanceParams, HDAccountBalance, HDAddressBalance,
-                          HDWalletBalance, HDWalletBalanceOps};
-=======
 use crate::coin_balance::{
     EnableCoinBalanceError, EnabledCoinBalanceParams, HDAccountBalance, HDAddressBalance, HDWalletBalance,
     HDWalletBalanceOps,
 };
-use crate::eth::eth_rpc::ETH_RPC_REQUEST_TIMEOUT;
->>>>>>> 68bc4ebf
 use crate::eth::web3_transport::websocket_transport::{WebsocketTransport, WebsocketTransportNode};
 use crate::hd_wallet::{
     DisplayAddress, HDAccountOps, HDCoinAddress, HDCoinWithdrawOps, HDConfirmAddress, HDPathAccountToAddressId,
@@ -117,16 +111,10 @@
 use std::str::FromStr;
 use std::sync::atomic::{AtomicU64, Ordering as AtomicOrdering};
 use std::sync::{Arc, Mutex};
-<<<<<<< HEAD
-use web3::types::{Action as TraceAction, BlockId, BlockNumber, Bytes, CallRequest, FilterBuilder, Log, Trace,
-                  TraceFilterBuilder, Transaction as Web3Transaction, TransactionId, U64};
-=======
-use std::time::Duration;
 use web3::types::{
     Action as TraceAction, BlockId, BlockNumber, Bytes, CallRequest, FilterBuilder, Log, Trace, TraceFilterBuilder,
     Transaction as Web3Transaction, TransactionId, U64,
 };
->>>>>>> 68bc4ebf
 use web3::{self, Web3};
 
 cfg_wasm32! {
