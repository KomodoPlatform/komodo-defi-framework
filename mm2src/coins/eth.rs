--- conflicted
+++ resolved
@@ -104,11 +104,7 @@
 
 cfg_wasm32! {
     use crypto::MetamaskArc;
-<<<<<<< HEAD
     use ethereum_types::H520;
-=======
-    use ethereum_types::{H264 as EthH264, H520 as EthH520};
->>>>>>> 07b70a87
     use mm2_metamask::MetamaskError;
     use web3::types::TransactionRequest;
 }
