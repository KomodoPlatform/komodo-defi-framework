/******************************************************************************
 * Copyright © 2023 Pampex LTD and TillyHK LTD                                *
 *                                                                            *
 * See the CONTRIBUTOR-LICENSE-AGREEMENT, COPYING, LICENSE-COPYRIGHT-NOTICE   *
 * and DEVELOPER-CERTIFICATE-OF-ORIGIN files in the LEGAL directory in        *
 * the top-level directory of this distribution for the individual copyright  *
 * holder information and the developer policies on copyright and licensing.  *
 *                                                                            *
 * Unless otherwise agreed in a custom licensing agreement, no part of the    *
 * Komodo DeFi Framework software, including this file may be copied, modified, propagated *
 * or distributed except according to the terms contained in the              *
 * LICENSE-COPYRIGHT-NOTICE file.                                             *
 *                                                                            *
 * Removal or modification of this copyright notice is prohibited.            *
 *                                                                            *
 ******************************************************************************/
//
//  eth.rs
//  marketmaker
//
//  Copyright © 2023 Pampex LTD and TillyHK LTD. All rights reserved.
//
use super::eth::Action::{Call, Create};
use super::watcher_common::{validate_watcher_reward, REWARD_GAS_AMOUNT};
use super::*;
use crate::coin_balance::{EnableCoinBalanceError, EnabledCoinBalanceParams, HDAccountBalance, HDAddressBalance,
                          HDBalanceAddress, HDWalletBalance, HDWalletBalanceOps};
use crate::eth::eth_rpc::ETH_RPC_REQUEST_TIMEOUT;
use crate::eth::web3_transport::websocket_transport::{WebsocketTransport, WebsocketTransportNode};
use crate::hd_wallet::{HDAccountOps, HDCoinAddress, HDCoinHDAccount, HDCoinHDAddress, HDCoinWithdrawOps,
                       HDConfirmAddress, HDPathAccountToAddressId, HDWalletCoinOps, HDXPubExtractor};
use crate::lp_price::get_base_price_in_rel;
use crate::nft::nft_errors::ParseContractTypeError;
use crate::nft::nft_structs::{ContractType, ConvertChain, NftInfo, TransactionNftDetails, WithdrawErc1155,
                              WithdrawErc721};
<<<<<<< HEAD
use crate::{DexFee, MakerNftSwapOpsV2, ParseCoinAssocTypes, ParseNftAssocTypes, RefundMakerPaymentArgs, RpcCommonOps,
            SendNftMakerPaymentArgs, SpendNftMakerPaymentArgs, ToBytes, TransactionData, ValidateNftMakerPaymentArgs,
=======
use crate::nft::WithdrawNftResult;
use crate::rpc_command::account_balance::{AccountBalanceParams, AccountBalanceRpcOps, HDAccountBalanceResponse};
use crate::rpc_command::get_new_address::{GetNewAddressParams, GetNewAddressResponse, GetNewAddressRpcError,
                                          GetNewAddressRpcOps};
use crate::rpc_command::hd_account_balance_rpc_error::HDAccountBalanceRpcError;
use crate::rpc_command::init_account_balance::{InitAccountBalanceParams, InitAccountBalanceRpcOps};
use crate::rpc_command::init_create_account::{CreateAccountRpcError, CreateAccountState, CreateNewAccountParams,
                                              InitCreateAccountRpcOps};
use crate::rpc_command::init_scan_for_new_addresses::{InitScanAddressesRpcOps, ScanAddressesParams,
                                                      ScanAddressesResponse};
use crate::rpc_command::init_withdraw::{InitWithdrawCoin, WithdrawTaskHandleShared};
use crate::rpc_command::{account_balance, get_new_address, init_account_balance, init_create_account,
                         init_scan_for_new_addresses};
use crate::{coin_balance, scan_for_new_addresses_impl, BalanceResult, CoinWithDerivationMethod, DerivationMethod,
            DexFee, MakerNftSwapOpsV2, ParseCoinAssocTypes, ParseNftAssocTypes, PrivKeyPolicy, RefundMakerPaymentArgs,
            RpcCommonOps, SendNftMakerPaymentArgs, SpendNftMakerPaymentArgs, ToBytes, ValidateNftMakerPaymentArgs,
>>>>>>> 7f08caea
            ValidateWatcherSpendInput, WatcherSpendType};
use async_trait::async_trait;
use bitcrypto::{dhash160, keccak256, ripemd160, sha256};
use common::custom_futures::repeatable::{Ready, Retry, RetryOnError};
use common::custom_futures::timeout::FutureTimerExt;
use common::executor::{abortable_queue::AbortableQueue, AbortSettings, AbortableSystem, AbortedError, SpawnAbortable,
                       Timer};
use common::log::{debug, error, info, warn};
use common::number_type_casting::SafeTypeCastingNumbers;
use common::{get_utc_timestamp, now_sec, small_rng, DEX_FEE_ADDR_RAW_PUBKEY};
use crypto::privkey::key_pair_from_secret;
use crypto::{Bip44Chain, CryptoCtx, CryptoCtxError, GlobalHDAccountArc, KeyPairPolicy};
use derive_more::Display;
use enum_derives::EnumFromStringify;
use ethabi::{Contract, Function, Token};
pub use ethcore_transaction::SignedTransaction as SignedEthTx;
use ethcore_transaction::{Action, Transaction as UnSignedEthTx, UnverifiedTransaction};
use ethereum_types::{Address, H160, H256, U256};
use ethkey::{public_to_address, sign, verify_address, KeyPair, Public, Signature};
use futures::compat::Future01CompatExt;
use futures::future::{join_all, select_ok, try_join_all, Either, FutureExt, TryFutureExt};
use futures01::Future;
use http::{StatusCode, Uri};
use instant::Instant;
use keys::Public as HtlcPubKey;
use mm2_core::mm_ctx::{MmArc, MmWeak};
use mm2_event_stream::behaviour::{EventBehaviour, EventInitStatus};
use mm2_net::transport::{slurp_url, GuiAuthValidation, GuiAuthValidationGenerator, SlurpError};
use mm2_number::bigdecimal_custom::CheckedDivision;
use mm2_number::{BigDecimal, BigUint, MmNumber};
use mm2_rpc::data::legacy::GasStationPricePolicy;
#[cfg(test)] use mocktopus::macros::*;
use rand::seq::SliceRandom;
use rlp::{DecoderError, Encodable, RlpStream};
use rpc::v1::types::Bytes as BytesJson;
use secp256k1::PublicKey;
use serde_json::{self as json, Value as Json};
use serialization::{CompactInteger, Serializable, Stream};
use sha3::{Digest, Keccak256};
use std::collections::HashMap;
use std::convert::{TryFrom, TryInto};
use std::ops::Deref;
use std::str::from_utf8;
use std::str::FromStr;
use std::sync::atomic::{AtomicU64, Ordering as AtomicOrdering};
use std::sync::{Arc, Mutex};
use std::time::Duration;
use web3::types::{Action as TraceAction, BlockId, BlockNumber, Bytes, CallRequest, FilterBuilder, Log, Trace,
                  TraceFilterBuilder, Transaction as Web3Transaction, TransactionId, U64};
use web3::{self, Web3};

cfg_wasm32! {
    use common::{now_ms, wait_until_ms};
    use crypto::MetamaskArc;
    use ethereum_types::{H264, H520};
    use mm2_metamask::MetamaskError;
    use web3::types::TransactionRequest;
}

cfg_native! {
    use std::path::PathBuf;
}

mod eth_balance_events;
mod eth_rpc;
#[cfg(test)] mod eth_tests;
#[cfg(target_arch = "wasm32")] mod eth_wasm_tests;
#[cfg(any(test, target_arch = "wasm32"))] mod for_tests;
pub(crate) mod nft_swap_v2;
mod web3_transport;
use web3_transport::{http_transport::HttpTransportNode, Web3Transport};

pub mod eth_hd_wallet;
use eth_hd_wallet::EthHDWallet;

#[path = "eth/v2_activation.rs"] pub mod v2_activation;
use v2_activation::{build_address_and_priv_key_policy, EthActivationV2Error};

mod eth_withdraw;
use eth_withdraw::{EthWithdraw, InitEthWithdraw, StandardEthWithdraw};

mod nonce;
use nonce::ParityNonce;

/// https://github.com/artemii235/etomic-swap/blob/master/contracts/EtomicSwap.sol
/// Dev chain (195.201.137.5:8565) contract address: 0x83965C539899cC0F918552e5A26915de40ee8852
/// Ropsten: https://ropsten.etherscan.io/address/0x7bc1bbdd6a0a722fc9bffc49c921b685ecb84b94
/// ETH mainnet: https://etherscan.io/address/0x8500AFc0bc5214728082163326C2FF0C73f4a871
pub const SWAP_CONTRACT_ABI: &str = include_str!("eth/swap_contract_abi.json");
/// https://github.com/ethereum/EIPs/blob/master/EIPS/eip-20.md
pub const ERC20_ABI: &str = include_str!("eth/erc20_abi.json");
/// https://github.com/ethereum/EIPs/blob/master/EIPS/eip-721.md
const ERC721_ABI: &str = include_str!("eth/erc721_abi.json");
/// https://github.com/ethereum/EIPs/blob/master/EIPS/eip-1155.md
const ERC1155_ABI: &str = include_str!("eth/erc1155_abi.json");
const NFT_SWAP_CONTRACT_ABI: &str = include_str!("eth/nft_swap_contract_abi.json");

/// Payment states from etomic swap smart contract: https://github.com/artemii235/etomic-swap/blob/master/contracts/EtomicSwap.sol#L5
pub enum PaymentState {
    Uninitialized,
    Sent,
    Spent,
    Refunded,
}

#[allow(dead_code)]
pub(crate) enum MakerPaymentStateV2 {
    Uninitialized,
    PaymentSent,
    TakerSpent,
    MakerRefunded,
}

#[allow(dead_code)]
pub(crate) enum TakerPaymentStateV2 {
    Uninitialized,
    PaymentSent,
    TakerApproved,
    MakerSpent,
    TakerRefunded,
}

// Ethgasstation API returns response in 10^8 wei units. So 10 from their API mean 1 gwei
const ETH_GAS_STATION_DECIMALS: u8 = 8;
const GAS_PRICE_PERCENT: u64 = 10;
/// It can change 12.5% max each block according to https://www.blocknative.com/blog/eip-1559-fees
const BASE_BLOCK_FEE_DIFF_PCT: u64 = 13;
const DEFAULT_LOGS_BLOCK_RANGE: u64 = 1000;

const DEFAULT_REQUIRED_CONFIRMATIONS: u8 = 1;

const ETH_DECIMALS: u8 = 18;

/// Take into account that the dynamic fee may increase by 3% during the swap.
const GAS_PRICE_APPROXIMATION_PERCENT_ON_START_SWAP: u64 = 3;
/// Take into account that the dynamic fee may increase until the locktime is expired
const GAS_PRICE_APPROXIMATION_PERCENT_ON_WATCHER_PREIMAGE: u64 = 3;
/// Take into account that the dynamic fee may increase at each of the following stages:
/// - it may increase by 2% until a swap is started;
/// - it may increase by 3% during the swap.
const GAS_PRICE_APPROXIMATION_PERCENT_ON_ORDER_ISSUE: u64 = 5;
/// Take into account that the dynamic fee may increase at each of the following stages:
/// - it may increase by 2% until an order is issued;
/// - it may increase by 2% until a swap is started;
/// - it may increase by 3% during the swap.
const GAS_PRICE_APPROXIMATION_PERCENT_ON_TRADE_PREIMAGE: u64 = 7;

pub const ETH_GAS: u64 = 150_000;

/// Lifetime of generated signed message for gui-auth requests
const GUI_AUTH_SIGNED_MESSAGE_LIFETIME_SEC: i64 = 90;

lazy_static! {
    pub static ref SWAP_CONTRACT: Contract = Contract::load(SWAP_CONTRACT_ABI.as_bytes()).unwrap();
    pub static ref ERC20_CONTRACT: Contract = Contract::load(ERC20_ABI.as_bytes()).unwrap();
    pub static ref ERC721_CONTRACT: Contract = Contract::load(ERC721_ABI.as_bytes()).unwrap();
    pub static ref ERC1155_CONTRACT: Contract = Contract::load(ERC1155_ABI.as_bytes()).unwrap();
    pub static ref NFT_SWAP_CONTRACT: Contract = Contract::load(NFT_SWAP_CONTRACT_ABI.as_bytes()).unwrap();
}

pub type GasStationResult = Result<GasStationData, MmError<GasStationReqErr>>;
pub type EthDerivationMethod = DerivationMethod<Address, EthHDWallet>;
pub type Web3RpcFut<T> = Box<dyn Future<Item = T, Error = MmError<Web3RpcError>> + Send>;
pub type Web3RpcResult<T> = Result<T, MmError<Web3RpcError>>;
type EthPrivKeyPolicy = PrivKeyPolicy<KeyPair>;
type GasDetails = (U256, U256);

#[derive(Debug, Display, EnumFromStringify)]
pub enum GasStationReqErr {
    #[display(fmt = "Transport '{}' error: {}", uri, error)]
    Transport {
        uri: String,
        error: String,
    },
    #[from_stringify("serde_json::Error")]
    #[display(fmt = "Invalid response: {}", _0)]
    InvalidResponse(String),
    Internal(String),
}

impl From<SlurpError> for GasStationReqErr {
    fn from(e: SlurpError) -> Self {
        let error = e.to_string();
        match e {
            SlurpError::ErrorDeserializing { .. } => GasStationReqErr::InvalidResponse(error),
            SlurpError::Transport { uri, .. } | SlurpError::Timeout { uri, .. } => {
                GasStationReqErr::Transport { uri, error }
            },
            SlurpError::Internal(_) | SlurpError::InvalidRequest(_) => GasStationReqErr::Internal(error),
        }
    }
}

#[derive(Debug, Display, EnumFromStringify)]
pub enum Web3RpcError {
    #[display(fmt = "Transport: {}", _0)]
    Transport(String),
    #[from_stringify("serde_json::Error")]
    #[display(fmt = "Invalid response: {}", _0)]
    InvalidResponse(String),
    #[display(fmt = "Timeout: {}", _0)]
    Timeout(String),
    #[display(fmt = "Internal: {}", _0)]
    Internal(String),
    #[display(fmt = "Nft Protocol is not supported yet!")]
    NftProtocolNotSupported,
}

impl From<GasStationReqErr> for Web3RpcError {
    fn from(err: GasStationReqErr) -> Self {
        match err {
            GasStationReqErr::Transport { .. } => Web3RpcError::Transport(err.to_string()),
            GasStationReqErr::InvalidResponse(err) => Web3RpcError::InvalidResponse(err),
            GasStationReqErr::Internal(err) => Web3RpcError::Internal(err),
        }
    }
}

impl From<web3::Error> for Web3RpcError {
    fn from(e: web3::Error) -> Self {
        let error_str = e.to_string();
        match e {
            web3::Error::InvalidResponse(_) | web3::Error::Decoder(_) | web3::Error::Rpc(_) => {
                Web3RpcError::InvalidResponse(error_str)
            },
            web3::Error::Unreachable | web3::Error::Transport(_) | web3::Error::Io(_) => {
                Web3RpcError::Transport(error_str)
            },
            _ => Web3RpcError::Internal(error_str),
        }
    }
}

impl From<Web3RpcError> for RawTransactionError {
    fn from(e: Web3RpcError) -> Self {
        match e {
            Web3RpcError::Transport(tr) | Web3RpcError::InvalidResponse(tr) => RawTransactionError::Transport(tr),
            Web3RpcError::Internal(internal) | Web3RpcError::Timeout(internal) => {
                RawTransactionError::InternalError(internal)
            },
            Web3RpcError::NftProtocolNotSupported => {
                RawTransactionError::InternalError("Nft Protocol is not supported yet!".to_string())
            },
        }
    }
}

impl From<ethabi::Error> for Web3RpcError {
    fn from(e: ethabi::Error) -> Web3RpcError {
        // Currently, we use the `ethabi` crate to work with a smart contract ABI known at compile time.
        // It's an internal error if there are any issues during working with a smart contract ABI.
        Web3RpcError::Internal(e.to_string())
    }
}

impl From<UnexpectedDerivationMethod> for Web3RpcError {
    fn from(e: UnexpectedDerivationMethod) -> Self { Web3RpcError::Internal(e.to_string()) }
}

#[cfg(target_arch = "wasm32")]
impl From<MetamaskError> for Web3RpcError {
    fn from(e: MetamaskError) -> Self {
        match e {
            MetamaskError::Internal(internal) => Web3RpcError::Internal(internal),
            other => Web3RpcError::Transport(other.to_string()),
        }
    }
}

impl From<ethabi::Error> for WithdrawError {
    fn from(e: ethabi::Error) -> Self {
        // Currently, we use the `ethabi` crate to work with a smart contract ABI known at compile time.
        // It's an internal error if there are any issues during working with a smart contract ABI.
        WithdrawError::InternalError(e.to_string())
    }
}

impl From<web3::Error> for WithdrawError {
    fn from(e: web3::Error) -> Self { WithdrawError::Transport(e.to_string()) }
}

impl From<Web3RpcError> for WithdrawError {
    fn from(e: Web3RpcError) -> Self {
        match e {
            Web3RpcError::Transport(err) | Web3RpcError::InvalidResponse(err) => WithdrawError::Transport(err),
            Web3RpcError::Internal(internal) | Web3RpcError::Timeout(internal) => {
                WithdrawError::InternalError(internal)
            },
            Web3RpcError::NftProtocolNotSupported => WithdrawError::NftProtocolNotSupported,
        }
    }
}

impl From<web3::Error> for TradePreimageError {
    fn from(e: web3::Error) -> Self { TradePreimageError::Transport(e.to_string()) }
}

impl From<Web3RpcError> for TradePreimageError {
    fn from(e: Web3RpcError) -> Self {
        match e {
            Web3RpcError::Transport(err) | Web3RpcError::InvalidResponse(err) => TradePreimageError::Transport(err),
            Web3RpcError::Internal(internal) | Web3RpcError::Timeout(internal) => {
                TradePreimageError::InternalError(internal)
            },
            Web3RpcError::NftProtocolNotSupported => TradePreimageError::NftProtocolNotSupported,
        }
    }
}

impl From<ethabi::Error> for TradePreimageError {
    fn from(e: ethabi::Error) -> Self {
        // Currently, we use the `ethabi` crate to work with a smart contract ABI known at compile time.
        // It's an internal error if there are any issues during working with a smart contract ABI.
        TradePreimageError::InternalError(e.to_string())
    }
}

impl From<ethabi::Error> for BalanceError {
    fn from(e: ethabi::Error) -> Self {
        // Currently, we use the `ethabi` crate to work with a smart contract ABI known at compile time.
        // It's an internal error if there are any issues during working with a smart contract ABI.
        BalanceError::Internal(e.to_string())
    }
}

impl From<web3::Error> for BalanceError {
    fn from(e: web3::Error) -> Self { BalanceError::from(Web3RpcError::from(e)) }
}

impl From<Web3RpcError> for BalanceError {
    fn from(e: Web3RpcError) -> Self {
        match e {
            Web3RpcError::Transport(tr) | Web3RpcError::InvalidResponse(tr) => BalanceError::Transport(tr),
            Web3RpcError::Internal(internal) | Web3RpcError::Timeout(internal) => BalanceError::Internal(internal),
            Web3RpcError::NftProtocolNotSupported => {
                BalanceError::Internal("Nft Protocol is not supported yet!".to_string())
            },
        }
    }
}

#[derive(Debug, Deserialize, Serialize)]
struct SavedTraces {
    /// ETH traces for my_address
    traces: Vec<Trace>,
    /// Earliest processed block
    earliest_block: U64,
    /// Latest processed block
    latest_block: U64,
}

#[derive(Debug, Deserialize, Serialize)]
struct SavedErc20Events {
    /// ERC20 events for my_address
    events: Vec<Log>,
    /// Earliest processed block
    earliest_block: U64,
    /// Latest processed block
    latest_block: U64,
}

#[derive(Clone, Debug, PartialEq, Eq)]
pub enum EthCoinType {
    /// Ethereum itself or it's forks: ETC/others
    Eth,
    /// ERC20 token with smart contract address
    /// https://github.com/ethereum/EIPs/blob/master/EIPS/eip-20.md
    Erc20 {
        platform: String,
        token_addr: Address,
    },
    Nft {
        platform: String,
    },
}

/// An alternative to `crate::PrivKeyBuildPolicy`, typical only for ETH coin.
pub enum EthPrivKeyBuildPolicy {
    IguanaPrivKey(IguanaPrivKey),
    GlobalHDAccount(GlobalHDAccountArc),
    #[cfg(target_arch = "wasm32")]
    Metamask(MetamaskArc),
    Trezor,
}

impl EthPrivKeyBuildPolicy {
    /// Detects the `EthPrivKeyBuildPolicy` with which the given `MmArc` is initialized.
    pub fn detect_priv_key_policy(ctx: &MmArc) -> MmResult<EthPrivKeyBuildPolicy, CryptoCtxError> {
        let crypto_ctx = CryptoCtx::from_ctx(ctx)?;

        match crypto_ctx.key_pair_policy() {
            KeyPairPolicy::Iguana => {
                // Use an internal private key as the coin secret.
                let priv_key = crypto_ctx.mm2_internal_privkey_secret();
                Ok(EthPrivKeyBuildPolicy::IguanaPrivKey(priv_key))
            },
            KeyPairPolicy::GlobalHDAccount(global_hd) => Ok(EthPrivKeyBuildPolicy::GlobalHDAccount(global_hd.clone())),
        }
    }
}

impl From<PrivKeyBuildPolicy> for EthPrivKeyBuildPolicy {
    fn from(policy: PrivKeyBuildPolicy) -> Self {
        match policy {
            PrivKeyBuildPolicy::IguanaPrivKey(iguana) => EthPrivKeyBuildPolicy::IguanaPrivKey(iguana),
            PrivKeyBuildPolicy::GlobalHDAccount(global_hd) => EthPrivKeyBuildPolicy::GlobalHDAccount(global_hd),
            PrivKeyBuildPolicy::Trezor => EthPrivKeyBuildPolicy::Trezor,
        }
    }
}

/// pImpl idiom.
pub struct EthCoinImpl {
    ticker: String,
    pub coin_type: EthCoinType,
    priv_key_policy: EthPrivKeyPolicy,
    /// Either an Iguana address or a 'EthHDWallet' instance.
    /// Arc is used to use the same hd wallet from platform coin if we need to.
    /// This allows the reuse of the same derived accounts/addresses of the
    /// platform coin for tokens and vice versa.
    derivation_method: Arc<EthDerivationMethod>,
    sign_message_prefix: Option<String>,
    swap_contract_address: Address,
    fallback_swap_contract: Option<Address>,
    contract_supports_watchers: bool,
    web3_instances: AsyncMutex<Vec<Web3Instance>>,
    decimals: u8,
    gas_station_url: Option<String>,
    gas_station_decimals: u8,
    gas_station_policy: GasStationPricePolicy,
    history_sync_state: Mutex<HistorySyncState>,
    required_confirmations: AtomicU64,
    /// Coin needs access to the context in order to reuse the logging and shutdown facilities.
    /// Using a weak reference by default in order to avoid circular references and leaks.
    pub ctx: MmWeak,
    chain_id: u64,
    /// The name of the coin with which Trezor wallet associates this asset.
    trezor_coin: Option<String>,
    /// the block range used for eth_getLogs
    logs_block_range: u64,
    /// A mapping of Ethereum addresses to their respective nonce locks.
    /// This is used to ensure that only one transaction is sent at a time per address.
    /// Each address is associated with an `AsyncMutex` which is locked when a transaction is being created and sent,
    /// and unlocked once the transaction is confirmed. This prevents nonce conflicts when multiple transactions
    /// are initiated concurrently from the same address.
    address_nonce_locks: Arc<AsyncMutex<HashMap<String, Arc<AsyncMutex<()>>>>>,
    erc20_tokens_infos: Arc<Mutex<HashMap<String, Erc20TokenInfo>>>,
    /// Stores information about NFTs owned by the user. Each entry in the HashMap is uniquely identified by a composite key
    /// consisting of the token address and token ID, separated by a comma. This field is essential for tracking the NFT assets
    /// information (chain & contract type, amount etc.), where ownership and amount, in ERC1155 case, might change over time.
    pub nfts_infos: Arc<AsyncMutex<HashMap<String, NftInfo>>>,
    /// This spawner is used to spawn coin's related futures that should be aborted on coin deactivation
    /// and on [`MmArc::stop`].
    pub abortable_system: AbortableQueue,
}

#[derive(Clone, Debug)]
pub struct Web3Instance {
    web3: Web3<Web3Transport>,
    is_parity: bool,
}

/// Information about a token that follows the ERC20 protocol on an EVM-based network.
#[derive(Clone, Debug)]
pub struct Erc20TokenInfo {
    /// The contract address of the token on the EVM-based network.
    pub token_address: Address,
    /// The number of decimal places the token uses.
    /// This represents the smallest unit that the token can be divided into.
    pub decimals: u8,
}

#[derive(Deserialize, Serialize)]
#[serde(tag = "format")]
pub enum EthAddressFormat {
    /// Single-case address (lowercase)
    #[serde(rename = "singlecase")]
    SingleCase,
    /// Mixed-case address.
    /// https://eips.ethereum.org/EIPS/eip-55
    #[serde(rename = "mixedcase")]
    MixedCase,
}

#[cfg_attr(test, mockable)]
async fn make_gas_station_request(url: &str) -> GasStationResult {
    let resp = slurp_url(url).await?;
    if resp.0 != StatusCode::OK {
        let error = format!("Gas price request failed with status code {}", resp.0);
        return MmError::err(GasStationReqErr::Transport {
            uri: url.to_owned(),
            error,
        });
    }
    let result: GasStationData = json::from_slice(&resp.2)?;
    Ok(result)
}

impl EthCoinImpl {
    #[cfg(not(target_arch = "wasm32"))]
    fn eth_traces_path(&self, ctx: &MmArc, my_address: Address) -> PathBuf {
        ctx.dbdir()
            .join("TRANSACTIONS")
            .join(format!("{}_{:#02x}_trace.json", self.ticker, my_address))
    }

    /// Load saved ETH traces from local DB
    #[cfg(not(target_arch = "wasm32"))]
    fn load_saved_traces(&self, ctx: &MmArc, my_address: Address) -> Option<SavedTraces> {
        let content = gstuff::slurp(&self.eth_traces_path(ctx, my_address));
        if content.is_empty() {
            None
        } else {
            match json::from_slice(&content) {
                Ok(t) => Some(t),
                Err(_) => None,
            }
        }
    }

    /// Load saved ETH traces from local DB
    #[cfg(target_arch = "wasm32")]
    fn load_saved_traces(&self, _ctx: &MmArc, _my_address: Address) -> Option<SavedTraces> {
        common::panic_w("'load_saved_traces' is not implemented in WASM");
        unreachable!()
    }

    /// Store ETH traces to local DB
    #[cfg(not(target_arch = "wasm32"))]
    fn store_eth_traces(&self, ctx: &MmArc, my_address: Address, traces: &SavedTraces) {
        let content = json::to_vec(traces).unwrap();
        let tmp_file = format!("{}.tmp", self.eth_traces_path(ctx, my_address).display());
        std::fs::write(&tmp_file, content).unwrap();
        std::fs::rename(tmp_file, self.eth_traces_path(ctx, my_address)).unwrap();
    }

    /// Store ETH traces to local DB
    #[cfg(target_arch = "wasm32")]
    fn store_eth_traces(&self, _ctx: &MmArc, _my_address: Address, _traces: &SavedTraces) {
        common::panic_w("'store_eth_traces' is not implemented in WASM");
        unreachable!()
    }

    #[cfg(not(target_arch = "wasm32"))]
    fn erc20_events_path(&self, ctx: &MmArc, my_address: Address) -> PathBuf {
        ctx.dbdir()
            .join("TRANSACTIONS")
            .join(format!("{}_{:#02x}_events.json", self.ticker, my_address))
    }

    /// Store ERC20 events to local DB
    #[cfg(not(target_arch = "wasm32"))]
    fn store_erc20_events(&self, ctx: &MmArc, my_address: Address, events: &SavedErc20Events) {
        let content = json::to_vec(events).unwrap();
        let tmp_file = format!("{}.tmp", self.erc20_events_path(ctx, my_address).display());
        std::fs::write(&tmp_file, content).unwrap();
        std::fs::rename(tmp_file, self.erc20_events_path(ctx, my_address)).unwrap();
    }

    /// Store ERC20 events to local DB
    #[cfg(target_arch = "wasm32")]
    fn store_erc20_events(&self, _ctx: &MmArc, _my_address: Address, _events: &SavedErc20Events) {
        common::panic_w("'store_erc20_events' is not implemented in WASM");
        unreachable!()
    }

    /// Load saved ERC20 events from local DB
    #[cfg(not(target_arch = "wasm32"))]
    fn load_saved_erc20_events(&self, ctx: &MmArc, my_address: Address) -> Option<SavedErc20Events> {
        let content = gstuff::slurp(&self.erc20_events_path(ctx, my_address));
        if content.is_empty() {
            None
        } else {
            match json::from_slice(&content) {
                Ok(t) => Some(t),
                Err(_) => None,
            }
        }
    }

    /// Load saved ERC20 events from local DB
    #[cfg(target_arch = "wasm32")]
    fn load_saved_erc20_events(&self, _ctx: &MmArc, _my_address: Address) -> Option<SavedErc20Events> {
        common::panic_w("'load_saved_erc20_events' is not implemented in WASM");
        unreachable!()
    }

    /// The id used to differentiate payments on Etomic swap smart contract
    pub(crate) fn etomic_swap_id(&self, time_lock: u32, secret_hash: &[u8]) -> Vec<u8> {
        let timelock_bytes = time_lock.to_le_bytes();

        let mut input = Vec::with_capacity(timelock_bytes.len() + secret_hash.len());
        input.extend_from_slice(&timelock_bytes);
        input.extend_from_slice(secret_hash);
        sha256(&input).to_vec()
    }

    /// Try to parse address from string.
    pub fn address_from_str(&self, address: &str) -> Result<Address, String> {
        Ok(try_s!(valid_addr_from_str(address)))
    }

    pub fn erc20_token_address(&self) -> Option<Address> {
        match self.coin_type {
            EthCoinType::Erc20 { token_addr, .. } => Some(token_addr),
            EthCoinType::Eth | EthCoinType::Nft { .. } => None,
        }
    }

    pub fn add_erc_token_info(&self, ticker: String, info: Erc20TokenInfo) {
        self.erc20_tokens_infos.lock().unwrap().insert(ticker, info);
    }

    /// # Warning
    /// Be very careful using this function since it returns dereferenced clone
    /// of value behind the MutexGuard and makes it non-thread-safe.
    pub fn get_erc_tokens_infos(&self) -> HashMap<String, Erc20TokenInfo> {
        let guard = self.erc20_tokens_infos.lock().unwrap();
        (*guard).clone()
    }
}

async fn get_raw_transaction_impl(coin: EthCoin, req: RawTransactionRequest) -> RawTransactionResult {
    let tx = match req.tx_hash.strip_prefix("0x") {
        Some(tx) => tx,
        None => &req.tx_hash,
    };
    let hash = H256::from_str(tx).map_to_mm(|e| RawTransactionError::InvalidHashError(e.to_string()))?;
    get_tx_hex_by_hash_impl(coin, hash).await
}

async fn get_tx_hex_by_hash_impl(coin: EthCoin, tx_hash: H256) -> RawTransactionResult {
    let web3_tx = coin
        .transaction(TransactionId::Hash(tx_hash))
        .await?
        .or_mm_err(|| RawTransactionError::HashNotExist(tx_hash.to_string()))?;
    let raw = signed_tx_from_web3_tx(web3_tx).map_to_mm(RawTransactionError::InternalError)?;
    Ok(RawTransactionRes {
        tx_hex: BytesJson(rlp::encode(&raw).to_vec()),
    })
}

async fn withdraw_impl(coin: EthCoin, req: WithdrawRequest) -> WithdrawResult {
    StandardEthWithdraw::new(coin.clone(), req)?.build().await
}

<<<<<<< HEAD
    let amount_decimal = u256_to_big_decimal(wei_amount, coin.decimals)?;
    let mut spent_by_me = amount_decimal.clone();
    let received_by_me = if to_addr == my_address {
        amount_decimal.clone()
    } else {
        0.into()
    };
    let fee_details = EthTxFeeDetails::new(gas, gas_price, fee_coin)?;
    if coin.coin_type == EthCoinType::Eth {
        spent_by_me += &fee_details.total_fee;
    }
    Ok(TransactionDetails {
        to: vec![checksum_address(&format!("{:#02x}", to_addr))],
        from: vec![checksum_address(&format!("{:#02x}", my_address))],
        total_amount: amount_decimal,
        my_balance_change: &received_by_me - &spent_by_me,
        spent_by_me,
        received_by_me,
        tx: TransactionData::new_signed(tx_hex, tx_hash_str),
        block_height: 0,
        fee_details: Some(fee_details.into()),
        coin: coin.ticker.clone(),
        internal_id: vec![].into(),
        timestamp: now_sec(),
        kmd_rewards: None,
        transaction_type: Default::default(),
        memo: None,
    })
=======
#[async_trait]
impl InitWithdrawCoin for EthCoin {
    async fn init_withdraw(
        &self,
        ctx: MmArc,
        req: WithdrawRequest,
        task_handle: WithdrawTaskHandleShared,
    ) -> Result<TransactionDetails, MmError<WithdrawError>> {
        InitEthWithdraw::new(ctx, self.clone(), req, task_handle)?.build().await
    }
>>>>>>> 7f08caea
}

/// `withdraw_erc1155` function returns details of `ERC-1155` transaction including tx hex,
/// which should be sent to`send_raw_transaction` RPC to broadcast the transaction.
pub async fn withdraw_erc1155(ctx: MmArc, withdraw_type: WithdrawErc1155) -> WithdrawNftResult {
    let coin = lp_coinfind_or_err(&ctx, withdraw_type.chain.to_ticker()).await?;
    let (to_addr, token_addr, eth_coin) =
        get_valid_nft_addr_to_withdraw(coin, &withdraw_type.to, &withdraw_type.token_address)?;

    let token_id_str = &withdraw_type.token_id.to_string();
    let wallet_amount = eth_coin.erc1155_balance(token_addr, token_id_str).await?;

    let amount_dec = if withdraw_type.max {
        wallet_amount.clone()
    } else {
        withdraw_type.amount.unwrap_or_else(|| 1.into())
    };

    if amount_dec > wallet_amount {
        return MmError::err(WithdrawError::NotEnoughNftsAmount {
            token_address: withdraw_type.token_address,
            token_id: withdraw_type.token_id.to_string(),
            available: wallet_amount,
            required: amount_dec,
        });
    }

    let my_address = eth_coin.derivation_method.single_addr_or_err().await?;
    let (eth_value, data, call_addr, fee_coin) = match eth_coin.coin_type {
        EthCoinType::Eth => {
            let function = ERC1155_CONTRACT.function("safeTransferFrom")?;
            let token_id_u256 =
                U256::from_dec_str(token_id_str).map_to_mm(|e| NumConversError::new(format!("{:?}", e)))?;
            let amount_u256 =
                U256::from_dec_str(&amount_dec.to_string()).map_to_mm(|e| NumConversError::new(format!("{:?}", e)))?;
            let data = function.encode_input(&[
                Token::Address(my_address),
                Token::Address(to_addr),
                Token::Uint(token_id_u256),
                Token::Uint(amount_u256),
                Token::Bytes("0x".into()),
            ])?;
            (0.into(), data, token_addr, eth_coin.ticker())
        },
        EthCoinType::Erc20 { .. } => {
            return MmError::err(WithdrawError::InternalError(
                "Erc20 coin type doesnt support withdraw nft".to_owned(),
            ))
        },
        EthCoinType::Nft { .. } => return MmError::err(WithdrawError::NftProtocolNotSupported),
    };
    let (gas, gas_price) = get_eth_gas_details(
        &eth_coin,
        withdraw_type.fee,
        eth_value,
        data.clone().into(),
        my_address,
        call_addr,
        false,
    )
    .await?;
    let address_lock = eth_coin.get_address_lock(my_address.to_string()).await;
    let _nonce_lock = address_lock.lock().await;
    let (nonce, _) = eth_coin
        .clone()
        .get_addr_nonce(my_address)
        .compat()
        .timeout_secs(30.)
        .await?
        .map_to_mm(WithdrawError::Transport)?;

    let tx = UnSignedEthTx {
        nonce,
        value: eth_value,
        action: Call(call_addr),
        data,
        gas,
        gas_price,
    };

    let secret = eth_coin.priv_key_policy.activated_key_or_err()?.secret();
    let signed = tx.sign(secret, Some(eth_coin.chain_id));
    let signed_bytes = rlp::encode(&signed);
    let fee_details = EthTxFeeDetails::new(gas, gas_price, fee_coin)?;

    Ok(TransactionNftDetails {
        tx_hex: BytesJson::from(signed_bytes.to_vec()),
        tx_hash: format!("{:02x}", signed.tx_hash()),
        from: vec![eth_coin.my_address()?],
        to: vec![withdraw_type.to],
        contract_type: ContractType::Erc1155,
        token_address: withdraw_type.token_address,
        token_id: withdraw_type.token_id,
        amount: amount_dec,
        fee_details: Some(fee_details.into()),
        coin: eth_coin.ticker.clone(),
        block_height: 0,
        timestamp: now_sec(),
        internal_id: 0,
        transaction_type: TransactionType::NftTransfer,
    })
}

/// `withdraw_erc721` function returns details of `ERC-721` transaction including tx hex,
/// which should be sent to`send_raw_transaction` RPC to broadcast the transaction.
pub async fn withdraw_erc721(ctx: MmArc, withdraw_type: WithdrawErc721) -> WithdrawNftResult {
    let coin = lp_coinfind_or_err(&ctx, withdraw_type.chain.to_ticker()).await?;
    let (to_addr, token_addr, eth_coin) =
        get_valid_nft_addr_to_withdraw(coin, &withdraw_type.to, &withdraw_type.token_address)?;

    let token_id_str = &withdraw_type.token_id.to_string();
    let token_owner = eth_coin.erc721_owner(token_addr, token_id_str).await?;
    let my_address = eth_coin.derivation_method.single_addr_or_err().await?;
    if token_owner != my_address {
        return MmError::err(WithdrawError::MyAddressNotNftOwner {
            my_address: eth_addr_to_hex(&my_address),
            token_owner: eth_addr_to_hex(&token_owner),
        });
    }

    let my_address = eth_coin.derivation_method.single_addr_or_err().await?;
    let (eth_value, data, call_addr, fee_coin) = match eth_coin.coin_type {
        EthCoinType::Eth => {
            let function = ERC721_CONTRACT.function("safeTransferFrom")?;
            let token_id_u256 = U256::from_dec_str(&withdraw_type.token_id.to_string())
                .map_to_mm(|e| NumConversError::new(format!("{:?}", e)))?;
            let data = function.encode_input(&[
                Token::Address(my_address),
                Token::Address(to_addr),
                Token::Uint(token_id_u256),
            ])?;
            (0.into(), data, token_addr, eth_coin.ticker())
        },
        EthCoinType::Erc20 { .. } => {
            return MmError::err(WithdrawError::InternalError(
                "Erc20 coin type doesnt support withdraw nft".to_owned(),
            ))
        },
        // TODO: start to use NFT GLOBAL TOKEN for withdraw
        EthCoinType::Nft { .. } => return MmError::err(WithdrawError::NftProtocolNotSupported),
    };
    let (gas, gas_price) = get_eth_gas_details(
        &eth_coin,
        withdraw_type.fee,
        eth_value,
        data.clone().into(),
        my_address,
        call_addr,
        false,
    )
    .await?;

    let address_lock = eth_coin.get_address_lock(my_address.to_string()).await;
    let _nonce_lock = address_lock.lock().await;
    let (nonce, _) = eth_coin
        .clone()
        .get_addr_nonce(my_address)
        .compat()
        .timeout_secs(30.)
        .await?
        .map_to_mm(WithdrawError::Transport)?;

    let tx = UnSignedEthTx {
        nonce,
        value: eth_value,
        action: Call(call_addr),
        data,
        gas,
        gas_price,
    };

    let secret = eth_coin.priv_key_policy.activated_key_or_err()?.secret();
    let signed = tx.sign(secret, Some(eth_coin.chain_id));
    let signed_bytes = rlp::encode(&signed);
    let fee_details = EthTxFeeDetails::new(gas, gas_price, fee_coin)?;

    Ok(TransactionNftDetails {
        tx_hex: BytesJson::from(signed_bytes.to_vec()),
        tx_hash: format!("{:02x}", signed.tx_hash()),
        from: vec![eth_coin.my_address()?],
        to: vec![withdraw_type.to],
        contract_type: ContractType::Erc721,
        token_address: withdraw_type.token_address,
        token_id: withdraw_type.token_id,
        amount: 1.into(),
        fee_details: Some(fee_details.into()),
        coin: eth_coin.ticker.clone(),
        block_height: 0,
        timestamp: now_sec(),
        internal_id: 0,
        transaction_type: TransactionType::NftTransfer,
    })
}

#[derive(Clone)]
pub struct EthCoin(Arc<EthCoinImpl>);
impl Deref for EthCoin {
    type Target = EthCoinImpl;
    fn deref(&self) -> &EthCoinImpl { &self.0 }
}

#[async_trait]
impl SwapOps for EthCoin {
    fn send_taker_fee(&self, fee_addr: &[u8], dex_fee: DexFee, _uuid: &[u8], _expire_at: u64) -> TransactionFut {
        let address = try_tx_fus!(addr_from_raw_pubkey(fee_addr));

        Box::new(
            self.send_to_address(
                address,
                try_tx_fus!(wei_from_big_decimal(&dex_fee.fee_amount().into(), self.decimals)),
            )
            .map(TransactionEnum::from),
        )
    }

    fn send_maker_payment(&self, maker_payment: SendPaymentArgs) -> TransactionFut {
        Box::new(
            self.send_hash_time_locked_payment(maker_payment)
                .map(TransactionEnum::from),
        )
    }

    fn send_taker_payment(&self, taker_payment: SendPaymentArgs) -> TransactionFut {
        Box::new(
            self.send_hash_time_locked_payment(taker_payment)
                .map(TransactionEnum::from),
        )
    }

    async fn send_maker_spends_taker_payment(
        &self,
        maker_spends_payment_args: SpendPaymentArgs<'_>,
    ) -> TransactionResult {
        self.spend_hash_time_locked_payment(maker_spends_payment_args)
            .await
            .map(TransactionEnum::from)
    }

    async fn send_taker_spends_maker_payment(
        &self,
        taker_spends_payment_args: SpendPaymentArgs<'_>,
    ) -> TransactionResult {
        self.spend_hash_time_locked_payment(taker_spends_payment_args)
            .await
            .map(TransactionEnum::from)
    }

    async fn send_taker_refunds_payment(&self, taker_refunds_payment_args: RefundPaymentArgs<'_>) -> TransactionResult {
        self.refund_hash_time_locked_payment(taker_refunds_payment_args)
            .await
            .map(TransactionEnum::from)
    }

    async fn send_maker_refunds_payment(&self, maker_refunds_payment_args: RefundPaymentArgs<'_>) -> TransactionResult {
        self.refund_hash_time_locked_payment(maker_refunds_payment_args)
            .await
            .map(TransactionEnum::from)
    }

    fn validate_fee(&self, validate_fee_args: ValidateFeeArgs<'_>) -> ValidatePaymentFut<()> {
        let tx = match validate_fee_args.fee_tx {
            TransactionEnum::SignedEthTx(t) => t.clone(),
            _ => panic!(),
        };
        validate_fee_impl(self.clone(), EthValidateFeeArgs {
            fee_tx_hash: &tx.hash,
            expected_sender: validate_fee_args.expected_sender,
            fee_addr: validate_fee_args.fee_addr,
            amount: &validate_fee_args.dex_fee.fee_amount().into(),
            min_block_number: validate_fee_args.min_block_number,
            uuid: validate_fee_args.uuid,
        })
    }

    #[inline]
    async fn validate_maker_payment(&self, input: ValidatePaymentInput) -> ValidatePaymentResult<()> {
        self.validate_payment(input).compat().await
    }

    #[inline]
    async fn validate_taker_payment(&self, input: ValidatePaymentInput) -> ValidatePaymentResult<()> {
        self.validate_payment(input).compat().await
    }

    fn check_if_my_payment_sent(
        &self,
        if_my_payment_sent_args: CheckIfMyPaymentSentArgs,
    ) -> Box<dyn Future<Item = Option<TransactionEnum>, Error = String> + Send> {
        let id = self.etomic_swap_id(
            try_fus!(if_my_payment_sent_args.time_lock.try_into()),
            if_my_payment_sent_args.secret_hash,
        );
        let swap_contract_address = try_fus!(if_my_payment_sent_args.swap_contract_address.try_to_address());
        let selfi = self.clone();
        let from_block = if_my_payment_sent_args.search_from_block;
        let fut = async move {
            let status = try_s!(
                selfi
                    .payment_status(swap_contract_address, Token::FixedBytes(id.clone()))
                    .compat()
                    .await
            );

            if status == U256::from(PaymentState::Uninitialized as u8) {
                return Ok(None);
            };

            let mut current_block = try_s!(selfi.current_block().compat().await);
            if current_block < from_block {
                current_block = from_block;
            }

            let mut from_block = from_block;

            loop {
                let to_block = current_block.min(from_block + selfi.logs_block_range);

                let events = try_s!(
                    selfi
                        .payment_sent_events(swap_contract_address, from_block, to_block)
                        .compat()
                        .await
                );

                let found = events.iter().find(|event| &event.data.0[..32] == id.as_slice());

                match found {
                    Some(event) => {
                        let transaction = try_s!(
                            selfi
                                .transaction(TransactionId::Hash(event.transaction_hash.unwrap()))
                                .await
                        );
                        match transaction {
                            Some(t) => break Ok(Some(try_s!(signed_tx_from_web3_tx(t)).into())),
                            None => break Ok(None),
                        }
                    },
                    None => {
                        if to_block >= current_block {
                            break Ok(None);
                        }
                        from_block = to_block;
                    },
                }
            }
        };
        Box::new(fut.boxed().compat())
    }

    async fn search_for_swap_tx_spend_my(
        &self,
        input: SearchForSwapTxSpendInput<'_>,
    ) -> Result<Option<FoundSwapTxSpend>, String> {
        let swap_contract_address = try_s!(input.swap_contract_address.try_to_address());
        self.search_for_swap_tx_spend(
            input.tx,
            swap_contract_address,
            input.secret_hash,
            input.search_from_block,
            input.watcher_reward,
        )
        .await
    }

    async fn search_for_swap_tx_spend_other(
        &self,
        input: SearchForSwapTxSpendInput<'_>,
    ) -> Result<Option<FoundSwapTxSpend>, String> {
        let swap_contract_address = try_s!(input.swap_contract_address.try_to_address());
        self.search_for_swap_tx_spend(
            input.tx,
            swap_contract_address,
            input.secret_hash,
            input.search_from_block,
            input.watcher_reward,
        )
        .await
    }

    fn check_tx_signed_by_pub(&self, _tx: &[u8], _expected_pub: &[u8]) -> Result<bool, MmError<ValidatePaymentError>> {
        unimplemented!();
    }

    async fn extract_secret(
        &self,
        _secret_hash: &[u8],
        spend_tx: &[u8],
        watcher_reward: bool,
    ) -> Result<Vec<u8>, String> {
        let unverified: UnverifiedTransaction = try_s!(rlp::decode(spend_tx));
        let function_name = get_function_name("receiverSpend", watcher_reward);
        let function = try_s!(SWAP_CONTRACT.function(&function_name));

        // Validate contract call; expected to be receiverSpend.
        // https://www.4byte.directory/signatures/?bytes4_signature=02ed292b.
        let expected_signature = function.short_signature();
        let actual_signature = &unverified.data[0..4];
        if actual_signature != expected_signature {
            return ERR!(
                "Expected 'receiverSpend' contract call signature: {:?}, found {:?}",
                expected_signature,
                actual_signature
            );
        };

        let tokens = try_s!(decode_contract_call(function, &unverified.data));
        if tokens.len() < 3 {
            return ERR!("Invalid arguments in 'receiverSpend' call: {:?}", tokens);
        }
        match &tokens[2] {
            Token::FixedBytes(secret) => Ok(secret.to_vec()),
            _ => ERR!(
                "Expected secret to be fixed bytes, decoded function data is {:?}",
                tokens
            ),
        }
    }

    fn is_auto_refundable(&self) -> bool { false }

    async fn wait_for_htlc_refund(&self, _tx: &[u8], _locktime: u64) -> RefundResult<()> {
        MmError::err(RefundError::Internal(
            "wait_for_htlc_refund is not supported for this coin!".into(),
        ))
    }

    fn negotiate_swap_contract_addr(
        &self,
        other_side_address: Option<&[u8]>,
    ) -> Result<Option<BytesJson>, MmError<NegotiateSwapContractAddrErr>> {
        match other_side_address {
            Some(bytes) => {
                if bytes.len() != 20 {
                    return MmError::err(NegotiateSwapContractAddrErr::InvalidOtherAddrLen(bytes.into()));
                }
                let other_addr = Address::from_slice(bytes);

                if other_addr == self.swap_contract_address {
                    return Ok(Some(self.swap_contract_address.0.to_vec().into()));
                }

                if Some(other_addr) == self.fallback_swap_contract {
                    return Ok(self.fallback_swap_contract.map(|addr| addr.0.to_vec().into()));
                }
                MmError::err(NegotiateSwapContractAddrErr::UnexpectedOtherAddr(bytes.into()))
            },
            None => self
                .fallback_swap_contract
                .map(|addr| Some(addr.0.to_vec().into()))
                .ok_or_else(|| MmError::new(NegotiateSwapContractAddrErr::NoOtherAddrAndNoFallback)),
        }
    }

    #[inline]
    fn derive_htlc_key_pair(&self, _swap_unique_data: &[u8]) -> keys::KeyPair {
        match self.priv_key_policy {
            EthPrivKeyPolicy::Iguana(ref key_pair)
            | EthPrivKeyPolicy::HDWallet {
                activated_key: ref key_pair,
                ..
            } => key_pair_from_secret(key_pair.secret().as_bytes()).expect("valid key"),
            EthPrivKeyPolicy::Trezor => todo!(),
            #[cfg(target_arch = "wasm32")]
            EthPrivKeyPolicy::Metamask(_) => todo!(),
        }
    }

    #[inline]
    fn derive_htlc_pubkey(&self, _swap_unique_data: &[u8]) -> Vec<u8> {
        match self.priv_key_policy {
            EthPrivKeyPolicy::Iguana(ref key_pair)
            | EthPrivKeyPolicy::HDWallet {
                activated_key: ref key_pair,
                ..
            } => key_pair_from_secret(key_pair.secret().as_bytes())
                .expect("valid key")
                .public_slice()
                .to_vec(),
            EthPrivKeyPolicy::Trezor => todo!(),
            #[cfg(target_arch = "wasm32")]
            EthPrivKeyPolicy::Metamask(ref metamask_policy) => metamask_policy.public_key.as_bytes().to_vec(),
        }
    }

    fn validate_other_pubkey(&self, raw_pubkey: &[u8]) -> MmResult<(), ValidateOtherPubKeyErr> {
        if let Err(e) = PublicKey::from_slice(raw_pubkey) {
            return MmError::err(ValidateOtherPubKeyErr::InvalidPubKey(e.to_string()));
        };
        Ok(())
    }

    async fn maker_payment_instructions(
        &self,
        args: PaymentInstructionArgs<'_>,
    ) -> Result<Option<Vec<u8>>, MmError<PaymentInstructionsErr>> {
        let watcher_reward = if args.watcher_reward {
            Some(
                self.get_watcher_reward_amount(args.wait_until)
                    .await
                    .map_err(|err| PaymentInstructionsErr::WatcherRewardErr(err.get_inner().to_string()))?
                    .to_string()
                    .into_bytes(),
            )
        } else {
            None
        };
        Ok(watcher_reward)
    }

    async fn taker_payment_instructions(
        &self,
        _args: PaymentInstructionArgs<'_>,
    ) -> Result<Option<Vec<u8>>, MmError<PaymentInstructionsErr>> {
        Ok(None)
    }

    fn validate_maker_payment_instructions(
        &self,
        instructions: &[u8],
        _args: PaymentInstructionArgs,
    ) -> Result<PaymentInstructions, MmError<ValidateInstructionsErr>> {
        let watcher_reward = BigDecimal::from_str(
            &String::from_utf8(instructions.to_vec())
                .map_err(|err| ValidateInstructionsErr::DeserializationErr(err.to_string()))?,
        )
        .map_err(|err| ValidateInstructionsErr::DeserializationErr(err.to_string()))?;

        // TODO: Reward can be validated here
        Ok(PaymentInstructions::WatcherReward(watcher_reward))
    }

    fn validate_taker_payment_instructions(
        &self,
        _instructions: &[u8],
        _args: PaymentInstructionArgs,
    ) -> Result<PaymentInstructions, MmError<ValidateInstructionsErr>> {
        MmError::err(ValidateInstructionsErr::UnsupportedCoin(self.ticker().to_string()))
    }

    fn is_supported_by_watchers(&self) -> bool {
        std::env::var("USE_WATCHER_REWARD").is_ok()
        //self.contract_supports_watchers
    }
}

#[async_trait]
impl TakerSwapMakerCoin for EthCoin {
    async fn on_taker_payment_refund_start(&self, _maker_payment: &[u8]) -> RefundResult<()> { Ok(()) }

    async fn on_taker_payment_refund_success(&self, _maker_payment: &[u8]) -> RefundResult<()> { Ok(()) }
}

#[async_trait]
impl MakerSwapTakerCoin for EthCoin {
    async fn on_maker_payment_refund_start(&self, _taker_payment: &[u8]) -> RefundResult<()> { Ok(()) }

    async fn on_maker_payment_refund_success(&self, _taker_payment: &[u8]) -> RefundResult<()> { Ok(()) }
}

#[async_trait]
impl WatcherOps for EthCoin {
    fn send_maker_payment_spend_preimage(&self, input: SendMakerPaymentSpendPreimageInput) -> TransactionFut {
        Box::new(
            self.watcher_spends_hash_time_locked_payment(input)
                .map(TransactionEnum::from),
        )
    }

    fn create_maker_payment_spend_preimage(
        &self,
        maker_payment_tx: &[u8],
        _time_lock: u64,
        _maker_pub: &[u8],
        _secret_hash: &[u8],
        _swap_unique_data: &[u8],
    ) -> TransactionFut {
        let tx: UnverifiedTransaction = try_tx_fus!(rlp::decode(maker_payment_tx));
        let signed = try_tx_fus!(SignedEthTx::new(tx));
        let fut = async move { Ok(TransactionEnum::from(signed)) };

        Box::new(fut.boxed().compat())
    }

    fn create_taker_payment_refund_preimage(
        &self,
        taker_payment_tx: &[u8],
        _time_lock: u64,
        _maker_pub: &[u8],
        _secret_hash: &[u8],
        _swap_contract_address: &Option<BytesJson>,
        _swap_unique_data: &[u8],
    ) -> TransactionFut {
        let tx: UnverifiedTransaction = try_tx_fus!(rlp::decode(taker_payment_tx));
        let signed = try_tx_fus!(SignedEthTx::new(tx));
        let fut = async move { Ok(TransactionEnum::from(signed)) };

        Box::new(fut.boxed().compat())
    }

    fn send_taker_payment_refund_preimage(&self, args: RefundPaymentArgs) -> TransactionFut {
        Box::new(
            self.watcher_refunds_hash_time_locked_payment(args)
                .map(TransactionEnum::from),
        )
    }

    fn watcher_validate_taker_fee(&self, validate_fee_args: WatcherValidateTakerFeeInput) -> ValidatePaymentFut<()> {
        validate_fee_impl(self.clone(), EthValidateFeeArgs {
            fee_tx_hash: &H256::from_slice(validate_fee_args.taker_fee_hash.as_slice()),
            expected_sender: &validate_fee_args.sender_pubkey,
            fee_addr: &validate_fee_args.fee_addr,
            amount: &BigDecimal::from(0),
            min_block_number: validate_fee_args.min_block_number,
            uuid: &[],
        })

        // TODO: Add validations specific for watchers
        // 1.Validate if taker fee is old
    }

    fn taker_validates_payment_spend_or_refund(&self, input: ValidateWatcherSpendInput) -> ValidatePaymentFut<()> {
        let watcher_reward = try_f!(input
            .watcher_reward
            .clone()
            .ok_or_else(|| ValidatePaymentError::WatcherRewardError("Watcher reward not found".to_string())));
        let expected_reward_amount = try_f!(wei_from_big_decimal(&watcher_reward.amount, ETH_DECIMALS));

        let expected_swap_contract_address = try_f!(input
            .swap_contract_address
            .try_to_address()
            .map_to_mm(ValidatePaymentError::InvalidParameter));

        let unsigned: UnverifiedTransaction = try_f!(rlp::decode(&input.payment_tx));
        let tx =
            try_f!(SignedEthTx::new(unsigned)
                .map_to_mm(|err| ValidatePaymentError::TxDeserializationError(err.to_string())));

        let selfi = self.clone();
        let time_lock = try_f!(input
            .time_lock
            .try_into()
            .map_to_mm(ValidatePaymentError::TimelockOverflow));
        let swap_id = selfi.etomic_swap_id(time_lock, &input.secret_hash);
        let decimals = self.decimals;
        let secret_hash = if input.secret_hash.len() == 32 {
            ripemd160(&input.secret_hash).to_vec()
        } else {
            input.secret_hash.to_vec()
        };
        let maker_addr =
            try_f!(addr_from_raw_pubkey(&input.maker_pub).map_to_mm(ValidatePaymentError::InvalidParameter));

        let trade_amount = try_f!(wei_from_big_decimal(&(input.amount), decimals));
        let fut = async move {
            match tx.action {
                Call(contract_address) => {
                    if contract_address != expected_swap_contract_address {
                        return MmError::err(ValidatePaymentError::WrongPaymentTx(format!(
                            "Transaction {:?} was sent to wrong address, expected {:?}",
                            contract_address, expected_swap_contract_address,
                        )));
                    }
                },
                Create => {
                    return MmError::err(ValidatePaymentError::WrongPaymentTx(
                        "Tx action must be Call, found Create instead".to_string(),
                    ));
                },
            };

            let actual_status = selfi
                .payment_status(expected_swap_contract_address, Token::FixedBytes(swap_id.clone()))
                .compat()
                .await
                .map_to_mm(ValidatePaymentError::Transport)?;
            let expected_status = match input.spend_type {
                WatcherSpendType::MakerPaymentSpend => U256::from(PaymentState::Spent as u8),
                WatcherSpendType::TakerPaymentRefund => U256::from(PaymentState::Refunded as u8),
            };
            if actual_status != expected_status {
                return MmError::err(ValidatePaymentError::UnexpectedPaymentState(format!(
                    "Payment state is not {}, got {}",
                    expected_status, actual_status
                )));
            }

            let function_name = match input.spend_type {
                WatcherSpendType::MakerPaymentSpend => get_function_name("receiverSpend", true),
                WatcherSpendType::TakerPaymentRefund => get_function_name("senderRefund", true),
            };
            let function = SWAP_CONTRACT
                .function(&function_name)
                .map_to_mm(|err| ValidatePaymentError::InternalError(err.to_string()))?;

            let decoded = decode_contract_call(function, &tx.data)
                .map_to_mm(|err| ValidatePaymentError::TxDeserializationError(err.to_string()))?;

            let swap_id_input = get_function_input_data(&decoded, function, 0)
                .map_to_mm(ValidatePaymentError::TxDeserializationError)?;
            if swap_id_input != Token::FixedBytes(swap_id.clone()) {
                return MmError::err(ValidatePaymentError::WrongPaymentTx(format!(
                    "Transaction invalid swap_id arg {:?}, expected {:?}",
                    swap_id_input,
                    Token::FixedBytes(swap_id.clone())
                )));
            }

            let hash_input = match input.spend_type {
                WatcherSpendType::MakerPaymentSpend => {
                    let secret_input = get_function_input_data(&decoded, function, 2)
                        .map_to_mm(ValidatePaymentError::TxDeserializationError)?
                        .into_fixed_bytes()
                        .ok_or_else(|| {
                            ValidatePaymentError::WrongPaymentTx("Invalid type for secret hash argument".to_string())
                        })?;
                    dhash160(&secret_input).to_vec()
                },
                WatcherSpendType::TakerPaymentRefund => get_function_input_data(&decoded, function, 2)
                    .map_to_mm(ValidatePaymentError::TxDeserializationError)?
                    .into_fixed_bytes()
                    .ok_or_else(|| {
                        ValidatePaymentError::WrongPaymentTx("Invalid type for secret argument".to_string())
                    })?,
            };
            if hash_input != secret_hash {
                return MmError::err(ValidatePaymentError::WrongPaymentTx(format!(
                    "Transaction secret or secret_hash arg {:?} is invalid, expected {:?}",
                    hash_input,
                    Token::FixedBytes(secret_hash),
                )));
            }

            let my_address = selfi.derivation_method.single_addr_or_err().await?;
            let sender_input = get_function_input_data(&decoded, function, 4)
                .map_to_mm(ValidatePaymentError::TxDeserializationError)?;
            let expected_sender = match input.spend_type {
                WatcherSpendType::MakerPaymentSpend => maker_addr,
                WatcherSpendType::TakerPaymentRefund => my_address,
            };
            if sender_input != Token::Address(expected_sender) {
                return MmError::err(ValidatePaymentError::WrongPaymentTx(format!(
                    "Transaction sender arg {:?} is invalid, expected {:?}",
                    sender_input,
                    Token::Address(expected_sender)
                )));
            }

            let receiver_input = get_function_input_data(&decoded, function, 5)
                .map_to_mm(ValidatePaymentError::TxDeserializationError)?;
            let expected_receiver = match input.spend_type {
                WatcherSpendType::MakerPaymentSpend => my_address,
                WatcherSpendType::TakerPaymentRefund => maker_addr,
            };
            if receiver_input != Token::Address(expected_receiver) {
                return MmError::err(ValidatePaymentError::WrongPaymentTx(format!(
                    "Transaction receiver arg {:?} is invalid, expected {:?}",
                    receiver_input,
                    Token::Address(expected_receiver)
                )));
            }

            let reward_target_input = get_function_input_data(&decoded, function, 6)
                .map_to_mm(ValidatePaymentError::TxDeserializationError)?;
            if reward_target_input != Token::Uint(U256::from(watcher_reward.reward_target as u8)) {
                return MmError::err(ValidatePaymentError::WrongPaymentTx(format!(
                    "Transaction reward target arg {:?} is invalid, expected {:?}",
                    reward_target_input,
                    Token::Uint(U256::from(watcher_reward.reward_target as u8))
                )));
            }

            let contract_reward_input = get_function_input_data(&decoded, function, 7)
                .map_to_mm(ValidatePaymentError::TxDeserializationError)?;
            if contract_reward_input != Token::Bool(watcher_reward.send_contract_reward_on_spend) {
                return MmError::err(ValidatePaymentError::WrongPaymentTx(format!(
                    "Transaction sends contract reward on spend arg {:?} is invalid, expected {:?}",
                    contract_reward_input,
                    Token::Bool(watcher_reward.send_contract_reward_on_spend)
                )));
            }

            let reward_amount_input = get_function_input_data(&decoded, function, 8)
                .map_to_mm(ValidatePaymentError::TxDeserializationError)?;
            if reward_amount_input != Token::Uint(expected_reward_amount) {
                return MmError::err(ValidatePaymentError::WrongPaymentTx(format!(
                    "Transaction watcher reward amount arg {:?} is invalid, expected {:?}",
                    reward_amount_input,
                    Token::Uint(expected_reward_amount)
                )));
            }

            if tx.value != U256::zero() {
                return MmError::err(ValidatePaymentError::WrongPaymentTx(format!(
                    "Transaction value arg {:?} is invalid, expected 0",
                    tx.value
                )));
            }

            match &selfi.coin_type {
                EthCoinType::Eth => {
                    let amount_input = get_function_input_data(&decoded, function, 1)
                        .map_to_mm(ValidatePaymentError::TxDeserializationError)?;
                    let total_amount = match input.spend_type {
                        WatcherSpendType::MakerPaymentSpend => {
                            if !matches!(watcher_reward.reward_target, RewardTarget::None)
                                || watcher_reward.send_contract_reward_on_spend
                            {
                                trade_amount + expected_reward_amount
                            } else {
                                trade_amount
                            }
                        },
                        WatcherSpendType::TakerPaymentRefund => trade_amount + expected_reward_amount,
                    };
                    if amount_input != Token::Uint(total_amount) {
                        return MmError::err(ValidatePaymentError::WrongPaymentTx(format!(
                            "Transaction amount arg {:?} is invalid, expected {:?}",
                            amount_input,
                            Token::Uint(total_amount),
                        )));
                    }

                    let token_address_input = get_function_input_data(&decoded, function, 3)
                        .map_to_mm(ValidatePaymentError::TxDeserializationError)?;
                    if token_address_input != Token::Address(Address::default()) {
                        return MmError::err(ValidatePaymentError::WrongPaymentTx(format!(
                            "Transaction token address arg {:?} is invalid, expected {:?}",
                            token_address_input,
                            Token::Address(Address::default()),
                        )));
                    }
                },
                EthCoinType::Erc20 {
                    platform: _,
                    token_addr,
                } => {
                    let amount_input = get_function_input_data(&decoded, function, 1)
                        .map_to_mm(ValidatePaymentError::TxDeserializationError)?;
                    if amount_input != Token::Uint(trade_amount) {
                        return MmError::err(ValidatePaymentError::WrongPaymentTx(format!(
                            "Transaction amount arg {:?} is invalid, expected {:?}",
                            amount_input,
                            Token::Uint(trade_amount),
                        )));
                    }

                    let token_address_input = get_function_input_data(&decoded, function, 3)
                        .map_to_mm(ValidatePaymentError::TxDeserializationError)?;
                    if token_address_input != Token::Address(*token_addr) {
                        return MmError::err(ValidatePaymentError::WrongPaymentTx(format!(
                            "Transaction token address arg {:?} is invalid, expected {:?}",
                            token_address_input,
                            Token::Address(*token_addr),
                        )));
                    }
                },
                EthCoinType::Nft { .. } => return MmError::err(ValidatePaymentError::NftProtocolNotSupported),
            }

            Ok(())
        };
        Box::new(fut.boxed().compat())
    }

    fn watcher_validate_taker_payment(&self, input: WatcherValidatePaymentInput) -> ValidatePaymentFut<()> {
        let unsigned: UnverifiedTransaction = try_f!(rlp::decode(&input.payment_tx));
        let tx =
            try_f!(SignedEthTx::new(unsigned)
                .map_to_mm(|err| ValidatePaymentError::TxDeserializationError(err.to_string())));
        let sender = try_f!(addr_from_raw_pubkey(&input.taker_pub).map_to_mm(ValidatePaymentError::InvalidParameter));
        let receiver = try_f!(addr_from_raw_pubkey(&input.maker_pub).map_to_mm(ValidatePaymentError::InvalidParameter));
        let time_lock = try_f!(input
            .time_lock
            .try_into()
            .map_to_mm(ValidatePaymentError::TimelockOverflow));

        let selfi = self.clone();
        let swap_id = selfi.etomic_swap_id(time_lock, &input.secret_hash);
        let secret_hash = if input.secret_hash.len() == 32 {
            ripemd160(&input.secret_hash).to_vec()
        } else {
            input.secret_hash.to_vec()
        };
        let expected_swap_contract_address = self.swap_contract_address;
        let fallback_swap_contract = self.fallback_swap_contract;

        let fut = async move {
            let tx_from_rpc = selfi.transaction(TransactionId::Hash(tx.hash)).await?;

            let tx_from_rpc = tx_from_rpc.as_ref().ok_or_else(|| {
                ValidatePaymentError::TxDoesNotExist(format!("Didn't find provided tx {:?} on ETH node", tx))
            })?;

            if tx_from_rpc.from != Some(sender) {
                return MmError::err(ValidatePaymentError::WrongPaymentTx(format!(
                    "{INVALID_SENDER_ERR_LOG}: Payment tx {tx_from_rpc:?} was sent from wrong address, expected {sender:?}"
                )));
            }

            let swap_contract_address = tx_from_rpc.to.ok_or_else(|| {
                ValidatePaymentError::TxDeserializationError(format!(
                    "Swap contract address not found in payment Tx {tx_from_rpc:?}"
                ))
            })?;

            if swap_contract_address != expected_swap_contract_address
                && Some(swap_contract_address) != fallback_swap_contract
            {
                return MmError::err(ValidatePaymentError::WrongPaymentTx(format!(
                    "{INVALID_CONTRACT_ADDRESS_ERR_LOG}: Payment tx {tx_from_rpc:?} was sent to wrong address, expected either {expected_swap_contract_address:?} or the fallback {fallback_swap_contract:?}"
                )));
            }

            let status = selfi
                .payment_status(swap_contract_address, Token::FixedBytes(swap_id.clone()))
                .compat()
                .await
                .map_to_mm(ValidatePaymentError::Transport)?;
            if status != U256::from(PaymentState::Sent as u8) && status != U256::from(PaymentState::Spent as u8) {
                return MmError::err(ValidatePaymentError::UnexpectedPaymentState(format!(
                    "{INVALID_PAYMENT_STATE_ERR_LOG}: Payment state is not PAYMENT_STATE_SENT or PAYMENT_STATE_SPENT, got {status}"
                )));
            }

            let watcher_reward = selfi
                .get_taker_watcher_reward(&input.maker_coin, None, None, None, input.wait_until)
                .await
                .map_err(|err| ValidatePaymentError::WatcherRewardError(err.into_inner().to_string()))?;
            let expected_reward_amount = wei_from_big_decimal(&watcher_reward.amount, ETH_DECIMALS)?;

            match &selfi.coin_type {
                EthCoinType::Eth => {
                    let function_name = get_function_name("ethPayment", true);
                    let function = SWAP_CONTRACT
                        .function(&function_name)
                        .map_to_mm(|err| ValidatePaymentError::InternalError(err.to_string()))?;
                    let decoded = decode_contract_call(function, &tx_from_rpc.input.0)
                        .map_to_mm(|err| ValidatePaymentError::TxDeserializationError(err.to_string()))?;

                    let swap_id_input = get_function_input_data(&decoded, function, 0)
                        .map_to_mm(ValidatePaymentError::TxDeserializationError)?;
                    if swap_id_input != Token::FixedBytes(swap_id.clone()) {
                        return MmError::err(ValidatePaymentError::WrongPaymentTx(format!(
                            "{INVALID_SWAP_ID_ERR_LOG}: Invalid 'swap_id' {decoded:?}, expected {swap_id:?}"
                        )));
                    }

                    let receiver_input = get_function_input_data(&decoded, function, 1)
                        .map_to_mm(ValidatePaymentError::TxDeserializationError)?;
                    if receiver_input != Token::Address(receiver) {
                        return MmError::err(ValidatePaymentError::WrongPaymentTx(format!(
                            "{INVALID_RECEIVER_ERR_LOG}: Payment tx receiver arg {receiver_input:?} is invalid, expected {:?}", Token::Address(receiver)
                        )));
                    }

                    let secret_hash_input = get_function_input_data(&decoded, function, 2)
                        .map_to_mm(ValidatePaymentError::TxDeserializationError)?;
                    if secret_hash_input != Token::FixedBytes(secret_hash.to_vec()) {
                        return MmError::err(ValidatePaymentError::WrongPaymentTx(format!(
                            "Payment tx secret_hash arg {:?} is invalid, expected {:?}",
                            secret_hash_input,
                            Token::FixedBytes(secret_hash.to_vec()),
                        )));
                    }

                    let time_lock_input = get_function_input_data(&decoded, function, 3)
                        .map_to_mm(ValidatePaymentError::TxDeserializationError)?;
                    if time_lock_input != Token::Uint(U256::from(input.time_lock)) {
                        return MmError::err(ValidatePaymentError::WrongPaymentTx(format!(
                            "Payment tx time_lock arg {:?} is invalid, expected {:?}",
                            time_lock_input,
                            Token::Uint(U256::from(input.time_lock)),
                        )));
                    }

                    let reward_target_input = get_function_input_data(&decoded, function, 4)
                        .map_to_mm(ValidatePaymentError::TxDeserializationError)?;
                    let expected_reward_target = watcher_reward.reward_target as u8;
                    if reward_target_input != Token::Uint(U256::from(expected_reward_target)) {
                        return MmError::err(ValidatePaymentError::WrongPaymentTx(format!(
                            "Payment tx reward target arg {:?} is invalid, expected {:?}",
                            reward_target_input, expected_reward_target
                        )));
                    }

                    let sends_contract_reward_input = get_function_input_data(&decoded, function, 5)
                        .map_to_mm(ValidatePaymentError::TxDeserializationError)?;
                    if sends_contract_reward_input != Token::Bool(watcher_reward.send_contract_reward_on_spend) {
                        return MmError::err(ValidatePaymentError::WrongPaymentTx(format!(
                            "Payment tx sends_contract_reward_on_spend arg {:?} is invalid, expected {:?}",
                            sends_contract_reward_input, watcher_reward.send_contract_reward_on_spend
                        )));
                    }

                    let reward_amount_input = get_function_input_data(&decoded, function, 6)
                        .map_to_mm(ValidatePaymentError::TxDeserializationError)?
                        .into_uint()
                        .ok_or_else(|| {
                            ValidatePaymentError::WrongPaymentTx("Invalid type for reward amount argument".to_string())
                        })?;

                    validate_watcher_reward(expected_reward_amount.as_u64(), reward_amount_input.as_u64(), false)?;

                    // TODO: Validate the value
                },
                EthCoinType::Erc20 {
                    platform: _,
                    token_addr,
                } => {
                    let function_name = get_function_name("erc20Payment", true);
                    let function = SWAP_CONTRACT
                        .function(&function_name)
                        .map_to_mm(|err| ValidatePaymentError::InternalError(err.to_string()))?;
                    let decoded = decode_contract_call(function, &tx_from_rpc.input.0)
                        .map_to_mm(|err| ValidatePaymentError::TxDeserializationError(err.to_string()))?;

                    let swap_id_input = get_function_input_data(&decoded, function, 0)
                        .map_to_mm(ValidatePaymentError::TxDeserializationError)?;
                    if swap_id_input != Token::FixedBytes(swap_id.clone()) {
                        return MmError::err(ValidatePaymentError::WrongPaymentTx(format!(
                            "{INVALID_SWAP_ID_ERR_LOG}: Invalid 'swap_id' {decoded:?}, expected {swap_id:?}"
                        )));
                    }

                    let token_addr_input = get_function_input_data(&decoded, function, 2)
                        .map_to_mm(ValidatePaymentError::TxDeserializationError)?;
                    if token_addr_input != Token::Address(*token_addr) {
                        return MmError::err(ValidatePaymentError::WrongPaymentTx(format!(
                            "Payment tx token_addr arg {:?} is invalid, expected {:?}",
                            token_addr_input,
                            Token::Address(*token_addr)
                        )));
                    }

                    let receiver_addr_input = get_function_input_data(&decoded, function, 3)
                        .map_to_mm(ValidatePaymentError::TxDeserializationError)?;
                    if receiver_addr_input != Token::Address(receiver) {
                        return MmError::err(ValidatePaymentError::WrongPaymentTx(format!(
                            "{INVALID_RECEIVER_ERR_LOG}: Payment tx receiver arg {receiver_addr_input:?} is invalid, expected {:?}", Token::Address(receiver),
                        )));
                    }

                    let secret_hash_input = get_function_input_data(&decoded, function, 4)
                        .map_to_mm(ValidatePaymentError::TxDeserializationError)?;
                    if secret_hash_input != Token::FixedBytes(secret_hash.to_vec()) {
                        return MmError::err(ValidatePaymentError::WrongPaymentTx(format!(
                            "Payment tx secret_hash arg {:?} is invalid, expected {:?}",
                            secret_hash_input,
                            Token::FixedBytes(secret_hash.to_vec()),
                        )));
                    }

                    let time_lock_input = get_function_input_data(&decoded, function, 5)
                        .map_to_mm(ValidatePaymentError::TxDeserializationError)?;
                    if time_lock_input != Token::Uint(U256::from(input.time_lock)) {
                        return MmError::err(ValidatePaymentError::WrongPaymentTx(format!(
                            "Payment tx time_lock arg {:?} is invalid, expected {:?}",
                            time_lock_input,
                            Token::Uint(U256::from(input.time_lock)),
                        )));
                    }

                    let reward_target_input = get_function_input_data(&decoded, function, 6)
                        .map_to_mm(ValidatePaymentError::TxDeserializationError)?;
                    let expected_reward_target = watcher_reward.reward_target as u8;
                    if reward_target_input != Token::Uint(U256::from(expected_reward_target)) {
                        return MmError::err(ValidatePaymentError::WrongPaymentTx(format!(
                            "Payment tx reward target arg {:?} is invalid, expected {:?}",
                            reward_target_input, expected_reward_target
                        )));
                    }

                    let sends_contract_reward_input = get_function_input_data(&decoded, function, 7)
                        .map_to_mm(ValidatePaymentError::TxDeserializationError)?;
                    if sends_contract_reward_input != Token::Bool(watcher_reward.send_contract_reward_on_spend) {
                        return MmError::err(ValidatePaymentError::WrongPaymentTx(format!(
                            "Payment tx sends_contract_reward_on_spend arg {:?} is invalid, expected {:?}",
                            sends_contract_reward_input, watcher_reward.send_contract_reward_on_spend
                        )));
                    }

                    let reward_amount_input = get_function_input_data(&decoded, function, 8)
                        .map_to_mm(ValidatePaymentError::TxDeserializationError)?
                        .into_uint()
                        .ok_or_else(|| {
                            ValidatePaymentError::WrongPaymentTx("Invalid type for reward amount argument".to_string())
                        })?;

                    validate_watcher_reward(expected_reward_amount.as_u64(), reward_amount_input.as_u64(), false)?;

                    if tx_from_rpc.value != reward_amount_input {
                        return MmError::err(ValidatePaymentError::WrongPaymentTx(format!(
                            "Payment tx value arg {:?} is invalid, expected {:?}",
                            tx_from_rpc.value, reward_amount_input
                        )));
                    }
                },
                EthCoinType::Nft { .. } => return MmError::err(ValidatePaymentError::NftProtocolNotSupported),
            }

            Ok(())
        };
        Box::new(fut.boxed().compat())
    }

    async fn watcher_search_for_swap_tx_spend(
        &self,
        input: WatcherSearchForSwapTxSpendInput<'_>,
    ) -> Result<Option<FoundSwapTxSpend>, String> {
        let unverified: UnverifiedTransaction = try_s!(rlp::decode(input.tx));
        let tx = try_s!(SignedEthTx::new(unverified));
        let swap_contract_address = match tx.action {
            Call(address) => address,
            Create => return Err(ERRL!("Invalid payment action: the payment action cannot be create")),
        };

        self.search_for_swap_tx_spend(
            input.tx,
            swap_contract_address,
            input.secret_hash,
            input.search_from_block,
            true,
        )
        .await
    }

    async fn get_taker_watcher_reward(
        &self,
        other_coin: &MmCoinEnum,
        _coin_amount: Option<BigDecimal>,
        _other_coin_amount: Option<BigDecimal>,
        reward_amount: Option<BigDecimal>,
        wait_until: u64,
    ) -> Result<WatcherReward, MmError<WatcherRewardError>> {
        let reward_target = if other_coin.is_eth() {
            RewardTarget::Contract
        } else {
            RewardTarget::PaymentSender
        };

        let amount = match reward_amount {
            Some(amount) => amount,
            None => self.get_watcher_reward_amount(wait_until).await?,
        };

        let send_contract_reward_on_spend = false;

        Ok(WatcherReward {
            amount,
            is_exact_amount: false,
            reward_target,
            send_contract_reward_on_spend,
        })
    }

    async fn get_maker_watcher_reward(
        &self,
        other_coin: &MmCoinEnum,
        reward_amount: Option<BigDecimal>,
        wait_until: u64,
    ) -> Result<Option<WatcherReward>, MmError<WatcherRewardError>> {
        let reward_target = if other_coin.is_eth() {
            RewardTarget::None
        } else {
            RewardTarget::PaymentSpender
        };

        let is_exact_amount = reward_amount.is_some();
        let amount = match reward_amount {
            Some(amount) => amount,
            None => {
                let gas_cost_eth = self.get_watcher_reward_amount(wait_until).await?;

                match &self.coin_type {
                    EthCoinType::Eth => gas_cost_eth,
                    EthCoinType::Erc20 { .. } => {
                        if other_coin.is_eth() {
                            gas_cost_eth
                        } else {
                            get_base_price_in_rel(Some(self.ticker().to_string()), Some("ETH".to_string()))
                                .await
                                .and_then(|price_in_eth| gas_cost_eth.checked_div(price_in_eth))
                                .ok_or_else(|| {
                                    WatcherRewardError::RPCError(format!(
                                        "Price of coin {} in ETH could not be found",
                                        self.ticker()
                                    ))
                                })?
                        }
                    },
                    EthCoinType::Nft { .. } => {
                        return MmError::err(WatcherRewardError::InternalError(
                            "Nft Protocol is not supported yet!".to_string(),
                        ))
                    },
                }
            },
        };

        let send_contract_reward_on_spend = other_coin.is_eth();

        Ok(Some(WatcherReward {
            amount,
            is_exact_amount,
            reward_target,
            send_contract_reward_on_spend,
        }))
    }
}

#[async_trait]
#[cfg_attr(test, mockable)]
#[async_trait]
impl MarketCoinOps for EthCoin {
    fn ticker(&self) -> &str { &self.ticker[..] }

    fn my_address(&self) -> MmResult<String, MyAddressError> {
        match self.derivation_method() {
            DerivationMethod::SingleAddress(my_address) => Ok(display_eth_address(my_address)),
            DerivationMethod::HDWallet(_) => MmError::err(MyAddressError::UnexpectedDerivationMethod(
                "'my_address' is deprecated for HD wallets".to_string(),
            )),
        }
    }

    async fn get_public_key(&self) -> Result<String, MmError<UnexpectedDerivationMethod>> {
        match self.priv_key_policy {
            EthPrivKeyPolicy::Iguana(ref key_pair)
            | EthPrivKeyPolicy::HDWallet {
                activated_key: ref key_pair,
                ..
            } => {
                let uncompressed_without_prefix = hex::encode(key_pair.public());
                Ok(format!("04{}", uncompressed_without_prefix))
            },
            EthPrivKeyPolicy::Trezor => {
                let public_key = self
                    .deref()
                    .derivation_method
                    .hd_wallet()
                    .ok_or(UnexpectedDerivationMethod::ExpectedHDWallet)?
                    .get_enabled_address()
                    .await
                    .ok_or_else(|| UnexpectedDerivationMethod::InternalError("no enabled address".to_owned()))?
                    .pubkey();
                let uncompressed_without_prefix = hex::encode(public_key);
                Ok(format!("04{}", uncompressed_without_prefix))
            },
            #[cfg(target_arch = "wasm32")]
            EthPrivKeyPolicy::Metamask(ref metamask_policy) => {
                Ok(format!("{:02x}", metamask_policy.public_key_uncompressed))
            },
        }
    }

    /// Hash message for signature using Ethereum's message signing format.
    /// keccak256(PREFIX_LENGTH + PREFIX + MESSAGE_LENGTH + MESSAGE)
    fn sign_message_hash(&self, message: &str) -> Option<[u8; 32]> {
        let message_prefix = self.sign_message_prefix.as_ref()?;

        let mut stream = Stream::new();
        let prefix_len = CompactInteger::from(message_prefix.len());
        prefix_len.serialize(&mut stream);
        stream.append_slice(message_prefix.as_bytes());
        stream.append_slice(message.len().to_string().as_bytes());
        stream.append_slice(message.as_bytes());
        Some(keccak256(&stream.out()).take())
    }

    fn sign_message(&self, message: &str) -> SignatureResult<String> {
        let message_hash = self.sign_message_hash(message).ok_or(SignatureError::PrefixNotFound)?;
        let privkey = &self.priv_key_policy.activated_key_or_err()?.secret();
        let signature = sign(privkey, &H256::from(message_hash))?;
        Ok(format!("0x{}", signature))
    }

    fn verify_message(&self, signature: &str, message: &str, address: &str) -> VerificationResult<bool> {
        let message_hash = self
            .sign_message_hash(message)
            .ok_or(VerificationError::PrefixNotFound)?;
        let address = self
            .address_from_str(address)
            .map_err(VerificationError::AddressDecodingError)?;
        let signature = Signature::from_str(signature.strip_prefix("0x").unwrap_or(signature))?;
        let is_verified = verify_address(&address, &signature, &H256::from(message_hash))?;
        Ok(is_verified)
    }

    fn my_balance(&self) -> BalanceFut<CoinBalance> {
        let decimals = self.decimals;
        let fut = self
            .get_balance()
            .and_then(move |result| Ok(u256_to_big_decimal(result, decimals)?))
            .map(|spendable| CoinBalance {
                spendable,
                unspendable: BigDecimal::from(0),
            });
        Box::new(fut)
    }

    fn base_coin_balance(&self) -> BalanceFut<BigDecimal> {
        Box::new(
            self.eth_balance()
                .and_then(move |result| Ok(u256_to_big_decimal(result, ETH_DECIMALS)?)),
        )
    }

    fn platform_ticker(&self) -> &str {
        match &self.coin_type {
            EthCoinType::Eth => self.ticker(),
            EthCoinType::Erc20 { platform, .. } | EthCoinType::Nft { platform } => platform,
        }
    }

    fn send_raw_tx(&self, mut tx: &str) -> Box<dyn Future<Item = String, Error = String> + Send> {
        if tx.starts_with("0x") {
            tx = &tx[2..];
        }
        let bytes = try_fus!(hex::decode(tx));

        let coin = self.clone();

        let fut = async move {
            let result = coin
                .send_raw_transaction(bytes.into())
                .await
                .map(|res| format!("{:02x}", res))
                .map_err(|e| ERRL!("{}", e));

            result
        };

        Box::new(fut.boxed().compat())
    }

    fn send_raw_tx_bytes(&self, tx: &[u8]) -> Box<dyn Future<Item = String, Error = String> + Send> {
        let coin = self.clone();

        let tx = tx.to_owned();
        let fut = async move {
            coin.send_raw_transaction(tx.into())
                .await
                .map(|res| format!("{:02x}", res))
                .map_err(|e| ERRL!("{}", e))
        };

        Box::new(fut.boxed().compat())
    }

    async fn sign_raw_tx(&self, args: &SignRawTransactionRequest) -> RawTransactionResult {
        if let SignRawTransactionEnum::ETH(eth_args) = &args.tx {
            sign_raw_eth_tx(self, eth_args).await
        } else {
            MmError::err(RawTransactionError::InvalidParam("eth type expected".to_string()))
        }
    }

    fn wait_for_confirmations(&self, input: ConfirmPaymentInput) -> Box<dyn Future<Item = (), Error = String> + Send> {
        macro_rules! update_status_with_error {
            ($status: ident, $error: ident) => {
                match $error.get_inner() {
                    Web3RpcError::Timeout(_) => $status.append(" Timed out."),
                    _ => $status.append(" Failed."),
                }
            };
        }

        let ctx = try_fus!(MmArc::from_weak(&self.ctx).ok_or("No context"));
        let mut status = ctx.log.status_handle();
        status.status(&[&self.ticker], "Waiting for confirmations…");
        status.deadline(input.wait_until * 1000);

        let unsigned: UnverifiedTransaction = try_fus!(rlp::decode(&input.payment_tx));
        let tx = try_fus!(SignedEthTx::new(unsigned));
        let tx_hash = tx.hash();

        let required_confirms = U64::from(input.confirmations);
        let check_every = input.check_every as f64;
        let selfi = self.clone();
        let fut = async move {
            loop {
                // Wait for one confirmation and return the transaction confirmation block number
                let confirmed_at = match selfi
                    .transaction_confirmed_at(tx_hash, input.wait_until, check_every)
                    .compat()
                    .await
                {
                    Ok(c) => c,
                    Err(e) => {
                        update_status_with_error!(status, e);
                        return Err(e.to_string());
                    },
                };

                // checking that confirmed_at is greater than zero to prevent overflow.
                // untrusted RPC nodes might send a zero value to cause overflow if we didn't do this check.
                // required_confirms should always be more than 0 anyways but we should keep this check nonetheless.
                if confirmed_at <= U64::from(0) {
                    error!(
                        "confirmed_at: {}, for payment tx: {:02x}, for coin:{} should be greater than zero!",
                        confirmed_at,
                        tx_hash,
                        selfi.ticker()
                    );
                    Timer::sleep(check_every).await;
                    continue;
                }

                // Wait for a block that achieves the required confirmations
                let confirmation_block_number = confirmed_at + required_confirms - 1;
                if let Err(e) = selfi
                    .wait_for_block(confirmation_block_number, input.wait_until, check_every)
                    .compat()
                    .await
                {
                    update_status_with_error!(status, e);
                    return Err(e.to_string());
                }

                // Make sure that there was no chain reorganization that led to transaction confirmation block to be changed
                match selfi
                    .transaction_confirmed_at(tx_hash, input.wait_until, check_every)
                    .compat()
                    .await
                {
                    Ok(conf) => {
                        if conf == confirmed_at {
                            status.append(" Confirmed.");
                            break Ok(());
                        }
                    },
                    Err(e) => {
                        update_status_with_error!(status, e);
                        return Err(e.to_string());
                    },
                }

                Timer::sleep(check_every).await;
            }
        };

        Box::new(fut.boxed().compat())
    }

    fn wait_for_htlc_tx_spend(&self, args: WaitForHTLCTxSpendArgs<'_>) -> TransactionFut {
        let unverified: UnverifiedTransaction = try_tx_fus!(rlp::decode(args.tx_bytes));
        let tx = try_tx_fus!(SignedEthTx::new(unverified));

        let swap_contract_address = match args.swap_contract_address {
            Some(addr) => try_tx_fus!(addr.try_to_address()),
            None => match tx.action {
                Call(address) => address,
                Create => {
                    return Box::new(futures01::future::err(TransactionErr::Plain(ERRL!(
                        "Invalid payment action: the payment action cannot be create"
                    ))))
                },
            },
        };

        let func_name = match self.coin_type {
            EthCoinType::Eth => get_function_name("ethPayment", args.watcher_reward),
            EthCoinType::Erc20 { .. } => get_function_name("erc20Payment", args.watcher_reward),
            EthCoinType::Nft { .. } => {
                return Box::new(futures01::future::err(TransactionErr::ProtocolNotSupported(ERRL!(
                    "Nft Protocol is not supported yet!"
                ))))
            },
        };

        let payment_func = try_tx_fus!(SWAP_CONTRACT.function(&func_name));
        let decoded = try_tx_fus!(decode_contract_call(payment_func, &tx.data));
        let id = match decoded.first() {
            Some(Token::FixedBytes(bytes)) => bytes.clone(),
            invalid_token => {
                return Box::new(futures01::future::err(TransactionErr::Plain(ERRL!(
                    "Expected Token::FixedBytes, got {:?}",
                    invalid_token
                ))))
            },
        };
        let selfi = self.clone();
        let from_block = args.from_block;
        let wait_until = args.wait_until;
        let check_every = args.check_every;
        let fut = async move {
            loop {
                if now_sec() > wait_until {
                    return TX_PLAIN_ERR!(
                        "Waited too long until {} for transaction {:?} to be spent ",
                        wait_until,
                        tx,
                    );
                }

                let current_block = match selfi.current_block().compat().await {
                    Ok(b) => b,
                    Err(e) => {
                        error!("Error getting block number: {}", e);
                        Timer::sleep(5.).await;
                        continue;
                    },
                };

                let events = match selfi
                    .spend_events(swap_contract_address, from_block, current_block)
                    .compat()
                    .await
                {
                    Ok(ev) => ev,
                    Err(e) => {
                        error!("Error getting spend events: {}", e);
                        Timer::sleep(5.).await;
                        continue;
                    },
                };

                let found = events.iter().find(|event| &event.data.0[..32] == id.as_slice());

                if let Some(event) = found {
                    if let Some(tx_hash) = event.transaction_hash {
                        let transaction = match selfi.transaction(TransactionId::Hash(tx_hash)).await {
                            Ok(Some(t)) => t,
                            Ok(None) => {
                                info!("Tx {} not found yet", tx_hash);
                                Timer::sleep(check_every).await;
                                continue;
                            },
                            Err(e) => {
                                error!("Get tx {} error: {}", tx_hash, e);
                                Timer::sleep(check_every).await;
                                continue;
                            },
                        };

                        return Ok(TransactionEnum::from(try_tx_s!(signed_tx_from_web3_tx(transaction))));
                    }
                }

                Timer::sleep(5.).await;
            }
        };
        Box::new(fut.boxed().compat())
    }

    fn tx_enum_from_bytes(&self, bytes: &[u8]) -> Result<TransactionEnum, MmError<TxMarshalingErr>> {
        signed_eth_tx_from_bytes(bytes)
            .map(TransactionEnum::from)
            .map_to_mm(TxMarshalingErr::InvalidInput)
    }

    fn current_block(&self) -> Box<dyn Future<Item = u64, Error = String> + Send> {
        let coin = self.clone();

        let fut = async move {
            coin.block_number()
                .await
                .map(|res| res.as_u64())
                .map_err(|e| ERRL!("{}", e))
        };

        Box::new(fut.boxed().compat())
    }

    fn display_priv_key(&self) -> Result<String, String> {
        match self.priv_key_policy {
            EthPrivKeyPolicy::Iguana(ref key_pair)
            | EthPrivKeyPolicy::HDWallet {
                activated_key: ref key_pair,
                ..
            } => Ok(format!("{:#02x}", key_pair.secret())),
            EthPrivKeyPolicy::Trezor => ERR!("'display_priv_key' is not supported for Hardware Wallets"),
            #[cfg(target_arch = "wasm32")]
            EthPrivKeyPolicy::Metamask(_) => ERR!("'display_priv_key' is not supported for MetaMask"),
        }
    }

    #[inline]
    fn min_tx_amount(&self) -> BigDecimal { BigDecimal::from(0) }

    #[inline]
    fn min_trading_vol(&self) -> MmNumber {
        let pow = self.decimals as u32;
        MmNumber::from(1) / MmNumber::from(10u64.pow(pow))
    }

    fn is_trezor(&self) -> bool { self.priv_key_policy.is_trezor() }
}

pub fn signed_eth_tx_from_bytes(bytes: &[u8]) -> Result<SignedEthTx, String> {
    let tx: UnverifiedTransaction = try_s!(rlp::decode(bytes));
    let signed = try_s!(SignedEthTx::new(tx));
    Ok(signed)
}

type AddressNonceLocks = Mutex<HashMap<String, HashMap<String, Arc<AsyncMutex<()>>>>>;

// We can use a nonce lock shared between tokens using the same platform coin and the platform itself.
// For example, ETH/USDT-ERC20 should use the same lock, but it will be different for BNB/USDT-BEP20.
// This lock is used to ensure that only one transaction is sent at a time per address.
lazy_static! {
    static ref NONCE_LOCK: AddressNonceLocks = Mutex::new(HashMap::new());
}

type EthTxFut = Box<dyn Future<Item = SignedEthTx, Error = TransactionErr> + Send + 'static>;

/// Signs an Eth transaction using `key_pair`.
///
/// This method polls for the latest nonce from the RPC nodes and uses it for the transaction to be signed.
/// A `nonce_lock` is returned so that the caller doesn't release it until the transaction is sent and the
/// address nonce is updated on RPC nodes.
async fn sign_transaction_with_keypair(
    coin: &EthCoin,
    key_pair: &KeyPair,
    value: U256,
    action: Action,
    data: Vec<u8>,
    gas: U256,
    from_address: Address,
) -> Result<(SignedEthTx, Vec<Web3Instance>), TransactionErr> {
    info!(target: "sign", "get_addr_nonce…");
    let (nonce, web3_instances_with_latest_nonce) = try_tx_s!(coin.clone().get_addr_nonce(from_address).compat().await);
    info!(target: "sign", "get_gas_price…");
    let gas_price = try_tx_s!(coin.get_gas_price().compat().await);

    let tx = UnSignedEthTx {
        nonce,
        gas_price,
        gas,
        action,
        value,
        data,
    };

    Ok((
        tx.sign(key_pair.secret(), Some(coin.chain_id)),
        web3_instances_with_latest_nonce,
    ))
}

async fn sign_and_send_transaction_with_keypair(
    coin: &EthCoin,
    key_pair: &KeyPair,
    address: Address,
    value: U256,
    action: Action,
    data: Vec<u8>,
    gas: U256,
) -> Result<SignedEthTx, TransactionErr> {
    let address_lock = coin.get_address_lock(address.to_string()).await;
    let _nonce_lock = address_lock.lock().await;
    let (signed, web3_instances_with_latest_nonce) =
        sign_transaction_with_keypair(coin, key_pair, value, action, data, gas, address).await?;
    let bytes = Bytes(rlp::encode(&signed).to_vec());
    info!(target: "sign-and-send", "send_raw_transaction…");

    let futures = web3_instances_with_latest_nonce
        .into_iter()
        .map(|web3_instance| web3_instance.web3.eth().send_raw_transaction(bytes.clone()));
    try_tx_s!(select_ok(futures).await.map_err(|e| ERRL!("{}", e)), signed);

    info!(target: "sign-and-send", "wait_for_tx_appears_on_rpc…");
    coin.wait_for_addr_nonce_increase(address, signed.transaction.unsigned.nonce)
        .await;
    Ok(signed)
}

#[cfg(target_arch = "wasm32")]
async fn sign_and_send_transaction_with_metamask(
    coin: EthCoin,
    value: U256,
    action: Action,
    data: Vec<u8>,
    gas: U256,
) -> Result<SignedEthTx, TransactionErr> {
    let to = match action {
        Action::Create => None,
        Action::Call(to) => Some(to),
    };

    let my_address = try_tx_s!(coin.derivation_method.single_addr_or_err().await);
    let gas_price = try_tx_s!(coin.get_gas_price().compat().await);

    let tx_to_send = TransactionRequest {
        from: my_address,
        to,
        gas: Some(gas),
        gas_price: Some(gas_price),
        value: Some(value),
        data: Some(data.clone().into()),
        nonce: None,
        ..TransactionRequest::default()
    };

    // It's important to return the transaction hex for the swap,
    // so wait up to 60 seconds for the transaction to appear on the RPC node.
    let wait_rpc_timeout = 60_000;
    let check_every = 1.;

    // Please note that this method may take a long time
    // due to `wallet_switchEthereumChain` and `eth_sendTransaction` requests.
    let tx_hash = try_tx_s!(coin.send_transaction(tx_to_send).await);

    let maybe_signed_tx = try_tx_s!(
        coin.wait_for_tx_appears_on_rpc(tx_hash, wait_rpc_timeout, check_every)
            .await
    );
    match maybe_signed_tx {
        Some(signed_tx) => Ok(signed_tx),
        None => TX_PLAIN_ERR!(
            "Waited too long until the transaction {:?} appear on the RPC node",
            tx_hash
        ),
    }
}

/// Sign eth transaction
async fn sign_raw_eth_tx(coin: &EthCoin, args: &SignEthTransactionParams) -> RawTransactionResult {
    let value = wei_from_big_decimal(args.value.as_ref().unwrap_or(&BigDecimal::from(0)), coin.decimals)?;
    let action = if let Some(to) = &args.to {
        Call(Address::from_str(to).map_to_mm(|err| RawTransactionError::InvalidParam(err.to_string()))?)
    } else {
        Create
    };
    let data = hex::decode(args.data.as_ref().unwrap_or(&String::from("")))?;
    match coin.priv_key_policy {
        // TODO: use zeroise for privkey
        EthPrivKeyPolicy::Iguana(ref key_pair)
        | EthPrivKeyPolicy::HDWallet {
            activated_key: ref key_pair,
            ..
        } => {
            let my_address = coin
                .derivation_method
                .single_addr_or_err()
                .await
                .mm_err(|e| RawTransactionError::InternalError(e.to_string()))?;
            let address_lock = coin.get_address_lock(my_address.to_string()).await;
            let _nonce_lock = address_lock.lock().await;
            return sign_transaction_with_keypair(coin, key_pair, value, action, data, args.gas_limit, my_address)
                .await
                .map(|(signed_tx, _)| RawTransactionRes {
                    tx_hex: signed_tx.tx_hex().into(),
                })
                .map_to_mm(|err| RawTransactionError::TransactionError(err.get_plain_text_format()));
        },
        #[cfg(target_arch = "wasm32")]
        EthPrivKeyPolicy::Metamask(_) => MmError::err(RawTransactionError::InvalidParam(
            "sign raw eth tx not implemented for Metamask".into(),
        )),
        EthPrivKeyPolicy::Trezor => MmError::err(RawTransactionError::InvalidParam(
            "sign raw eth tx not implemented for Trezor".into(),
        )),
    }
}

#[async_trait]
impl RpcCommonOps for EthCoin {
    type RpcClient = Web3Instance;
    type Error = Web3RpcError;

    async fn get_live_client(&self) -> Result<Self::RpcClient, Self::Error> {
        let mut clients = self.web3_instances.lock().await;

        // try to find first live client
        for (i, client) in clients.clone().into_iter().enumerate() {
            if let Web3Transport::Websocket(socket_transport) = &client.web3.transport() {
                socket_transport.maybe_spawn_connection_loop(self.clone());
            };

            if !client.web3.transport().is_last_request_failed() {
                // Bring the live client to the front of rpc_clients
                clients.rotate_left(i);
                return Ok(client);
            }

            match client
                .web3
                .web3()
                .client_version()
                .timeout(ETH_RPC_REQUEST_TIMEOUT)
                .await
            {
                Ok(Ok(_)) => {
                    // Bring the live client to the front of rpc_clients
                    clients.rotate_left(i);
                    return Ok(client);
                },
                Ok(Err(rpc_error)) => {
                    debug!("Could not get client version on: {:?}. Error: {}", &client, rpc_error);

                    if let Web3Transport::Websocket(socket_transport) = client.web3.transport() {
                        socket_transport.stop_connection_loop().await;
                    };
                },
                Err(timeout_error) => {
                    debug!(
                        "Client version timeout exceed on: {:?}. Error: {}",
                        &client, timeout_error
                    );

                    if let Web3Transport::Websocket(socket_transport) = client.web3.transport() {
                        socket_transport.stop_connection_loop().await;
                    };
                },
            };
        }

        return Err(Web3RpcError::Transport(
            "All the current rpc nodes are unavailable.".to_string(),
        ));
    }
}

impl EthCoin {
    pub(crate) async fn web3(&self) -> Result<Web3<Web3Transport>, Web3RpcError> {
        self.get_live_client().await.map(|t| t.web3)
    }

    /// Gets `SenderRefunded` events from etomic swap smart contract since `from_block`
    fn refund_events(
        &self,
        swap_contract_address: Address,
        from_block: u64,
        to_block: u64,
    ) -> Box<dyn Future<Item = Vec<Log>, Error = String> + Send> {
        let contract_event = try_fus!(SWAP_CONTRACT.event("SenderRefunded"));
        let filter = FilterBuilder::default()
            .topics(Some(vec![contract_event.signature()]), None, None, None)
            .from_block(BlockNumber::Number(from_block.into()))
            .to_block(BlockNumber::Number(to_block.into()))
            .address(vec![swap_contract_address])
            .build();

        let coin = self.clone();

        let fut = async move { coin.logs(filter).await.map_err(|e| ERRL!("{}", e)) };

        Box::new(fut.boxed().compat())
    }

    /// Gets ETH traces from ETH node between addresses in `from_block` and `to_block`
    async fn eth_traces(
        &self,
        from_addr: Vec<Address>,
        to_addr: Vec<Address>,
        from_block: BlockNumber,
        to_block: BlockNumber,
        limit: Option<usize>,
    ) -> Web3RpcResult<Vec<Trace>> {
        let mut filter = TraceFilterBuilder::default()
            .from_address(from_addr)
            .to_address(to_addr)
            .from_block(from_block)
            .to_block(to_block);
        if let Some(l) = limit {
            filter = filter.count(l);
        }
        drop_mutability!(filter);

        self.trace_filter(filter.build()).await.map_to_mm(Web3RpcError::from)
    }

    /// Gets Transfer events from ERC20 smart contract `addr` between `from_block` and `to_block`
    async fn erc20_transfer_events(
        &self,
        contract: Address,
        from_addr: Option<Address>,
        to_addr: Option<Address>,
        from_block: BlockNumber,
        to_block: BlockNumber,
        limit: Option<usize>,
    ) -> Web3RpcResult<Vec<Log>> {
        let contract_event = ERC20_CONTRACT.event("Transfer")?;
        let topic0 = Some(vec![contract_event.signature()]);
        let topic1 = from_addr.map(|addr| vec![addr.into()]);
        let topic2 = to_addr.map(|addr| vec![addr.into()]);

        let mut filter = FilterBuilder::default()
            .topics(topic0, topic1, topic2, None)
            .from_block(from_block)
            .to_block(to_block)
            .address(vec![contract]);
        if let Some(l) = limit {
            filter = filter.limit(l);
        }
        drop_mutability!(filter);

        self.logs(filter.build()).await.map_to_mm(Web3RpcError::from)
    }

    /// Downloads and saves ETH transaction history of my_address, relies on Parity trace_filter API
    /// https://wiki.parity.io/JSONRPC-trace-module#trace_filter, this requires tracing to be enabled
    /// in node config. Other ETH clients (Geth, etc.) are `not` supported (yet).
    #[allow(clippy::cognitive_complexity)]
    #[cfg_attr(target_arch = "wasm32", allow(dead_code))]
    async fn process_eth_history(&self, ctx: &MmArc) {
        // Artem Pikulin: by playing a bit with Parity mainnet node I've discovered that trace_filter API responds after reasonable time for 1000 blocks.
        // I've tried to increase the amount to 10000, but request times out somewhere near 2500000 block.
        // Also the Parity RPC server seem to get stuck while request in running (other requests performance is also lowered).
        let delta = U64::from(1000);

        let my_address = match self.derivation_method.single_addr_or_err().await {
            Ok(addr) => addr,
            Err(e) => {
                ctx.log.log(
                    "",
                    &[&"tx_history", &self.ticker],
                    &ERRL!("Error on getting my address: {}", e),
                );
                return;
            },
        };
        let mut success_iteration = 0i32;
        loop {
            if ctx.is_stopping() {
                break;
            };
            {
                let coins_ctx = CoinsContext::from_ctx(ctx).unwrap();
                let coins = coins_ctx.coins.lock().await;
                if !coins.contains_key(&self.ticker) {
                    ctx.log.log("", &[&"tx_history", &self.ticker], "Loop stopped");
                    break;
                };
            }

            let current_block = match self.block_number().await {
                Ok(block) => block,
                Err(e) => {
                    ctx.log.log(
                        "",
                        &[&"tx_history", &self.ticker],
                        &ERRL!("Error {} on eth_block_number, retrying", e),
                    );
                    Timer::sleep(10.).await;
                    continue;
                },
            };

            let mut saved_traces = match self.load_saved_traces(ctx, my_address) {
                Some(traces) => traces,
                None => SavedTraces {
                    traces: vec![],
                    earliest_block: current_block,
                    latest_block: current_block,
                },
            };
            *self.history_sync_state.lock().unwrap() = HistorySyncState::InProgress(json!({
                "blocks_left": saved_traces.earliest_block.as_u64(),
            }));

            let mut existing_history = match self.load_history_from_file(ctx).compat().await {
                Ok(history) => history,
                Err(e) => {
                    ctx.log.log(
                        "",
                        &[&"tx_history", &self.ticker],
                        &ERRL!("Error {} on 'load_history_from_file', stop the history loop", e),
                    );
                    return;
                },
            };

            // AP: AFAIK ETH RPC doesn't support conditional filters like `get this OR this` so we have
            // to run several queries to get trace events including our address as sender `or` receiver
            // TODO refactor this to batch requests instead of single request per query
            if saved_traces.earliest_block > 0.into() {
                let before_earliest = if saved_traces.earliest_block >= delta {
                    saved_traces.earliest_block - delta
                } else {
                    0.into()
                };

                let from_traces_before_earliest = match self
                    .eth_traces(
                        vec![my_address],
                        vec![],
                        BlockNumber::Number(before_earliest),
                        BlockNumber::Number(saved_traces.earliest_block),
                        None,
                    )
                    .await
                {
                    Ok(traces) => traces,
                    Err(e) => {
                        ctx.log.log(
                            "",
                            &[&"tx_history", &self.ticker],
                            &ERRL!("Error {} on eth_traces, retrying", e),
                        );
                        Timer::sleep(10.).await;
                        continue;
                    },
                };

                let to_traces_before_earliest = match self
                    .eth_traces(
                        vec![],
                        vec![my_address],
                        BlockNumber::Number(before_earliest),
                        BlockNumber::Number(saved_traces.earliest_block),
                        None,
                    )
                    .await
                {
                    Ok(traces) => traces,
                    Err(e) => {
                        ctx.log.log(
                            "",
                            &[&"tx_history", &self.ticker],
                            &ERRL!("Error {} on eth_traces, retrying", e),
                        );
                        Timer::sleep(10.).await;
                        continue;
                    },
                };

                let total_length = from_traces_before_earliest.len() + to_traces_before_earliest.len();
                mm_counter!(ctx.metrics, "tx.history.response.total_length", total_length as u64,
                    "coin" => self.ticker.clone(), "client" => "ethereum", "method" => "eth_traces");

                saved_traces.traces.extend(from_traces_before_earliest);
                saved_traces.traces.extend(to_traces_before_earliest);
                saved_traces.earliest_block = if before_earliest > 0.into() {
                    // need to exclude the before earliest block from next iteration
                    before_earliest - 1
                } else {
                    0.into()
                };
                self.store_eth_traces(ctx, my_address, &saved_traces);
            }

            if current_block > saved_traces.latest_block {
                let from_traces_after_latest = match self
                    .eth_traces(
                        vec![my_address],
                        vec![],
                        BlockNumber::Number(saved_traces.latest_block + 1),
                        BlockNumber::Number(current_block),
                        None,
                    )
                    .await
                {
                    Ok(traces) => traces,
                    Err(e) => {
                        ctx.log.log(
                            "",
                            &[&"tx_history", &self.ticker],
                            &ERRL!("Error {} on eth_traces, retrying", e),
                        );
                        Timer::sleep(10.).await;
                        continue;
                    },
                };

                let to_traces_after_latest = match self
                    .eth_traces(
                        vec![],
                        vec![my_address],
                        BlockNumber::Number(saved_traces.latest_block + 1),
                        BlockNumber::Number(current_block),
                        None,
                    )
                    .await
                {
                    Ok(traces) => traces,
                    Err(e) => {
                        ctx.log.log(
                            "",
                            &[&"tx_history", &self.ticker],
                            &ERRL!("Error {} on eth_traces, retrying", e),
                        );
                        Timer::sleep(10.).await;
                        continue;
                    },
                };

                let total_length = from_traces_after_latest.len() + to_traces_after_latest.len();
                mm_counter!(ctx.metrics, "tx.history.response.total_length", total_length as u64,
                    "coin" => self.ticker.clone(), "client" => "ethereum", "method" => "eth_traces");

                saved_traces.traces.extend(from_traces_after_latest);
                saved_traces.traces.extend(to_traces_after_latest);
                saved_traces.latest_block = current_block;

                self.store_eth_traces(ctx, my_address, &saved_traces);
            }
            saved_traces.traces.sort_by(|a, b| b.block_number.cmp(&a.block_number));
            for trace in saved_traces.traces {
                let hash = sha256(&json::to_vec(&trace).unwrap());
                let internal_id = BytesJson::from(hash.to_vec());
                let processed = existing_history.iter().find(|tx| tx.internal_id == internal_id);
                if processed.is_some() {
                    continue;
                }

                // TODO Only standard Call traces are supported, contract creations, suicides and block rewards will be supported later
                let call_data = match trace.action {
                    TraceAction::Call(d) => d,
                    _ => continue,
                };

                mm_counter!(ctx.metrics, "tx.history.request.count", 1, "coin" => self.ticker.clone(), "method" => "tx_detail_by_hash");

                let web3_tx = match self
                    .transaction(TransactionId::Hash(trace.transaction_hash.unwrap()))
                    .await
                {
                    Ok(tx) => tx,
                    Err(e) => {
                        ctx.log.log(
                            "",
                            &[&"tx_history", &self.ticker],
                            &ERRL!(
                                "Error {} on getting transaction {:?}",
                                e,
                                trace.transaction_hash.unwrap()
                            ),
                        );
                        continue;
                    },
                };
                let web3_tx = match web3_tx {
                    Some(t) => t,
                    None => {
                        ctx.log.log(
                            "",
                            &[&"tx_history", &self.ticker],
                            &ERRL!("No such transaction {:?}", trace.transaction_hash.unwrap()),
                        );
                        continue;
                    },
                };

                mm_counter!(ctx.metrics, "tx.history.response.count", 1, "coin" => self.ticker.clone(), "method" => "tx_detail_by_hash");

                let receipt = match self.transaction_receipt(trace.transaction_hash.unwrap()).await {
                    Ok(r) => r,
                    Err(e) => {
                        ctx.log.log(
                            "",
                            &[&"tx_history", &self.ticker],
                            &ERRL!(
                                "Error {} on getting transaction {:?} receipt",
                                e,
                                trace.transaction_hash.unwrap()
                            ),
                        );
                        continue;
                    },
                };
                let fee_coin = match &self.coin_type {
                    EthCoinType::Eth => self.ticker(),
                    EthCoinType::Erc20 { platform, .. } => platform.as_str(),
                    EthCoinType::Nft { .. } => {
                        ctx.log.log(
                            "",
                            &[&"tx_history", &self.ticker],
                            &ERRL!("Error on getting fee coin: Nft Protocol is not supported yet!"),
                        );
                        continue;
                    },
                };
                let fee_details: Option<EthTxFeeDetails> = match receipt {
                    Some(r) => {
                        let gas_used = r.gas_used.unwrap_or_default();
                        let gas_price = web3_tx.gas_price.unwrap_or_default();
                        // It's relatively safe to unwrap `EthTxFeeDetails::new` as it may fail
                        // due to `u256_to_big_decimal` only.
                        // Also TX history is not used by any GUI and has significant disadvantages.
                        Some(EthTxFeeDetails::new(gas_used, gas_price, fee_coin).unwrap())
                    },
                    None => None,
                };

                let total_amount: BigDecimal = u256_to_big_decimal(call_data.value, ETH_DECIMALS).unwrap();
                let mut received_by_me = 0.into();
                let mut spent_by_me = 0.into();

                if call_data.from == my_address {
                    // ETH transfer is actually happening only if no error occurred
                    if trace.error.is_none() {
                        spent_by_me = total_amount.clone();
                    }
                    if let Some(ref fee) = fee_details {
                        spent_by_me += &fee.total_fee;
                    }
                }

                if call_data.to == my_address {
                    // ETH transfer is actually happening only if no error occurred
                    if trace.error.is_none() {
                        received_by_me = total_amount.clone();
                    }
                }

                let raw = signed_tx_from_web3_tx(web3_tx).unwrap();
                let block = match self
                    .block(BlockId::Number(BlockNumber::Number(trace.block_number.into())))
                    .await
                {
                    Ok(b) => b.unwrap(),
                    Err(e) => {
                        ctx.log.log(
                            "",
                            &[&"tx_history", &self.ticker],
                            &ERRL!("Error {} on getting block {} data", e, trace.block_number),
                        );
                        continue;
                    },
                };

                let details = TransactionDetails {
                    my_balance_change: &received_by_me - &spent_by_me,
                    spent_by_me,
                    received_by_me,
                    total_amount,
                    to: vec![display_eth_address(&call_data.to)],
                    from: vec![display_eth_address(&call_data.from)],
                    coin: self.ticker.clone(),
                    fee_details: fee_details.map(|d| d.into()),
                    block_height: trace.block_number,
                    tx: TransactionData::new_signed(
                        BytesJson(rlp::encode(&raw).to_vec()),
                        format!("{:02x}", BytesJson(raw.hash.as_bytes().to_vec())),
                    ),
                    internal_id,
                    timestamp: block.timestamp.into_or_max(),
                    kmd_rewards: None,
                    transaction_type: Default::default(),
                    memo: None,
                };

                existing_history.push(details);

                if let Err(e) = self.save_history_to_file(ctx, existing_history.clone()).compat().await {
                    ctx.log.log(
                        "",
                        &[&"tx_history", &self.ticker],
                        &ERRL!("Error {} on 'save_history_to_file', stop the history loop", e),
                    );
                    return;
                }
            }
            if saved_traces.earliest_block == 0.into() {
                if success_iteration == 0 {
                    ctx.log.log(
                        "😅",
                        &[&"tx_history", &("coin", self.ticker.clone().as_str())],
                        "history has been loaded successfully",
                    );
                }

                success_iteration += 1;
                *self.history_sync_state.lock().unwrap() = HistorySyncState::Finished;
                Timer::sleep(15.).await;
            } else {
                Timer::sleep(2.).await;
            }
        }
    }

    /// Downloads and saves ERC20 transaction history of my_address
    #[allow(clippy::cognitive_complexity)]
    #[cfg_attr(target_arch = "wasm32", allow(dead_code))]
    async fn process_erc20_history(&self, token_addr: H160, ctx: &MmArc) {
        let delta = U64::from(10000);

        let my_address = match self.derivation_method.single_addr_or_err().await {
            Ok(addr) => addr,
            Err(e) => {
                ctx.log.log(
                    "",
                    &[&"tx_history", &self.ticker],
                    &ERRL!("Error on getting my address: {}", e),
                );
                return;
            },
        };
        let mut success_iteration = 0i32;
        loop {
            if ctx.is_stopping() {
                break;
            };
            {
                let coins_ctx = CoinsContext::from_ctx(ctx).unwrap();
                let coins = coins_ctx.coins.lock().await;
                if !coins.contains_key(&self.ticker) {
                    ctx.log.log("", &[&"tx_history", &self.ticker], "Loop stopped");
                    break;
                };
            }

            let current_block = match self.block_number().await {
                Ok(block) => block,
                Err(e) => {
                    ctx.log.log(
                        "",
                        &[&"tx_history", &self.ticker],
                        &ERRL!("Error {} on eth_block_number, retrying", e),
                    );
                    Timer::sleep(10.).await;
                    continue;
                },
            };

            let mut saved_events = match self.load_saved_erc20_events(ctx, my_address) {
                Some(events) => events,
                None => SavedErc20Events {
                    events: vec![],
                    earliest_block: current_block,
                    latest_block: current_block,
                },
            };
            *self.history_sync_state.lock().unwrap() = HistorySyncState::InProgress(json!({
                "blocks_left": saved_events.earliest_block,
            }));

            // AP: AFAIK ETH RPC doesn't support conditional filters like `get this OR this` so we have
            // to run several queries to get transfer events including our address as sender `or` receiver
            // TODO refactor this to batch requests instead of single request per query
            if saved_events.earliest_block > 0.into() {
                let before_earliest = if saved_events.earliest_block >= delta {
                    saved_events.earliest_block - delta
                } else {
                    0.into()
                };

                let from_events_before_earliest = match self
                    .erc20_transfer_events(
                        token_addr,
                        Some(my_address),
                        None,
                        BlockNumber::Number(before_earliest),
                        BlockNumber::Number(saved_events.earliest_block - 1),
                        None,
                    )
                    .await
                {
                    Ok(events) => events,
                    Err(e) => {
                        ctx.log.log(
                            "",
                            &[&"tx_history", &self.ticker],
                            &ERRL!("Error {} on erc20_transfer_events, retrying", e),
                        );
                        Timer::sleep(10.).await;
                        continue;
                    },
                };

                let to_events_before_earliest = match self
                    .erc20_transfer_events(
                        token_addr,
                        None,
                        Some(my_address),
                        BlockNumber::Number(before_earliest),
                        BlockNumber::Number(saved_events.earliest_block - 1),
                        None,
                    )
                    .await
                {
                    Ok(events) => events,
                    Err(e) => {
                        ctx.log.log(
                            "",
                            &[&"tx_history", &self.ticker],
                            &ERRL!("Error {} on erc20_transfer_events, retrying", e),
                        );
                        Timer::sleep(10.).await;
                        continue;
                    },
                };

                let total_length = from_events_before_earliest.len() + to_events_before_earliest.len();
                mm_counter!(ctx.metrics, "tx.history.response.total_length", total_length as u64,
                    "coin" => self.ticker.clone(), "client" => "ethereum", "method" => "erc20_transfer_events");

                saved_events.events.extend(from_events_before_earliest);
                saved_events.events.extend(to_events_before_earliest);
                saved_events.earliest_block = if before_earliest > 0.into() {
                    before_earliest - 1
                } else {
                    0.into()
                };
                self.store_erc20_events(ctx, my_address, &saved_events);
            }

            if current_block > saved_events.latest_block {
                let from_events_after_latest = match self
                    .erc20_transfer_events(
                        token_addr,
                        Some(my_address),
                        None,
                        BlockNumber::Number(saved_events.latest_block + 1),
                        BlockNumber::Number(current_block),
                        None,
                    )
                    .await
                {
                    Ok(events) => events,
                    Err(e) => {
                        ctx.log.log(
                            "",
                            &[&"tx_history", &self.ticker],
                            &ERRL!("Error {} on erc20_transfer_events, retrying", e),
                        );
                        Timer::sleep(10.).await;
                        continue;
                    },
                };

                let to_events_after_latest = match self
                    .erc20_transfer_events(
                        token_addr,
                        None,
                        Some(my_address),
                        BlockNumber::Number(saved_events.latest_block + 1),
                        BlockNumber::Number(current_block),
                        None,
                    )
                    .await
                {
                    Ok(events) => events,
                    Err(e) => {
                        ctx.log.log(
                            "",
                            &[&"tx_history", &self.ticker],
                            &ERRL!("Error {} on erc20_transfer_events, retrying", e),
                        );
                        Timer::sleep(10.).await;
                        continue;
                    },
                };

                let total_length = from_events_after_latest.len() + to_events_after_latest.len();
                mm_counter!(ctx.metrics, "tx.history.response.total_length", total_length as u64,
                    "coin" => self.ticker.clone(), "client" => "ethereum", "method" => "erc20_transfer_events");

                saved_events.events.extend(from_events_after_latest);
                saved_events.events.extend(to_events_after_latest);
                saved_events.latest_block = current_block;
                self.store_erc20_events(ctx, my_address, &saved_events);
            }

            let all_events: HashMap<_, _> = saved_events
                .events
                .iter()
                .filter(|e| e.block_number.is_some() && e.transaction_hash.is_some() && !e.is_removed())
                .map(|e| (e.transaction_hash.unwrap(), e))
                .collect();
            let mut all_events: Vec<_> = all_events.into_values().collect();
            all_events.sort_by(|a, b| b.block_number.unwrap().cmp(&a.block_number.unwrap()));

            for event in all_events {
                let mut existing_history = match self.load_history_from_file(ctx).compat().await {
                    Ok(history) => history,
                    Err(e) => {
                        ctx.log.log(
                            "",
                            &[&"tx_history", &self.ticker],
                            &ERRL!("Error {} on 'load_history_from_file', stop the history loop", e),
                        );
                        return;
                    },
                };
                let internal_id = BytesJson::from(sha256(&json::to_vec(&event).unwrap()).to_vec());
                if existing_history.iter().any(|item| item.internal_id == internal_id) {
                    // the transaction already imported
                    continue;
                };

                let amount = U256::from(event.data.0.as_slice());
                let total_amount = u256_to_big_decimal(amount, self.decimals).unwrap();
                let mut received_by_me = 0.into();
                let mut spent_by_me = 0.into();

                let from_addr = H160::from(event.topics[1]);
                let to_addr = H160::from(event.topics[2]);

                if from_addr == my_address {
                    spent_by_me = total_amount.clone();
                }

                if to_addr == my_address {
                    received_by_me = total_amount.clone();
                }

                mm_counter!(ctx.metrics, "tx.history.request.count", 1,
                    "coin" => self.ticker.clone(), "client" => "ethereum", "method" => "tx_detail_by_hash");

                let web3_tx = match self
                    .transaction(TransactionId::Hash(event.transaction_hash.unwrap()))
                    .await
                {
                    Ok(tx) => tx,
                    Err(e) => {
                        ctx.log.log(
                            "",
                            &[&"tx_history", &self.ticker],
                            &ERRL!(
                                "Error {} on getting transaction {:?}",
                                e,
                                event.transaction_hash.unwrap()
                            ),
                        );
                        continue;
                    },
                };

                mm_counter!(ctx.metrics, "tx.history.response.count", 1,
                    "coin" => self.ticker.clone(), "client" => "ethereum", "method" => "tx_detail_by_hash");

                let web3_tx = match web3_tx {
                    Some(t) => t,
                    None => {
                        ctx.log.log(
                            "",
                            &[&"tx_history", &self.ticker],
                            &ERRL!("No such transaction {:?}", event.transaction_hash.unwrap()),
                        );
                        continue;
                    },
                };

                let receipt = match self.transaction_receipt(event.transaction_hash.unwrap()).await {
                    Ok(r) => r,
                    Err(e) => {
                        ctx.log.log(
                            "",
                            &[&"tx_history", &self.ticker],
                            &ERRL!(
                                "Error {} on getting transaction {:?} receipt",
                                e,
                                event.transaction_hash.unwrap()
                            ),
                        );
                        continue;
                    },
                };
                let fee_coin = match &self.coin_type {
                    EthCoinType::Eth => self.ticker(),
                    EthCoinType::Erc20 { platform, .. } => platform.as_str(),
                    EthCoinType::Nft { .. } => {
                        ctx.log.log(
                            "",
                            &[&"tx_history", &self.ticker],
                            &ERRL!("Error on getting fee coin: Nft Protocol is not supported yet!"),
                        );
                        continue;
                    },
                };
                let fee_details = match receipt {
                    Some(r) => {
                        let gas_used = r.gas_used.unwrap_or_default();
                        let gas_price = web3_tx.gas_price.unwrap_or_default();
                        // It's relatively safe to unwrap `EthTxFeeDetails::new` as it may fail
                        // due to `u256_to_big_decimal` only.
                        // Also TX history is not used by any GUI and has significant disadvantages.
                        Some(EthTxFeeDetails::new(gas_used, gas_price, fee_coin).unwrap())
                    },
                    None => None,
                };
                let block_number = event.block_number.unwrap();
                let block = match self.block(BlockId::Number(BlockNumber::Number(block_number))).await {
                    Ok(Some(b)) => b,
                    Ok(None) => {
                        ctx.log.log(
                            "",
                            &[&"tx_history", &self.ticker],
                            &ERRL!("Block {} is None", block_number),
                        );
                        continue;
                    },
                    Err(e) => {
                        ctx.log.log(
                            "",
                            &[&"tx_history", &self.ticker],
                            &ERRL!("Error {} on getting block {} data", e, block_number),
                        );
                        continue;
                    },
                };

                let raw = signed_tx_from_web3_tx(web3_tx).unwrap();
                let details = TransactionDetails {
                    my_balance_change: &received_by_me - &spent_by_me,
                    spent_by_me,
                    received_by_me,
                    total_amount,
                    to: vec![display_eth_address(&to_addr)],
                    from: vec![display_eth_address(&from_addr)],
                    coin: self.ticker.clone(),
                    fee_details: fee_details.map(|d| d.into()),
                    block_height: block_number.as_u64(),
                    tx: TransactionData::new_signed(
                        BytesJson(rlp::encode(&raw).to_vec()),
                        format!("{:02x}", BytesJson(raw.hash.as_bytes().to_vec())),
                    ),
                    internal_id: BytesJson(internal_id.to_vec()),
                    timestamp: block.timestamp.into_or_max(),
                    kmd_rewards: None,
                    transaction_type: Default::default(),
                    memo: None,
                };

                existing_history.push(details);

                if let Err(e) = self.save_history_to_file(ctx, existing_history).compat().await {
                    ctx.log.log(
                        "",
                        &[&"tx_history", &self.ticker],
                        &ERRL!("Error {} on 'save_history_to_file', stop the history loop", e),
                    );
                    return;
                }
            }
            if saved_events.earliest_block == 0.into() {
                if success_iteration == 0 {
                    ctx.log.log(
                        "😅",
                        &[&"tx_history", &("coin", self.ticker.clone().as_str())],
                        "history has been loaded successfully",
                    );
                }

                success_iteration += 1;
                *self.history_sync_state.lock().unwrap() = HistorySyncState::Finished;
                Timer::sleep(15.).await;
            } else {
                Timer::sleep(2.).await;
            }
        }
    }

    /// Retrieves the lock associated with a given address.
    ///
    /// This function is used to ensure that only one transaction is sent at a time per address.
    /// If the address does not have an associated lock, a new one is created and stored.
    async fn get_address_lock(&self, address: String) -> Arc<AsyncMutex<()>> {
        let address_lock = {
            let mut lock = self.address_nonce_locks.lock().await;
            lock.entry(address)
                .or_insert_with(|| Arc::new(AsyncMutex::new(())))
                .clone()
        };
        address_lock
    }
}

#[cfg_attr(test, mockable)]
impl EthCoin {
    pub(crate) fn sign_and_send_transaction(&self, value: U256, action: Action, data: Vec<u8>, gas: U256) -> EthTxFut {
        let coin = self.clone();
        let fut = async move {
            match coin.priv_key_policy {
                EthPrivKeyPolicy::Iguana(ref key_pair)
                | EthPrivKeyPolicy::HDWallet {
                    activated_key: ref key_pair,
                    ..
                } => {
                    let address = coin
                        .derivation_method
                        .single_addr_or_err()
                        .await
                        .map_err(|e| TransactionErr::Plain(ERRL!("{}", e)))?;
                    sign_and_send_transaction_with_keypair(&coin, key_pair, address, value, action, data, gas).await
                },
                EthPrivKeyPolicy::Trezor => Err(TransactionErr::Plain(ERRL!("Trezor is not supported for swaps yet!"))),
                #[cfg(target_arch = "wasm32")]
                EthPrivKeyPolicy::Metamask(_) => {
                    sign_and_send_transaction_with_metamask(coin, value, action, data, gas).await
                },
            }
        };
        Box::new(fut.boxed().compat())
    }

    pub fn send_to_address(&self, address: Address, value: U256) -> EthTxFut {
        match &self.coin_type {
            EthCoinType::Eth => self.sign_and_send_transaction(value, Call(address), vec![], U256::from(21000)),
            EthCoinType::Erc20 {
                platform: _,
                token_addr,
            } => {
                let abi = try_tx_fus!(Contract::load(ERC20_ABI.as_bytes()));
                let function = try_tx_fus!(abi.function("transfer"));
                let data = try_tx_fus!(function.encode_input(&[Token::Address(address), Token::Uint(value)]));
                self.sign_and_send_transaction(0.into(), Call(*token_addr), data, U256::from(210_000))
            },
            EthCoinType::Nft { .. } => {
                return Box::new(futures01::future::err(TransactionErr::ProtocolNotSupported(ERRL!(
                    "Nft Protocol is not supported yet!"
                ))))
            },
        }
    }

    fn send_hash_time_locked_payment(&self, args: SendPaymentArgs<'_>) -> EthTxFut {
        let receiver_addr = try_tx_fus!(addr_from_raw_pubkey(args.other_pubkey));
        let swap_contract_address = try_tx_fus!(args.swap_contract_address.try_to_address());
        let id = self.etomic_swap_id(try_tx_fus!(args.time_lock.try_into()), args.secret_hash);
        let trade_amount = try_tx_fus!(wei_from_big_decimal(&args.amount, self.decimals));

        let time_lock = U256::from(args.time_lock);
        let gas = U256::from(ETH_GAS);

        let secret_hash = if args.secret_hash.len() == 32 {
            ripemd160(args.secret_hash).to_vec()
        } else {
            args.secret_hash.to_vec()
        };

        match &self.coin_type {
            EthCoinType::Eth => {
                let function_name = get_function_name("ethPayment", args.watcher_reward.is_some());
                let function = try_tx_fus!(SWAP_CONTRACT.function(&function_name));

                let mut value = trade_amount;
                let data = match &args.watcher_reward {
                    Some(reward) => {
                        let reward_amount = try_tx_fus!(wei_from_big_decimal(&reward.amount, self.decimals));
                        if !matches!(reward.reward_target, RewardTarget::None) || reward.send_contract_reward_on_spend {
                            value += reward_amount;
                        }

                        try_tx_fus!(function.encode_input(&[
                            Token::FixedBytes(id),
                            Token::Address(receiver_addr),
                            Token::FixedBytes(secret_hash),
                            Token::Uint(time_lock),
                            Token::Uint(U256::from(reward.reward_target as u8)),
                            Token::Bool(reward.send_contract_reward_on_spend),
                            Token::Uint(reward_amount)
                        ]))
                    },
                    None => try_tx_fus!(function.encode_input(&[
                        Token::FixedBytes(id),
                        Token::Address(receiver_addr),
                        Token::FixedBytes(secret_hash),
                        Token::Uint(time_lock),
                    ])),
                };

                self.sign_and_send_transaction(value, Call(swap_contract_address), data, gas)
            },
            EthCoinType::Erc20 {
                platform: _,
                token_addr,
            } => {
                let allowance_fut = self
                    .allowance(swap_contract_address)
                    .map_err(|e| TransactionErr::Plain(ERRL!("{}", e)));

                let function_name = get_function_name("erc20Payment", args.watcher_reward.is_some());
                let function = try_tx_fus!(SWAP_CONTRACT.function(&function_name));

                let mut value = U256::from(0);
                let mut amount = trade_amount;

                debug!("Using watcher reward {:?} for swap payment", args.watcher_reward);

                let data = match args.watcher_reward {
                    Some(reward) => {
                        let reward_amount = match reward.reward_target {
                            RewardTarget::Contract | RewardTarget::PaymentSender => {
                                let eth_reward_amount = try_tx_fus!(wei_from_big_decimal(&reward.amount, ETH_DECIMALS));
                                value += eth_reward_amount;
                                eth_reward_amount
                            },
                            RewardTarget::PaymentSpender => {
                                let token_reward_amount =
                                    try_tx_fus!(wei_from_big_decimal(&reward.amount, self.decimals));
                                amount += token_reward_amount;
                                token_reward_amount
                            },
                            _ => {
                                // TODO tests passed without this change, need to research on how it worked
                                if reward.send_contract_reward_on_spend {
                                    let eth_reward_amount =
                                        try_tx_fus!(wei_from_big_decimal(&reward.amount, ETH_DECIMALS));
                                    value += eth_reward_amount;
                                    eth_reward_amount
                                } else {
                                    0.into()
                                }
                            },
                        };

                        try_tx_fus!(function.encode_input(&[
                            Token::FixedBytes(id),
                            Token::Uint(amount),
                            Token::Address(*token_addr),
                            Token::Address(receiver_addr),
                            Token::FixedBytes(secret_hash),
                            Token::Uint(time_lock),
                            Token::Uint(U256::from(reward.reward_target as u8)),
                            Token::Bool(reward.send_contract_reward_on_spend),
                            Token::Uint(reward_amount),
                        ]))
                    },
                    None => {
                        try_tx_fus!(function.encode_input(&[
                            Token::FixedBytes(id),
                            Token::Uint(trade_amount),
                            Token::Address(*token_addr),
                            Token::Address(receiver_addr),
                            Token::FixedBytes(secret_hash),
                            Token::Uint(time_lock)
                        ]))
                    },
                };

                let wait_for_required_allowance_until = args.wait_for_confirmation_until;

                let arc = self.clone();
                Box::new(allowance_fut.and_then(move |allowed| -> EthTxFut {
                    if allowed < amount {
                        Box::new(
                            arc.approve(swap_contract_address, U256::max_value())
                                .and_then(move |approved| {
                                    // make sure the approve tx is confirmed by making sure that the allowed value has been updated
                                    // this call is cheaper than waiting for confirmation calls
                                    arc.wait_for_required_allowance(
                                        swap_contract_address,
                                        amount,
                                        wait_for_required_allowance_until,
                                    )
                                    .map_err(move |e| {
                                        TransactionErr::Plain(ERRL!(
                                            "Allowed value was not updated in time after sending approve transaction {:02x}: {}",
                                            approved.tx_hash(),
                                            e
                                        ))
                                    })
                                    .and_then(move |_| {
                                        arc.sign_and_send_transaction(
                                            value,
                                            Call(swap_contract_address),
                                            data,
                                            gas,
                                        )
                                    })
                                }),
                        )
                    } else {
                        Box::new(arc.sign_and_send_transaction(
                            value,
                            Call(swap_contract_address),
                            data,
                            gas,
                        ))
                    }
                }))
            },
            EthCoinType::Nft { .. } => {
                return Box::new(futures01::future::err(TransactionErr::ProtocolNotSupported(ERRL!(
                    "Nft Protocol is not supported yet!"
                ))))
            },
        }
    }

    fn watcher_spends_hash_time_locked_payment(&self, input: SendMakerPaymentSpendPreimageInput) -> EthTxFut {
        let tx: UnverifiedTransaction = try_tx_fus!(rlp::decode(input.preimage));
        let payment = try_tx_fus!(SignedEthTx::new(tx));

        let function_name = get_function_name("receiverSpend", input.watcher_reward);
        let spend_func = try_tx_fus!(SWAP_CONTRACT.function(&function_name));
        let clone = self.clone();
        let secret_vec = input.secret.to_vec();
        let taker_addr = addr_from_raw_pubkey(input.taker_pub).unwrap();
        let swap_contract_address = match payment.action {
            Call(address) => address,
            Create => {
                return Box::new(futures01::future::err(TransactionErr::Plain(ERRL!(
                    "Invalid payment action: the payment action cannot be create"
                ))))
            },
        };

        let watcher_reward = input.watcher_reward;
        match self.coin_type {
            EthCoinType::Eth => {
                let function_name = get_function_name("ethPayment", watcher_reward);
                let payment_func = try_tx_fus!(SWAP_CONTRACT.function(&function_name));
                let decoded = try_tx_fus!(decode_contract_call(payment_func, &payment.data));
                let swap_id_input = try_tx_fus!(get_function_input_data(&decoded, payment_func, 0));

                let state_f = self.payment_status(swap_contract_address, swap_id_input.clone());
                Box::new(
                    state_f
                        .map_err(TransactionErr::Plain)
                        .and_then(move |state| -> EthTxFut {
                            if state != U256::from(PaymentState::Sent as u8) {
                                return Box::new(futures01::future::err(TransactionErr::Plain(ERRL!(
                                    "Payment {:?} state is not PAYMENT_STATE_SENT, got {}",
                                    payment,
                                    state
                                ))));
                            }

                            let value = payment.value;
                            let reward_target = try_tx_fus!(get_function_input_data(&decoded, payment_func, 4));
                            let sends_contract_reward = try_tx_fus!(get_function_input_data(&decoded, payment_func, 5));
                            let watcher_reward_amount = try_tx_fus!(get_function_input_data(&decoded, payment_func, 6));

                            let data = try_tx_fus!(spend_func.encode_input(&[
                                swap_id_input,
                                Token::Uint(value),
                                Token::FixedBytes(secret_vec.clone()),
                                Token::Address(Address::default()),
                                Token::Address(payment.sender()),
                                Token::Address(taker_addr),
                                reward_target,
                                sends_contract_reward,
                                watcher_reward_amount,
                            ]));

                            clone.sign_and_send_transaction(
                                0.into(),
                                Call(swap_contract_address),
                                data,
                                U256::from(ETH_GAS),
                            )
                        }),
                )
            },
            EthCoinType::Erc20 {
                platform: _,
                token_addr,
            } => {
                let function_name = get_function_name("erc20Payment", watcher_reward);
                let payment_func = try_tx_fus!(SWAP_CONTRACT.function(&function_name));

                let decoded = try_tx_fus!(decode_contract_call(payment_func, &payment.data));
                let swap_id_input = try_tx_fus!(get_function_input_data(&decoded, payment_func, 0));
                let amount_input = try_tx_fus!(get_function_input_data(&decoded, payment_func, 1));

                let reward_target = try_tx_fus!(get_function_input_data(&decoded, payment_func, 6));
                let sends_contract_reward = try_tx_fus!(get_function_input_data(&decoded, payment_func, 7));
                let reward_amount = try_tx_fus!(get_function_input_data(&decoded, payment_func, 8));

                let state_f = self.payment_status(swap_contract_address, swap_id_input.clone());

                Box::new(
                    state_f
                        .map_err(TransactionErr::Plain)
                        .and_then(move |state| -> EthTxFut {
                            if state != U256::from(PaymentState::Sent as u8) {
                                return Box::new(futures01::future::err(TransactionErr::Plain(ERRL!(
                                    "Payment {:?} state is not PAYMENT_STATE_SENT, got {}",
                                    payment,
                                    state
                                ))));
                            }
                            let data = try_tx_fus!(spend_func.encode_input(&[
                                swap_id_input.clone(),
                                amount_input,
                                Token::FixedBytes(secret_vec.clone()),
                                Token::Address(token_addr),
                                Token::Address(payment.sender()),
                                Token::Address(taker_addr),
                                reward_target,
                                sends_contract_reward,
                                reward_amount
                            ]));
                            clone.sign_and_send_transaction(
                                0.into(),
                                Call(swap_contract_address),
                                data,
                                U256::from(ETH_GAS),
                            )
                        }),
                )
            },
            EthCoinType::Nft { .. } => {
                return Box::new(futures01::future::err(TransactionErr::ProtocolNotSupported(ERRL!(
                    "Nft Protocol is not supported yet!"
                ))))
            },
        }
    }

    fn watcher_refunds_hash_time_locked_payment(&self, args: RefundPaymentArgs) -> EthTxFut {
        let tx: UnverifiedTransaction = try_tx_fus!(rlp::decode(args.payment_tx));
        let payment = try_tx_fus!(SignedEthTx::new(tx));

        let function_name = get_function_name("senderRefund", true);
        let refund_func = try_tx_fus!(SWAP_CONTRACT.function(&function_name));

        let clone = self.clone();
        let taker_addr = addr_from_raw_pubkey(args.other_pubkey).unwrap();
        let swap_contract_address = match payment.action {
            Call(address) => address,
            Create => {
                return Box::new(futures01::future::err(TransactionErr::Plain(ERRL!(
                    "Invalid payment action: the payment action cannot be create"
                ))))
            },
        };

        match self.coin_type {
            EthCoinType::Eth => {
                let function_name = get_function_name("ethPayment", true);
                let payment_func = try_tx_fus!(SWAP_CONTRACT.function(&function_name));
                let decoded = try_tx_fus!(decode_contract_call(payment_func, &payment.data));
                let swap_id_input = try_tx_fus!(get_function_input_data(&decoded, payment_func, 0));
                let receiver_input = try_tx_fus!(get_function_input_data(&decoded, payment_func, 1));
                let hash_input = try_tx_fus!(get_function_input_data(&decoded, payment_func, 2));

                let state_f = self.payment_status(swap_contract_address, swap_id_input.clone());
                Box::new(
                    state_f
                        .map_err(TransactionErr::Plain)
                        .and_then(move |state| -> EthTxFut {
                            if state != U256::from(PaymentState::Sent as u8) {
                                return Box::new(futures01::future::err(TransactionErr::Plain(ERRL!(
                                    "Payment {:?} state is not PAYMENT_STATE_SENT, got {}",
                                    payment,
                                    state
                                ))));
                            }

                            let value = payment.value;
                            let reward_target = try_tx_fus!(get_function_input_data(&decoded, payment_func, 4));
                            let sends_contract_reward = try_tx_fus!(get_function_input_data(&decoded, payment_func, 5));
                            let reward_amount = try_tx_fus!(get_function_input_data(&decoded, payment_func, 6));

                            let data = try_tx_fus!(refund_func.encode_input(&[
                                swap_id_input.clone(),
                                Token::Uint(value),
                                hash_input.clone(),
                                Token::Address(Address::default()),
                                Token::Address(taker_addr),
                                receiver_input.clone(),
                                reward_target,
                                sends_contract_reward,
                                reward_amount
                            ]));

                            clone.sign_and_send_transaction(
                                0.into(),
                                Call(swap_contract_address),
                                data,
                                U256::from(ETH_GAS),
                            )
                        }),
                )
            },
            EthCoinType::Erc20 {
                platform: _,
                token_addr,
            } => {
                let function_name = get_function_name("erc20Payment", true);
                let payment_func = try_tx_fus!(SWAP_CONTRACT.function(&function_name));

                let decoded = try_tx_fus!(decode_contract_call(payment_func, &payment.data));
                let swap_id_input = try_tx_fus!(get_function_input_data(&decoded, payment_func, 0));
                let amount_input = try_tx_fus!(get_function_input_data(&decoded, payment_func, 1));
                let receiver_input = try_tx_fus!(get_function_input_data(&decoded, payment_func, 3));
                let hash_input = try_tx_fus!(get_function_input_data(&decoded, payment_func, 4));

                let reward_target = try_tx_fus!(get_function_input_data(&decoded, payment_func, 6));
                let sends_contract_reward = try_tx_fus!(get_function_input_data(&decoded, payment_func, 7));
                let reward_amount = try_tx_fus!(get_function_input_data(&decoded, payment_func, 8));

                let state_f = self.payment_status(swap_contract_address, swap_id_input.clone());
                Box::new(
                    state_f
                        .map_err(TransactionErr::Plain)
                        .and_then(move |state| -> EthTxFut {
                            if state != U256::from(PaymentState::Sent as u8) {
                                return Box::new(futures01::future::err(TransactionErr::Plain(ERRL!(
                                    "Payment {:?} state is not PAYMENT_STATE_SENT, got {}",
                                    payment,
                                    state
                                ))));
                            }

                            let data = try_tx_fus!(refund_func.encode_input(&[
                                swap_id_input.clone(),
                                amount_input.clone(),
                                hash_input.clone(),
                                Token::Address(token_addr),
                                Token::Address(taker_addr),
                                receiver_input.clone(),
                                reward_target,
                                sends_contract_reward,
                                reward_amount
                            ]));

                            clone.sign_and_send_transaction(
                                0.into(),
                                Call(swap_contract_address),
                                data,
                                U256::from(ETH_GAS),
                            )
                        }),
                )
            },
            EthCoinType::Nft { .. } => {
                return Box::new(futures01::future::err(TransactionErr::ProtocolNotSupported(ERRL!(
                    "Nft Protocol is not supported yet!"
                ))))
            },
        }
    }

    async fn spend_hash_time_locked_payment<'a>(
        &self,
        args: SpendPaymentArgs<'a>,
    ) -> Result<SignedEthTx, TransactionErr> {
        let tx: UnverifiedTransaction = try_tx_s!(rlp::decode(args.other_payment_tx));
        let payment = try_tx_s!(SignedEthTx::new(tx));
        let my_address = try_tx_s!(self.derivation_method.single_addr_or_err().await);
        let swap_contract_address = try_tx_s!(args.swap_contract_address.try_to_address());

        let function_name = get_function_name("receiverSpend", args.watcher_reward);
        let spend_func = try_tx_s!(SWAP_CONTRACT.function(&function_name));

        let secret_vec = args.secret.to_vec();
        let watcher_reward = args.watcher_reward;

        match self.coin_type {
            EthCoinType::Eth => {
                let function_name = get_function_name("ethPayment", watcher_reward);
                let payment_func = try_tx_s!(SWAP_CONTRACT.function(&function_name));
                let decoded = try_tx_s!(decode_contract_call(payment_func, &payment.data));

                let state = try_tx_s!(
                    self.payment_status(swap_contract_address, decoded[0].clone())
                        .compat()
                        .await
                );
                if state != U256::from(PaymentState::Sent as u8) {
                    return Err(TransactionErr::Plain(ERRL!(
                        "Payment {:?} state is not PAYMENT_STATE_SENT, got {}",
                        payment,
                        state
                    )));
                }

                let data = if watcher_reward {
                    try_tx_s!(spend_func.encode_input(&[
                        decoded[0].clone(),
                        Token::Uint(payment.value),
                        Token::FixedBytes(secret_vec),
                        Token::Address(Address::default()),
                        Token::Address(payment.sender()),
                        Token::Address(my_address),
                        decoded[4].clone(),
                        decoded[5].clone(),
                        decoded[6].clone(),
                    ]))
                } else {
                    try_tx_s!(spend_func.encode_input(&[
                        decoded[0].clone(),
                        Token::Uint(payment.value),
                        Token::FixedBytes(secret_vec),
                        Token::Address(Address::default()),
                        Token::Address(payment.sender()),
                    ]))
                };

                self.sign_and_send_transaction(0.into(), Call(swap_contract_address), data, U256::from(ETH_GAS))
                    .compat()
                    .await
            },
            EthCoinType::Erc20 {
                platform: _,
                token_addr,
            } => {
                let function_name = get_function_name("erc20Payment", watcher_reward);
                let payment_func = try_tx_s!(SWAP_CONTRACT.function(&function_name));

                let decoded = try_tx_s!(decode_contract_call(payment_func, &payment.data));
                let state = try_tx_s!(
                    self.payment_status(swap_contract_address, decoded[0].clone())
                        .compat()
                        .await
                );
                if state != U256::from(PaymentState::Sent as u8) {
                    return Err(TransactionErr::Plain(ERRL!(
                        "Payment {:?} state is not PAYMENT_STATE_SENT, got {}",
                        payment,
                        state
                    )));
                }

                let data = if watcher_reward {
                    try_tx_s!(spend_func.encode_input(&[
                        decoded[0].clone(),
                        decoded[1].clone(),
                        Token::FixedBytes(secret_vec),
                        Token::Address(token_addr),
                        Token::Address(payment.sender()),
                        Token::Address(my_address),
                        decoded[6].clone(),
                        decoded[7].clone(),
                        decoded[8].clone(),
                    ]))
                } else {
                    try_tx_s!(spend_func.encode_input(&[
                        decoded[0].clone(),
                        decoded[1].clone(),
                        Token::FixedBytes(secret_vec),
                        Token::Address(token_addr),
                        Token::Address(payment.sender()),
                    ]))
                };

                self.sign_and_send_transaction(0.into(), Call(swap_contract_address), data, U256::from(ETH_GAS))
                    .compat()
                    .await
            },
            EthCoinType::Nft { .. } => {
                return Err(TransactionErr::ProtocolNotSupported(ERRL!(
                    "Nft Protocol is not supported!"
                )))
            },
        }
    }

    async fn refund_hash_time_locked_payment<'a>(
        &self,
        args: RefundPaymentArgs<'a>,
    ) -> Result<SignedEthTx, TransactionErr> {
        let tx: UnverifiedTransaction = try_tx_s!(rlp::decode(args.payment_tx));
        let payment = try_tx_s!(SignedEthTx::new(tx));
        let my_address = try_tx_s!(self.derivation_method.single_addr_or_err().await);
        let swap_contract_address = try_tx_s!(args.swap_contract_address.try_to_address());

        let function_name = get_function_name("senderRefund", args.watcher_reward);
        let refund_func = try_tx_s!(SWAP_CONTRACT.function(&function_name));
        let watcher_reward = args.watcher_reward;

        match self.coin_type {
            EthCoinType::Eth => {
                let function_name = get_function_name("ethPayment", watcher_reward);
                let payment_func = try_tx_s!(SWAP_CONTRACT.function(&function_name));

                let decoded = try_tx_s!(decode_contract_call(payment_func, &payment.data));

                let state = try_tx_s!(
                    self.payment_status(swap_contract_address, decoded[0].clone())
                        .compat()
                        .await
                );
                if state != U256::from(PaymentState::Sent as u8) {
                    return Err(TransactionErr::Plain(ERRL!(
                        "Payment {:?} state is not PAYMENT_STATE_SENT, got {}",
                        payment,
                        state
                    )));
                }

                let value = payment.value;
                let data = if watcher_reward {
                    try_tx_s!(refund_func.encode_input(&[
                        decoded[0].clone(),
                        Token::Uint(value),
                        decoded[2].clone(),
                        Token::Address(Address::default()),
                        Token::Address(my_address),
                        decoded[1].clone(),
                        decoded[4].clone(),
                        decoded[5].clone(),
                        decoded[6].clone(),
                    ]))
                } else {
                    try_tx_s!(refund_func.encode_input(&[
                        decoded[0].clone(),
                        Token::Uint(value),
                        decoded[2].clone(),
                        Token::Address(Address::default()),
                        decoded[1].clone(),
                    ]))
                };

                self.sign_and_send_transaction(0.into(), Call(swap_contract_address), data, U256::from(ETH_GAS))
                    .compat()
                    .await
            },
            EthCoinType::Erc20 {
                platform: _,
                token_addr,
            } => {
                let function_name = get_function_name("erc20Payment", watcher_reward);
                let payment_func = try_tx_s!(SWAP_CONTRACT.function(&function_name));

                let decoded = try_tx_s!(decode_contract_call(payment_func, &payment.data));
                let state = try_tx_s!(
                    self.payment_status(swap_contract_address, decoded[0].clone())
                        .compat()
                        .await
                );
                if state != U256::from(PaymentState::Sent as u8) {
                    return Err(TransactionErr::Plain(ERRL!(
                        "Payment {:?} state is not PAYMENT_STATE_SENT, got {}",
                        payment,
                        state
                    )));
                }

                let data = if watcher_reward {
                    try_tx_s!(refund_func.encode_input(&[
                        decoded[0].clone(),
                        decoded[1].clone(),
                        decoded[4].clone(),
                        Token::Address(token_addr),
                        Token::Address(my_address),
                        decoded[3].clone(),
                        decoded[6].clone(),
                        decoded[7].clone(),
                        decoded[8].clone(),
                    ]))
                } else {
                    try_tx_s!(refund_func.encode_input(&[
                        decoded[0].clone(),
                        decoded[1].clone(),
                        decoded[4].clone(),
                        Token::Address(token_addr),
                        decoded[3].clone(),
                    ]))
                };

                self.sign_and_send_transaction(0.into(), Call(swap_contract_address), data, U256::from(ETH_GAS))
                    .compat()
                    .await
            },
            EthCoinType::Nft { .. } => {
                return Err(TransactionErr::ProtocolNotSupported(ERRL!(
                    "Nft Protocol is not supported yet!"
                )))
            },
        }
    }

    fn address_balance(&self, address: Address) -> BalanceFut<U256> {
        let coin = self.clone();
        let fut = async move {
            match coin.coin_type {
                EthCoinType::Eth => Ok(coin.balance(address, Some(BlockNumber::Latest)).await?),
                EthCoinType::Erc20 { ref token_addr, .. } => {
                    let function = ERC20_CONTRACT.function("balanceOf")?;
                    let data = function.encode_input(&[Token::Address(address)])?;

                    let res = coin.call_request(address, *token_addr, None, Some(data.into())).await?;
                    let decoded = function.decode_output(&res.0)?;
                    match decoded[0] {
                        Token::Uint(number) => Ok(number),
                        _ => {
                            let error = format!("Expected U256 as balanceOf result but got {:?}", decoded);
                            MmError::err(BalanceError::InvalidResponse(error))
                        },
                    }
                },
                EthCoinType::Nft { .. } => {
                    MmError::err(BalanceError::Internal("Nft Protocol is not supported yet!".to_string()))
                },
            }
        };
        Box::new(fut.boxed().compat())
    }

    fn get_balance(&self) -> BalanceFut<U256> {
        let coin = self.clone();
        let fut = async move {
            let my_address = coin.derivation_method.single_addr_or_err().await?;
            coin.address_balance(my_address).compat().await
        };
        Box::new(fut.boxed().compat())
    }

    pub async fn get_tokens_balance_list_for_address(
        &self,
        address: Address,
    ) -> Result<CoinBalanceMap, MmError<BalanceError>> {
        let coin = || self;

        let tokens = self.get_erc_tokens_infos();
        let mut requests = Vec::with_capacity(tokens.len());

        for (token_ticker, info) in tokens {
            let fut = async move {
                let balance_as_u256 = coin()
                    .get_token_balance_for_address(address, info.token_address)
                    .await?;
                let balance_as_big_decimal = u256_to_big_decimal(balance_as_u256, info.decimals)?;
                let balance = CoinBalance::new(balance_as_big_decimal);
                Ok((token_ticker, balance))
            };
            requests.push(fut);
        }

        try_join_all(requests).await.map(|res| res.into_iter().collect())
    }

    pub async fn get_tokens_balance_list(&self) -> Result<CoinBalanceMap, MmError<BalanceError>> {
        let my_address = self.derivation_method.single_addr_or_err().await?;
        self.get_tokens_balance_list_for_address(my_address).await
    }

    async fn get_token_balance_for_address(
        &self,
        address: Address,
        token_address: Address,
    ) -> Result<U256, MmError<BalanceError>> {
        let function = ERC20_CONTRACT.function("balanceOf")?;
        let data = function.encode_input(&[Token::Address(address)])?;
        let res = self
            .call_request(address, token_address, None, Some(data.into()))
            .await?;
        let decoded = function.decode_output(&res.0)?;

        match decoded[0] {
            Token::Uint(number) => Ok(number),
            _ => {
                let error = format!("Expected U256 as balanceOf result but got {:?}", decoded);
                MmError::err(BalanceError::InvalidResponse(error))
            },
        }
    }

    async fn get_token_balance(&self, token_address: Address) -> Result<U256, MmError<BalanceError>> {
        let my_address = self.derivation_method.single_addr_or_err().await?;
        self.get_token_balance_for_address(my_address, token_address).await
    }

    async fn erc1155_balance(&self, token_addr: Address, token_id: &str) -> MmResult<BigDecimal, BalanceError> {
        let wallet_amount_uint = match self.coin_type {
            EthCoinType::Eth | EthCoinType::Nft { .. } => {
                let function = ERC1155_CONTRACT.function("balanceOf")?;
                let token_id_u256 =
                    U256::from_dec_str(token_id).map_to_mm(|e| NumConversError::new(format!("{:?}", e)))?;
                let my_address = self.derivation_method.single_addr_or_err().await?;
                let data = function.encode_input(&[Token::Address(my_address), Token::Uint(token_id_u256)])?;
                let result = self
                    .call_request(my_address, token_addr, None, Some(data.into()))
                    .await?;
                let decoded = function.decode_output(&result.0)?;
                match decoded[0] {
                    Token::Uint(number) => number,
                    _ => {
                        let error = format!("Expected U256 as balanceOf result but got {:?}", decoded);
                        return MmError::err(BalanceError::InvalidResponse(error));
                    },
                }
            },
            EthCoinType::Erc20 { .. } => {
                return MmError::err(BalanceError::Internal(
                    "Erc20 coin type doesnt support Erc1155 standard".to_owned(),
                ))
            },
        };
        let wallet_amount = u256_to_big_decimal(wallet_amount_uint, self.decimals)?;
        Ok(wallet_amount)
    }

    async fn erc721_owner(&self, token_addr: Address, token_id: &str) -> MmResult<Address, GetNftInfoError> {
        let owner_address = match self.coin_type {
            EthCoinType::Eth | EthCoinType::Nft { .. } => {
                let function = ERC721_CONTRACT.function("ownerOf")?;
                let token_id_u256 =
                    U256::from_dec_str(token_id).map_to_mm(|e| NumConversError::new(format!("{:?}", e)))?;
                let data = function.encode_input(&[Token::Uint(token_id_u256)])?;
                let my_address = self.derivation_method.single_addr_or_err().await?;
                let result = self
                    .call_request(my_address, token_addr, None, Some(data.into()))
                    .await?;
                let decoded = function.decode_output(&result.0)?;
                match decoded[0] {
                    Token::Address(owner) => owner,
                    _ => {
                        let error = format!("Expected Address as ownerOf result but got {:?}", decoded);
                        return MmError::err(GetNftInfoError::InvalidResponse(error));
                    },
                }
            },
            EthCoinType::Erc20 { .. } => {
                return MmError::err(GetNftInfoError::Internal(
                    "Erc20 coin type doesnt support Erc721 standard".to_owned(),
                ))
            },
        };
        Ok(owner_address)
    }

    fn estimate_gas_wrapper(&self, req: CallRequest) -> Box<dyn Future<Item = U256, Error = web3::Error> + Send> {
        let coin = self.clone();

        // always using None block number as old Geth version accept only single argument in this RPC
        let fut = async move { coin.estimate_gas(req, None).await };

        Box::new(fut.boxed().compat())
    }

    /// Estimates how much gas is necessary to allow the contract call to complete.
    /// `contract_addr` can be a ERC20 token address or any other contract address.
    ///
    /// # Important
    ///
    /// Don't use this method to estimate gas for a withdrawal of `ETH` coin.
    /// For more details, see `withdraw_impl`.
    ///
    /// Also, note that the contract call has to be initiated by my wallet address,
    /// because [`CallRequest::from`] is set to [`EthCoinImpl::my_address`].
    fn estimate_gas_for_contract_call(&self, contract_addr: Address, call_data: Bytes) -> Web3RpcFut<U256> {
        let coin = self.clone();
        let fut = async move {
            let my_address = coin.derivation_method.single_addr_or_err().await?;
            let gas_price = coin.get_gas_price().compat().await?;
            let eth_value = U256::zero();
            let estimate_gas_req = CallRequest {
                value: Some(eth_value),
                data: Some(call_data),
                from: Some(my_address),
                to: Some(contract_addr),
                gas: None,
                // gas price must be supplied because some smart contracts base their
                // logic on gas price, e.g. TUSD: https://github.com/KomodoPlatform/atomicDEX-API/issues/643
                gas_price: Some(gas_price),
                ..CallRequest::default()
            };
            coin.estimate_gas_wrapper(estimate_gas_req)
                .compat()
                .await
                .map_to_mm(Web3RpcError::from)
        };
        Box::new(fut.boxed().compat())
    }

    fn eth_balance(&self) -> BalanceFut<U256> {
        let coin = self.clone();
        let fut = async move {
            let my_address = coin.derivation_method.single_addr_or_err().await?;
            coin.balance(my_address, Some(BlockNumber::Latest))
                .await
                .map_to_mm(BalanceError::from)
        };
        Box::new(fut.boxed().compat())
    }

    pub(crate) async fn call_request(
        &self,
        from: Address,
        to: Address,
        value: Option<U256>,
        data: Option<Bytes>,
    ) -> Result<Bytes, web3::Error> {
        let request = CallRequest {
            from: Some(from),
            to: Some(to),
            gas: None,
            gas_price: None,
            value,
            data,
            ..CallRequest::default()
        };

        self.call(request, Some(BlockId::Number(BlockNumber::Latest))).await
    }

    fn allowance(&self, spender: Address) -> Web3RpcFut<U256> {
        let coin = self.clone();
        let fut = async move {
            match coin.coin_type {
                EthCoinType::Eth => MmError::err(Web3RpcError::Internal(
                    "'allowance' must not be called for ETH coin".to_owned(),
                )),
                EthCoinType::Erc20 { ref token_addr, .. } => {
                    let function = ERC20_CONTRACT.function("allowance")?;
                    let my_address = coin.derivation_method.single_addr_or_err().await?;
                    let data = function.encode_input(&[Token::Address(my_address), Token::Address(spender)])?;

                    let res = coin
                        .call_request(my_address, *token_addr, None, Some(data.into()))
                        .await?;
                    let decoded = function.decode_output(&res.0)?;

                    match decoded[0] {
                        Token::Uint(number) => Ok(number),
                        _ => {
                            let error = format!("Expected U256 as allowance result but got {:?}", decoded);
                            MmError::err(Web3RpcError::InvalidResponse(error))
                        },
                    }
                },
                EthCoinType::Nft { .. } => MmError::err(Web3RpcError::NftProtocolNotSupported),
            }
        };
        Box::new(fut.boxed().compat())
    }

    fn wait_for_required_allowance(
        &self,
        spender: Address,
        required_allowance: U256,
        wait_until: u64,
    ) -> Web3RpcFut<()> {
        const CHECK_ALLOWANCE_EVERY: f64 = 5.;

        let selfi = self.clone();
        let fut = async move {
            loop {
                if now_sec() > wait_until {
                    return MmError::err(Web3RpcError::Timeout(ERRL!(
                        "Waited too long until {} for allowance to be updated to at least {}",
                        wait_until,
                        required_allowance
                    )));
                }

                match selfi.allowance(spender).compat().await {
                    Ok(allowed) if allowed >= required_allowance => return Ok(()),
                    Ok(_allowed) => (),
                    Err(e) => match e.get_inner() {
                        Web3RpcError::Transport(e) => error!("Error {} on trying to get the allowed amount!", e),
                        _ => return Err(e),
                    },
                }

                Timer::sleep(CHECK_ALLOWANCE_EVERY).await;
            }
        };
        Box::new(fut.boxed().compat())
    }

    fn approve(&self, spender: Address, amount: U256) -> EthTxFut {
        let coin = self.clone();
        let fut = async move {
            let token_addr = match coin.coin_type {
                EthCoinType::Eth => return TX_PLAIN_ERR!("'approve' is expected to be call for ERC20 coins only"),
                EthCoinType::Erc20 { token_addr, .. } => token_addr,
                EthCoinType::Nft { .. } => {
                    return Err(TransactionErr::ProtocolNotSupported(ERRL!(
                        "Nft Protocol is not supported yet!"
                    )))
                },
            };
            let function = try_tx_s!(ERC20_CONTRACT.function("approve"));
            let data = try_tx_s!(function.encode_input(&[Token::Address(spender), Token::Uint(amount)]));

            let gas_limit = try_tx_s!(
                coin.estimate_gas_for_contract_call(token_addr, Bytes::from(data.clone()))
                    .compat()
                    .await
            );

            coin.sign_and_send_transaction(0.into(), Call(token_addr), data, gas_limit)
                .compat()
                .await
        };
        Box::new(fut.boxed().compat())
    }

    /// Gets `PaymentSent` events from etomic swap smart contract since `from_block`
    fn payment_sent_events(
        &self,
        swap_contract_address: Address,
        from_block: u64,
        to_block: u64,
    ) -> Box<dyn Future<Item = Vec<Log>, Error = String> + Send> {
        let contract_event = try_fus!(SWAP_CONTRACT.event("PaymentSent"));
        let filter = FilterBuilder::default()
            .topics(Some(vec![contract_event.signature()]), None, None, None)
            .from_block(BlockNumber::Number(from_block.into()))
            .to_block(BlockNumber::Number(to_block.into()))
            .address(vec![swap_contract_address])
            .build();

        let coin = self.clone();

        let fut = async move { coin.logs(filter).await.map_err(|e| ERRL!("{}", e)) };
        Box::new(fut.boxed().compat())
    }

    /// Gets `ReceiverSpent` events from etomic swap smart contract since `from_block`
    fn spend_events(
        &self,
        swap_contract_address: Address,
        from_block: u64,
        to_block: u64,
    ) -> Box<dyn Future<Item = Vec<Log>, Error = String> + Send> {
        let contract_event = try_fus!(SWAP_CONTRACT.event("ReceiverSpent"));
        let filter = FilterBuilder::default()
            .topics(Some(vec![contract_event.signature()]), None, None, None)
            .from_block(BlockNumber::Number(from_block.into()))
            .to_block(BlockNumber::Number(to_block.into()))
            .address(vec![swap_contract_address])
            .build();

        let coin = self.clone();

        let fut = async move { coin.logs(filter).await.map_err(|e| ERRL!("{}", e)) };
        Box::new(fut.boxed().compat())
    }

    fn validate_payment(&self, input: ValidatePaymentInput) -> ValidatePaymentFut<()> {
        let expected_swap_contract_address = try_f!(input
            .swap_contract_address
            .try_to_address()
            .map_to_mm(ValidatePaymentError::InvalidParameter));

        let unsigned: UnverifiedTransaction = try_f!(rlp::decode(&input.payment_tx));
        let tx =
            try_f!(SignedEthTx::new(unsigned)
                .map_to_mm(|err| ValidatePaymentError::TxDeserializationError(err.to_string())));
        let sender = try_f!(addr_from_raw_pubkey(&input.other_pub).map_to_mm(ValidatePaymentError::InvalidParameter));
        let time_lock = try_f!(input
            .time_lock
            .try_into()
            .map_to_mm(ValidatePaymentError::TimelockOverflow));

        let selfi = self.clone();
        let swap_id = selfi.etomic_swap_id(time_lock, &input.secret_hash);
        let decimals = self.decimals;
        let secret_hash = if input.secret_hash.len() == 32 {
            ripemd160(&input.secret_hash).to_vec()
        } else {
            input.secret_hash.to_vec()
        };
        let trade_amount = try_f!(wei_from_big_decimal(&(input.amount), decimals));
        let fut = async move {
            let status = selfi
                .payment_status(expected_swap_contract_address, Token::FixedBytes(swap_id.clone()))
                .compat()
                .await
                .map_to_mm(ValidatePaymentError::Transport)?;
            if status != U256::from(PaymentState::Sent as u8) {
                return MmError::err(ValidatePaymentError::UnexpectedPaymentState(format!(
                    "Payment state is not PAYMENT_STATE_SENT, got {}",
                    status
                )));
            }

            let tx_from_rpc = selfi.transaction(TransactionId::Hash(tx.hash)).await?;
            let tx_from_rpc = tx_from_rpc.as_ref().ok_or_else(|| {
                ValidatePaymentError::TxDoesNotExist(format!("Didn't find provided tx {:?} on ETH node", tx.hash))
            })?;

            if tx_from_rpc.from != Some(sender) {
                return MmError::err(ValidatePaymentError::WrongPaymentTx(format!(
                    "Payment tx {:?} was sent from wrong address, expected {:?}",
                    tx_from_rpc, sender
                )));
            }

            let my_address = selfi.derivation_method.single_addr_or_err().await?;
            match &selfi.coin_type {
                EthCoinType::Eth => {
                    let mut expected_value = trade_amount;

                    if tx_from_rpc.to != Some(expected_swap_contract_address) {
                        return MmError::err(ValidatePaymentError::WrongPaymentTx(format!(
                            "Payment tx {:?} was sent to wrong address, expected {:?}",
                            tx_from_rpc, expected_swap_contract_address,
                        )));
                    }

                    let function_name = get_function_name("ethPayment", input.watcher_reward.is_some());
                    let function = SWAP_CONTRACT
                        .function(&function_name)
                        .map_to_mm(|err| ValidatePaymentError::InternalError(err.to_string()))?;

                    let decoded = decode_contract_call(function, &tx_from_rpc.input.0)
                        .map_to_mm(|err| ValidatePaymentError::TxDeserializationError(err.to_string()))?;

                    if decoded[0] != Token::FixedBytes(swap_id.clone()) {
                        return MmError::err(ValidatePaymentError::WrongPaymentTx(format!(
                            "Invalid 'swap_id' {:?}, expected {:?}",
                            decoded, swap_id
                        )));
                    }

                    if decoded[1] != Token::Address(my_address) {
                        return MmError::err(ValidatePaymentError::WrongPaymentTx(format!(
                            "Payment tx receiver arg {:?} is invalid, expected {:?}",
                            decoded[1],
                            Token::Address(my_address)
                        )));
                    }

                    if decoded[2] != Token::FixedBytes(secret_hash.to_vec()) {
                        return MmError::err(ValidatePaymentError::WrongPaymentTx(format!(
                            "Payment tx secret_hash arg {:?} is invalid, expected {:?}",
                            decoded[2],
                            Token::FixedBytes(secret_hash.to_vec()),
                        )));
                    }

                    if decoded[3] != Token::Uint(U256::from(input.time_lock)) {
                        return MmError::err(ValidatePaymentError::WrongPaymentTx(format!(
                            "Payment tx time_lock arg {:?} is invalid, expected {:?}",
                            decoded[3],
                            Token::Uint(U256::from(input.time_lock)),
                        )));
                    }

                    if let Some(watcher_reward) = input.watcher_reward {
                        if decoded[4] != Token::Uint(U256::from(watcher_reward.reward_target as u8)) {
                            return MmError::err(ValidatePaymentError::WrongPaymentTx(format!(
                                "Payment tx reward target arg {:?} is invalid, expected {:?}",
                                decoded[4], watcher_reward.reward_target as u8
                            )));
                        }

                        if decoded[5] != Token::Bool(watcher_reward.send_contract_reward_on_spend) {
                            return MmError::err(ValidatePaymentError::WrongPaymentTx(format!(
                                "Payment tx sends_contract_reward_on_spend arg {:?} is invalid, expected {:?}",
                                decoded[5], watcher_reward.send_contract_reward_on_spend
                            )));
                        }

                        let expected_reward_amount = wei_from_big_decimal(&watcher_reward.amount, decimals)?;
                        let actual_reward_amount = decoded[6].clone().into_uint().ok_or_else(|| {
                            ValidatePaymentError::WrongPaymentTx("Invalid type for watcher reward argument".to_string())
                        })?;

                        validate_watcher_reward(
                            expected_reward_amount.as_u64(),
                            actual_reward_amount.as_u64(),
                            watcher_reward.is_exact_amount,
                        )?;

                        match watcher_reward.reward_target {
                            RewardTarget::None | RewardTarget::PaymentReceiver => {
                                if watcher_reward.send_contract_reward_on_spend {
                                    expected_value += actual_reward_amount
                                }
                            },
                            RewardTarget::PaymentSender | RewardTarget::PaymentSpender | RewardTarget::Contract => {
                                expected_value += actual_reward_amount
                            },
                        };
                    }

                    if tx_from_rpc.value != expected_value {
                        return MmError::err(ValidatePaymentError::WrongPaymentTx(format!(
                            "Payment tx value arg {:?} is invalid, expected {:?}",
                            tx_from_rpc.value, trade_amount
                        )));
                    }
                },
                EthCoinType::Erc20 {
                    platform: _,
                    token_addr,
                } => {
                    let mut expected_value = U256::from(0);
                    let mut expected_amount = trade_amount;

                    if tx_from_rpc.to != Some(expected_swap_contract_address) {
                        return MmError::err(ValidatePaymentError::WrongPaymentTx(format!(
                            "Payment tx {:?} was sent to wrong address, expected {:?}",
                            tx_from_rpc, expected_swap_contract_address,
                        )));
                    }
                    let function_name = get_function_name("erc20Payment", input.watcher_reward.is_some());
                    let function = SWAP_CONTRACT
                        .function(&function_name)
                        .map_to_mm(|err| ValidatePaymentError::InternalError(err.to_string()))?;
                    let decoded = decode_contract_call(function, &tx_from_rpc.input.0)
                        .map_to_mm(|err| ValidatePaymentError::TxDeserializationError(err.to_string()))?;

                    if decoded[0] != Token::FixedBytes(swap_id.clone()) {
                        return MmError::err(ValidatePaymentError::WrongPaymentTx(format!(
                            "Invalid 'swap_id' {:?}, expected {:?}",
                            decoded, swap_id
                        )));
                    }

                    if decoded[2] != Token::Address(*token_addr) {
                        return MmError::err(ValidatePaymentError::WrongPaymentTx(format!(
                            "Payment tx token_addr arg {:?} is invalid, expected {:?}",
                            decoded[2],
                            Token::Address(*token_addr)
                        )));
                    }

                    if decoded[3] != Token::Address(my_address) {
                        return MmError::err(ValidatePaymentError::WrongPaymentTx(format!(
                            "Payment tx receiver arg {:?} is invalid, expected {:?}",
                            decoded[3],
                            Token::Address(my_address),
                        )));
                    }

                    if decoded[4] != Token::FixedBytes(secret_hash.to_vec()) {
                        return MmError::err(ValidatePaymentError::WrongPaymentTx(format!(
                            "Payment tx secret_hash arg {:?} is invalid, expected {:?}",
                            decoded[4],
                            Token::FixedBytes(secret_hash.to_vec()),
                        )));
                    }

                    if decoded[5] != Token::Uint(U256::from(input.time_lock)) {
                        return MmError::err(ValidatePaymentError::WrongPaymentTx(format!(
                            "Payment tx time_lock arg {:?} is invalid, expected {:?}",
                            decoded[5],
                            Token::Uint(U256::from(input.time_lock)),
                        )));
                    }

                    if let Some(watcher_reward) = input.watcher_reward {
                        if decoded[6] != Token::Uint(U256::from(watcher_reward.reward_target as u8)) {
                            return MmError::err(ValidatePaymentError::WrongPaymentTx(format!(
                                "Payment tx reward target arg {:?} is invalid, expected {:?}",
                                decoded[4], watcher_reward.reward_target as u8
                            )));
                        }

                        if decoded[7] != Token::Bool(watcher_reward.send_contract_reward_on_spend) {
                            return MmError::err(ValidatePaymentError::WrongPaymentTx(format!(
                                "Payment tx sends_contract_reward_on_spend arg {:?} is invalid, expected {:?}",
                                decoded[5], watcher_reward.send_contract_reward_on_spend
                            )));
                        }

                        let expected_reward_amount = match watcher_reward.reward_target {
                            RewardTarget::Contract | RewardTarget::PaymentSender => {
                                wei_from_big_decimal(&watcher_reward.amount, ETH_DECIMALS)?
                            },
                            RewardTarget::PaymentSpender => {
                                wei_from_big_decimal(&watcher_reward.amount, selfi.decimals)?
                            },
                            _ => {
                                // TODO tests passed without this change, need to research on how it worked
                                if watcher_reward.send_contract_reward_on_spend {
                                    wei_from_big_decimal(&watcher_reward.amount, ETH_DECIMALS)?
                                } else {
                                    0.into()
                                }
                            },
                        };

                        let actual_reward_amount = get_function_input_data(&decoded, function, 8)
                            .map_to_mm(ValidatePaymentError::TxDeserializationError)?
                            .into_uint()
                            .ok_or_else(|| {
                                ValidatePaymentError::WrongPaymentTx(
                                    "Invalid type for watcher reward argument".to_string(),
                                )
                            })?;

                        validate_watcher_reward(
                            expected_reward_amount.as_u64(),
                            actual_reward_amount.as_u64(),
                            watcher_reward.is_exact_amount,
                        )?;

                        match watcher_reward.reward_target {
                            RewardTarget::PaymentSender | RewardTarget::Contract => {
                                expected_value += actual_reward_amount
                            },
                            RewardTarget::PaymentSpender => expected_amount += actual_reward_amount,
                            _ => {
                                if watcher_reward.send_contract_reward_on_spend {
                                    expected_value += actual_reward_amount
                                }
                            },
                        };

                        if decoded[1] != Token::Uint(expected_amount) {
                            return MmError::err(ValidatePaymentError::WrongPaymentTx(format!(
                                "Payment tx amount arg {:?} is invalid, expected {:?}",
                                decoded[1], expected_amount,
                            )));
                        }
                    }

                    if tx_from_rpc.value != expected_value {
                        return MmError::err(ValidatePaymentError::WrongPaymentTx(format!(
                            "Payment tx value arg {:?} is invalid, expected {:?}",
                            tx_from_rpc.value, expected_value
                        )));
                    }
                },
                EthCoinType::Nft { .. } => return MmError::err(ValidatePaymentError::NftProtocolNotSupported),
            }

            Ok(())
        };
        Box::new(fut.boxed().compat())
    }

    fn payment_status(
        &self,
        swap_contract_address: H160,
        token: Token,
    ) -> Box<dyn Future<Item = U256, Error = String> + Send + 'static> {
        let function = try_fus!(SWAP_CONTRACT.function("payments"));

        let data = try_fus!(function.encode_input(&[token]));

        let coin = self.clone();
        let fut = async move {
            let my_address = coin
                .derivation_method
                .single_addr_or_err()
                .await
                .map_err(|e| ERRL!("{}", e))?;
            coin.call_request(my_address, swap_contract_address, None, Some(data.into()))
                .await
                .map_err(|e| ERRL!("{}", e))
        };

        Box::new(fut.boxed().compat().and_then(move |bytes| {
            let decoded_tokens = try_s!(function.decode_output(&bytes.0));
            let state = decoded_tokens
                .get(2)
                .ok_or_else(|| ERRL!("Payment status must contain 'state' as the 2nd token"))?;
            match state {
                Token::Uint(state) => Ok(*state),
                _ => ERR!("Payment status must be uint, got {:?}", state),
            }
        }))
    }

    async fn search_for_swap_tx_spend(
        &self,
        tx: &[u8],
        swap_contract_address: Address,
        _secret_hash: &[u8],
        search_from_block: u64,
        watcher_reward: bool,
    ) -> Result<Option<FoundSwapTxSpend>, String> {
        let unverified: UnverifiedTransaction = try_s!(rlp::decode(tx));
        let tx = try_s!(SignedEthTx::new(unverified));

        let func_name = match self.coin_type {
            EthCoinType::Eth => get_function_name("ethPayment", watcher_reward),
            EthCoinType::Erc20 { .. } => get_function_name("erc20Payment", watcher_reward),
            EthCoinType::Nft { .. } => return ERR!("Nft Protocol is not supported yet!"),
        };

        let payment_func = try_s!(SWAP_CONTRACT.function(&func_name));
        let decoded = try_s!(decode_contract_call(payment_func, &tx.data));
        let id = match decoded.first() {
            Some(Token::FixedBytes(bytes)) => bytes.clone(),
            invalid_token => return ERR!("Expected Token::FixedBytes, got {:?}", invalid_token),
        };

        let mut current_block = try_s!(self.current_block().compat().await);
        if current_block < search_from_block {
            current_block = search_from_block;
        }

        let mut from_block = search_from_block;

        loop {
            let to_block = current_block.min(from_block + self.logs_block_range);

            let spend_events = try_s!(
                self.spend_events(swap_contract_address, from_block, to_block)
                    .compat()
                    .await
            );
            let found = spend_events.iter().find(|event| &event.data.0[..32] == id.as_slice());

            if let Some(event) = found {
                match event.transaction_hash {
                    Some(tx_hash) => {
                        let transaction = match try_s!(self.transaction(TransactionId::Hash(tx_hash)).await) {
                            Some(t) => t,
                            None => {
                                return ERR!("Found ReceiverSpent event, but transaction {:02x} is missing", tx_hash)
                            },
                        };

                        return Ok(Some(FoundSwapTxSpend::Spent(TransactionEnum::from(try_s!(
                            signed_tx_from_web3_tx(transaction)
                        )))));
                    },
                    None => return ERR!("Found ReceiverSpent event, but it doesn't have tx_hash"),
                }
            }

            let refund_events = try_s!(
                self.refund_events(swap_contract_address, from_block, to_block)
                    .compat()
                    .await
            );
            let found = refund_events.iter().find(|event| &event.data.0[..32] == id.as_slice());

            if let Some(event) = found {
                match event.transaction_hash {
                    Some(tx_hash) => {
                        let transaction = match try_s!(self.transaction(TransactionId::Hash(tx_hash)).await) {
                            Some(t) => t,
                            None => {
                                return ERR!("Found SenderRefunded event, but transaction {:02x} is missing", tx_hash)
                            },
                        };

                        return Ok(Some(FoundSwapTxSpend::Refunded(TransactionEnum::from(try_s!(
                            signed_tx_from_web3_tx(transaction)
                        )))));
                    },
                    None => return ERR!("Found SenderRefunded event, but it doesn't have tx_hash"),
                }
            }

            if to_block >= current_block {
                break;
            }
            from_block = to_block;
        }

        Ok(None)
    }

    pub async fn get_watcher_reward_amount(&self, wait_until: u64) -> Result<BigDecimal, MmError<WatcherRewardError>> {
        let gas_price = repeatable!(async { self.get_gas_price().compat().await.retry_on_err() })
            .until_s(wait_until)
            .repeat_every_secs(10.)
            .await
            .map_err(|_| WatcherRewardError::RPCError("Error getting the gas price".to_string()))?;

        let gas_cost_wei = U256::from(REWARD_GAS_AMOUNT) * gas_price;
        let gas_cost_eth = u256_to_big_decimal(gas_cost_wei, ETH_DECIMALS)
            .map_err(|e| WatcherRewardError::InternalError(e.to_string()))?;
        Ok(gas_cost_eth)
    }

    /// Get gas price
    pub fn get_gas_price(&self) -> Web3RpcFut<U256> {
        let coin = self.clone();
        let fut = async move {
            // TODO refactor to error_log_passthrough once simple maker bot is merged
            let gas_station_price = match &coin.gas_station_url {
                Some(url) => {
                    match GasStationData::get_gas_price(url, coin.gas_station_decimals, coin.gas_station_policy.clone())
                        .compat()
                        .await
                    {
                        Ok(from_station) => Some(increase_by_percent_one_gwei(from_station, GAS_PRICE_PERCENT)),
                        Err(e) => {
                            error!("Error {} on request to gas station url {}", e, url);
                            None
                        },
                    }
                },
                None => None,
            };

            let eth_gas_price = match coin.gas_price().await {
                Ok(eth_gas) => Some(eth_gas),
                Err(e) => {
                    error!("Error {} on eth_gasPrice request", e);
                    None
                },
            };

            let eth_fee_history_price = match coin.eth_fee_history(U256::from(1u64), BlockNumber::Latest, &[]).await {
                Ok(res) => res
                    .base_fee_per_gas
                    .first()
                    .map(|val| increase_by_percent_one_gwei(*val, BASE_BLOCK_FEE_DIFF_PCT)),
                Err(e) => {
                    debug!("Error {} on eth_feeHistory request", e);
                    None
                },
            };

            // on editions < 2021 the compiler will resolve array.into_iter() as (&array).into_iter()
            // https://doc.rust-lang.org/edition-guide/rust-2021/IntoIterator-for-arrays.html#details
            IntoIterator::into_iter([gas_station_price, eth_gas_price, eth_fee_history_price])
                .flatten()
                .max()
                .or_mm_err(|| Web3RpcError::Internal("All requests failed".into()))
        };
        Box::new(fut.boxed().compat())
    }

    /// Checks every second till at least one ETH node recognizes that nonce is increased.
    /// Parity has reliable "nextNonce" method that always returns correct nonce for address.
    /// But we can't expect that all nodes will always be Parity.
    /// Some of ETH forks use Geth only so they don't have Parity nodes at all.
    ///
    /// Please note that we just keep looping in case of a transport error hoping it will go away.
    ///
    /// # Warning
    ///
    /// The function is endless, we just keep looping in case of a transport error hoping it will go away.
    async fn wait_for_addr_nonce_increase(&self, addr: Address, prev_nonce: U256) {
        repeatable!(async {
            match self.clone().get_addr_nonce(addr).compat().await {
                Ok((new_nonce, _)) if new_nonce > prev_nonce => Ready(()),
                Ok((_nonce, _)) => Retry(()),
                Err(e) => {
                    error!("Error getting {} {} nonce: {}", self.ticker(), addr, e);
                    Retry(())
                },
            }
        })
        .until_ready()
        .repeat_every_secs(1.)
        .await
        .ok();
    }

    /// Returns `None` if the transaction hasn't appeared on the RPC nodes at the specified time.
    #[cfg(target_arch = "wasm32")]
    async fn wait_for_tx_appears_on_rpc(
        &self,
        tx_hash: H256,
        wait_rpc_timeout_ms: u64,
        check_every: f64,
    ) -> Web3RpcResult<Option<SignedEthTx>> {
        let wait_until = wait_until_ms(wait_rpc_timeout_ms);
        while now_ms() < wait_until {
            let maybe_tx = self.transaction(TransactionId::Hash(tx_hash)).await?;
            if let Some(tx) = maybe_tx {
                let signed_tx = signed_tx_from_web3_tx(tx).map_to_mm(Web3RpcError::InvalidResponse)?;
                return Ok(Some(signed_tx));
            }

            Timer::sleep(check_every).await;
        }

        let timeout_s = wait_rpc_timeout_ms / 1000;
        warn!(
            "Couldn't fetch the '{tx_hash:02x}' transaction hex as it hasn't appeared on the RPC node in {timeout_s}s"
        );
        Ok(None)
    }

    fn transaction_confirmed_at(&self, payment_hash: H256, wait_until: u64, check_every: f64) -> Web3RpcFut<U64> {
        let selfi = self.clone();
        let fut = async move {
            loop {
                if now_sec() > wait_until {
                    return MmError::err(Web3RpcError::Timeout(ERRL!(
                        "Waited too long until {} for payment tx: {:02x}, for coin:{}, to be confirmed!",
                        wait_until,
                        payment_hash,
                        selfi.ticker()
                    )));
                }

                let web3_receipt = match selfi.transaction_receipt(payment_hash).await {
                    Ok(r) => r,
                    Err(e) => {
                        error!(
                            "Error {:?} getting the {} transaction {:?}, retrying in 15 seconds",
                            e,
                            selfi.ticker(),
                            payment_hash
                        );
                        Timer::sleep(check_every).await;
                        continue;
                    },
                };

                if let Some(receipt) = web3_receipt {
                    if receipt.status != Some(1.into()) {
                        return MmError::err(Web3RpcError::Internal(ERRL!(
                            "Tx receipt {:?} status of {} tx {:?} is failed",
                            receipt,
                            selfi.ticker(),
                            payment_hash
                        )));
                    }

                    if let Some(confirmed_at) = receipt.block_number {
                        break Ok(confirmed_at);
                    }
                }

                Timer::sleep(check_every).await;
            }
        };
        Box::new(fut.boxed().compat())
    }

    fn wait_for_block(&self, block_number: U64, wait_until: u64, check_every: f64) -> Web3RpcFut<()> {
        let selfi = self.clone();
        let fut = async move {
            loop {
                if now_sec() > wait_until {
                    return MmError::err(Web3RpcError::Timeout(ERRL!(
                        "Waited too long until {} for block number: {:02x} to appear on-chain, for coin:{}",
                        wait_until,
                        block_number,
                        selfi.ticker()
                    )));
                }

                match selfi.block_number().await {
                    Ok(current_block) => {
                        if current_block >= block_number {
                            break Ok(());
                        }
                    },
                    Err(e) => {
                        error!(
                            "Error {:?} getting the {} block number retrying in 15 seconds",
                            e,
                            selfi.ticker()
                        );
                    },
                };

                Timer::sleep(check_every).await;
            }
        };
        Box::new(fut.boxed().compat())
    }

    async fn spawn_balance_stream_if_enabled(&self, ctx: &MmArc) -> Result<(), String> {
        if let Some(stream_config) = &ctx.event_stream_configuration {
            if let EventInitStatus::Failed(err) = EventBehaviour::spawn_if_active(self.clone(), stream_config).await {
                return ERR!("Failed spawning balance events. Error: {}", err);
            }
        }

        Ok(())
    }

    /// Requests the nonce from all available nodes and returns the highest nonce available with the list of nodes that returned the highest nonce.
    /// Transactions will be sent using the nodes that returned the highest nonce.
    pub fn get_addr_nonce(
        self,
        addr: Address,
    ) -> Box<dyn Future<Item = (U256, Vec<Web3Instance>), Error = String> + Send> {
        const TMP_SOCKET_DURATION: Duration = Duration::from_secs(300);

        let fut = async move {
            let mut errors: u32 = 0;
            let web3_instances = self.web3_instances.lock().await.to_vec();
            loop {
                let (futures, web3_instances): (Vec<_>, Vec<_>) = web3_instances
                    .iter()
                    .map(|instance| {
                        if let Web3Transport::Websocket(socket_transport) = instance.web3.transport() {
                            socket_transport.maybe_spawn_temporary_connection_loop(
                                self.clone(),
                                Instant::now() + TMP_SOCKET_DURATION,
                            );
                        };

                        if instance.is_parity {
                            let parity: ParityNonce<_> = instance.web3.api();
                            (Either::Left(parity.parity_next_nonce(addr)), instance.clone())
                        } else {
                            (
                                Either::Right(instance.web3.eth().transaction_count(addr, Some(BlockNumber::Pending))),
                                instance.clone(),
                            )
                        }
                    })
                    .unzip();

                let nonces: Vec<_> = join_all(futures)
                    .await
                    .into_iter()
                    .zip(web3_instances.into_iter())
                    .filter_map(|(nonce_res, instance)| match nonce_res {
                        Ok(n) => Some((n, instance)),
                        Err(e) => {
                            error!("Error getting nonce for addr {:?}: {}", addr, e);
                            None
                        },
                    })
                    .collect();
                if nonces.is_empty() {
                    // all requests errored
                    errors += 1;
                    if errors > 5 {
                        return ERR!("Couldn't get nonce after 5 errored attempts, aborting");
                    }
                } else {
                    let max = nonces
                        .iter()
                        .map(|(n, _)| *n)
                        .max()
                        .expect("nonces should not be empty!");
                    break Ok((
                        max,
                        nonces
                            .into_iter()
                            .filter_map(|(n, instance)| if n == max { Some(instance) } else { None })
                            .collect(),
                    ));
                }
                Timer::sleep(1.).await
            }
        };
        Box::new(Box::pin(fut).compat())
    }
}

#[derive(Clone, Debug, Deserialize, PartialEq, Serialize)]
pub struct EthTxFeeDetails {
    pub coin: String,
    pub gas: u64,
    /// WEI units per 1 gas
    pub gas_price: BigDecimal,
    pub total_fee: BigDecimal,
}

impl EthTxFeeDetails {
    pub(crate) fn new(gas: U256, gas_price: U256, coin: &str) -> NumConversResult<EthTxFeeDetails> {
        let total_fee = gas * gas_price;
        // Fees are always paid in ETH, can use 18 decimals by default
        let total_fee = u256_to_big_decimal(total_fee, ETH_DECIMALS)?;
        let gas_price = u256_to_big_decimal(gas_price, ETH_DECIMALS)?;

        let gas_u64 = u64::try_from(gas).map_to_mm(|e| NumConversError::new(e.to_string()))?;

        Ok(EthTxFeeDetails {
            coin: coin.to_owned(),
            gas: gas_u64,
            gas_price,
            total_fee,
        })
    }
}

#[async_trait]
impl MmCoin for EthCoin {
    fn is_asset_chain(&self) -> bool { false }

    fn spawner(&self) -> CoinFutSpawner { CoinFutSpawner::new(&self.abortable_system) }

    fn get_raw_transaction(&self, req: RawTransactionRequest) -> RawTransactionFut {
        Box::new(get_raw_transaction_impl(self.clone(), req).boxed().compat())
    }

    fn get_tx_hex_by_hash(&self, tx_hash: Vec<u8>) -> RawTransactionFut {
        if tx_hash.len() != H256::len_bytes() {
            let error = format!(
                "TX hash should have exactly {} bytes, got {}",
                H256::len_bytes(),
                tx_hash.len(),
            );
            return Box::new(futures01::future::err(MmError::new(
                RawTransactionError::InvalidHashError(error),
            )));
        }

        let tx_hash = H256::from_slice(tx_hash.as_slice());
        Box::new(get_tx_hex_by_hash_impl(self.clone(), tx_hash).boxed().compat())
    }

    fn withdraw(&self, req: WithdrawRequest) -> WithdrawFut {
        Box::new(Box::pin(withdraw_impl(self.clone(), req)).compat())
    }

    fn decimals(&self) -> u8 { self.decimals }

    fn convert_to_address(&self, from: &str, to_address_format: Json) -> Result<String, String> {
        let to_address_format: EthAddressFormat =
            json::from_value(to_address_format).map_err(|e| ERRL!("Error on parse ETH address format {:?}", e))?;
        match to_address_format {
            EthAddressFormat::SingleCase => ERR!("conversion is available only to mixed-case"),
            EthAddressFormat::MixedCase => {
                let _addr = try_s!(addr_from_str(from));
                Ok(checksum_address(from))
            },
        }
    }

    fn validate_address(&self, address: &str) -> ValidateAddressResult {
        let result = self.address_from_str(address);
        ValidateAddressResult {
            is_valid: result.is_ok(),
            reason: result.err(),
        }
    }

    fn process_history_loop(&self, ctx: MmArc) -> Box<dyn Future<Item = (), Error = ()> + Send> {
        cfg_wasm32! {
            ctx.log.log(
                "🤔",
                &[&"tx_history", &self.ticker],
                &ERRL!("Transaction history is not supported for ETH/ERC20 coins"),
            );
            Box::new(futures01::future::ok(()))
        }
        cfg_native! {
            let coin = self.clone();
            let fut = async move {
                match coin.coin_type {
                    EthCoinType::Eth => coin.process_eth_history(&ctx).await,
                    EthCoinType::Erc20 { ref token_addr, .. } => coin.process_erc20_history(*token_addr, &ctx).await,
                    EthCoinType::Nft {..} => return Err(())
                }
                Ok(())
            };
            Box::new(fut.boxed().compat())
        }
    }

    fn history_sync_status(&self) -> HistorySyncState { self.history_sync_state.lock().unwrap().clone() }

    fn get_trade_fee(&self) -> Box<dyn Future<Item = TradeFee, Error = String> + Send> {
        let coin = self.clone();
        Box::new(
            self.get_gas_price()
                .map_err(|e| e.to_string())
                .and_then(move |gas_price| {
                    let fee = gas_price * U256::from(ETH_GAS);
                    let fee_coin = match &coin.coin_type {
                        EthCoinType::Eth => &coin.ticker,
                        EthCoinType::Erc20 { platform, .. } => platform,
                        EthCoinType::Nft { .. } => return ERR!("Nft Protocol is not supported yet!"),
                    };
                    Ok(TradeFee {
                        coin: fee_coin.into(),
                        amount: try_s!(u256_to_big_decimal(fee, ETH_DECIMALS)).into(),
                        paid_from_trading_vol: false,
                    })
                }),
        )
    }

    async fn get_sender_trade_fee(
        &self,
        value: TradePreimageValue,
        stage: FeeApproxStage,
    ) -> TradePreimageResult<TradeFee> {
        let gas_price = self.get_gas_price().compat().await?;
        let gas_price = increase_gas_price_by_stage(gas_price, &stage);
        let gas_limit = match self.coin_type {
            EthCoinType::Eth => {
                // this gas_limit includes gas for `ethPayment` and `senderRefund` contract calls
                U256::from(300_000)
            },
            EthCoinType::Erc20 { token_addr, .. } => {
                let value = match value {
                    TradePreimageValue::Exact(value) | TradePreimageValue::UpperBound(value) => {
                        wei_from_big_decimal(&value, self.decimals)?
                    },
                };
                let allowed = self.allowance(self.swap_contract_address).compat().await?;
                if allowed < value {
                    // estimate gas for the `approve` contract call

                    // Pass a dummy spender. Let's use `my_address`.
                    let spender = self.derivation_method.single_addr_or_err().await?;
                    let approve_function = ERC20_CONTRACT.function("approve")?;
                    let approve_data = approve_function.encode_input(&[Token::Address(spender), Token::Uint(value)])?;
                    let approve_gas_limit = self
                        .estimate_gas_for_contract_call(token_addr, Bytes::from(approve_data))
                        .compat()
                        .await?;

                    // this gas_limit includes gas for `approve`, `erc20Payment` and `senderRefund` contract calls
                    U256::from(300_000) + approve_gas_limit
                } else {
                    // this gas_limit includes gas for `erc20Payment` and `senderRefund` contract calls
                    U256::from(300_000)
                }
            },
            EthCoinType::Nft { .. } => return MmError::err(TradePreimageError::NftProtocolNotSupported),
        };

        let total_fee = gas_limit * gas_price;
        let amount = u256_to_big_decimal(total_fee, ETH_DECIMALS)?;
        let fee_coin = match &self.coin_type {
            EthCoinType::Eth => &self.ticker,
            EthCoinType::Erc20 { platform, .. } => platform,
            EthCoinType::Nft { .. } => return MmError::err(TradePreimageError::NftProtocolNotSupported),
        };
        Ok(TradeFee {
            coin: fee_coin.into(),
            amount: amount.into(),
            paid_from_trading_vol: false,
        })
    }

    fn get_receiver_trade_fee(&self, stage: FeeApproxStage) -> TradePreimageFut<TradeFee> {
        let coin = self.clone();
        let fut = async move {
            let gas_price = coin.get_gas_price().compat().await?;
            let gas_price = increase_gas_price_by_stage(gas_price, &stage);
            let total_fee = gas_price * U256::from(ETH_GAS);
            let amount = u256_to_big_decimal(total_fee, ETH_DECIMALS)?;
            let fee_coin = match &coin.coin_type {
                EthCoinType::Eth => &coin.ticker,
                EthCoinType::Erc20 { platform, .. } => platform,
                EthCoinType::Nft { .. } => return MmError::err(TradePreimageError::NftProtocolNotSupported),
            };
            Ok(TradeFee {
                coin: fee_coin.into(),
                amount: amount.into(),
                paid_from_trading_vol: false,
            })
        };
        Box::new(fut.boxed().compat())
    }

    async fn get_fee_to_send_taker_fee(
        &self,
        dex_fee_amount: DexFee,
        stage: FeeApproxStage,
    ) -> TradePreimageResult<TradeFee> {
        let dex_fee_amount = wei_from_big_decimal(&dex_fee_amount.fee_amount().into(), self.decimals)?;

        // pass the dummy params
        let to_addr = addr_from_raw_pubkey(&DEX_FEE_ADDR_RAW_PUBKEY)
            .expect("addr_from_raw_pubkey should never fail with DEX_FEE_ADDR_RAW_PUBKEY");
        let (eth_value, data, call_addr, fee_coin) = match &self.coin_type {
            EthCoinType::Eth => (dex_fee_amount, Vec::new(), &to_addr, &self.ticker),
            EthCoinType::Erc20 { platform, token_addr } => {
                let function = ERC20_CONTRACT.function("transfer")?;
                let data = function.encode_input(&[Token::Address(to_addr), Token::Uint(dex_fee_amount)])?;
                (0.into(), data, token_addr, platform)
            },
            EthCoinType::Nft { .. } => return MmError::err(TradePreimageError::NftProtocolNotSupported),
        };

        let my_address = self.derivation_method.single_addr_or_err().await?;
        let gas_price = self.get_gas_price().compat().await?;
        let gas_price = increase_gas_price_by_stage(gas_price, &stage);
        let estimate_gas_req = CallRequest {
            value: Some(eth_value),
            data: Some(data.clone().into()),
            from: Some(my_address),
            to: Some(*call_addr),
            gas: None,
            // gas price must be supplied because some smart contracts base their
            // logic on gas price, e.g. TUSD: https://github.com/KomodoPlatform/atomicDEX-API/issues/643
            gas_price: Some(gas_price),
            ..CallRequest::default()
        };

        // Please note if the wallet's balance is insufficient to withdraw, then `estimate_gas` may fail with the `Exception` error.
        // Ideally we should determine the case when we have the insufficient balance and return `TradePreimageError::NotSufficientBalance` error.
        let gas_limit = self.estimate_gas_wrapper(estimate_gas_req).compat().await?;
        let total_fee = gas_limit * gas_price;
        let amount = u256_to_big_decimal(total_fee, ETH_DECIMALS)?;
        Ok(TradeFee {
            coin: fee_coin.into(),
            amount: amount.into(),
            paid_from_trading_vol: false,
        })
    }

    fn required_confirmations(&self) -> u64 { self.required_confirmations.load(AtomicOrdering::Relaxed) }

    fn requires_notarization(&self) -> bool { false }

    fn set_required_confirmations(&self, confirmations: u64) {
        self.required_confirmations
            .store(confirmations, AtomicOrdering::Relaxed);
    }

    fn set_requires_notarization(&self, _requires_nota: bool) {
        warn!("set_requires_notarization doesn't take any effect on ETH/ERC20 coins");
    }

    fn swap_contract_address(&self) -> Option<BytesJson> {
        Some(BytesJson::from(self.swap_contract_address.0.as_ref()))
    }

    fn fallback_swap_contract(&self) -> Option<BytesJson> {
        self.fallback_swap_contract.map(|a| BytesJson::from(a.0.as_ref()))
    }

    fn mature_confirmations(&self) -> Option<u32> { None }

    fn coin_protocol_info(&self, _amount_to_receive: Option<MmNumber>) -> Vec<u8> { Vec::new() }

    fn is_coin_protocol_supported(
        &self,
        _info: &Option<Vec<u8>>,
        _amount_to_send: Option<MmNumber>,
        _locktime: u64,
        _is_maker: bool,
    ) -> bool {
        true
    }

    fn on_disabled(&self) -> Result<(), AbortedError> { AbortableSystem::abort_all(&self.abortable_system) }

    fn on_token_deactivated(&self, ticker: &str) {
        if let Ok(tokens) = self.erc20_tokens_infos.lock().as_deref_mut() {
            tokens.remove(ticker);
        };
    }
}

pub trait TryToAddress {
    fn try_to_address(&self) -> Result<Address, String>;
}

impl TryToAddress for BytesJson {
    fn try_to_address(&self) -> Result<Address, String> { self.0.try_to_address() }
}

impl TryToAddress for [u8] {
    fn try_to_address(&self) -> Result<Address, String> { (&self).try_to_address() }
}

impl<'a> TryToAddress for &'a [u8] {
    fn try_to_address(&self) -> Result<Address, String> {
        if self.len() != Address::len_bytes() {
            return ERR!(
                "Cannot construct an Ethereum address from {} bytes slice",
                Address::len_bytes()
            );
        }

        Ok(Address::from_slice(self))
    }
}

impl<T: TryToAddress> TryToAddress for Option<T> {
    fn try_to_address(&self) -> Result<Address, String> {
        match self {
            Some(ref inner) => inner.try_to_address(),
            None => ERR!("Cannot convert None to address"),
        }
    }
}

pub trait GuiAuthMessages {
    fn gui_auth_sign_message_hash(message: String) -> Option<[u8; 32]>;
    fn generate_gui_auth_signed_validation(generator: GuiAuthValidationGenerator)
        -> SignatureResult<GuiAuthValidation>;
}

impl GuiAuthMessages for EthCoin {
    fn gui_auth_sign_message_hash(message: String) -> Option<[u8; 32]> {
        let message_prefix = "atomicDEX Auth Ethereum Signed Message:\n";
        let prefix_len = CompactInteger::from(message_prefix.len());

        let mut stream = Stream::new();
        prefix_len.serialize(&mut stream);
        stream.append_slice(message_prefix.as_bytes());
        stream.append_slice(message.len().to_string().as_bytes());
        stream.append_slice(message.as_bytes());

        Some(keccak256(&stream.out()).take())
    }

    fn generate_gui_auth_signed_validation(
        generator: GuiAuthValidationGenerator,
    ) -> SignatureResult<GuiAuthValidation> {
        let timestamp_message = get_utc_timestamp() + GUI_AUTH_SIGNED_MESSAGE_LIFETIME_SEC;

        let message_hash =
            EthCoin::gui_auth_sign_message_hash(timestamp_message.to_string()).ok_or(SignatureError::PrefixNotFound)?;
        let signature = sign(&generator.secret, &H256::from(message_hash))?;

        Ok(GuiAuthValidation {
            coin_ticker: generator.coin_ticker,
            address: generator.address,
            timestamp_message,
            signature: format!("0x{}", signature),
        })
    }
}

fn validate_fee_impl(coin: EthCoin, validate_fee_args: EthValidateFeeArgs<'_>) -> ValidatePaymentFut<()> {
    let fee_tx_hash = validate_fee_args.fee_tx_hash.to_owned();
    let sender_addr = try_f!(
        addr_from_raw_pubkey(validate_fee_args.expected_sender).map_to_mm(ValidatePaymentError::InvalidParameter)
    );
    let fee_addr =
        try_f!(addr_from_raw_pubkey(validate_fee_args.fee_addr).map_to_mm(ValidatePaymentError::InvalidParameter));
    let amount = validate_fee_args.amount.clone();
    let min_block_number = validate_fee_args.min_block_number;

    let fut = async move {
        let expected_value = wei_from_big_decimal(&amount, coin.decimals)?;
        let tx_from_rpc = coin.transaction(TransactionId::Hash(fee_tx_hash)).await?;

        let tx_from_rpc = tx_from_rpc.as_ref().ok_or_else(|| {
            ValidatePaymentError::TxDoesNotExist(format!("Didn't find provided tx {:?} on ETH node", fee_tx_hash))
        })?;

        if tx_from_rpc.from != Some(sender_addr) {
            return MmError::err(ValidatePaymentError::WrongPaymentTx(format!(
                "{}: Fee tx {:?} was sent from wrong address, expected {:?}",
                INVALID_SENDER_ERR_LOG, tx_from_rpc, sender_addr
            )));
        }

        if let Some(block_number) = tx_from_rpc.block_number {
            if block_number <= min_block_number.into() {
                return MmError::err(ValidatePaymentError::WrongPaymentTx(format!(
                    "{}: Fee tx {:?} confirmed before min_block {}",
                    EARLY_CONFIRMATION_ERR_LOG, tx_from_rpc, min_block_number
                )));
            }
        }
        match &coin.coin_type {
            EthCoinType::Eth => {
                if tx_from_rpc.to != Some(fee_addr) {
                    return MmError::err(ValidatePaymentError::WrongPaymentTx(format!(
                        "{}: Fee tx {:?} was sent to wrong address, expected {:?}",
                        INVALID_RECEIVER_ERR_LOG, tx_from_rpc, fee_addr
                    )));
                }

                if tx_from_rpc.value < expected_value {
                    return MmError::err(ValidatePaymentError::WrongPaymentTx(format!(
                        "Fee tx {:?} value is less than expected {:?}",
                        tx_from_rpc, expected_value
                    )));
                }
            },
            EthCoinType::Erc20 {
                platform: _,
                token_addr,
            } => {
                if tx_from_rpc.to != Some(*token_addr) {
                    return MmError::err(ValidatePaymentError::WrongPaymentTx(format!(
                        "{}: ERC20 Fee tx {:?} called wrong smart contract, expected {:?}",
                        INVALID_CONTRACT_ADDRESS_ERR_LOG, tx_from_rpc, token_addr
                    )));
                }

                let function = ERC20_CONTRACT
                    .function("transfer")
                    .map_to_mm(|e| ValidatePaymentError::InternalError(e.to_string()))?;
                let decoded_input = decode_contract_call(function, &tx_from_rpc.input.0)
                    .map_to_mm(|e| ValidatePaymentError::TxDeserializationError(e.to_string()))?;
                let address_input = get_function_input_data(&decoded_input, function, 0)
                    .map_to_mm(ValidatePaymentError::TxDeserializationError)?;

                if address_input != Token::Address(fee_addr) {
                    return MmError::err(ValidatePaymentError::WrongPaymentTx(format!(
                        "{}: ERC20 Fee tx was sent to wrong address {:?}, expected {:?}",
                        INVALID_RECEIVER_ERR_LOG, address_input, fee_addr
                    )));
                }

                let value_input = get_function_input_data(&decoded_input, function, 1)
                    .map_to_mm(ValidatePaymentError::TxDeserializationError)?;

                match value_input {
                    Token::Uint(value) => {
                        if value < expected_value {
                            return MmError::err(ValidatePaymentError::WrongPaymentTx(format!(
                                "ERC20 Fee tx value {} is less than expected {}",
                                value, expected_value
                            )));
                        }
                    },
                    _ => {
                        return MmError::err(ValidatePaymentError::WrongPaymentTx(format!(
                            "Should have got uint token but got {:?}",
                            value_input
                        )))
                    },
                }
            },
            EthCoinType::Nft { .. } => return MmError::err(ValidatePaymentError::NftProtocolNotSupported),
        }

        Ok(())
    };
    Box::new(fut.boxed().compat())
}

fn get_function_input_data(decoded: &[Token], func: &Function, index: usize) -> Result<Token, String> {
    decoded.get(index).cloned().ok_or(format!(
        "Missing input in function {}: No input found at index {}",
        func.name.clone(),
        index
    ))
}

fn get_function_name(name: &str, watcher_reward: bool) -> String {
    if watcher_reward {
        format!("{}{}", name, "Reward")
    } else {
        name.to_owned()
    }
}

pub fn addr_from_raw_pubkey(pubkey: &[u8]) -> Result<Address, String> {
    let pubkey = try_s!(PublicKey::from_slice(pubkey).map_err(|e| ERRL!("{:?}", e)));
    let eth_public = Public::from_slice(&pubkey.serialize_uncompressed()[1..65]);
    Ok(public_to_address(&eth_public))
}

pub fn addr_from_pubkey_str(pubkey: &str) -> Result<String, String> {
    let pubkey_bytes = try_s!(hex::decode(pubkey));
    let addr = try_s!(addr_from_raw_pubkey(&pubkey_bytes));
    Ok(format!("{:#02x}", addr))
}

fn display_u256_with_decimal_point(number: U256, decimals: u8) -> String {
    let mut string = number.to_string();
    let decimals = decimals as usize;
    if string.len() <= decimals {
        string.insert_str(0, &"0".repeat(decimals - string.len() + 1));
    }

    string.insert(string.len() - decimals, '.');
    string.trim_end_matches('0').into()
}

pub fn u256_to_big_decimal(number: U256, decimals: u8) -> NumConversResult<BigDecimal> {
    let string = display_u256_with_decimal_point(number, decimals);
    Ok(string.parse::<BigDecimal>()?)
}

pub fn wei_from_big_decimal(amount: &BigDecimal, decimals: u8) -> NumConversResult<U256> {
    let mut amount = amount.to_string();
    let dot = amount.find(|c| c == '.');
    let decimals = decimals as usize;
    if let Some(index) = dot {
        let mut fractional = amount.split_off(index);
        // remove the dot from fractional part
        fractional.remove(0);
        if fractional.len() < decimals {
            fractional.insert_str(fractional.len(), &"0".repeat(decimals - fractional.len()));
        }
        fractional.truncate(decimals);
        amount.push_str(&fractional);
    } else {
        amount.insert_str(amount.len(), &"0".repeat(decimals));
    }
    U256::from_dec_str(&amount).map_to_mm(|e| NumConversError::new(format!("{:?}", e)))
}

impl Transaction for SignedEthTx {
    fn tx_hex(&self) -> Vec<u8> { rlp::encode(self).to_vec() }

    fn tx_hash(&self) -> BytesJson { self.hash.0.to_vec().into() }
}

fn signed_tx_from_web3_tx(transaction: Web3Transaction) -> Result<SignedEthTx, String> {
    let r = transaction.r.ok_or_else(|| ERRL!("'Transaction::r' is not set"))?;
    let s = transaction.s.ok_or_else(|| ERRL!("'Transaction::s' is not set"))?;
    let v = transaction
        .v
        .ok_or_else(|| ERRL!("'Transaction::v' is not set"))?
        .as_u64();
    let gas_price = transaction
        .gas_price
        .ok_or_else(|| ERRL!("'Transaction::gas_price' is not set"))?;

    let unverified = UnverifiedTransaction {
        r,
        s,
        v,
        hash: transaction.hash,
        unsigned: UnSignedEthTx {
            data: transaction.input.0,
            gas_price,
            gas: transaction.gas,
            value: transaction.value,
            nonce: transaction.nonce,
            action: match transaction.to {
                Some(addr) => Call(addr),
                None => Action::Create,
            },
        },
    };

    Ok(try_s!(SignedEthTx::new(unverified)))
}

#[derive(Deserialize, Debug, Serialize)]
pub struct GasStationData {
    // matic gas station average fees is named standard, using alias to support both format.
    #[serde(alias = "average", alias = "standard")]
    average: MmNumber,
    fast: MmNumber,
}

impl GasStationData {
    fn average_gwei(&self, decimals: u8, gas_price_policy: GasStationPricePolicy) -> NumConversResult<U256> {
        let gas_price = match gas_price_policy {
            GasStationPricePolicy::MeanAverageFast => ((&self.average + &self.fast) / MmNumber::from(2)).into(),
            GasStationPricePolicy::Average => self.average.to_decimal(),
        };
        wei_from_big_decimal(&gas_price, decimals)
    }

    fn get_gas_price(uri: &str, decimals: u8, gas_price_policy: GasStationPricePolicy) -> Web3RpcFut<U256> {
        let uri = uri.to_owned();
        let fut = async move {
            make_gas_station_request(&uri)
                .await?
                .average_gwei(decimals, gas_price_policy)
                .mm_err(|e| Web3RpcError::Internal(e.0))
        };
        Box::new(fut.boxed().compat())
    }
}

async fn get_token_decimals(web3: &Web3<Web3Transport>, token_addr: Address) -> Result<u8, String> {
    let function = try_s!(ERC20_CONTRACT.function("decimals"));
    let data = try_s!(function.encode_input(&[]));
    let request = CallRequest {
        from: Some(Address::default()),
        to: Some(token_addr),
        gas: None,
        gas_price: None,
        value: Some(0.into()),
        data: Some(data.into()),
        ..CallRequest::default()
    };

    let res = web3
        .eth()
        .call(request, Some(BlockId::Number(BlockNumber::Latest)))
        .map_err(|e| ERRL!("{}", e))
        .await?;
    let tokens = try_s!(function.decode_output(&res.0));
    let decimals = match tokens[0] {
        Token::Uint(dec) => dec.as_u64(),
        _ => return ERR!("Invalid decimals type {:?}", tokens),
    };
    Ok(decimals as u8)
}

pub fn valid_addr_from_str(addr_str: &str) -> Result<Address, String> {
    let addr = try_s!(addr_from_str(addr_str));
    if !is_valid_checksum_addr(addr_str) {
        return ERR!("Invalid address checksum");
    }
    Ok(addr)
}

pub fn addr_from_str(addr_str: &str) -> Result<Address, String> {
    if !addr_str.starts_with("0x") {
        return ERR!("Address must be prefixed with 0x");
    };

    Ok(try_s!(Address::from_str(&addr_str[2..])))
}

/// This function fixes a bug appeared on `ethabi` update:
/// 1. `ethabi(6.1.0)::Function::decode_input` had
/// ```rust
/// decode(&self.input_param_types(), &data[4..])
/// ```
///
/// 2. `ethabi(17.2.0)::Function::decode_input` has
/// ```rust
/// decode(&self.input_param_types(), data)
/// ```
pub fn decode_contract_call(function: &Function, contract_call_bytes: &[u8]) -> Result<Vec<Token>, ethabi::Error> {
    if contract_call_bytes.len() < 4 {
        return Err(ethabi::Error::Other(
            "Contract call should contain at least 4 bytes known as a function signature".into(),
        ));
    }

    let actual_signature = &contract_call_bytes[..4];
    let expected_signature = &function.short_signature();
    if actual_signature != expected_signature {
        let error =
            format!("Unexpected contract call signature: expected {expected_signature:?}, found {actual_signature:?}");
        return Err(ethabi::Error::Other(error.into()));
    }

    function.decode_input(&contract_call_bytes[4..])
}

fn rpc_event_handlers_for_eth_transport(ctx: &MmArc, ticker: String) -> Vec<RpcTransportEventHandlerShared> {
    let metrics = ctx.metrics.weak();
    vec![CoinTransportMetrics::new(metrics, ticker, RpcClientType::Ethereum).into_shared()]
}

#[inline]
fn new_nonce_lock() -> HashMap<String, Arc<AsyncMutex<()>>> { HashMap::new() }

/// Activate eth coin or erc20 token from coin config and private key build policy
pub async fn eth_coin_from_conf_and_request(
    ctx: &MmArc,
    ticker: &str,
    conf: &Json,
    req: &Json,
    protocol: CoinProtocol,
    priv_key_policy: PrivKeyBuildPolicy,
) -> Result<EthCoin, String> {
    // Convert `PrivKeyBuildPolicy` to `EthPrivKeyBuildPolicy` if it's possible.
    let priv_key_policy = try_s!(EthPrivKeyBuildPolicy::try_from(priv_key_policy));

    let mut urls: Vec<String> = try_s!(json::from_value(req["urls"].clone()));
    if urls.is_empty() {
        return ERR!("Enable request for ETH coin must have at least 1 node URL");
    }
    let mut rng = small_rng();
    urls.as_mut_slice().shuffle(&mut rng);

    let swap_contract_address: Address = try_s!(json::from_value(req["swap_contract_address"].clone()));
    if swap_contract_address == Address::default() {
        return ERR!("swap_contract_address can't be zero address");
    }
    let fallback_swap_contract: Option<Address> = try_s!(json::from_value(req["fallback_swap_contract"].clone()));
    if let Some(fallback) = fallback_swap_contract {
        if fallback == Address::default() {
            return ERR!("fallback_swap_contract can't be zero address");
        }
    }
    let contract_supports_watchers = req["contract_supports_watchers"].as_bool().unwrap_or_default();

    let path_to_address = try_s!(json::from_value::<Option<HDPathAccountToAddressId>>(
        req["path_to_address"].clone()
    ))
    .unwrap_or_default();
    let (key_pair, derivation_method) =
        try_s!(build_address_and_priv_key_policy(ctx, ticker, conf, priv_key_policy, &path_to_address, None).await);

    let mut web3_instances = vec![];
    let event_handlers = rpc_event_handlers_for_eth_transport(ctx, ticker.to_string());
    for url in urls.iter() {
        let uri: Uri = try_s!(url.parse());

        let transport = match uri.scheme_str() {
            Some("ws") | Some("wss") => {
                const TMP_SOCKET_CONNECTION: Duration = Duration::from_secs(20);

                let node = WebsocketTransportNode {
                    uri: uri.clone(),
                    gui_auth: false,
                };
                let websocket_transport = WebsocketTransport::with_event_handlers(node, event_handlers.clone());

                // Temporarily start the connection loop (we close the connection once we have the client version below).
                // Ideally, it would be much better to not do this workaround, which requires a lot of refactoring or
                // dropping websocket support on parity nodes.
                let fut = websocket_transport
                    .clone()
                    .start_connection_loop(Some(Instant::now() + TMP_SOCKET_CONNECTION));
                let settings = AbortSettings::info_on_abort(format!("connection loop stopped for {:?}", uri));
                ctx.spawner().spawn_with_settings(fut, settings);

                Web3Transport::Websocket(websocket_transport)
            },
            Some("http") | Some("https") => {
                let node = HttpTransportNode { uri, gui_auth: false };

                Web3Transport::new_http_with_event_handlers(node, event_handlers.clone())
            },
            _ => {
                return ERR!(
                    "Invalid node address '{}'. Only http(s) and ws(s) nodes are supported",
                    uri
                );
            },
        };

        let web3 = Web3::new(transport);
        let version = match web3.web3().client_version().await {
            Ok(v) => v,
            Err(e) => {
                error!("Couldn't get client version for url {}: {}", url, e);

                continue;
            },
        };

        web3_instances.push(Web3Instance {
            web3,
            is_parity: version.contains("Parity") || version.contains("parity"),
        })
    }

    if web3_instances.is_empty() {
        return ERR!("Failed to get client version for all urls");
    }

    let (coin_type, decimals) = match protocol {
        CoinProtocol::ETH => (EthCoinType::Eth, ETH_DECIMALS),
        CoinProtocol::ERC20 {
            platform,
            contract_address,
        } => {
            let token_addr = try_s!(valid_addr_from_str(&contract_address));
            let decimals = match conf["decimals"].as_u64() {
                None | Some(0) => try_s!(
                    get_token_decimals(
                        &web3_instances
                            .first()
                            .expect("web3_instances can't be empty in ETH activation")
                            .web3,
                        token_addr
                    )
                    .await
                ),
                Some(d) => d as u8,
            };
            (EthCoinType::Erc20 { platform, token_addr }, decimals)
        },
        CoinProtocol::NFT { platform } => (EthCoinType::Nft { platform }, ETH_DECIMALS),
        _ => return ERR!("Expect ETH, ERC20 or NFT protocol"),
    };

    // param from request should override the config
    let required_confirmations = req["required_confirmations"]
        .as_u64()
        .unwrap_or_else(|| {
            conf["required_confirmations"]
                .as_u64()
                .unwrap_or(DEFAULT_REQUIRED_CONFIRMATIONS as u64)
        })
        .into();

    if req["requires_notarization"].as_bool().is_some() {
        warn!("requires_notarization doesn't take any effect on ETH/ERC20 coins");
    }

    let sign_message_prefix: Option<String> = json::from_value(conf["sign_message_prefix"].clone()).unwrap_or(None);

    let chain_id = try_s!(conf["chain_id"]
        .as_u64()
        .ok_or_else(|| format!("chain_id is not set for {}", ticker)));

    let trezor_coin: Option<String> = json::from_value(conf["trezor_coin"].clone()).unwrap_or(None);

    let initial_history_state = if req["tx_history"].as_bool().unwrap_or(false) {
        HistorySyncState::NotStarted
    } else {
        HistorySyncState::NotEnabled
    };

    let gas_station_decimals: Option<u8> = try_s!(json::from_value(req["gas_station_decimals"].clone()));
    let gas_station_policy: GasStationPricePolicy =
        json::from_value(req["gas_station_policy"].clone()).unwrap_or_default();

    let key_lock = match &coin_type {
        EthCoinType::Eth => String::from(ticker),
        EthCoinType::Erc20 { platform, .. } | EthCoinType::Nft { platform } => String::from(platform),
    };

    let address_nonce_locks = {
        let mut map = NONCE_LOCK.lock().unwrap();
        Arc::new(AsyncMutex::new(
            map.entry(key_lock).or_insert_with(new_nonce_lock).clone(),
        ))
    };

    // Create an abortable system linked to the `MmCtx` so if the context is stopped via `MmArc::stop`,
    // all spawned futures related to `ETH` coin will be aborted as well.
    let abortable_system = try_s!(ctx.abortable_system.create_subsystem());

    let coin = EthCoinImpl {
        priv_key_policy: key_pair,
        derivation_method: Arc::new(derivation_method),
        coin_type,
        sign_message_prefix,
        swap_contract_address,
        fallback_swap_contract,
        contract_supports_watchers,
        decimals,
        ticker: ticker.into(),
        gas_station_url: try_s!(json::from_value(req["gas_station_url"].clone())),
        gas_station_decimals: gas_station_decimals.unwrap_or(ETH_GAS_STATION_DECIMALS),
        gas_station_policy,
        web3_instances: AsyncMutex::new(web3_instances),
        history_sync_state: Mutex::new(initial_history_state),
        ctx: ctx.weak(),
        required_confirmations,
        chain_id,
        trezor_coin,
        logs_block_range: conf["logs_block_range"].as_u64().unwrap_or(DEFAULT_LOGS_BLOCK_RANGE),
        address_nonce_locks,
        erc20_tokens_infos: Default::default(),
        nfts_infos: Default::default(),
        abortable_system,
    };

    let coin = EthCoin(Arc::new(coin));
    coin.spawn_balance_stream_if_enabled(ctx).await?;

    Ok(coin)
}

/// Displays the address in mixed-case checksum form
/// https://github.com/ethereum/EIPs/blob/master/EIPS/eip-55.md
pub fn checksum_address(addr: &str) -> String {
    let mut addr = addr.to_lowercase();
    if addr.starts_with("0x") {
        addr.replace_range(..2, "");
    }

    let mut hasher = Keccak256::default();
    hasher.update(&addr);
    let hash = hasher.finalize();
    let mut result: String = "0x".into();
    for (i, c) in addr.chars().enumerate() {
        if c.is_ascii_digit() {
            result.push(c);
        } else {
            // https://github.com/ethereum/EIPs/blob/master/EIPS/eip-55.md#specification
            // Convert the address to hex, but if the ith digit is a letter (ie. it's one of abcdef)
            // print it in uppercase if the 4*ith bit of the hash of the lowercase hexadecimal
            // address is 1 otherwise print it in lowercase.
            if hash[i / 2] & (1 << (7 - 4 * (i % 2))) != 0 {
                result.push(c.to_ascii_uppercase());
            } else {
                result.push(c.to_ascii_lowercase());
            }
        }
    }

    result
}

/// `eth_addr_to_hex` converts Address to hex format.
/// Note: the result will be in lowercase.
pub fn eth_addr_to_hex(address: &Address) -> String { format!("{:#02x}", address) }

/// Checks that input is valid mixed-case checksum form address
/// The input must be 0x prefixed hex string
fn is_valid_checksum_addr(addr: &str) -> bool { addr == checksum_address(addr) }

/// `display_eth_address` converts Address to mixed-case checksum form.
#[inline]
pub fn display_eth_address(addr: &Address) -> String { checksum_address(&eth_addr_to_hex(addr)) }

fn increase_by_percent_one_gwei(num: U256, percent: u64) -> U256 {
    let one_gwei = U256::from(10u64.pow(9));
    let percent = (num / U256::from(100)) * U256::from(percent);
    if percent < one_gwei {
        num + one_gwei
    } else {
        num + percent
    }
}

fn increase_gas_price_by_stage(gas_price: U256, level: &FeeApproxStage) -> U256 {
    match level {
        FeeApproxStage::WithoutApprox => gas_price,
        FeeApproxStage::StartSwap => {
            increase_by_percent_one_gwei(gas_price, GAS_PRICE_APPROXIMATION_PERCENT_ON_START_SWAP)
        },
        FeeApproxStage::OrderIssue => {
            increase_by_percent_one_gwei(gas_price, GAS_PRICE_APPROXIMATION_PERCENT_ON_ORDER_ISSUE)
        },
        FeeApproxStage::TradePreimage => {
            increase_by_percent_one_gwei(gas_price, GAS_PRICE_APPROXIMATION_PERCENT_ON_TRADE_PREIMAGE)
        },
        FeeApproxStage::WatcherPreimage => {
            increase_by_percent_one_gwei(gas_price, GAS_PRICE_APPROXIMATION_PERCENT_ON_WATCHER_PREIMAGE)
        },
    }
}

/// Represents errors that can occur while retrieving an Ethereum address.
#[derive(Clone, Debug, Deserialize, Display, PartialEq, Serialize)]
pub enum GetEthAddressError {
    UnexpectedDerivationMethod(UnexpectedDerivationMethod),
    EthActivationV2Error(EthActivationV2Error),
    Internal(String),
}

impl From<UnexpectedDerivationMethod> for GetEthAddressError {
    fn from(e: UnexpectedDerivationMethod) -> Self { GetEthAddressError::UnexpectedDerivationMethod(e) }
}

impl From<EthActivationV2Error> for GetEthAddressError {
    fn from(e: EthActivationV2Error) -> Self { GetEthAddressError::EthActivationV2Error(e) }
}

impl From<CryptoCtxError> for GetEthAddressError {
    fn from(e: CryptoCtxError) -> Self { GetEthAddressError::Internal(e.to_string()) }
}

// Todo: `get_eth_address` should be removed since NFT is now part of the coins ctx.
/// `get_eth_address` returns wallet address for coin with `ETH` protocol type.
/// Note: result address has mixed-case checksum form.
pub async fn get_eth_address(
    ctx: &MmArc,
    conf: &Json,
    ticker: &str,
    path_to_address: &HDPathAccountToAddressId,
) -> MmResult<MyWalletAddress, GetEthAddressError> {
    let crypto_ctx = CryptoCtx::from_ctx(ctx)?;
    let priv_key_policy = if crypto_ctx.hw_ctx().is_some() {
        PrivKeyBuildPolicy::Trezor
    } else {
        PrivKeyBuildPolicy::detect_priv_key_policy(ctx)?
    }
    .into();

    let (_, derivation_method) =
        build_address_and_priv_key_policy(ctx, ticker, conf, priv_key_policy, path_to_address, None).await?;
    let my_address = match derivation_method {
        EthDerivationMethod::SingleAddress(my_address) => my_address,
        EthDerivationMethod::HDWallet(_) => {
            return Err(MmError::new(GetEthAddressError::UnexpectedDerivationMethod(
                UnexpectedDerivationMethod::UnsupportedError("HDWallet is not supported for NFT yet!".to_owned()),
            )));
        },
    };

    Ok(MyWalletAddress {
        coin: ticker.to_owned(),
        wallet_address: display_eth_address(&my_address),
    })
}

/// Errors encountered while validating Ethereum addresses for NFT withdrawal.
#[derive(Display)]
pub enum GetValidEthWithdrawAddError {
    /// The specified coin does not support NFT withdrawal.
    #[display(fmt = "{} coin doesn't support NFT withdrawing", coin)]
    CoinDoesntSupportNftWithdraw { coin: String },
    /// The provided address is invalid.
    InvalidAddress(String),
}

/// Validates Ethereum addresses for NFT withdrawal.
/// Returns a tuple of valid `to` address, `token` address, and `EthCoin` instance on success.
/// Errors if the coin doesn't support NFT withdrawal or if the addresses are invalid.
fn get_valid_nft_addr_to_withdraw(
    coin_enum: MmCoinEnum,
    to: &str,
    token_add: &str,
) -> MmResult<(Address, Address, EthCoin), GetValidEthWithdrawAddError> {
    let eth_coin = match coin_enum {
        MmCoinEnum::EthCoin(eth_coin) => eth_coin,
        _ => {
            return MmError::err(GetValidEthWithdrawAddError::CoinDoesntSupportNftWithdraw {
                coin: coin_enum.ticker().to_owned(),
            })
        },
    };
    let to_addr = valid_addr_from_str(to).map_err(GetValidEthWithdrawAddError::InvalidAddress)?;
    let token_addr = addr_from_str(token_add).map_err(GetValidEthWithdrawAddError::InvalidAddress)?;
    Ok((to_addr, token_addr, eth_coin))
}

#[derive(Clone, Debug, Deserialize, Display, EnumFromStringify, PartialEq, Serialize)]
pub enum EthGasDetailsErr {
    #[display(fmt = "Invalid fee policy: {}", _0)]
    InvalidFeePolicy(String),
    #[from_stringify("NumConversError")]
    #[display(fmt = "Internal error: {}", _0)]
    Internal(String),
    #[display(fmt = "Transport: {}", _0)]
    Transport(String),
    #[display(fmt = "Nft Protocol is not supported yet!")]
    NftProtocolNotSupported,
}

impl From<web3::Error> for EthGasDetailsErr {
    fn from(e: web3::Error) -> Self { EthGasDetailsErr::from(Web3RpcError::from(e)) }
}

impl From<Web3RpcError> for EthGasDetailsErr {
    fn from(e: Web3RpcError) -> Self {
        match e {
            Web3RpcError::Transport(tr) | Web3RpcError::InvalidResponse(tr) => EthGasDetailsErr::Transport(tr),
            Web3RpcError::Internal(internal) | Web3RpcError::Timeout(internal) => EthGasDetailsErr::Internal(internal),
            Web3RpcError::NftProtocolNotSupported => EthGasDetailsErr::NftProtocolNotSupported,
        }
    }
}

async fn get_eth_gas_details(
    eth_coin: &EthCoin,
    fee: Option<WithdrawFee>,
    eth_value: U256,
    data: Bytes,
    sender_address: Address,
    call_addr: Address,
    fungible_max: bool,
) -> MmResult<GasDetails, EthGasDetailsErr> {
    match fee {
        Some(WithdrawFee::EthGas { gas_price, gas }) => {
            let gas_price = wei_from_big_decimal(&gas_price, 9)?;
            Ok((gas.into(), gas_price))
        },
        Some(fee_policy) => {
            let error = format!("Expected 'EthGas' fee type, found {:?}", fee_policy);
            MmError::err(EthGasDetailsErr::InvalidFeePolicy(error))
        },
        None => {
            let gas_price = eth_coin.get_gas_price().compat().await?;
            // covering edge case by deducting the standard transfer fee when we want to max withdraw ETH
            let eth_value_for_estimate = if fungible_max && eth_coin.coin_type == EthCoinType::Eth {
                eth_value - gas_price * U256::from(21000)
            } else {
                eth_value
            };
            let estimate_gas_req = CallRequest {
                value: Some(eth_value_for_estimate),
                data: Some(data),
                from: Some(sender_address),
                to: Some(call_addr),
                gas: None,
                // gas price must be supplied because some smart contracts base their
                // logic on gas price, e.g. TUSD: https://github.com/KomodoPlatform/atomicDEX-API/issues/643
                gas_price: Some(gas_price),
                ..CallRequest::default()
            };
            // TODO Note if the wallet's balance is insufficient to withdraw, then `estimate_gas` may fail with the `Exception` error.
            // TODO Ideally we should determine the case when we have the insufficient balance and return `WithdrawError::NotSufficientBalance`.
            let gas_limit = eth_coin.estimate_gas_wrapper(estimate_gas_req).compat().await?;
            Ok((gas_limit, gas_price))
        },
    }
}

impl ToBytes for Signature {
    fn to_bytes(&self) -> Vec<u8> { self.to_vec() }
}

impl ToBytes for SignedEthTx {
    fn to_bytes(&self) -> Vec<u8> {
        let mut stream = RlpStream::new();
        self.rlp_append(&mut stream);
        // Handle potential panicking.
        if stream.is_finished() {
            Vec::from(stream.out())
        } else {
            // TODO: Consider returning Result<Vec<u8>, Error> in future refactoring for better error handling.
            warn!("RlpStream was not finished; returning an empty Vec as a fail-safe.");
            vec![]
        }
    }
}

#[derive(Debug, Display)]
pub enum EthAssocTypesError {
    InvalidHexString(String),
    TxParseError(String),
    ParseSignatureError(String),
    KeysError(keys::Error),
}

impl From<DecoderError> for EthAssocTypesError {
    fn from(e: DecoderError) -> Self { EthAssocTypesError::TxParseError(e.to_string()) }
}

impl From<keys::Error> for EthAssocTypesError {
    fn from(e: keys::Error) -> Self { EthAssocTypesError::KeysError(e) }
}

#[derive(Debug, Display)]
pub enum EthNftAssocTypesError {
    Utf8Error(String),
    ParseContractTypeError(ParseContractTypeError),
    ParseTokenContractError(String),
}

impl From<ParseContractTypeError> for EthNftAssocTypesError {
    fn from(e: ParseContractTypeError) -> Self { EthNftAssocTypesError::ParseContractTypeError(e) }
}

#[async_trait]
impl ParseCoinAssocTypes for EthCoin {
    type Address = Address;
    type AddressParseError = MmError<EthAssocTypesError>;
    type Pubkey = HtlcPubKey;
    type PubkeyParseError = MmError<EthAssocTypesError>;
    type Tx = SignedEthTx;
    type TxParseError = MmError<EthAssocTypesError>;
    type Preimage = SignedEthTx;
    type PreimageParseError = MmError<EthAssocTypesError>;
    type Sig = Signature;
    type SigParseError = MmError<EthAssocTypesError>;

    async fn my_addr(&self) -> Self::Address {
        match self.derivation_method() {
            DerivationMethod::SingleAddress(addr) => *addr,
            // Todo: Expect should not fail but we need to handle it properly
            DerivationMethod::HDWallet(hd_wallet) => hd_wallet
                .get_enabled_address()
                .await
                .expect("Getting enabled address should not fail!")
                .address(),
        }
    }

    fn parse_address(&self, address: &str) -> Result<Self::Address, Self::AddressParseError> {
        Address::from_str(address).map_to_mm(|e| EthAssocTypesError::InvalidHexString(e.to_string()))
    }

    fn parse_pubkey(&self, pubkey: &[u8]) -> Result<Self::Pubkey, Self::PubkeyParseError> {
        HtlcPubKey::from_slice(pubkey).map_to_mm(EthAssocTypesError::from)
    }

    fn parse_tx(&self, tx: &[u8]) -> Result<Self::Tx, Self::TxParseError> {
        let unverified: UnverifiedTransaction = rlp::decode(tx).map_err(EthAssocTypesError::from)?;
        SignedEthTx::new(unverified).map_to_mm(|e| EthAssocTypesError::TxParseError(e.to_string()))
    }

    fn parse_preimage(&self, tx: &[u8]) -> Result<Self::Preimage, Self::PreimageParseError> { self.parse_tx(tx) }

    fn parse_signature(&self, sig: &[u8]) -> Result<Self::Sig, Self::SigParseError> {
        if sig.len() != 65 {
            return MmError::err(EthAssocTypesError::ParseSignatureError(
                "Signature slice is not 65 bytes long".to_string(),
            ));
        };

        let mut arr = [0; 65];
        arr.copy_from_slice(sig);
        Ok(Signature::from(arr)) // Assuming `Signature::from([u8; 65])` exists
    }
}

impl ToBytes for Address {
    fn to_bytes(&self) -> Vec<u8> { self.0.to_vec() }
}

impl ToBytes for BigUint {
    fn to_bytes(&self) -> Vec<u8> { self.to_bytes_be() }
}

impl ToBytes for ContractType {
    fn to_bytes(&self) -> Vec<u8> { self.to_string().into_bytes() }
}

impl ParseNftAssocTypes for EthCoin {
    type ContractAddress = Address;
    type TokenId = BigUint;
    type ContractType = ContractType;
    type NftAssocTypesError = MmError<EthNftAssocTypesError>;

    fn parse_contract_address(
        &self,
        contract_address: &[u8],
    ) -> Result<Self::ContractAddress, Self::NftAssocTypesError> {
        contract_address
            .try_to_address()
            .map_to_mm(EthNftAssocTypesError::ParseTokenContractError)
    }

    fn parse_token_id(&self, token_id: &[u8]) -> Result<Self::TokenId, Self::NftAssocTypesError> {
        Ok(BigUint::from_bytes_be(token_id))
    }

    fn parse_contract_type(&self, contract_type: &[u8]) -> Result<Self::ContractType, Self::NftAssocTypesError> {
        let contract_str = from_utf8(contract_type).map_err(|e| EthNftAssocTypesError::Utf8Error(e.to_string()))?;
        ContractType::from_str(contract_str).map_to_mm(EthNftAssocTypesError::from)
    }
}

#[async_trait]
impl MakerNftSwapOpsV2 for EthCoin {
    async fn send_nft_maker_payment_v2(
        &self,
        args: SendNftMakerPaymentArgs<'_, Self>,
    ) -> Result<Self::Tx, TransactionErr> {
        self.send_nft_maker_payment_v2_impl(args).await
    }

    async fn validate_nft_maker_payment_v2(
        &self,
        args: ValidateNftMakerPaymentArgs<'_, Self>,
    ) -> ValidatePaymentResult<()> {
        self.validate_nft_maker_payment_v2_impl(args).await
    }

    async fn spend_nft_maker_payment_v2(
        &self,
        args: SpendNftMakerPaymentArgs<'_, Self>,
    ) -> Result<Self::Tx, TransactionErr> {
        self.spend_nft_maker_payment_v2_impl(args).await
    }

    async fn refund_nft_maker_payment_v2_timelock(
        &self,
        args: RefundPaymentArgs<'_>,
    ) -> Result<Self::Tx, TransactionErr> {
        self.refund_nft_maker_payment_v2_timelock_impl(args).await
    }

    async fn refund_nft_maker_payment_v2_secret(
        &self,
        _args: RefundMakerPaymentArgs<'_, Self>,
    ) -> Result<Self::Tx, TransactionErr> {
        todo!()
    }
}

impl CoinWithPrivKeyPolicy for EthCoin {
    type KeyPair = KeyPair;

    fn priv_key_policy(&self) -> &PrivKeyPolicy<Self::KeyPair> { &self.priv_key_policy }
}

impl CoinWithDerivationMethod for EthCoin {
    fn derivation_method(&self) -> &DerivationMethod<HDCoinAddress<Self>, Self::HDWallet> { &self.derivation_method }
}

#[async_trait]
impl IguanaBalanceOps for EthCoin {
    type BalanceObject = CoinBalanceMap;

    async fn iguana_balances(&self) -> BalanceResult<Self::BalanceObject> {
        let platform_balance = self.my_balance().compat().await?;
        let token_balances = self.get_tokens_balance_list().await?;
        let mut balances = CoinBalanceMap::new();
        balances.insert(self.ticker().to_string(), platform_balance);
        balances.extend(token_balances.into_iter());
        Ok(balances)
    }
}

#[async_trait]
impl GetNewAddressRpcOps for EthCoin {
    type BalanceObject = CoinBalanceMap;
    async fn get_new_address_rpc_without_conf(
        &self,
        params: GetNewAddressParams,
    ) -> MmResult<GetNewAddressResponse<Self::BalanceObject>, GetNewAddressRpcError> {
        get_new_address::common_impl::get_new_address_rpc_without_conf(self, params).await
    }

    async fn get_new_address_rpc<ConfirmAddress>(
        &self,
        params: GetNewAddressParams,
        confirm_address: &ConfirmAddress,
    ) -> MmResult<GetNewAddressResponse<Self::BalanceObject>, GetNewAddressRpcError>
    where
        ConfirmAddress: HDConfirmAddress,
    {
        get_new_address::common_impl::get_new_address_rpc(self, params, confirm_address).await
    }
}

#[async_trait]
impl AccountBalanceRpcOps for EthCoin {
    type BalanceObject = CoinBalanceMap;

    async fn account_balance_rpc(
        &self,
        params: AccountBalanceParams,
    ) -> MmResult<HDAccountBalanceResponse<Self::BalanceObject>, HDAccountBalanceRpcError> {
        account_balance::common_impl::account_balance_rpc(self, params).await
    }
}

#[async_trait]
impl InitAccountBalanceRpcOps for EthCoin {
    type BalanceObject = CoinBalanceMap;

    async fn init_account_balance_rpc(
        &self,
        params: InitAccountBalanceParams,
    ) -> MmResult<HDAccountBalance<Self::BalanceObject>, HDAccountBalanceRpcError> {
        init_account_balance::common_impl::init_account_balance_rpc(self, params).await
    }
}

#[async_trait]
impl InitScanAddressesRpcOps for EthCoin {
    type BalanceObject = CoinBalanceMap;

    async fn init_scan_for_new_addresses_rpc(
        &self,
        params: ScanAddressesParams,
    ) -> MmResult<ScanAddressesResponse<Self::BalanceObject>, HDAccountBalanceRpcError> {
        init_scan_for_new_addresses::common_impl::scan_for_new_addresses_rpc(self, params).await
    }
}

#[async_trait]
impl InitCreateAccountRpcOps for EthCoin {
    type BalanceObject = CoinBalanceMap;

    async fn init_create_account_rpc<XPubExtractor>(
        &self,
        params: CreateNewAccountParams,
        state: CreateAccountState,
        xpub_extractor: Option<XPubExtractor>,
    ) -> MmResult<HDAccountBalance<Self::BalanceObject>, CreateAccountRpcError>
    where
        XPubExtractor: HDXPubExtractor + Send,
    {
        init_create_account::common_impl::init_create_new_account_rpc(self, params, state, xpub_extractor).await
    }

    async fn revert_creating_account(&self, account_id: u32) {
        init_create_account::common_impl::revert_creating_account(self, account_id).await
    }
}

/// Converts and extended public key derived using BIP32 to an Ethereum public key.
pub fn pubkey_from_extended(extended_pubkey: &Secp256k1ExtendedPublicKey) -> Public {
    let serialized = extended_pubkey.public_key().serialize_uncompressed();
    let mut pubkey_uncompressed = Public::default();
    pubkey_uncompressed.as_mut().copy_from_slice(&serialized[1..]);
    pubkey_uncompressed
}<|MERGE_RESOLUTION|>--- conflicted
+++ resolved
@@ -33,10 +33,6 @@
 use crate::nft::nft_errors::ParseContractTypeError;
 use crate::nft::nft_structs::{ContractType, ConvertChain, NftInfo, TransactionNftDetails, WithdrawErc1155,
                               WithdrawErc721};
-<<<<<<< HEAD
-use crate::{DexFee, MakerNftSwapOpsV2, ParseCoinAssocTypes, ParseNftAssocTypes, RefundMakerPaymentArgs, RpcCommonOps,
-            SendNftMakerPaymentArgs, SpendNftMakerPaymentArgs, ToBytes, TransactionData, ValidateNftMakerPaymentArgs,
-=======
 use crate::nft::WithdrawNftResult;
 use crate::rpc_command::account_balance::{AccountBalanceParams, AccountBalanceRpcOps, HDAccountBalanceResponse};
 use crate::rpc_command::get_new_address::{GetNewAddressParams, GetNewAddressResponse, GetNewAddressRpcError,
@@ -53,7 +49,6 @@
 use crate::{coin_balance, scan_for_new_addresses_impl, BalanceResult, CoinWithDerivationMethod, DerivationMethod,
             DexFee, MakerNftSwapOpsV2, ParseCoinAssocTypes, ParseNftAssocTypes, PrivKeyPolicy, RefundMakerPaymentArgs,
             RpcCommonOps, SendNftMakerPaymentArgs, SpendNftMakerPaymentArgs, ToBytes, ValidateNftMakerPaymentArgs,
->>>>>>> 7f08caea
             ValidateWatcherSpendInput, WatcherSpendType};
 use async_trait::async_trait;
 use bitcrypto::{dhash160, keccak256, ripemd160, sha256};
@@ -700,36 +695,6 @@
     StandardEthWithdraw::new(coin.clone(), req)?.build().await
 }
 
-<<<<<<< HEAD
-    let amount_decimal = u256_to_big_decimal(wei_amount, coin.decimals)?;
-    let mut spent_by_me = amount_decimal.clone();
-    let received_by_me = if to_addr == my_address {
-        amount_decimal.clone()
-    } else {
-        0.into()
-    };
-    let fee_details = EthTxFeeDetails::new(gas, gas_price, fee_coin)?;
-    if coin.coin_type == EthCoinType::Eth {
-        spent_by_me += &fee_details.total_fee;
-    }
-    Ok(TransactionDetails {
-        to: vec![checksum_address(&format!("{:#02x}", to_addr))],
-        from: vec![checksum_address(&format!("{:#02x}", my_address))],
-        total_amount: amount_decimal,
-        my_balance_change: &received_by_me - &spent_by_me,
-        spent_by_me,
-        received_by_me,
-        tx: TransactionData::new_signed(tx_hex, tx_hash_str),
-        block_height: 0,
-        fee_details: Some(fee_details.into()),
-        coin: coin.ticker.clone(),
-        internal_id: vec![].into(),
-        timestamp: now_sec(),
-        kmd_rewards: None,
-        transaction_type: Default::default(),
-        memo: None,
-    })
-=======
 #[async_trait]
 impl InitWithdrawCoin for EthCoin {
     async fn init_withdraw(
@@ -740,7 +705,6 @@
     ) -> Result<TransactionDetails, MmError<WithdrawError>> {
         InitEthWithdraw::new(ctx, self.clone(), req, task_handle)?.build().await
     }
->>>>>>> 7f08caea
 }
 
 /// `withdraw_erc1155` function returns details of `ERC-1155` transaction including tx hex,
