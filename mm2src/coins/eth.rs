/******************************************************************************
 * Copyright © 2023 Pampex LTD and TillyHK LTD                                *
 *                                                                            *
 * See the CONTRIBUTOR-LICENSE-AGREEMENT, COPYING, LICENSE-COPYRIGHT-NOTICE   *
 * and DEVELOPER-CERTIFICATE-OF-ORIGIN files in the LEGAL directory in        *
 * the top-level directory of this distribution for the individual copyright  *
 * holder information and the developer policies on copyright and licensing.  *
 *                                                                            *
 * Unless otherwise agreed in a custom licensing agreement, no part of the    *
 * Komodo DeFi Framework software, including this file may be copied, modified, propagated *
 * or distributed except according to the terms contained in the              *
 * LICENSE-COPYRIGHT-NOTICE file.                                             *
 *                                                                            *
 * Removal or modification of this copyright notice is prohibited.            *
 *                                                                            *
 ******************************************************************************/
//
//  eth.rs
//  marketmaker
//
//  Copyright © 2023 Pampex LTD and TillyHK LTD. All rights reserved.
//
use self::wallet_connect::{send_transaction_with_walletconnect, WcEthTxParams};
use super::eth::Action::{Call, Create};
use super::watcher_common::{validate_watcher_reward, REWARD_GAS_AMOUNT};
use super::*;
use crate::coin_balance::{EnableCoinBalanceError, EnabledCoinBalanceParams, HDAccountBalance, HDAddressBalance,
                          HDWalletBalance, HDWalletBalanceOps};
use crate::eth::eth_rpc::ETH_RPC_REQUEST_TIMEOUT;
use crate::eth::web3_transport::websocket_transport::{WebsocketTransport, WebsocketTransportNode};
use crate::hd_wallet::{HDAccountOps, HDCoinAddress, HDCoinWithdrawOps, HDConfirmAddress, HDPathAccountToAddressId,
                       HDWalletCoinOps, HDXPubExtractor};
use crate::lp_price::get_base_price_in_rel;
use crate::nft::nft_errors::ParseContractTypeError;
use crate::nft::nft_structs::{ContractType, ConvertChain, NftInfo, TransactionNftDetails, WithdrawErc1155,
                              WithdrawErc721};
use crate::nft::WithdrawNftResult;
use crate::rpc_command::account_balance::{AccountBalanceParams, AccountBalanceRpcOps, HDAccountBalanceResponse};
use crate::rpc_command::get_new_address::{GetNewAddressParams, GetNewAddressResponse, GetNewAddressRpcError,
                                          GetNewAddressRpcOps};
use crate::rpc_command::hd_account_balance_rpc_error::HDAccountBalanceRpcError;
use crate::rpc_command::init_account_balance::{InitAccountBalanceParams, InitAccountBalanceRpcOps};
use crate::rpc_command::init_create_account::{CreateAccountRpcError, CreateAccountState, CreateNewAccountParams,
                                              InitCreateAccountRpcOps};
use crate::rpc_command::init_scan_for_new_addresses::{InitScanAddressesRpcOps, ScanAddressesParams,
                                                      ScanAddressesResponse};
use crate::rpc_command::init_withdraw::{InitWithdrawCoin, WithdrawTaskHandleShared};
use crate::rpc_command::{account_balance, get_new_address, init_account_balance, init_create_account,
                         init_scan_for_new_addresses};
use crate::{coin_balance, scan_for_new_addresses_impl, BalanceResult, CoinWithDerivationMethod, DerivationMethod,
            DexFee, Eip1559Ops, MakerNftSwapOpsV2, ParseCoinAssocTypes, ParseNftAssocTypes, PayForGasParams,
            PrivKeyPolicy, RpcCommonOps, SendNftMakerPaymentArgs, SpendNftMakerPaymentArgs, ToBytes,
            ValidateNftMakerPaymentArgs, ValidateWatcherSpendInput, WatcherSpendType};
use async_trait::async_trait;
use bitcrypto::{dhash160, keccak256, ripemd160, sha256};
use common::custom_futures::repeatable::{Ready, Retry, RetryOnError};
use common::custom_futures::timeout::FutureTimerExt;
use common::executor::{abortable_queue::AbortableQueue, AbortSettings, AbortableSystem, AbortedError, SpawnAbortable,
                       Timer};
use common::log::{debug, error, info, warn};
use common::number_type_casting::SafeTypeCastingNumbers;
use common::wait_until_sec;
use common::{now_sec, small_rng, DEX_FEE_ADDR_RAW_PUBKEY};
use crypto::privkey::key_pair_from_secret;
use crypto::{Bip44Chain, CryptoCtx, CryptoCtxError, GlobalHDAccountArc, KeyPairPolicy};
use derive_more::Display;
use enum_derives::EnumFromStringify;

use ethabi::{Contract, Function, Token};
use ethcore_transaction::tx_builders::TxBuilderError;
use ethcore_transaction::{Action, TransactionWrapper, TransactionWrapperBuilder as UnSignedEthTxBuilder,
                          UnverifiedEip1559Transaction, UnverifiedEip2930Transaction, UnverifiedLegacyTransaction,
                          UnverifiedTransactionWrapper};
pub use ethcore_transaction::{SignedTransaction as SignedEthTx, TxType};
use ethereum_types::{Address, H160, H256, U256};
use ethkey::{public_to_address, sign, verify_address, KeyPair, Public, Signature};
use futures::compat::Future01CompatExt;
use futures::future::{join, join_all, select_ok, try_join_all, Either, FutureExt, TryFutureExt};
use futures01::Future;
use http::Uri;
use instant::Instant;
use kdf_walletconnect::{WalletConnectCtx, WalletConnectOps};
use mm2_core::mm_ctx::{MmArc, MmWeak};
use mm2_number::bigdecimal_custom::CheckedDivision;
use mm2_number::{BigDecimal, BigUint, MmNumber};
#[cfg(test)] use mocktopus::macros::*;
use rand::seq::SliceRandom;
use rlp::{DecoderError, Encodable, RlpStream};
use rpc::v1::types::Bytes as BytesJson;
use secp256k1::PublicKey;
use serde_json::{self as json, Value as Json};
use serialization::{CompactInteger, Serializable, Stream};
use sha3::{Digest, Keccak256};
use std::collections::HashMap;
use std::convert::{TryFrom, TryInto};
use std::ops::Deref;
use std::str::from_utf8;
use std::str::FromStr;
use std::sync::atomic::{AtomicU64, Ordering as AtomicOrdering};
use std::sync::{Arc, Mutex};
use std::time::Duration;
use web3::types::{Action as TraceAction, BlockId, BlockNumber, Bytes, CallRequest, FilterBuilder, Log, Trace,
                  TraceFilterBuilder, Transaction as Web3Transaction, TransactionId, U64};
use web3::{self, Web3};

cfg_wasm32! {
    use crypto::MetamaskArc;
    use ethereum_types::H520;
    use mm2_metamask::MetamaskError;
    use web3::types::TransactionRequest;
}

use super::{coin_conf, lp_coinfind_or_err, AsyncMutex, BalanceError, BalanceFut, CheckIfMyPaymentSentArgs,
            CoinBalance, CoinProtocol, CoinTransportMetrics, CoinsContext, ConfirmPaymentInput, EthValidateFeeArgs,
            FeeApproxStage, FoundSwapTxSpend, HistorySyncState, IguanaPrivKey, MarketCoinOps, MmCoin, MmCoinEnum,
            MyAddressError, MyWalletAddress, NegotiateSwapContractAddrErr, NumConversError, NumConversResult,
            PaymentInstructionArgs, PaymentInstructions, PaymentInstructionsErr, PrivKeyBuildPolicy,
            PrivKeyPolicyNotAllowed, RawTransactionError, RawTransactionFut, RawTransactionRequest, RawTransactionRes,
            RawTransactionResult, RefundPaymentArgs, RewardTarget, RpcClientType, RpcTransportEventHandler,
            RpcTransportEventHandlerShared, SearchForSwapTxSpendInput, SendMakerPaymentSpendPreimageInput,
            SendPaymentArgs, SignEthTransactionParams, SignRawTransactionEnum, SignRawTransactionRequest,
            SignatureError, SignatureResult, SpendPaymentArgs, SwapOps, SwapTxFeePolicy, TradeFee, TradePreimageError,
            TradePreimageFut, TradePreimageResult, TradePreimageValue, Transaction, TransactionDetails,
            TransactionEnum, TransactionErr, TransactionFut, TransactionType, TxMarshalingErr,
            UnexpectedDerivationMethod, ValidateAddressResult, ValidateFeeArgs, ValidateInstructionsErr,
            ValidateOtherPubKeyErr, ValidatePaymentError, ValidatePaymentFut, ValidatePaymentInput, VerificationError,
            VerificationResult, WaitForHTLCTxSpendArgs, WatcherOps, WatcherReward, WatcherRewardError,
            WatcherSearchForSwapTxSpendInput, WatcherValidatePaymentInput, WatcherValidateTakerFeeInput, WeakSpawner,
            WithdrawError, WithdrawFee, WithdrawFut, WithdrawRequest, WithdrawResult, EARLY_CONFIRMATION_ERR_LOG,
            INVALID_CONTRACT_ADDRESS_ERR_LOG, INVALID_PAYMENT_STATE_ERR_LOG, INVALID_RECEIVER_ERR_LOG,
            INVALID_SENDER_ERR_LOG, INVALID_SWAP_ID_ERR_LOG};
pub use rlp;
cfg_native! {
    use std::path::PathBuf;
}

pub mod eth_balance_events;
mod eth_rpc;
#[cfg(test)] mod eth_tests;
#[cfg(target_arch = "wasm32")] mod eth_wasm_tests;
#[cfg(any(test, target_arch = "wasm32"))] mod for_tests;
pub(crate) mod nft_swap_v2;
pub mod wallet_connect;
mod web3_transport;
use web3_transport::{http_transport::HttpTransportNode, Web3Transport};

pub mod eth_hd_wallet;
use eth_hd_wallet::EthHDWallet;

#[path = "eth/v2_activation.rs"] pub mod v2_activation;
use v2_activation::{build_address_and_priv_key_policy, EthActivationV2Error};

mod eth_withdraw;
use eth_withdraw::{EthWithdraw, InitEthWithdraw, StandardEthWithdraw};

mod nonce;
use nonce::ParityNonce;

pub mod fee_estimation;
use fee_estimation::eip1559::{block_native::BlocknativeGasApiCaller, infura::InfuraGasApiCaller,
                              simple::FeePerGasSimpleEstimator, FeePerGasEstimated, GasApiConfig, GasApiProvider};

pub mod erc20;
use erc20::get_token_decimals;
pub(crate) mod eth_swap_v2;
use eth_swap_v2::{extract_id_from_tx_data, EthPaymentType, PaymentMethod, SpendTxSearchParams};

/// https://github.com/artemii235/etomic-swap/blob/master/contracts/EtomicSwap.sol
/// Dev chain (195.201.137.5:8565) contract address: 0x83965C539899cC0F918552e5A26915de40ee8852
/// Ropsten: https://ropsten.etherscan.io/address/0x7bc1bbdd6a0a722fc9bffc49c921b685ecb84b94
/// ETH mainnet: https://etherscan.io/address/0x8500AFc0bc5214728082163326C2FF0C73f4a871
pub const SWAP_CONTRACT_ABI: &str = include_str!("eth/swap_contract_abi.json");
/// https://github.com/ethereum/EIPs/blob/master/EIPS/eip-20.md
pub const ERC20_ABI: &str = include_str!("eth/erc20_abi.json");
/// https://github.com/ethereum/EIPs/blob/master/EIPS/eip-721.md
const ERC721_ABI: &str = include_str!("eth/erc721_abi.json");
/// https://github.com/ethereum/EIPs/blob/master/EIPS/eip-1155.md
const ERC1155_ABI: &str = include_str!("eth/erc1155_abi.json");
const NFT_SWAP_CONTRACT_ABI: &str = include_str!("eth/nft_swap_contract_abi.json");
const NFT_MAKER_SWAP_V2_ABI: &str = include_str!("eth/nft_maker_swap_v2_abi.json");
const MAKER_SWAP_V2_ABI: &str = include_str!("eth/maker_swap_v2_abi.json");
const TAKER_SWAP_V2_ABI: &str = include_str!("eth/taker_swap_v2_abi.json");

/// Payment states from etomic swap smart contract: https://github.com/artemii235/etomic-swap/blob/master/contracts/EtomicSwap.sol#L5
pub enum PaymentState {
    Uninitialized,
    Sent,
    Spent,
    Refunded,
}

#[allow(dead_code)]
pub(crate) enum MakerPaymentStateV2 {
    Uninitialized,
    PaymentSent,
    TakerSpent,
    MakerRefunded,
}

#[allow(dead_code)]
pub(crate) enum TakerPaymentStateV2 {
    Uninitialized,
    PaymentSent,
    TakerApproved,
    MakerSpent,
    TakerRefunded,
}

/// It can change 12.5% max each block according to https://www.blocknative.com/blog/eip-1559-fees
const BASE_BLOCK_FEE_DIFF_PCT: u64 = 13;
const DEFAULT_LOGS_BLOCK_RANGE: u64 = 1000;

const DEFAULT_REQUIRED_CONFIRMATIONS: u8 = 1;

pub(crate) const ETH_DECIMALS: u8 = 18;

pub(crate) const ETH_GWEI_DECIMALS: u8 = 9;

/// Take into account that the dynamic fee may increase by 3% during the swap.
const GAS_PRICE_APPROXIMATION_PERCENT_ON_START_SWAP: u64 = 3;
/// Take into account that the dynamic fee may increase until the locktime is expired
const GAS_PRICE_APPROXIMATION_PERCENT_ON_WATCHER_PREIMAGE: u64 = 3;
/// Take into account that the dynamic fee may increase at each of the following stages:
/// - it may increase by 2% until a swap is started;
/// - it may increase by 3% during the swap.
const GAS_PRICE_APPROXIMATION_PERCENT_ON_ORDER_ISSUE: u64 = 5;
/// Take into account that the dynamic fee may increase at each of the following stages:
/// - it may increase by 2% until an order is issued;
/// - it may increase by 2% until a swap is started;
/// - it may increase by 3% during the swap.
const GAS_PRICE_APPROXIMATION_PERCENT_ON_TRADE_PREIMAGE: u64 = 7;

/// Heuristic default gas limits for withdraw and swap operations (including extra margin value for possible changes in opcodes cost)
pub mod gas_limit {
    /// Gas limit for sending coins
    pub const ETH_SEND_COINS: u64 = 21_000;
    /// Gas limit for transfer ERC20 tokens
    /// TODO: maybe this is too much and 150K is okay
    pub const ETH_SEND_ERC20: u64 = 210_000;
    /// Gas limit for swap payment tx with coins
    /// real values are approx 48,6K by etherscan
    pub const ETH_PAYMENT: u64 = 65_000;
    /// Gas limit for swap payment tx with ERC20 tokens
    /// real values are 98,9K for ERC20 and 135K for ERC-1967 proxied ERC20 contracts (use 'gas_limit' override in coins to tune)
    pub const ERC20_PAYMENT: u64 = 150_000;
    /// Gas limit for swap receiver spend tx with coins
    /// real values are 40,7K
    pub const ETH_RECEIVER_SPEND: u64 = 65_000;
    /// Gas limit for swap receiver spend tx with ERC20 tokens
    /// real values are 72,8K
    pub const ERC20_RECEIVER_SPEND: u64 = 150_000;
    /// Gas limit for swap refund tx with coins
    pub const ETH_SENDER_REFUND: u64 = 100_000;
    /// Gas limit for swap refund tx with ERC20 tokens
    pub const ERC20_SENDER_REFUND: u64 = 150_000;
    /// Gas limit for other operations
    pub const ETH_MAX_TRADE_GAS: u64 = 150_000;
}

/// Default gas limits for EthGasLimitV2
pub mod gas_limit_v2 {
    /// Gas limits for maker operations in EtomicSwapMakerV2 contract
    pub mod maker {
        pub const ETH_PAYMENT: u64 = 65_000;
        pub const ERC20_PAYMENT: u64 = 150_000;
        pub const ETH_TAKER_SPEND: u64 = 100_000;
        pub const ERC20_TAKER_SPEND: u64 = 150_000;
        pub const ETH_MAKER_REFUND_TIMELOCK: u64 = 90_000;
        pub const ERC20_MAKER_REFUND_TIMELOCK: u64 = 100_000;
        pub const ETH_MAKER_REFUND_SECRET: u64 = 90_000;
        pub const ERC20_MAKER_REFUND_SECRET: u64 = 100_000;
    }

    /// Gas limits for taker operations in EtomicSwapTakerV2 contract
    pub mod taker {
        pub const ETH_PAYMENT: u64 = 65_000;
        pub const ERC20_PAYMENT: u64 = 150_000;
        pub const ETH_MAKER_SPEND: u64 = 100_000;
        pub const ERC20_MAKER_SPEND: u64 = 115_000;
        pub const ETH_TAKER_REFUND_TIMELOCK: u64 = 90_000;
        pub const ERC20_TAKER_REFUND_TIMELOCK: u64 = 100_000;
        pub const ETH_TAKER_REFUND_SECRET: u64 = 90_000;
        pub const ERC20_TAKER_REFUND_SECRET: u64 = 100_000;
        pub const APPROVE_PAYMENT: u64 = 50_000;
    }

    pub mod nft_maker {
        pub const ERC721_PAYMENT: u64 = 130_000;
        pub const ERC1155_PAYMENT: u64 = 130_000;
        pub const ERC721_TAKER_SPEND: u64 = 100_000;
        pub const ERC1155_TAKER_SPEND: u64 = 100_000;
        pub const ERC721_MAKER_REFUND_TIMELOCK: u64 = 100_000;
        pub const ERC1155_MAKER_REFUND_TIMELOCK: u64 = 100_000;
        pub const ERC721_MAKER_REFUND_SECRET: u64 = 100_000;
        pub const ERC1155_MAKER_REFUND_SECRET: u64 = 100_000;
    }
}

/// Coin conf param to override default gas limits
#[derive(Deserialize)]
#[serde(default)]
pub struct EthGasLimit {
    /// Gas limit for sending coins
    pub eth_send_coins: u64,
    /// Gas limit for sending ERC20 tokens
    pub eth_send_erc20: u64,
    /// Gas limit for swap payment tx with coins
    pub eth_payment: u64,
    /// Gas limit for swap payment tx with ERC20 tokens
    pub erc20_payment: u64,
    /// Gas limit for swap receiver spend tx with coins
    pub eth_receiver_spend: u64,
    /// Gas limit for swap receiver spend tx with ERC20 tokens
    pub erc20_receiver_spend: u64,
    /// Gas limit for swap refund tx with coins
    pub eth_sender_refund: u64,
    /// Gas limit for swap refund tx with ERC20 tokens
    pub erc20_sender_refund: u64,
    /// Gas limit for other operations
    pub eth_max_trade_gas: u64,
}

impl Default for EthGasLimit {
    fn default() -> Self {
        EthGasLimit {
            eth_send_coins: gas_limit::ETH_SEND_COINS,
            eth_send_erc20: gas_limit::ETH_SEND_ERC20,
            eth_payment: gas_limit::ETH_PAYMENT,
            erc20_payment: gas_limit::ERC20_PAYMENT,
            eth_receiver_spend: gas_limit::ETH_RECEIVER_SPEND,
            erc20_receiver_spend: gas_limit::ERC20_RECEIVER_SPEND,
            eth_sender_refund: gas_limit::ETH_SENDER_REFUND,
            erc20_sender_refund: gas_limit::ERC20_SENDER_REFUND,
            eth_max_trade_gas: gas_limit::ETH_MAX_TRADE_GAS,
        }
    }
}

#[derive(Default, Deserialize)]
#[serde(default)]
pub struct EthGasLimitV2 {
    pub maker: MakerGasLimitV2,
    pub taker: TakerGasLimitV2,
    pub nft_maker: NftMakerGasLimitV2,
}

#[derive(Deserialize)]
#[serde(default)]
pub struct MakerGasLimitV2 {
    pub eth_payment: u64,
    pub erc20_payment: u64,
    pub eth_taker_spend: u64,
    pub erc20_taker_spend: u64,
    pub eth_maker_refund_timelock: u64,
    pub erc20_maker_refund_timelock: u64,
    pub eth_maker_refund_secret: u64,
    pub erc20_maker_refund_secret: u64,
}

#[derive(Deserialize)]
#[serde(default)]
pub struct TakerGasLimitV2 {
    pub eth_payment: u64,
    pub erc20_payment: u64,
    pub eth_maker_spend: u64,
    pub erc20_maker_spend: u64,
    pub eth_taker_refund_timelock: u64,
    pub erc20_taker_refund_timelock: u64,
    pub eth_taker_refund_secret: u64,
    pub erc20_taker_refund_secret: u64,
    pub approve_payment: u64,
}

#[derive(Deserialize)]
#[serde(default)]
pub struct NftMakerGasLimitV2 {
    pub erc721_payment: u64,
    pub erc1155_payment: u64,
    pub erc721_taker_spend: u64,
    pub erc1155_taker_spend: u64,
    pub erc721_maker_refund_timelock: u64,
    pub erc1155_maker_refund_timelock: u64,
    pub erc721_maker_refund_secret: u64,
    pub erc1155_maker_refund_secret: u64,
}

impl EthGasLimitV2 {
    fn gas_limit(
        &self,
        coin_type: &EthCoinType,
        payment_type: EthPaymentType,
        method: PaymentMethod,
    ) -> Result<u64, String> {
        match coin_type {
            EthCoinType::Eth => {
                let gas_limit = match payment_type {
                    EthPaymentType::MakerPayments => match method {
                        PaymentMethod::Send => self.maker.eth_payment,
                        PaymentMethod::Spend => self.maker.eth_taker_spend,
                        PaymentMethod::RefundTimelock => self.maker.eth_maker_refund_timelock,
                        PaymentMethod::RefundSecret => self.maker.eth_maker_refund_secret,
                    },
                    EthPaymentType::TakerPayments => match method {
                        PaymentMethod::Send => self.taker.eth_payment,
                        PaymentMethod::Spend => self.taker.eth_maker_spend,
                        PaymentMethod::RefundTimelock => self.taker.eth_taker_refund_timelock,
                        PaymentMethod::RefundSecret => self.taker.eth_taker_refund_secret,
                    },
                };
                Ok(gas_limit)
            },
            EthCoinType::Erc20 { .. } => {
                let gas_limit = match payment_type {
                    EthPaymentType::MakerPayments => match method {
                        PaymentMethod::Send => self.maker.erc20_payment,
                        PaymentMethod::Spend => self.maker.erc20_taker_spend,
                        PaymentMethod::RefundTimelock => self.maker.erc20_maker_refund_timelock,
                        PaymentMethod::RefundSecret => self.maker.erc20_maker_refund_secret,
                    },
                    EthPaymentType::TakerPayments => match method {
                        PaymentMethod::Send => self.taker.erc20_payment,
                        PaymentMethod::Spend => self.taker.erc20_maker_spend,
                        PaymentMethod::RefundTimelock => self.taker.erc20_taker_refund_timelock,
                        PaymentMethod::RefundSecret => self.taker.erc20_taker_refund_secret,
                    },
                };
                Ok(gas_limit)
            },
            EthCoinType::Nft { .. } => Err("NFT protocol is not supported for ETH and ERC20 Swaps".to_string()),
        }
    }

    fn nft_gas_limit(&self, contract_type: &ContractType, method: PaymentMethod) -> u64 {
        match contract_type {
            ContractType::Erc1155 => match method {
                PaymentMethod::Send => self.nft_maker.erc1155_payment,
                PaymentMethod::Spend => self.nft_maker.erc1155_taker_spend,
                PaymentMethod::RefundTimelock => self.nft_maker.erc1155_maker_refund_timelock,
                PaymentMethod::RefundSecret => self.nft_maker.erc1155_maker_refund_secret,
            },
            ContractType::Erc721 => match method {
                PaymentMethod::Send => self.nft_maker.erc721_payment,
                PaymentMethod::Spend => self.nft_maker.erc721_taker_spend,
                PaymentMethod::RefundTimelock => self.nft_maker.erc721_maker_refund_timelock,
                PaymentMethod::RefundSecret => self.nft_maker.erc721_maker_refund_secret,
            },
        }
    }
}

impl Default for MakerGasLimitV2 {
    fn default() -> Self {
        MakerGasLimitV2 {
            eth_payment: gas_limit_v2::maker::ETH_PAYMENT,
            erc20_payment: gas_limit_v2::maker::ERC20_PAYMENT,
            eth_taker_spend: gas_limit_v2::maker::ETH_TAKER_SPEND,
            erc20_taker_spend: gas_limit_v2::maker::ERC20_TAKER_SPEND,
            eth_maker_refund_timelock: gas_limit_v2::maker::ETH_MAKER_REFUND_TIMELOCK,
            erc20_maker_refund_timelock: gas_limit_v2::maker::ERC20_MAKER_REFUND_TIMELOCK,
            eth_maker_refund_secret: gas_limit_v2::maker::ETH_MAKER_REFUND_SECRET,
            erc20_maker_refund_secret: gas_limit_v2::maker::ERC20_MAKER_REFUND_SECRET,
        }
    }
}

impl Default for TakerGasLimitV2 {
    fn default() -> Self {
        TakerGasLimitV2 {
            eth_payment: gas_limit_v2::taker::ETH_PAYMENT,
            erc20_payment: gas_limit_v2::taker::ERC20_PAYMENT,
            eth_maker_spend: gas_limit_v2::taker::ETH_MAKER_SPEND,
            erc20_maker_spend: gas_limit_v2::taker::ERC20_MAKER_SPEND,
            eth_taker_refund_timelock: gas_limit_v2::taker::ETH_TAKER_REFUND_TIMELOCK,
            erc20_taker_refund_timelock: gas_limit_v2::taker::ERC20_TAKER_REFUND_TIMELOCK,
            eth_taker_refund_secret: gas_limit_v2::taker::ETH_TAKER_REFUND_SECRET,
            erc20_taker_refund_secret: gas_limit_v2::taker::ERC20_TAKER_REFUND_SECRET,
            approve_payment: gas_limit_v2::taker::APPROVE_PAYMENT,
        }
    }
}

impl Default for NftMakerGasLimitV2 {
    fn default() -> Self {
        NftMakerGasLimitV2 {
            erc721_payment: gas_limit_v2::nft_maker::ERC721_PAYMENT,
            erc1155_payment: gas_limit_v2::nft_maker::ERC1155_PAYMENT,
            erc721_taker_spend: gas_limit_v2::nft_maker::ERC721_TAKER_SPEND,
            erc1155_taker_spend: gas_limit_v2::nft_maker::ERC1155_TAKER_SPEND,
            erc721_maker_refund_timelock: gas_limit_v2::nft_maker::ERC721_MAKER_REFUND_TIMELOCK,
            erc1155_maker_refund_timelock: gas_limit_v2::nft_maker::ERC1155_MAKER_REFUND_TIMELOCK,
            erc721_maker_refund_secret: gas_limit_v2::nft_maker::ERC721_MAKER_REFUND_SECRET,
            erc1155_maker_refund_secret: gas_limit_v2::nft_maker::ERC1155_MAKER_REFUND_SECRET,
        }
    }
}

trait ExtractGasLimit: Default + for<'de> Deserialize<'de> {
    fn key() -> &'static str;
}

impl ExtractGasLimit for EthGasLimit {
    fn key() -> &'static str { "gas_limit" }
}

impl ExtractGasLimit for EthGasLimitV2 {
    fn key() -> &'static str { "gas_limit_v2" }
}

/// Max transaction type according to EIP-2718
const ETH_MAX_TX_TYPE: u64 = 0x7f;

lazy_static! {
    pub static ref SWAP_CONTRACT: Contract = Contract::load(SWAP_CONTRACT_ABI.as_bytes()).unwrap();
    pub static ref MAKER_SWAP_V2: Contract = Contract::load(MAKER_SWAP_V2_ABI.as_bytes()).unwrap();
    pub static ref TAKER_SWAP_V2: Contract = Contract::load(TAKER_SWAP_V2_ABI.as_bytes()).unwrap();
    pub static ref ERC20_CONTRACT: Contract = Contract::load(ERC20_ABI.as_bytes()).unwrap();
    pub static ref ERC721_CONTRACT: Contract = Contract::load(ERC721_ABI.as_bytes()).unwrap();
    pub static ref ERC1155_CONTRACT: Contract = Contract::load(ERC1155_ABI.as_bytes()).unwrap();
    pub static ref NFT_SWAP_CONTRACT: Contract = Contract::load(NFT_SWAP_CONTRACT_ABI.as_bytes()).unwrap();
    pub static ref NFT_MAKER_SWAP_V2: Contract = Contract::load(NFT_MAKER_SWAP_V2_ABI.as_bytes()).unwrap();
}

pub type EthDerivationMethod = DerivationMethod<Address, EthHDWallet>;
pub type Web3RpcFut<T> = Box<dyn Future<Item = T, Error = MmError<Web3RpcError>> + Send>;
pub type Web3RpcResult<T> = Result<T, MmError<Web3RpcError>>;
type EthPrivKeyPolicy = PrivKeyPolicy<KeyPair>;

#[derive(Clone, Debug)]
pub(crate) struct LegacyGasPrice {
    pub(crate) gas_price: U256,
}

#[derive(Clone, Debug)]
pub(crate) struct Eip1559FeePerGas {
    pub(crate) max_fee_per_gas: U256,
    pub(crate) max_priority_fee_per_gas: U256,
}

/// Internal structure describing how transaction pays for gas unit:
/// either legacy gas price or EIP-1559 fee per gas
#[derive(Clone, Debug)]
pub(crate) enum PayForGasOption {
    Legacy(LegacyGasPrice),
    Eip1559(Eip1559FeePerGas),
}

impl PayForGasOption {
    fn get_gas_price(&self) -> Option<U256> {
        match self {
            PayForGasOption::Legacy(LegacyGasPrice { gas_price }) => Some(*gas_price),
            PayForGasOption::Eip1559(..) => None,
        }
    }

    fn get_fee_per_gas(&self) -> (Option<U256>, Option<U256>) {
        match self {
            PayForGasOption::Eip1559(Eip1559FeePerGas {
                max_fee_per_gas,
                max_priority_fee_per_gas,
            }) => (Some(*max_fee_per_gas), Some(*max_priority_fee_per_gas)),
            PayForGasOption::Legacy(..) => (None, None),
        }
    }
}

impl TryFrom<PayForGasParams> for PayForGasOption {
    type Error = MmError<NumConversError>;

    fn try_from(param: PayForGasParams) -> Result<Self, Self::Error> {
        match param {
            PayForGasParams::Legacy(legacy) => Ok(Self::Legacy(LegacyGasPrice {
                gas_price: wei_from_gwei_decimal(&legacy.gas_price)?,
            })),
            PayForGasParams::Eip1559(eip1559) => Ok(Self::Eip1559(Eip1559FeePerGas {
                max_fee_per_gas: wei_from_gwei_decimal(&eip1559.max_fee_per_gas)?,
                max_priority_fee_per_gas: wei_from_gwei_decimal(&eip1559.max_priority_fee_per_gas)?,
            })),
        }
    }
}

type GasDetails = (U256, PayForGasOption);

#[derive(Debug, Display, EnumFromStringify, Serialize, SerializeErrorType)]
#[serde(tag = "error_type", content = "error_data")]
pub enum Web3RpcError {
    #[display(fmt = "Transport: {}", _0)]
    Transport(String),
    #[display(fmt = "Invalid response: {}", _0)]
    InvalidResponse(String),
    #[display(fmt = "Timeout: {}", _0)]
    Timeout(String),
    #[from_stringify("serde_json::Error")]
    #[display(fmt = "Internal: {}", _0)]
    Internal(String),
    #[display(fmt = "Invalid gas api provider config: {}", _0)]
    InvalidGasApiConfig(String),
    #[display(fmt = "Nft Protocol is not supported yet!")]
    NftProtocolNotSupported,
    #[display(fmt = "Number conversion: {}", _0)]
    NumConversError(String),
}

impl From<web3::Error> for Web3RpcError {
    fn from(e: web3::Error) -> Self {
        let error_str = e.to_string();
        match e {
            web3::Error::InvalidResponse(_) | web3::Error::Decoder(_) | web3::Error::Rpc(_) => {
                Web3RpcError::InvalidResponse(error_str)
            },
            web3::Error::Unreachable | web3::Error::Transport(_) | web3::Error::Io(_) => {
                Web3RpcError::Transport(error_str)
            },
            _ => Web3RpcError::Internal(error_str),
        }
    }
}

impl From<Web3RpcError> for RawTransactionError {
    fn from(e: Web3RpcError) -> Self {
        match e {
            Web3RpcError::Transport(tr) | Web3RpcError::InvalidResponse(tr) => RawTransactionError::Transport(tr),
            Web3RpcError::Internal(internal)
            | Web3RpcError::Timeout(internal)
            | Web3RpcError::NumConversError(internal)
            | Web3RpcError::InvalidGasApiConfig(internal) => RawTransactionError::InternalError(internal),
            Web3RpcError::NftProtocolNotSupported => {
                RawTransactionError::InternalError("Nft Protocol is not supported yet!".to_string())
            },
        }
    }
}

impl From<ethabi::Error> for Web3RpcError {
    fn from(e: ethabi::Error) -> Web3RpcError {
        // Currently, we use the `ethabi` crate to work with a smart contract ABI known at compile time.
        // It's an internal error if there are any issues during working with a smart contract ABI.
        Web3RpcError::Internal(e.to_string())
    }
}

impl From<UnexpectedDerivationMethod> for Web3RpcError {
    fn from(e: UnexpectedDerivationMethod) -> Self { Web3RpcError::Internal(e.to_string()) }
}

#[cfg(target_arch = "wasm32")]
impl From<MetamaskError> for Web3RpcError {
    fn from(e: MetamaskError) -> Self {
        match e {
            MetamaskError::Internal(internal) => Web3RpcError::Internal(internal),
            other => Web3RpcError::Transport(other.to_string()),
        }
    }
}

impl From<NumConversError> for Web3RpcError {
    fn from(e: NumConversError) -> Self { Web3RpcError::NumConversError(e.to_string()) }
}

impl From<ethabi::Error> for WithdrawError {
    fn from(e: ethabi::Error) -> Self {
        // Currently, we use the `ethabi` crate to work with a smart contract ABI known at compile time.
        // It's an internal error if there are any issues during working with a smart contract ABI.
        WithdrawError::InternalError(e.to_string())
    }
}

impl From<web3::Error> for WithdrawError {
    fn from(e: web3::Error) -> Self { WithdrawError::Transport(e.to_string()) }
}

impl From<Web3RpcError> for WithdrawError {
    fn from(e: Web3RpcError) -> Self {
        match e {
            Web3RpcError::Transport(err) | Web3RpcError::InvalidResponse(err) => WithdrawError::Transport(err),
            Web3RpcError::Internal(internal)
            | Web3RpcError::Timeout(internal)
            | Web3RpcError::NumConversError(internal)
            | Web3RpcError::InvalidGasApiConfig(internal) => WithdrawError::InternalError(internal),
            Web3RpcError::NftProtocolNotSupported => WithdrawError::NftProtocolNotSupported,
        }
    }
}

impl From<ethcore_transaction::Error> for WithdrawError {
    fn from(e: ethcore_transaction::Error) -> Self { WithdrawError::SigningError(e.to_string()) }
}

impl From<web3::Error> for TradePreimageError {
    fn from(e: web3::Error) -> Self { TradePreimageError::Transport(e.to_string()) }
}

impl From<Web3RpcError> for TradePreimageError {
    fn from(e: Web3RpcError) -> Self {
        match e {
            Web3RpcError::Transport(err) | Web3RpcError::InvalidResponse(err) => TradePreimageError::Transport(err),
            Web3RpcError::Internal(internal)
            | Web3RpcError::Timeout(internal)
            | Web3RpcError::NumConversError(internal)
            | Web3RpcError::InvalidGasApiConfig(internal) => TradePreimageError::InternalError(internal),
            Web3RpcError::NftProtocolNotSupported => TradePreimageError::NftProtocolNotSupported,
        }
    }
}

impl From<ethabi::Error> for TradePreimageError {
    fn from(e: ethabi::Error) -> Self {
        // Currently, we use the `ethabi` crate to work with a smart contract ABI known at compile time.
        // It's an internal error if there are any issues during working with a smart contract ABI.
        TradePreimageError::InternalError(e.to_string())
    }
}

impl From<ethabi::Error> for BalanceError {
    fn from(e: ethabi::Error) -> Self {
        // Currently, we use the `ethabi` crate to work with a smart contract ABI known at compile time.
        // It's an internal error if there are any issues during working with a smart contract ABI.
        BalanceError::Internal(e.to_string())
    }
}

impl From<web3::Error> for BalanceError {
    fn from(e: web3::Error) -> Self { BalanceError::from(Web3RpcError::from(e)) }
}

impl From<Web3RpcError> for BalanceError {
    fn from(e: Web3RpcError) -> Self {
        match e {
            Web3RpcError::Transport(tr) | Web3RpcError::InvalidResponse(tr) => BalanceError::Transport(tr),
            Web3RpcError::Internal(internal)
            | Web3RpcError::Timeout(internal)
            | Web3RpcError::NumConversError(internal)
            | Web3RpcError::InvalidGasApiConfig(internal) => BalanceError::Internal(internal),
            Web3RpcError::NftProtocolNotSupported => {
                BalanceError::Internal("Nft Protocol is not supported yet!".to_string())
            },
        }
    }
}

impl From<TxBuilderError> for TransactionErr {
    fn from(e: TxBuilderError) -> Self { TransactionErr::Plain(e.to_string()) }
}

impl From<ethcore_transaction::Error> for TransactionErr {
    fn from(e: ethcore_transaction::Error) -> Self { TransactionErr::Plain(e.to_string()) }
}

#[derive(Debug, Deserialize, Serialize)]
struct SavedTraces {
    /// ETH traces for my_address
    traces: Vec<Trace>,
    /// Earliest processed block
    earliest_block: U64,
    /// Latest processed block
    latest_block: U64,
}

#[derive(Debug, Deserialize, Serialize)]
struct SavedErc20Events {
    /// ERC20 events for my_address
    events: Vec<Log>,
    /// Earliest processed block
    earliest_block: U64,
    /// Latest processed block
    latest_block: U64,
}

#[derive(Clone, Debug, PartialEq, Eq)]
pub enum EthCoinType {
    /// Ethereum itself or it's forks: ETC/others
    Eth,
    /// ERC20 token with smart contract address
    /// https://github.com/ethereum/EIPs/blob/master/EIPS/eip-20.md
    Erc20 {
        platform: String,
        token_addr: Address,
    },
    Nft {
        platform: String,
    },
}

/// An alternative to `crate::PrivKeyBuildPolicy`, typical only for ETH coin.
pub enum EthPrivKeyBuildPolicy {
    IguanaPrivKey(IguanaPrivKey),
    GlobalHDAccount(GlobalHDAccountArc),
    #[cfg(target_arch = "wasm32")]
    Metamask(MetamaskArc),
    Trezor,
    WalletConnect {
        address: Address,
        public_key_uncompressed: H520,
        session_topic: String,
    },
}

impl EthPrivKeyBuildPolicy {
    /// Detects the `EthPrivKeyBuildPolicy` with which the given `MmArc` is initialized.
    pub fn detect_priv_key_policy(ctx: &MmArc) -> MmResult<EthPrivKeyBuildPolicy, CryptoCtxError> {
        let crypto_ctx = CryptoCtx::from_ctx(ctx)?;

        match crypto_ctx.key_pair_policy() {
            KeyPairPolicy::Iguana => {
                // Use an internal private key as the coin secret.
                let priv_key = crypto_ctx.mm2_internal_privkey_secret();
                Ok(EthPrivKeyBuildPolicy::IguanaPrivKey(priv_key))
            },
            KeyPairPolicy::GlobalHDAccount(global_hd) => Ok(EthPrivKeyBuildPolicy::GlobalHDAccount(global_hd.clone())),
        }
    }
}

impl From<PrivKeyBuildPolicy> for EthPrivKeyBuildPolicy {
    fn from(policy: PrivKeyBuildPolicy) -> Self {
        match policy {
            PrivKeyBuildPolicy::IguanaPrivKey(iguana) => EthPrivKeyBuildPolicy::IguanaPrivKey(iguana),
            PrivKeyBuildPolicy::GlobalHDAccount(global_hd) => EthPrivKeyBuildPolicy::GlobalHDAccount(global_hd),
            PrivKeyBuildPolicy::Trezor => EthPrivKeyBuildPolicy::Trezor,
        }
    }
}

/// pImpl idiom.
pub struct EthCoinImpl {
    ticker: String,
    pub coin_type: EthCoinType,
    pub(crate) priv_key_policy: EthPrivKeyPolicy,
    /// Either an Iguana address or a 'EthHDWallet' instance.
    /// Arc is used to use the same hd wallet from platform coin if we need to.
    /// This allows the reuse of the same derived accounts/addresses of the
    /// platform coin for tokens and vice versa.
    derivation_method: Arc<EthDerivationMethod>,
    sign_message_prefix: Option<String>,
    swap_contract_address: Address,
    swap_v2_contracts: Option<SwapV2Contracts>,
    fallback_swap_contract: Option<Address>,
    contract_supports_watchers: bool,
    web3_instances: AsyncMutex<Vec<Web3Instance>>,
    decimals: u8,
    history_sync_state: Mutex<HistorySyncState>,
    required_confirmations: AtomicU64,
    swap_txfee_policy: Mutex<SwapTxFeePolicy>,
    max_eth_tx_type: Option<u64>,
    /// Coin needs access to the context in order to reuse the logging and shutdown facilities.
    /// Using a weak reference by default in order to avoid circular references and leaks.
    pub ctx: MmWeak,
    chain_id: u64,
    /// The name of the coin with which Trezor wallet associates this asset.
    trezor_coin: Option<String>,
    /// the block range used for eth_getLogs
    logs_block_range: u64,
    /// A mapping of Ethereum addresses to their respective nonce locks.
    /// This is used to ensure that only one transaction is sent at a time per address.
    /// Each address is associated with an `AsyncMutex` which is locked when a transaction is being created and sent,
    /// and unlocked once the transaction is confirmed. This prevents nonce conflicts when multiple transactions
    /// are initiated concurrently from the same address.
    address_nonce_locks: Arc<AsyncMutex<HashMap<String, Arc<AsyncMutex<()>>>>>,
    erc20_tokens_infos: Arc<Mutex<HashMap<String, Erc20TokenDetails>>>,
    /// Stores information about NFTs owned by the user. Each entry in the HashMap is uniquely identified by a composite key
    /// consisting of the token address and token ID, separated by a comma. This field is essential for tracking the NFT assets
    /// information (chain & contract type, amount etc.), where ownership and amount, in ERC1155 case, might change over time.
    pub nfts_infos: Arc<AsyncMutex<HashMap<String, NftInfo>>>,
    /// Config provided gas limits for swap and send transactions
    pub(crate) gas_limit: EthGasLimit,
    /// Config provided gas limits v2 for swap v2 transactions
    pub(crate) gas_limit_v2: EthGasLimitV2,
    /// This spawner is used to spawn coin's related futures that should be aborted on coin deactivation
    /// and on [`MmArc::stop`].
    pub abortable_system: AbortableQueue,
}

#[derive(Clone, Debug)]
pub struct Web3Instance {
    web3: Web3<Web3Transport>,
    is_parity: bool,
}

/// Information about a token that follows the ERC20 protocol on an EVM-based network.
#[derive(Clone, Debug)]
pub struct Erc20TokenDetails {
    /// The contract address of the token on the EVM-based network.
    pub token_address: Address,
    /// The number of decimal places the token uses.
    /// This represents the smallest unit that the token can be divided into.
    pub decimals: u8,
}

#[derive(Copy, Clone, Deserialize)]
pub struct SwapV2Contracts {
    pub maker_swap_v2_contract: Address,
    pub taker_swap_v2_contract: Address,
    pub nft_maker_swap_v2_contract: Address,
}

#[derive(Deserialize, Serialize)]
#[serde(tag = "format")]
pub enum EthAddressFormat {
    /// Single-case address (lowercase)
    #[serde(rename = "singlecase")]
    SingleCase,
    /// Mixed-case address.
    /// https://eips.ethereum.org/EIPS/eip-55
    #[serde(rename = "mixedcase")]
    MixedCase,
}

/// get tx type from pay_for_gas_option
/// currently only type2 and legacy supported
/// if for Eth Classic we also want support for type 1 then use a fn
#[macro_export]
macro_rules! tx_type_from_pay_for_gas_option {
    ($pay_for_gas_option: expr) => {
        if matches!($pay_for_gas_option, PayForGasOption::Eip1559(..)) {
            ethcore_transaction::TxType::Type2
        } else {
            ethcore_transaction::TxType::Legacy
        }
    };
}

impl EthCoinImpl {
    #[cfg(not(target_arch = "wasm32"))]
    fn eth_traces_path(&self, ctx: &MmArc, my_address: Address) -> PathBuf {
        ctx.dbdir()
            .join("TRANSACTIONS")
            .join(format!("{}_{:#02x}_trace.json", self.ticker, my_address))
    }

    /// Load saved ETH traces from local DB
    #[cfg(not(target_arch = "wasm32"))]
    fn load_saved_traces(&self, ctx: &MmArc, my_address: Address) -> Option<SavedTraces> {
        let content = gstuff::slurp(&self.eth_traces_path(ctx, my_address));
        if content.is_empty() {
            None
        } else {
            match json::from_slice(&content) {
                Ok(t) => Some(t),
                Err(_) => None,
            }
        }
    }

    /// Load saved ETH traces from local DB
    #[cfg(target_arch = "wasm32")]
    fn load_saved_traces(&self, _ctx: &MmArc, _my_address: Address) -> Option<SavedTraces> {
        common::panic_w("'load_saved_traces' is not implemented in WASM");
        unreachable!()
    }

    /// Store ETH traces to local DB
    #[cfg(not(target_arch = "wasm32"))]
    fn store_eth_traces(&self, ctx: &MmArc, my_address: Address, traces: &SavedTraces) {
        let content = json::to_vec(traces).unwrap();
        let tmp_file = format!("{}.tmp", self.eth_traces_path(ctx, my_address).display());
        std::fs::write(&tmp_file, content).unwrap();
        std::fs::rename(tmp_file, self.eth_traces_path(ctx, my_address)).unwrap();
    }

    /// Store ETH traces to local DB
    #[cfg(target_arch = "wasm32")]
    fn store_eth_traces(&self, _ctx: &MmArc, _my_address: Address, _traces: &SavedTraces) {
        common::panic_w("'store_eth_traces' is not implemented in WASM");
        unreachable!()
    }

    #[cfg(not(target_arch = "wasm32"))]
    fn erc20_events_path(&self, ctx: &MmArc, my_address: Address) -> PathBuf {
        ctx.dbdir()
            .join("TRANSACTIONS")
            .join(format!("{}_{:#02x}_events.json", self.ticker, my_address))
    }

    /// Store ERC20 events to local DB
    #[cfg(not(target_arch = "wasm32"))]
    fn store_erc20_events(&self, ctx: &MmArc, my_address: Address, events: &SavedErc20Events) {
        let content = json::to_vec(events).unwrap();
        let tmp_file = format!("{}.tmp", self.erc20_events_path(ctx, my_address).display());
        std::fs::write(&tmp_file, content).unwrap();
        std::fs::rename(tmp_file, self.erc20_events_path(ctx, my_address)).unwrap();
    }

    /// Store ERC20 events to local DB
    #[cfg(target_arch = "wasm32")]
    fn store_erc20_events(&self, _ctx: &MmArc, _my_address: Address, _events: &SavedErc20Events) {
        common::panic_w("'store_erc20_events' is not implemented in WASM");
        unreachable!()
    }

    /// Load saved ERC20 events from local DB
    #[cfg(not(target_arch = "wasm32"))]
    fn load_saved_erc20_events(&self, ctx: &MmArc, my_address: Address) -> Option<SavedErc20Events> {
        let content = gstuff::slurp(&self.erc20_events_path(ctx, my_address));
        if content.is_empty() {
            None
        } else {
            match json::from_slice(&content) {
                Ok(t) => Some(t),
                Err(_) => None,
            }
        }
    }

    /// Load saved ERC20 events from local DB
    #[cfg(target_arch = "wasm32")]
    fn load_saved_erc20_events(&self, _ctx: &MmArc, _my_address: Address) -> Option<SavedErc20Events> {
        common::panic_w("'load_saved_erc20_events' is not implemented in WASM");
        unreachable!()
    }

    /// The id used to differentiate payments on Etomic swap smart contract
    pub(crate) fn etomic_swap_id(&self, time_lock: u32, secret_hash: &[u8]) -> Vec<u8> {
        let timelock_bytes = time_lock.to_le_bytes();
        self.generate_etomic_swap_id(&timelock_bytes, secret_hash)
    }

    /// The id used to differentiate payments on Etomic swap v2 smart contracts
    pub(crate) fn etomic_swap_id_v2(&self, time_lock: u64, secret_hash: &[u8]) -> Vec<u8> {
        let timelock_bytes = time_lock.to_le_bytes();
        self.generate_etomic_swap_id(&timelock_bytes, secret_hash)
    }

    fn generate_etomic_swap_id(&self, time_lock_bytes: &[u8], secret_hash: &[u8]) -> Vec<u8> {
        let mut input = Vec::with_capacity(time_lock_bytes.len() + secret_hash.len());
        input.extend_from_slice(time_lock_bytes);
        input.extend_from_slice(secret_hash);
        sha256(&input).to_vec()
    }

    /// Try to parse address from string.
    pub fn address_from_str(&self, address: &str) -> Result<Address, String> {
        Ok(try_s!(valid_addr_from_str(address)))
    }

    pub fn erc20_token_address(&self) -> Option<Address> {
        match self.coin_type {
            EthCoinType::Erc20 { token_addr, .. } => Some(token_addr),
            EthCoinType::Eth | EthCoinType::Nft { .. } => None,
        }
    }

    pub fn add_erc_token_info(&self, ticker: String, info: Erc20TokenDetails) {
        self.erc20_tokens_infos.lock().unwrap().insert(ticker, info);
    }

    /// # Warning
    /// Be very careful using this function since it returns dereferenced clone
    /// of value behind the MutexGuard and makes it non-thread-safe.
    pub fn get_erc_tokens_infos(&self) -> HashMap<String, Erc20TokenDetails> {
        let guard = self.erc20_tokens_infos.lock().unwrap();
        (*guard).clone()
    }

    #[inline(always)]
    pub fn chain_id(&self) -> u64 { self.chain_id }
}

async fn get_raw_transaction_impl(coin: EthCoin, req: RawTransactionRequest) -> RawTransactionResult {
    let tx = match req.tx_hash.strip_prefix("0x") {
        Some(tx) => tx,
        None => &req.tx_hash,
    };
    let hash = H256::from_str(tx).map_to_mm(|e| RawTransactionError::InvalidHashError(e.to_string()))?;
    get_tx_hex_by_hash_impl(coin, hash).await
}

async fn get_tx_hex_by_hash_impl(coin: EthCoin, tx_hash: H256) -> RawTransactionResult {
    let web3_tx = coin
        .transaction(TransactionId::Hash(tx_hash))
        .await?
        .or_mm_err(|| RawTransactionError::HashNotExist(tx_hash.to_string()))?;
    let raw = signed_tx_from_web3_tx(web3_tx).map_to_mm(RawTransactionError::InternalError)?;
    Ok(RawTransactionRes {
        tx_hex: BytesJson(rlp::encode(&raw).to_vec()),
    })
}

async fn withdraw_impl(coin: EthCoin, req: WithdrawRequest) -> WithdrawResult {
    StandardEthWithdraw::new(coin.clone(), req)?.build().await
}

#[async_trait]
impl InitWithdrawCoin for EthCoin {
    async fn init_withdraw(
        &self,
        ctx: MmArc,
        req: WithdrawRequest,
        task_handle: WithdrawTaskHandleShared,
    ) -> Result<TransactionDetails, MmError<WithdrawError>> {
        InitEthWithdraw::new(ctx, self.clone(), req, task_handle)?.build().await
    }
}

/// `withdraw_erc1155` function returns details of `ERC-1155` transaction including tx hex,
/// which should be sent to`send_raw_transaction` RPC to broadcast the transaction.
pub async fn withdraw_erc1155(ctx: MmArc, withdraw_type: WithdrawErc1155) -> WithdrawNftResult {
    let coin = lp_coinfind_or_err(&ctx, withdraw_type.chain.to_ticker()).await?;
    let (to_addr, token_addr, eth_coin) =
        get_valid_nft_addr_to_withdraw(coin, &withdraw_type.to, &withdraw_type.token_address)?;

    let token_id_str = &withdraw_type.token_id.to_string();
    let wallet_erc1155_amount = eth_coin.erc1155_balance(token_addr, token_id_str).await?;

    let amount_uint = if withdraw_type.max {
        wallet_erc1155_amount.clone()
    } else {
        withdraw_type.amount.unwrap_or_else(|| BigUint::from(1u32))
    };

    if amount_uint > wallet_erc1155_amount {
        return MmError::err(WithdrawError::NotEnoughNftsAmount {
            token_address: withdraw_type.token_address,
            token_id: withdraw_type.token_id.to_string(),
            available: wallet_erc1155_amount,
            required: amount_uint,
        });
    }

    let my_address = eth_coin.derivation_method.single_addr_or_err().await?;
    let (eth_value, data, call_addr, fee_coin) = match eth_coin.coin_type {
        EthCoinType::Eth => {
            let function = ERC1155_CONTRACT.function("safeTransferFrom")?;
            let token_id_u256 =
                U256::from_dec_str(token_id_str).map_to_mm(|e| NumConversError::new(format!("{:?}", e)))?;
            let amount_u256 =
                U256::from_dec_str(&amount_uint.to_string()).map_to_mm(|e| NumConversError::new(format!("{:?}", e)))?;
            let data = function.encode_input(&[
                Token::Address(my_address),
                Token::Address(to_addr),
                Token::Uint(token_id_u256),
                Token::Uint(amount_u256),
                Token::Bytes("0x".into()),
            ])?;
            (0.into(), data, token_addr, eth_coin.ticker())
        },
        EthCoinType::Erc20 { .. } => {
            return MmError::err(WithdrawError::InternalError(
                "Erc20 coin type doesnt support withdraw nft".to_owned(),
            ))
        },
        EthCoinType::Nft { .. } => return MmError::err(WithdrawError::NftProtocolNotSupported),
    };
    let (gas, pay_for_gas_option) = get_eth_gas_details_from_withdraw_fee(
        &eth_coin,
        withdraw_type.fee,
        eth_value,
        data.clone().into(),
        my_address,
        call_addr,
        false,
    )
    .await?;
    let address_lock = eth_coin.get_address_lock(my_address.to_string()).await;
    let _nonce_lock = address_lock.lock().await;
    let (nonce, _) = eth_coin
        .clone()
        .get_addr_nonce(my_address)
        .compat()
        .timeout_secs(30.)
        .await?
        .map_to_mm(WithdrawError::Transport)?;

    let tx_type = tx_type_from_pay_for_gas_option!(pay_for_gas_option);
    if !eth_coin.is_tx_type_supported(&tx_type) {
        return MmError::err(WithdrawError::TxTypeNotSupported);
    }
    let tx_builder = UnSignedEthTxBuilder::new(tx_type, nonce, gas, Action::Call(call_addr), eth_value, data);
    let tx_builder = tx_builder_with_pay_for_gas_option(&eth_coin, tx_builder, &pay_for_gas_option)?;
    let tx = tx_builder
        .build()
        .map_to_mm(|e| WithdrawError::InternalError(e.to_string()))?;
    let secret = eth_coin.priv_key_policy.activated_key_or_err()?.secret();
    let signed = tx.sign(secret, Some(eth_coin.chain_id))?;
    let signed_bytes = rlp::encode(&signed);
    let fee_details = EthTxFeeDetails::new(gas, pay_for_gas_option, fee_coin)?;

    Ok(TransactionNftDetails {
        tx_hex: BytesJson::from(signed_bytes.to_vec()), // TODO: should we return tx_hex 0x-prefixed (everywhere)?
        tx_hash: format!("{:02x}", signed.tx_hash_as_bytes()), // TODO: add 0x hash (use unified hash format for eth wherever it is returned)
        from: vec![eth_coin.my_address()?],
        to: vec![withdraw_type.to],
        contract_type: ContractType::Erc1155,
        token_address: withdraw_type.token_address,
        token_id: withdraw_type.token_id,
        amount: amount_uint,
        fee_details: Some(fee_details.into()),
        coin: eth_coin.ticker.clone(),
        block_height: 0,
        timestamp: now_sec(),
        internal_id: 0,
        transaction_type: TransactionType::NftTransfer,
    })
}

/// `withdraw_erc721` function returns details of `ERC-721` transaction including tx hex,
/// which should be sent to`send_raw_transaction` RPC to broadcast the transaction.
pub async fn withdraw_erc721(ctx: MmArc, withdraw_type: WithdrawErc721) -> WithdrawNftResult {
    let coin = lp_coinfind_or_err(&ctx, withdraw_type.chain.to_ticker()).await?;
    let (to_addr, token_addr, eth_coin) =
        get_valid_nft_addr_to_withdraw(coin, &withdraw_type.to, &withdraw_type.token_address)?;

    let token_id_str = &withdraw_type.token_id.to_string();
    let token_owner = eth_coin.erc721_owner(token_addr, token_id_str).await?;
    let my_address = eth_coin.derivation_method.single_addr_or_err().await?;
    if token_owner != my_address {
        return MmError::err(WithdrawError::MyAddressNotNftOwner {
            my_address: eth_addr_to_hex(&my_address),
            token_owner: eth_addr_to_hex(&token_owner),
        });
    }

    let my_address = eth_coin.derivation_method.single_addr_or_err().await?;
    let (eth_value, data, call_addr, fee_coin) = match eth_coin.coin_type {
        EthCoinType::Eth => {
            let function = ERC721_CONTRACT.function("safeTransferFrom")?;
            let token_id_u256 = U256::from_dec_str(&withdraw_type.token_id.to_string())
                .map_to_mm(|e| NumConversError::new(format!("{:?}", e)))?;
            let data = function.encode_input(&[
                Token::Address(my_address),
                Token::Address(to_addr),
                Token::Uint(token_id_u256),
            ])?;
            (0.into(), data, token_addr, eth_coin.ticker())
        },
        EthCoinType::Erc20 { .. } => {
            return MmError::err(WithdrawError::InternalError(
                "Erc20 coin type doesnt support withdraw nft".to_owned(),
            ))
        },
        // TODO: start to use NFT GLOBAL TOKEN for withdraw
        EthCoinType::Nft { .. } => return MmError::err(WithdrawError::NftProtocolNotSupported),
    };
    let (gas, pay_for_gas_option) = get_eth_gas_details_from_withdraw_fee(
        &eth_coin,
        withdraw_type.fee,
        eth_value,
        data.clone().into(),
        my_address,
        call_addr,
        false,
    )
    .await?;

    let address_lock = eth_coin.get_address_lock(my_address.to_string()).await;
    let _nonce_lock = address_lock.lock().await;
    let (nonce, _) = eth_coin
        .clone()
        .get_addr_nonce(my_address)
        .compat()
        .timeout_secs(30.)
        .await?
        .map_to_mm(WithdrawError::Transport)?;

    let tx_type = tx_type_from_pay_for_gas_option!(pay_for_gas_option);
    if !eth_coin.is_tx_type_supported(&tx_type) {
        return MmError::err(WithdrawError::TxTypeNotSupported);
    }
    let tx_builder = UnSignedEthTxBuilder::new(tx_type, nonce, gas, Action::Call(call_addr), eth_value, data);
    let tx_builder = tx_builder_with_pay_for_gas_option(&eth_coin, tx_builder, &pay_for_gas_option)?;
    let tx = tx_builder
        .build()
        .map_to_mm(|e| WithdrawError::InternalError(e.to_string()))?;
    let secret = eth_coin.priv_key_policy.activated_key_or_err()?.secret();
    let signed = tx.sign(secret, Some(eth_coin.chain_id))?;
    let signed_bytes = rlp::encode(&signed);
    let fee_details = EthTxFeeDetails::new(gas, pay_for_gas_option, fee_coin)?;

    Ok(TransactionNftDetails {
        tx_hex: BytesJson::from(signed_bytes.to_vec()),
        tx_hash: format!("{:02x}", signed.tx_hash_as_bytes()), // TODO: add 0x hash (use unified hash format for eth wherever it is returned)
        from: vec![eth_coin.my_address()?],
        to: vec![withdraw_type.to],
        contract_type: ContractType::Erc721,
        token_address: withdraw_type.token_address,
        token_id: withdraw_type.token_id,
        amount: BigUint::from(1u8),
        fee_details: Some(fee_details.into()),
        coin: eth_coin.ticker.clone(),
        block_height: 0,
        timestamp: now_sec(),
        internal_id: 0,
        transaction_type: TransactionType::NftTransfer,
    })
}

#[derive(Clone)]
pub struct EthCoin(Arc<EthCoinImpl>);
impl Deref for EthCoin {
    type Target = EthCoinImpl;
    fn deref(&self) -> &EthCoinImpl { &self.0 }
}

#[async_trait]
impl SwapOps for EthCoin {
    async fn send_taker_fee(
        &self,
        fee_addr: &[u8],
        dex_fee: DexFee,
        _uuid: &[u8],
        _expire_at: u64,
    ) -> TransactionResult {
        let address = try_tx_s!(addr_from_raw_pubkey(fee_addr));
        self.send_to_address(
            address,
            try_tx_s!(wei_from_big_decimal(&dex_fee.fee_amount().into(), self.decimals)),
        )
        .map(TransactionEnum::from)
        .compat()
        .await
    }

    async fn send_maker_payment(&self, maker_payment_args: SendPaymentArgs<'_>) -> TransactionResult {
        self.send_hash_time_locked_payment(maker_payment_args)
            .compat()
            .await
            .map(TransactionEnum::from)
    }

    async fn send_taker_payment(&self, taker_payment_args: SendPaymentArgs<'_>) -> TransactionResult {
        self.send_hash_time_locked_payment(taker_payment_args)
            .map(TransactionEnum::from)
            .compat()
            .await
    }

    async fn send_maker_spends_taker_payment(
        &self,
        maker_spends_payment_args: SpendPaymentArgs<'_>,
    ) -> TransactionResult {
        self.spend_hash_time_locked_payment(maker_spends_payment_args)
            .await
            .map(TransactionEnum::from)
    }

    async fn send_taker_spends_maker_payment(
        &self,
        taker_spends_payment_args: SpendPaymentArgs<'_>,
    ) -> TransactionResult {
        self.spend_hash_time_locked_payment(taker_spends_payment_args)
            .await
            .map(TransactionEnum::from)
    }

    async fn send_taker_refunds_payment(&self, taker_refunds_payment_args: RefundPaymentArgs<'_>) -> TransactionResult {
        self.refund_hash_time_locked_payment(taker_refunds_payment_args)
            .await
            .map(TransactionEnum::from)
    }

    async fn send_maker_refunds_payment(&self, maker_refunds_payment_args: RefundPaymentArgs<'_>) -> TransactionResult {
        self.refund_hash_time_locked_payment(maker_refunds_payment_args)
            .await
            .map(TransactionEnum::from)
    }

    async fn validate_fee(&self, validate_fee_args: ValidateFeeArgs<'_>) -> ValidatePaymentResult<()> {
        let tx = match validate_fee_args.fee_tx {
            TransactionEnum::SignedEthTx(t) => t.clone(),
            fee_tx => {
                return MmError::err(ValidatePaymentError::InternalError(format!(
                    "Invalid fee tx type. fee tx: {:?}",
                    fee_tx
                )))
            },
        };
        validate_fee_impl(self.clone(), EthValidateFeeArgs {
            fee_tx_hash: &tx.tx_hash(),
            expected_sender: validate_fee_args.expected_sender,
            fee_addr: validate_fee_args.fee_addr,
            amount: &validate_fee_args.dex_fee.fee_amount().into(),
            min_block_number: validate_fee_args.min_block_number,
            uuid: validate_fee_args.uuid,
        })
        .compat()
        .await
    }

    #[inline]
    async fn validate_maker_payment(&self, input: ValidatePaymentInput) -> ValidatePaymentResult<()> {
        self.validate_payment(input).compat().await
    }

    #[inline]
    async fn validate_taker_payment(&self, input: ValidatePaymentInput) -> ValidatePaymentResult<()> {
        self.validate_payment(input).compat().await
    }

    async fn check_if_my_payment_sent(
        &self,
        if_my_payment_sent_args: CheckIfMyPaymentSentArgs<'_>,
    ) -> Result<Option<TransactionEnum>, String> {
        let time_lock = if_my_payment_sent_args
            .time_lock
            .try_into()
            .map_err(|e: TryFromIntError| e.to_string())?;
        let id = self.etomic_swap_id(time_lock, if_my_payment_sent_args.secret_hash);
        let swap_contract_address = if_my_payment_sent_args.swap_contract_address.try_to_address()?;
        let from_block = if_my_payment_sent_args.search_from_block;
        let status = self
            .payment_status(swap_contract_address, Token::FixedBytes(id.clone()))
            .compat()
            .await?;

        if status == U256::from(PaymentState::Uninitialized as u8) {
            return Ok(None);
        };

        let mut current_block = self.current_block().compat().await?;
        if current_block < from_block {
            current_block = from_block;
        }

        let mut from_block = from_block;

        loop {
            let to_block = current_block.min(from_block + self.logs_block_range);

            let events = self
                .payment_sent_events(swap_contract_address, from_block, to_block)
                .compat()
                .await?;

            let found = events.iter().find(|event| &event.data.0[..32] == id.as_slice());

            match found {
                Some(event) => {
                    let transaction = try_s!(
                        self.transaction(TransactionId::Hash(event.transaction_hash.unwrap()))
                            .await
                    );
                    match transaction {
                        Some(t) => break Ok(Some(try_s!(signed_tx_from_web3_tx(t)).into())),
                        None => break Ok(None),
                    }
                },
                None => {
                    if to_block >= current_block {
                        break Ok(None);
                    }
                    from_block = to_block;
                },
            }
        }
    }

    async fn search_for_swap_tx_spend_my(
        &self,
        input: SearchForSwapTxSpendInput<'_>,
    ) -> Result<Option<FoundSwapTxSpend>, String> {
        let swap_contract_address = try_s!(input.swap_contract_address.try_to_address());
        self.search_for_swap_tx_spend(
            input.tx,
            swap_contract_address,
            input.secret_hash,
            input.search_from_block,
            input.watcher_reward,
        )
        .await
    }

    async fn search_for_swap_tx_spend_other(
        &self,
        input: SearchForSwapTxSpendInput<'_>,
    ) -> Result<Option<FoundSwapTxSpend>, String> {
        let swap_contract_address = try_s!(input.swap_contract_address.try_to_address());
        self.search_for_swap_tx_spend(
            input.tx,
            swap_contract_address,
            input.secret_hash,
            input.search_from_block,
            input.watcher_reward,
        )
        .await
    }

    async fn extract_secret(
        &self,
        _secret_hash: &[u8],
        spend_tx: &[u8],
        watcher_reward: bool,
    ) -> Result<[u8; 32], String> {
        let unverified: UnverifiedTransactionWrapper = try_s!(rlp::decode(spend_tx));
        let function_name = get_function_name("receiverSpend", watcher_reward);
        let function = try_s!(SWAP_CONTRACT.function(&function_name));

        // Validate contract call; expected to be receiverSpend.
        // https://www.4byte.directory/signatures/?bytes4_signature=02ed292b.
        let expected_signature = function.short_signature();
        let actual_signature = &unverified.unsigned().data()[0..4];
        if actual_signature != expected_signature {
            return ERR!(
                "Expected 'receiverSpend' contract call signature: {:?}, found {:?}",
                expected_signature,
                actual_signature
            );
        };

        let tokens = try_s!(decode_contract_call(function, unverified.unsigned().data()));
        if tokens.len() < 3 {
            return ERR!("Invalid arguments in 'receiverSpend' call: {:?}", tokens);
        }
        match &tokens[2] {
            Token::FixedBytes(secret) => Ok(try_s!(secret.as_slice().try_into())),
            _ => ERR!(
                "Expected secret to be fixed bytes, decoded function data is {:?}",
                tokens
            ),
        }
    }

    fn negotiate_swap_contract_addr(
        &self,
        other_side_address: Option<&[u8]>,
    ) -> Result<Option<BytesJson>, MmError<NegotiateSwapContractAddrErr>> {
        match other_side_address {
            Some(bytes) => {
                if bytes.len() != 20 {
                    return MmError::err(NegotiateSwapContractAddrErr::InvalidOtherAddrLen(bytes.into()));
                }
                let other_addr = Address::from_slice(bytes);

                if other_addr == self.swap_contract_address {
                    return Ok(Some(self.swap_contract_address.0.to_vec().into()));
                }

                if Some(other_addr) == self.fallback_swap_contract {
                    return Ok(self.fallback_swap_contract.map(|addr| addr.0.to_vec().into()));
                }
                MmError::err(NegotiateSwapContractAddrErr::UnexpectedOtherAddr(bytes.into()))
            },
            None => self
                .fallback_swap_contract
                .map(|addr| Some(addr.0.to_vec().into()))
                .ok_or_else(|| MmError::new(NegotiateSwapContractAddrErr::NoOtherAddrAndNoFallback)),
        }
    }

    #[inline]
    fn derive_htlc_key_pair(&self, _swap_unique_data: &[u8]) -> keys::KeyPair {
        match self.priv_key_policy {
            EthPrivKeyPolicy::Iguana(ref key_pair)
            | EthPrivKeyPolicy::HDWallet {
                activated_key: ref key_pair,
                ..
<<<<<<< HEAD
            } => key_pair_from_secret(key_pair.secret().as_bytes()).expect("valid key"),
            EthPrivKeyPolicy::Trezor | EthPrivKeyPolicy::WalletConnect { .. } => todo!(),
=======
            } => key_pair_from_secret(key_pair.secret().as_fixed_bytes()).expect("valid key"),
            EthPrivKeyPolicy::Trezor => todo!(),
>>>>>>> 84f5c923
            #[cfg(target_arch = "wasm32")]
            EthPrivKeyPolicy::Metamask(_) => todo!(),
        }
    }

    #[inline]
    fn derive_htlc_pubkey(&self, _swap_unique_data: &[u8]) -> [u8; 33] {
        match self.priv_key_policy {
            EthPrivKeyPolicy::Iguana(ref key_pair)
            | EthPrivKeyPolicy::HDWallet {
                activated_key: ref key_pair,
                ..
            } => key_pair_from_secret(&key_pair.secret().to_fixed_bytes())
                .expect("valid key")
                .public_slice()
<<<<<<< HEAD
                .to_vec(),
            EthPrivKeyPolicy::WalletConnect { public_key, .. } => public_key.as_bytes().to_vec(),
=======
                .try_into()
                .expect("valid key length!"),
>>>>>>> 84f5c923
            EthPrivKeyPolicy::Trezor => todo!(),
            #[cfg(target_arch = "wasm32")]
            EthPrivKeyPolicy::Metamask(ref metamask_policy) => metamask_policy.public_key.0,
        }
    }

    fn validate_other_pubkey(&self, raw_pubkey: &[u8]) -> MmResult<(), ValidateOtherPubKeyErr> {
        if let Err(e) = PublicKey::from_slice(raw_pubkey) {
            return MmError::err(ValidateOtherPubKeyErr::InvalidPubKey(e.to_string()));
        };
        Ok(())
    }

    async fn maker_payment_instructions(
        &self,
        args: PaymentInstructionArgs<'_>,
    ) -> Result<Option<Vec<u8>>, MmError<PaymentInstructionsErr>> {
        let watcher_reward = if args.watcher_reward {
            Some(
                self.get_watcher_reward_amount(args.wait_until)
                    .await
                    .map_err(|err| PaymentInstructionsErr::WatcherRewardErr(err.get_inner().to_string()))?
                    .to_string()
                    .into_bytes(),
            )
        } else {
            None
        };
        Ok(watcher_reward)
    }

    async fn taker_payment_instructions(
        &self,
        _args: PaymentInstructionArgs<'_>,
    ) -> Result<Option<Vec<u8>>, MmError<PaymentInstructionsErr>> {
        Ok(None)
    }

    fn validate_maker_payment_instructions(
        &self,
        instructions: &[u8],
        _args: PaymentInstructionArgs,
    ) -> Result<PaymentInstructions, MmError<ValidateInstructionsErr>> {
        let watcher_reward = BigDecimal::from_str(
            &String::from_utf8(instructions.to_vec())
                .map_err(|err| ValidateInstructionsErr::DeserializationErr(err.to_string()))?,
        )
        .map_err(|err| ValidateInstructionsErr::DeserializationErr(err.to_string()))?;

        // TODO: Reward can be validated here
        Ok(PaymentInstructions::WatcherReward(watcher_reward))
    }

    fn validate_taker_payment_instructions(
        &self,
        _instructions: &[u8],
        _args: PaymentInstructionArgs,
    ) -> Result<PaymentInstructions, MmError<ValidateInstructionsErr>> {
        MmError::err(ValidateInstructionsErr::UnsupportedCoin(self.ticker().to_string()))
    }

    fn is_supported_by_watchers(&self) -> bool {
        std::env::var("USE_WATCHER_REWARD").is_ok()
        //self.contract_supports_watchers
    }
}

#[async_trait]
impl WatcherOps for EthCoin {
    fn send_maker_payment_spend_preimage(&self, input: SendMakerPaymentSpendPreimageInput) -> TransactionFut {
        Box::new(
            self.watcher_spends_hash_time_locked_payment(input)
                .map(TransactionEnum::from),
        )
    }

    fn create_maker_payment_spend_preimage(
        &self,
        maker_payment_tx: &[u8],
        _time_lock: u64,
        _maker_pub: &[u8],
        _secret_hash: &[u8],
        _swap_unique_data: &[u8],
    ) -> TransactionFut {
        let tx: UnverifiedTransactionWrapper = try_tx_fus!(rlp::decode(maker_payment_tx));
        let signed = try_tx_fus!(SignedEthTx::new(tx));
        let fut = async move { Ok(TransactionEnum::from(signed)) };

        Box::new(fut.boxed().compat())
    }

    fn create_taker_payment_refund_preimage(
        &self,
        taker_payment_tx: &[u8],
        _time_lock: u64,
        _maker_pub: &[u8],
        _secret_hash: &[u8],
        _swap_contract_address: &Option<BytesJson>,
        _swap_unique_data: &[u8],
    ) -> TransactionFut {
        let tx: UnverifiedTransactionWrapper = try_tx_fus!(rlp::decode(taker_payment_tx));
        let signed = try_tx_fus!(SignedEthTx::new(tx));
        let fut = async move { Ok(TransactionEnum::from(signed)) };

        Box::new(fut.boxed().compat())
    }

    fn send_taker_payment_refund_preimage(&self, args: RefundPaymentArgs) -> TransactionFut {
        Box::new(
            self.watcher_refunds_hash_time_locked_payment(args)
                .map(TransactionEnum::from),
        )
    }

    fn watcher_validate_taker_fee(&self, validate_fee_args: WatcherValidateTakerFeeInput) -> ValidatePaymentFut<()> {
        validate_fee_impl(self.clone(), EthValidateFeeArgs {
            fee_tx_hash: &H256::from_slice(validate_fee_args.taker_fee_hash.as_slice()),
            expected_sender: &validate_fee_args.sender_pubkey,
            fee_addr: &validate_fee_args.fee_addr,
            amount: &BigDecimal::from(0),
            min_block_number: validate_fee_args.min_block_number,
            uuid: &[],
        })

        // TODO: Add validations specific for watchers
        // 1.Validate if taker fee is old
    }

    fn taker_validates_payment_spend_or_refund(&self, input: ValidateWatcherSpendInput) -> ValidatePaymentFut<()> {
        let watcher_reward = try_f!(input
            .watcher_reward
            .clone()
            .ok_or_else(|| ValidatePaymentError::WatcherRewardError("Watcher reward not found".to_string())));
        let expected_reward_amount = try_f!(wei_from_big_decimal(&watcher_reward.amount, ETH_DECIMALS));

        let expected_swap_contract_address = try_f!(input
            .swap_contract_address
            .try_to_address()
            .map_to_mm(ValidatePaymentError::InvalidParameter));

        let unsigned: UnverifiedTransactionWrapper = try_f!(rlp::decode(&input.payment_tx));
        let tx =
            try_f!(SignedEthTx::new(unsigned)
                .map_to_mm(|err| ValidatePaymentError::TxDeserializationError(err.to_string())));

        let selfi = self.clone();
        let time_lock = try_f!(input
            .time_lock
            .try_into()
            .map_to_mm(ValidatePaymentError::TimelockOverflow));
        let swap_id = selfi.etomic_swap_id(time_lock, &input.secret_hash);
        let decimals = self.decimals;
        let secret_hash = if input.secret_hash.len() == 32 {
            ripemd160(&input.secret_hash).to_vec()
        } else {
            input.secret_hash.to_vec()
        };
        let maker_addr =
            try_f!(addr_from_raw_pubkey(&input.maker_pub).map_to_mm(ValidatePaymentError::InvalidParameter));

        let trade_amount = try_f!(wei_from_big_decimal(&(input.amount), decimals));
        let fut = async move {
            match tx.unsigned().action() {
                Call(contract_address) => {
                    if *contract_address != expected_swap_contract_address {
                        return MmError::err(ValidatePaymentError::WrongPaymentTx(format!(
                            "Transaction {:?} was sent to wrong address, expected {:?}",
                            contract_address, expected_swap_contract_address,
                        )));
                    }
                },
                Create => {
                    return MmError::err(ValidatePaymentError::WrongPaymentTx(
                        "Tx action must be Call, found Create instead".to_string(),
                    ));
                },
            };

            let actual_status = selfi
                .payment_status(expected_swap_contract_address, Token::FixedBytes(swap_id.clone()))
                .compat()
                .await
                .map_to_mm(ValidatePaymentError::Transport)?;
            let expected_status = match input.spend_type {
                WatcherSpendType::MakerPaymentSpend => U256::from(PaymentState::Spent as u8),
                WatcherSpendType::TakerPaymentRefund => U256::from(PaymentState::Refunded as u8),
            };
            if actual_status != expected_status {
                return MmError::err(ValidatePaymentError::UnexpectedPaymentState(format!(
                    "Payment state is not {}, got {}",
                    expected_status, actual_status
                )));
            }

            let function_name = match input.spend_type {
                WatcherSpendType::MakerPaymentSpend => get_function_name("receiverSpend", true),
                WatcherSpendType::TakerPaymentRefund => get_function_name("senderRefund", true),
            };
            let function = SWAP_CONTRACT
                .function(&function_name)
                .map_to_mm(|err| ValidatePaymentError::InternalError(err.to_string()))?;

            let decoded = decode_contract_call(function, tx.unsigned().data())
                .map_to_mm(|err| ValidatePaymentError::TxDeserializationError(err.to_string()))?;

            let swap_id_input = get_function_input_data(&decoded, function, 0)
                .map_to_mm(ValidatePaymentError::TxDeserializationError)?;
            if swap_id_input != Token::FixedBytes(swap_id.clone()) {
                return MmError::err(ValidatePaymentError::WrongPaymentTx(format!(
                    "Transaction invalid swap_id arg {:?}, expected {:?}",
                    swap_id_input,
                    Token::FixedBytes(swap_id.clone())
                )));
            }

            let hash_input = match input.spend_type {
                WatcherSpendType::MakerPaymentSpend => {
                    let secret_input = get_function_input_data(&decoded, function, 2)
                        .map_to_mm(ValidatePaymentError::TxDeserializationError)?
                        .into_fixed_bytes()
                        .ok_or_else(|| {
                            ValidatePaymentError::WrongPaymentTx("Invalid type for secret hash argument".to_string())
                        })?;
                    dhash160(&secret_input).to_vec()
                },
                WatcherSpendType::TakerPaymentRefund => get_function_input_data(&decoded, function, 2)
                    .map_to_mm(ValidatePaymentError::TxDeserializationError)?
                    .into_fixed_bytes()
                    .ok_or_else(|| {
                        ValidatePaymentError::WrongPaymentTx("Invalid type for secret argument".to_string())
                    })?,
            };
            if hash_input != secret_hash {
                return MmError::err(ValidatePaymentError::WrongPaymentTx(format!(
                    "Transaction secret or secret_hash arg {:?} is invalid, expected {:?}",
                    hash_input,
                    Token::FixedBytes(secret_hash),
                )));
            }

            let my_address = selfi.derivation_method.single_addr_or_err().await?;
            let sender_input = get_function_input_data(&decoded, function, 4)
                .map_to_mm(ValidatePaymentError::TxDeserializationError)?;
            let expected_sender = match input.spend_type {
                WatcherSpendType::MakerPaymentSpend => maker_addr,
                WatcherSpendType::TakerPaymentRefund => my_address,
            };
            if sender_input != Token::Address(expected_sender) {
                return MmError::err(ValidatePaymentError::WrongPaymentTx(format!(
                    "Transaction sender arg {:?} is invalid, expected {:?}",
                    sender_input,
                    Token::Address(expected_sender)
                )));
            }

            let receiver_input = get_function_input_data(&decoded, function, 5)
                .map_to_mm(ValidatePaymentError::TxDeserializationError)?;
            let expected_receiver = match input.spend_type {
                WatcherSpendType::MakerPaymentSpend => my_address,
                WatcherSpendType::TakerPaymentRefund => maker_addr,
            };
            if receiver_input != Token::Address(expected_receiver) {
                return MmError::err(ValidatePaymentError::WrongPaymentTx(format!(
                    "Transaction receiver arg {:?} is invalid, expected {:?}",
                    receiver_input,
                    Token::Address(expected_receiver)
                )));
            }

            let reward_target_input = get_function_input_data(&decoded, function, 6)
                .map_to_mm(ValidatePaymentError::TxDeserializationError)?;
            if reward_target_input != Token::Uint(U256::from(watcher_reward.reward_target as u8)) {
                return MmError::err(ValidatePaymentError::WrongPaymentTx(format!(
                    "Transaction reward target arg {:?} is invalid, expected {:?}",
                    reward_target_input,
                    Token::Uint(U256::from(watcher_reward.reward_target as u8))
                )));
            }

            let contract_reward_input = get_function_input_data(&decoded, function, 7)
                .map_to_mm(ValidatePaymentError::TxDeserializationError)?;
            if contract_reward_input != Token::Bool(watcher_reward.send_contract_reward_on_spend) {
                return MmError::err(ValidatePaymentError::WrongPaymentTx(format!(
                    "Transaction sends contract reward on spend arg {:?} is invalid, expected {:?}",
                    contract_reward_input,
                    Token::Bool(watcher_reward.send_contract_reward_on_spend)
                )));
            }

            let reward_amount_input = get_function_input_data(&decoded, function, 8)
                .map_to_mm(ValidatePaymentError::TxDeserializationError)?;
            if reward_amount_input != Token::Uint(expected_reward_amount) {
                return MmError::err(ValidatePaymentError::WrongPaymentTx(format!(
                    "Transaction watcher reward amount arg {:?} is invalid, expected {:?}",
                    reward_amount_input,
                    Token::Uint(expected_reward_amount)
                )));
            }

            if tx.unsigned().value() != U256::zero() {
                return MmError::err(ValidatePaymentError::WrongPaymentTx(format!(
                    "Transaction value arg {:?} is invalid, expected 0",
                    tx.unsigned().value()
                )));
            }

            match &selfi.coin_type {
                EthCoinType::Eth => {
                    let amount_input = get_function_input_data(&decoded, function, 1)
                        .map_to_mm(ValidatePaymentError::TxDeserializationError)?;
                    let total_amount = match input.spend_type {
                        WatcherSpendType::MakerPaymentSpend => {
                            if !matches!(watcher_reward.reward_target, RewardTarget::None)
                                || watcher_reward.send_contract_reward_on_spend
                            {
                                trade_amount + expected_reward_amount
                            } else {
                                trade_amount
                            }
                        },
                        WatcherSpendType::TakerPaymentRefund => trade_amount + expected_reward_amount,
                    };
                    if amount_input != Token::Uint(total_amount) {
                        return MmError::err(ValidatePaymentError::WrongPaymentTx(format!(
                            "Transaction amount arg {:?} is invalid, expected {:?}",
                            amount_input,
                            Token::Uint(total_amount),
                        )));
                    }

                    let token_address_input = get_function_input_data(&decoded, function, 3)
                        .map_to_mm(ValidatePaymentError::TxDeserializationError)?;
                    if token_address_input != Token::Address(Address::default()) {
                        return MmError::err(ValidatePaymentError::WrongPaymentTx(format!(
                            "Transaction token address arg {:?} is invalid, expected {:?}",
                            token_address_input,
                            Token::Address(Address::default()),
                        )));
                    }
                },
                EthCoinType::Erc20 {
                    platform: _,
                    token_addr,
                } => {
                    let amount_input = get_function_input_data(&decoded, function, 1)
                        .map_to_mm(ValidatePaymentError::TxDeserializationError)?;
                    if amount_input != Token::Uint(trade_amount) {
                        return MmError::err(ValidatePaymentError::WrongPaymentTx(format!(
                            "Transaction amount arg {:?} is invalid, expected {:?}",
                            amount_input,
                            Token::Uint(trade_amount),
                        )));
                    }

                    let token_address_input = get_function_input_data(&decoded, function, 3)
                        .map_to_mm(ValidatePaymentError::TxDeserializationError)?;
                    if token_address_input != Token::Address(*token_addr) {
                        return MmError::err(ValidatePaymentError::WrongPaymentTx(format!(
                            "Transaction token address arg {:?} is invalid, expected {:?}",
                            token_address_input,
                            Token::Address(*token_addr),
                        )));
                    }
                },
                EthCoinType::Nft { .. } => {
                    return MmError::err(ValidatePaymentError::ProtocolNotSupported(
                        "Nft protocol is not supported by watchers yet".to_string(),
                    ))
                },
            }

            Ok(())
        };
        Box::new(fut.boxed().compat())
    }

    fn watcher_validate_taker_payment(&self, input: WatcherValidatePaymentInput) -> ValidatePaymentFut<()> {
        let unsigned: UnverifiedTransactionWrapper = try_f!(rlp::decode(&input.payment_tx));
        let tx =
            try_f!(SignedEthTx::new(unsigned)
                .map_to_mm(|err| ValidatePaymentError::TxDeserializationError(err.to_string())));
        let sender = try_f!(addr_from_raw_pubkey(&input.taker_pub).map_to_mm(ValidatePaymentError::InvalidParameter));
        let receiver = try_f!(addr_from_raw_pubkey(&input.maker_pub).map_to_mm(ValidatePaymentError::InvalidParameter));
        let time_lock = try_f!(input
            .time_lock
            .try_into()
            .map_to_mm(ValidatePaymentError::TimelockOverflow));

        let selfi = self.clone();
        let swap_id = selfi.etomic_swap_id(time_lock, &input.secret_hash);
        let secret_hash = if input.secret_hash.len() == 32 {
            ripemd160(&input.secret_hash).to_vec()
        } else {
            input.secret_hash.to_vec()
        };
        let expected_swap_contract_address = self.swap_contract_address;
        let fallback_swap_contract = self.fallback_swap_contract;

        let fut = async move {
            let tx_from_rpc = selfi.transaction(TransactionId::Hash(tx.tx_hash())).await?;

            let tx_from_rpc = tx_from_rpc.as_ref().ok_or_else(|| {
                ValidatePaymentError::TxDoesNotExist(format!("Didn't find provided tx {:?} on ETH node", tx))
            })?;

            if tx_from_rpc.from != Some(sender) {
                return MmError::err(ValidatePaymentError::WrongPaymentTx(format!(
                    "{INVALID_SENDER_ERR_LOG}: Payment tx {tx_from_rpc:?} was sent from wrong address, expected {sender:?}"
                )));
            }

            let swap_contract_address = tx_from_rpc.to.ok_or_else(|| {
                ValidatePaymentError::TxDeserializationError(format!(
                    "Swap contract address not found in payment Tx {tx_from_rpc:?}"
                ))
            })?;

            if swap_contract_address != expected_swap_contract_address
                && Some(swap_contract_address) != fallback_swap_contract
            {
                return MmError::err(ValidatePaymentError::WrongPaymentTx(format!(
                    "{INVALID_CONTRACT_ADDRESS_ERR_LOG}: Payment tx {tx_from_rpc:?} was sent to wrong address, expected either {expected_swap_contract_address:?} or the fallback {fallback_swap_contract:?}"
                )));
            }

            let status = selfi
                .payment_status(swap_contract_address, Token::FixedBytes(swap_id.clone()))
                .compat()
                .await
                .map_to_mm(ValidatePaymentError::Transport)?;
            if status != U256::from(PaymentState::Sent as u8) && status != U256::from(PaymentState::Spent as u8) {
                return MmError::err(ValidatePaymentError::UnexpectedPaymentState(format!(
                    "{INVALID_PAYMENT_STATE_ERR_LOG}: Payment state is not PAYMENT_STATE_SENT or PAYMENT_STATE_SPENT, got {status}"
                )));
            }

            let watcher_reward = selfi
                .get_taker_watcher_reward(&input.maker_coin, None, None, None, input.wait_until)
                .await
                .map_err(|err| ValidatePaymentError::WatcherRewardError(err.into_inner().to_string()))?;
            let expected_reward_amount = wei_from_big_decimal(&watcher_reward.amount, ETH_DECIMALS)?;

            match &selfi.coin_type {
                EthCoinType::Eth => {
                    let function_name = get_function_name("ethPayment", true);
                    let function = SWAP_CONTRACT
                        .function(&function_name)
                        .map_to_mm(|err| ValidatePaymentError::InternalError(err.to_string()))?;
                    let decoded = decode_contract_call(function, &tx_from_rpc.input.0)
                        .map_to_mm(|err| ValidatePaymentError::TxDeserializationError(err.to_string()))?;

                    let swap_id_input = get_function_input_data(&decoded, function, 0)
                        .map_to_mm(ValidatePaymentError::TxDeserializationError)?;
                    if swap_id_input != Token::FixedBytes(swap_id.clone()) {
                        return MmError::err(ValidatePaymentError::WrongPaymentTx(format!(
                            "{INVALID_SWAP_ID_ERR_LOG}: Invalid 'swap_id' {decoded:?}, expected {swap_id:?}"
                        )));
                    }

                    let receiver_input = get_function_input_data(&decoded, function, 1)
                        .map_to_mm(ValidatePaymentError::TxDeserializationError)?;
                    if receiver_input != Token::Address(receiver) {
                        return MmError::err(ValidatePaymentError::WrongPaymentTx(format!(
                            "{INVALID_RECEIVER_ERR_LOG}: Payment tx receiver arg {receiver_input:?} is invalid, expected {:?}", Token::Address(receiver)
                        )));
                    }

                    let secret_hash_input = get_function_input_data(&decoded, function, 2)
                        .map_to_mm(ValidatePaymentError::TxDeserializationError)?;
                    if secret_hash_input != Token::FixedBytes(secret_hash.to_vec()) {
                        return MmError::err(ValidatePaymentError::WrongPaymentTx(format!(
                            "Payment tx secret_hash arg {:?} is invalid, expected {:?}",
                            secret_hash_input,
                            Token::FixedBytes(secret_hash.to_vec()),
                        )));
                    }

                    let time_lock_input = get_function_input_data(&decoded, function, 3)
                        .map_to_mm(ValidatePaymentError::TxDeserializationError)?;
                    if time_lock_input != Token::Uint(U256::from(input.time_lock)) {
                        return MmError::err(ValidatePaymentError::WrongPaymentTx(format!(
                            "Payment tx time_lock arg {:?} is invalid, expected {:?}",
                            time_lock_input,
                            Token::Uint(U256::from(input.time_lock)),
                        )));
                    }

                    let reward_target_input = get_function_input_data(&decoded, function, 4)
                        .map_to_mm(ValidatePaymentError::TxDeserializationError)?;
                    let expected_reward_target = watcher_reward.reward_target as u8;
                    if reward_target_input != Token::Uint(U256::from(expected_reward_target)) {
                        return MmError::err(ValidatePaymentError::WrongPaymentTx(format!(
                            "Payment tx reward target arg {:?} is invalid, expected {:?}",
                            reward_target_input, expected_reward_target
                        )));
                    }

                    let sends_contract_reward_input = get_function_input_data(&decoded, function, 5)
                        .map_to_mm(ValidatePaymentError::TxDeserializationError)?;
                    if sends_contract_reward_input != Token::Bool(watcher_reward.send_contract_reward_on_spend) {
                        return MmError::err(ValidatePaymentError::WrongPaymentTx(format!(
                            "Payment tx sends_contract_reward_on_spend arg {:?} is invalid, expected {:?}",
                            sends_contract_reward_input, watcher_reward.send_contract_reward_on_spend
                        )));
                    }

                    let reward_amount_input = get_function_input_data(&decoded, function, 6)
                        .map_to_mm(ValidatePaymentError::TxDeserializationError)?
                        .into_uint()
                        .ok_or_else(|| {
                            ValidatePaymentError::WrongPaymentTx("Invalid type for reward amount argument".to_string())
                        })?;

                    validate_watcher_reward(expected_reward_amount.as_u64(), reward_amount_input.as_u64(), false)?;

                    // TODO: Validate the value
                },
                EthCoinType::Erc20 {
                    platform: _,
                    token_addr,
                } => {
                    let function_name = get_function_name("erc20Payment", true);
                    let function = SWAP_CONTRACT
                        .function(&function_name)
                        .map_to_mm(|err| ValidatePaymentError::InternalError(err.to_string()))?;
                    let decoded = decode_contract_call(function, &tx_from_rpc.input.0)
                        .map_to_mm(|err| ValidatePaymentError::TxDeserializationError(err.to_string()))?;

                    let swap_id_input = get_function_input_data(&decoded, function, 0)
                        .map_to_mm(ValidatePaymentError::TxDeserializationError)?;
                    if swap_id_input != Token::FixedBytes(swap_id.clone()) {
                        return MmError::err(ValidatePaymentError::WrongPaymentTx(format!(
                            "{INVALID_SWAP_ID_ERR_LOG}: Invalid 'swap_id' {decoded:?}, expected {swap_id:?}"
                        )));
                    }

                    let token_addr_input = get_function_input_data(&decoded, function, 2)
                        .map_to_mm(ValidatePaymentError::TxDeserializationError)?;
                    if token_addr_input != Token::Address(*token_addr) {
                        return MmError::err(ValidatePaymentError::WrongPaymentTx(format!(
                            "Payment tx token_addr arg {:?} is invalid, expected {:?}",
                            token_addr_input,
                            Token::Address(*token_addr)
                        )));
                    }

                    let receiver_addr_input = get_function_input_data(&decoded, function, 3)
                        .map_to_mm(ValidatePaymentError::TxDeserializationError)?;
                    if receiver_addr_input != Token::Address(receiver) {
                        return MmError::err(ValidatePaymentError::WrongPaymentTx(format!(
                            "{INVALID_RECEIVER_ERR_LOG}: Payment tx receiver arg {receiver_addr_input:?} is invalid, expected {:?}", Token::Address(receiver),
                        )));
                    }

                    let secret_hash_input = get_function_input_data(&decoded, function, 4)
                        .map_to_mm(ValidatePaymentError::TxDeserializationError)?;
                    if secret_hash_input != Token::FixedBytes(secret_hash.to_vec()) {
                        return MmError::err(ValidatePaymentError::WrongPaymentTx(format!(
                            "Payment tx secret_hash arg {:?} is invalid, expected {:?}",
                            secret_hash_input,
                            Token::FixedBytes(secret_hash.to_vec()),
                        )));
                    }

                    let time_lock_input = get_function_input_data(&decoded, function, 5)
                        .map_to_mm(ValidatePaymentError::TxDeserializationError)?;
                    if time_lock_input != Token::Uint(U256::from(input.time_lock)) {
                        return MmError::err(ValidatePaymentError::WrongPaymentTx(format!(
                            "Payment tx time_lock arg {:?} is invalid, expected {:?}",
                            time_lock_input,
                            Token::Uint(U256::from(input.time_lock)),
                        )));
                    }

                    let reward_target_input = get_function_input_data(&decoded, function, 6)
                        .map_to_mm(ValidatePaymentError::TxDeserializationError)?;
                    let expected_reward_target = watcher_reward.reward_target as u8;
                    if reward_target_input != Token::Uint(U256::from(expected_reward_target)) {
                        return MmError::err(ValidatePaymentError::WrongPaymentTx(format!(
                            "Payment tx reward target arg {:?} is invalid, expected {:?}",
                            reward_target_input, expected_reward_target
                        )));
                    }

                    let sends_contract_reward_input = get_function_input_data(&decoded, function, 7)
                        .map_to_mm(ValidatePaymentError::TxDeserializationError)?;
                    if sends_contract_reward_input != Token::Bool(watcher_reward.send_contract_reward_on_spend) {
                        return MmError::err(ValidatePaymentError::WrongPaymentTx(format!(
                            "Payment tx sends_contract_reward_on_spend arg {:?} is invalid, expected {:?}",
                            sends_contract_reward_input, watcher_reward.send_contract_reward_on_spend
                        )));
                    }

                    let reward_amount_input = get_function_input_data(&decoded, function, 8)
                        .map_to_mm(ValidatePaymentError::TxDeserializationError)?
                        .into_uint()
                        .ok_or_else(|| {
                            ValidatePaymentError::WrongPaymentTx("Invalid type for reward amount argument".to_string())
                        })?;

                    validate_watcher_reward(expected_reward_amount.as_u64(), reward_amount_input.as_u64(), false)?;

                    if tx_from_rpc.value != reward_amount_input {
                        return MmError::err(ValidatePaymentError::WrongPaymentTx(format!(
                            "Payment tx value arg {:?} is invalid, expected {:?}",
                            tx_from_rpc.value, reward_amount_input
                        )));
                    }
                },
                EthCoinType::Nft { .. } => {
                    return MmError::err(ValidatePaymentError::ProtocolNotSupported(
                        "Nft protocol is not supported by watchers yet".to_string(),
                    ))
                },
            }

            Ok(())
        };
        Box::new(fut.boxed().compat())
    }

    async fn watcher_search_for_swap_tx_spend(
        &self,
        input: WatcherSearchForSwapTxSpendInput<'_>,
    ) -> Result<Option<FoundSwapTxSpend>, String> {
        let unverified: UnverifiedTransactionWrapper = try_s!(rlp::decode(input.tx));
        let tx = try_s!(SignedEthTx::new(unverified));
        let swap_contract_address = match tx.unsigned().action() {
            Call(address) => *address,
            Create => return Err(ERRL!("Invalid payment action: the payment action cannot be create")),
        };

        self.search_for_swap_tx_spend(
            input.tx,
            swap_contract_address,
            input.secret_hash,
            input.search_from_block,
            true,
        )
        .await
    }

    async fn get_taker_watcher_reward(
        &self,
        other_coin: &MmCoinEnum,
        _coin_amount: Option<BigDecimal>,
        _other_coin_amount: Option<BigDecimal>,
        reward_amount: Option<BigDecimal>,
        wait_until: u64,
    ) -> Result<WatcherReward, MmError<WatcherRewardError>> {
        let reward_target = if other_coin.is_eth() {
            RewardTarget::Contract
        } else {
            RewardTarget::PaymentSender
        };

        let amount = match reward_amount {
            Some(amount) => amount,
            None => self.get_watcher_reward_amount(wait_until).await?,
        };

        let send_contract_reward_on_spend = false;

        Ok(WatcherReward {
            amount,
            is_exact_amount: false,
            reward_target,
            send_contract_reward_on_spend,
        })
    }

    async fn get_maker_watcher_reward(
        &self,
        other_coin: &MmCoinEnum,
        reward_amount: Option<BigDecimal>,
        wait_until: u64,
    ) -> Result<Option<WatcherReward>, MmError<WatcherRewardError>> {
        let reward_target = if other_coin.is_eth() {
            RewardTarget::None
        } else {
            RewardTarget::PaymentSpender
        };

        let is_exact_amount = reward_amount.is_some();
        let amount = match reward_amount {
            Some(amount) => amount,
            None => {
                let gas_cost_eth = self.get_watcher_reward_amount(wait_until).await?;

                match &self.coin_type {
                    EthCoinType::Eth => gas_cost_eth,
                    EthCoinType::Erc20 { .. } => {
                        if other_coin.is_eth() {
                            gas_cost_eth
                        } else {
                            get_base_price_in_rel(Some(self.ticker().to_string()), Some("ETH".to_string()))
                                .await
                                .and_then(|price_in_eth| gas_cost_eth.checked_div(price_in_eth))
                                .ok_or_else(|| {
                                    WatcherRewardError::RPCError(format!(
                                        "Price of coin {} in ETH could not be found",
                                        self.ticker()
                                    ))
                                })?
                        }
                    },
                    EthCoinType::Nft { .. } => {
                        return MmError::err(WatcherRewardError::InternalError(
                            "Nft Protocol is not supported yet!".to_string(),
                        ))
                    },
                }
            },
        };

        let send_contract_reward_on_spend = other_coin.is_eth();

        Ok(Some(WatcherReward {
            amount,
            is_exact_amount,
            reward_target,
            send_contract_reward_on_spend,
        }))
    }
}

#[async_trait]
#[cfg_attr(test, mockable)]
#[async_trait]
impl MarketCoinOps for EthCoin {
    fn ticker(&self) -> &str { &self.ticker[..] }

    fn my_address(&self) -> MmResult<String, MyAddressError> {
        match self.derivation_method() {
            DerivationMethod::SingleAddress(my_address) => Ok(display_eth_address(my_address)),
            DerivationMethod::HDWallet(_) => MmError::err(MyAddressError::UnexpectedDerivationMethod(
                "'my_address' is deprecated for HD wallets".to_string(),
            )),
        }
    }

    async fn get_public_key(&self) -> Result<String, MmError<UnexpectedDerivationMethod>> {
        match self.priv_key_policy {
            EthPrivKeyPolicy::Iguana(ref key_pair)
            | EthPrivKeyPolicy::HDWallet {
                activated_key: ref key_pair,
                ..
            } => {
                let uncompressed_without_prefix = hex::encode(key_pair.public());
                Ok(format!("04{}", uncompressed_without_prefix))
            },
            EthPrivKeyPolicy::Trezor => {
                let public_key = self
                    .deref()
                    .derivation_method
                    .hd_wallet()
                    .ok_or(UnexpectedDerivationMethod::ExpectedHDWallet)?
                    .get_enabled_address()
                    .await
                    .ok_or_else(|| UnexpectedDerivationMethod::InternalError("no enabled address".to_owned()))?
                    .pubkey();
                let uncompressed_without_prefix = hex::encode(public_key);
                Ok(format!("04{}", uncompressed_without_prefix))
            },
            #[cfg(target_arch = "wasm32")]
            EthPrivKeyPolicy::Metamask(ref metamask_policy) => {
                Ok(format!("{:02x}", metamask_policy.public_key_uncompressed))
            },
            EthPrivKeyPolicy::WalletConnect {
                public_key_uncompressed,
                ..
            } => Ok(format!("{public_key_uncompressed:02x}")),
        }
    }

    /// Hash message for signature using Ethereum's message signing format.
    /// keccak256(PREFIX_LENGTH + PREFIX + MESSAGE_LENGTH + MESSAGE)
    fn sign_message_hash(&self, message: &str) -> Option<[u8; 32]> {
        let message_prefix = self.sign_message_prefix.as_ref()?;

        let mut stream = Stream::new();
        let prefix_len = CompactInteger::from(message_prefix.len());
        prefix_len.serialize(&mut stream);
        stream.append_slice(message_prefix.as_bytes());
        stream.append_slice(message.len().to_string().as_bytes());
        stream.append_slice(message.as_bytes());
        Some(keccak256(&stream.out()).take())
    }

    fn sign_message(&self, message: &str) -> SignatureResult<String> {
        let message_hash = self.sign_message_hash(message).ok_or(SignatureError::PrefixNotFound)?;
        let privkey = &self.priv_key_policy.activated_key_or_err()?.secret();
        let signature = sign(privkey, &H256::from(message_hash))?;
        Ok(format!("0x{}", signature))
    }

    fn verify_message(&self, signature: &str, message: &str, address: &str) -> VerificationResult<bool> {
        let message_hash = self
            .sign_message_hash(message)
            .ok_or(VerificationError::PrefixNotFound)?;
        let address = self
            .address_from_str(address)
            .map_err(VerificationError::AddressDecodingError)?;
        let signature = Signature::from_str(signature.strip_prefix("0x").unwrap_or(signature))?;
        let is_verified = verify_address(&address, &signature, &H256::from(message_hash))?;
        Ok(is_verified)
    }

    fn my_balance(&self) -> BalanceFut<CoinBalance> {
        let decimals = self.decimals;
        let fut = self
            .get_balance()
            .and_then(move |result| Ok(u256_to_big_decimal(result, decimals)?))
            .map(|spendable| CoinBalance {
                spendable,
                unspendable: BigDecimal::from(0),
            });
        Box::new(fut)
    }

    fn base_coin_balance(&self) -> BalanceFut<BigDecimal> {
        Box::new(
            self.eth_balance()
                .and_then(move |result| Ok(u256_to_big_decimal(result, ETH_DECIMALS)?)),
        )
    }

    fn platform_ticker(&self) -> &str {
        match &self.coin_type {
            EthCoinType::Eth => self.ticker(),
            EthCoinType::Erc20 { platform, .. } | EthCoinType::Nft { platform } => platform,
        }
    }

    fn send_raw_tx(&self, mut tx: &str) -> Box<dyn Future<Item = String, Error = String> + Send> {
        if tx.starts_with("0x") {
            tx = &tx[2..];
        }
        let bytes = try_fus!(hex::decode(tx));

        let coin = self.clone();

        let fut = async move {
            coin.send_raw_transaction(bytes.into())
                .await
                .map(|res| format!("{:02x}", res)) // TODO: add 0x hash (use unified hash format for eth wherever it is returned)
                .map_err(|e| ERRL!("{}", e))
        };

        Box::new(fut.boxed().compat())
    }

    fn send_raw_tx_bytes(&self, tx: &[u8]) -> Box<dyn Future<Item = String, Error = String> + Send> {
        let coin = self.clone();

        let tx = tx.to_owned();
        let fut = async move {
            coin.send_raw_transaction(tx.into())
                .await
                .map(|res| format!("{:02x}", res))
                .map_err(|e| ERRL!("{}", e))
        };

        Box::new(fut.boxed().compat())
    }

    async fn sign_raw_tx(&self, args: &SignRawTransactionRequest) -> RawTransactionResult {
        if let SignRawTransactionEnum::ETH(eth_args) = &args.tx {
            sign_raw_eth_tx(self, eth_args).await
        } else {
            MmError::err(RawTransactionError::InvalidParam("eth type expected".to_string()))
        }
    }

    fn wait_for_confirmations(&self, input: ConfirmPaymentInput) -> Box<dyn Future<Item = (), Error = String> + Send> {
        macro_rules! update_status_with_error {
            ($status: ident, $error: ident) => {
                match $error.get_inner() {
                    Web3RpcError::Timeout(_) => $status.append(" Timed out."),
                    _ => $status.append(" Failed."),
                }
            };
        }

        let ctx = try_fus!(MmArc::from_weak(&self.ctx).ok_or("No context"));
        let mut status = ctx.log.status_handle();
        status.status(&[&self.ticker], "Waiting for confirmations…");
        status.deadline(input.wait_until * 1000);

        let unsigned: UnverifiedTransactionWrapper = try_fus!(rlp::decode(&input.payment_tx));
        let tx = try_fus!(SignedEthTx::new(unsigned));
        let tx_hash = tx.tx_hash();

        let required_confirms = U64::from(input.confirmations);
        let check_every = input.check_every as f64;
        let selfi = self.clone();
        let fut = async move {
            loop {
                // Wait for one confirmation and return the transaction confirmation block number
                let confirmed_at = match selfi
                    .transaction_confirmed_at(tx_hash, input.wait_until, check_every)
                    .compat()
                    .await
                {
                    Ok(c) => c,
                    Err(e) => {
                        update_status_with_error!(status, e);
                        return Err(e.to_string());
                    },
                };

                // checking that confirmed_at is greater than zero to prevent overflow.
                // untrusted RPC nodes might send a zero value to cause overflow if we didn't do this check.
                // required_confirms should always be more than 0 anyways but we should keep this check nonetheless.
                if confirmed_at <= U64::from(0) {
                    error!(
                        "confirmed_at: {}, for payment tx: {:02x}, for coin:{} should be greater than zero!",
                        confirmed_at,
                        tx_hash,
                        selfi.ticker()
                    );
                    Timer::sleep(check_every).await;
                    continue;
                }

                // Wait for a block that achieves the required confirmations
                let confirmation_block_number = confirmed_at + required_confirms - 1;
                if let Err(e) = selfi
                    .wait_for_block(confirmation_block_number, input.wait_until, check_every)
                    .compat()
                    .await
                {
                    update_status_with_error!(status, e);
                    return Err(e.to_string());
                }

                // Make sure that there was no chain reorganization that led to transaction confirmation block to be changed
                match selfi
                    .transaction_confirmed_at(tx_hash, input.wait_until, check_every)
                    .compat()
                    .await
                {
                    Ok(conf) => {
                        if conf == confirmed_at {
                            status.append(" Confirmed.");
                            break Ok(());
                        }
                    },
                    Err(e) => {
                        update_status_with_error!(status, e);
                        return Err(e.to_string());
                    },
                }

                Timer::sleep(check_every).await;
            }
        };

        Box::new(fut.boxed().compat())
    }

    async fn wait_for_htlc_tx_spend(&self, args: WaitForHTLCTxSpendArgs<'_>) -> TransactionResult {
        let unverified: UnverifiedTransactionWrapper = try_tx_s!(rlp::decode(args.tx_bytes));
        let tx = try_tx_s!(SignedEthTx::new(unverified));

        let swap_contract_address = match args.swap_contract_address {
            Some(addr) => try_tx_s!(addr.try_to_address()),
            None => match tx.unsigned().action() {
                Call(address) => *address,
                Create => {
                    return Err(TransactionErr::Plain(ERRL!(
                        "Invalid payment action: the payment action cannot be create"
                    )))
                },
            },
        };

        let func_name = match self.coin_type {
            EthCoinType::Eth => get_function_name("ethPayment", args.watcher_reward),
            EthCoinType::Erc20 { .. } => get_function_name("erc20Payment", args.watcher_reward),
            EthCoinType::Nft { .. } => {
                return Err(TransactionErr::ProtocolNotSupported(ERRL!(
                    "Nft Protocol is not supported yet!"
                )))
            },
        };

        let id = try_tx_s!(extract_id_from_tx_data(tx.unsigned().data(), &SWAP_CONTRACT, &func_name).await);

        let find_params = SpendTxSearchParams {
            swap_contract_address,
            event_name: "ReceiverSpent",
            abi_contract: &SWAP_CONTRACT,
            swap_id: &try_tx_s!(id.as_slice().try_into()),
            from_block: args.from_block,
            wait_until: args.wait_until,
            check_every: args.check_every,
        };
        let tx_hash = self
            .find_transaction_hash_by_event(find_params)
            .await
            .map_err(|e| TransactionErr::Plain(e.get_inner().to_string()))?;

        let spend_tx = self
            .wait_for_transaction(tx_hash, args.wait_until, args.check_every)
            .await
            .map_err(|e| TransactionErr::Plain(e.get_inner().to_string()))?;
        Ok(TransactionEnum::from(spend_tx))
    }

    fn tx_enum_from_bytes(&self, bytes: &[u8]) -> Result<TransactionEnum, MmError<TxMarshalingErr>> {
        signed_eth_tx_from_bytes(bytes)
            .map(TransactionEnum::from)
            .map_to_mm(TxMarshalingErr::InvalidInput)
    }

    fn current_block(&self) -> Box<dyn Future<Item = u64, Error = String> + Send> {
        let coin = self.clone();

        let fut = async move {
            coin.block_number()
                .await
                .map(|res| res.as_u64())
                .map_err(|e| ERRL!("{}", e))
        };

        Box::new(fut.boxed().compat())
    }

    fn display_priv_key(&self) -> Result<String, String> {
        match self.priv_key_policy {
            EthPrivKeyPolicy::Iguana(ref key_pair)
            | EthPrivKeyPolicy::HDWallet {
                activated_key: ref key_pair,
                ..
            } => Ok(format!("{:#02x}", key_pair.secret())),
            EthPrivKeyPolicy::Trezor => ERR!("'display_priv_key' is not supported for Hardware Wallets"),
            #[cfg(target_arch = "wasm32")]
            EthPrivKeyPolicy::Metamask(_) => ERR!("'display_priv_key' is not supported for MetaMask"),
            EthPrivKeyPolicy::WalletConnect { .. } => ERR!("'display_priv_key' is not supported for WalletConnect"),
        }
    }

    #[inline]
    fn min_tx_amount(&self) -> BigDecimal { BigDecimal::from(0) }

    #[inline]
    fn min_trading_vol(&self) -> MmNumber {
        let pow = self.decimals as u32;
        MmNumber::from(1) / MmNumber::from(10u64.pow(pow))
    }

    fn is_trezor(&self) -> bool { self.priv_key_policy.is_trezor() }
}

pub fn signed_eth_tx_from_bytes(bytes: &[u8]) -> Result<SignedEthTx, String> {
    let tx: UnverifiedTransactionWrapper = try_s!(rlp::decode(bytes));
    let signed = try_s!(SignedEthTx::new(tx));
    Ok(signed)
}

type AddressNonceLocks = Mutex<HashMap<String, HashMap<String, Arc<AsyncMutex<()>>>>>;

// We can use a nonce lock shared between tokens using the same platform coin and the platform itself.
// For example, ETH/USDT-ERC20 should use the same lock, but it will be different for BNB/USDT-BEP20.
// This lock is used to ensure that only one transaction is sent at a time per address.
lazy_static! {
    static ref NONCE_LOCK: AddressNonceLocks = Mutex::new(HashMap::new());
}

type EthTxFut = Box<dyn Future<Item = SignedEthTx, Error = TransactionErr> + Send + 'static>;

/// Signs an Eth transaction using `key_pair`.
///
/// This method polls for the latest nonce from the RPC nodes and uses it for the transaction to be signed.
/// A `nonce_lock` is returned so that the caller doesn't release it until the transaction is sent and the
/// address nonce is updated on RPC nodes.
#[allow(clippy::too_many_arguments)]
async fn sign_transaction_with_keypair<'a>(
    coin: &'a EthCoin,
    key_pair: &KeyPair,
    value: U256,
    action: Action,
    data: Vec<u8>,
    gas: U256,
    pay_for_gas_option: &PayForGasOption,
    from_address: Address,
) -> Result<(SignedEthTx, Vec<Web3Instance>), TransactionErr> {
    info!(target: "sign", "get_addr_nonce…");
    let (nonce, web3_instances_with_latest_nonce) = try_tx_s!(coin.clone().get_addr_nonce(from_address).compat().await);
    let tx_type = tx_type_from_pay_for_gas_option!(pay_for_gas_option);
    if !coin.is_tx_type_supported(&tx_type) {
        return Err(TransactionErr::Plain("Eth transaction type not supported".into()));
    }

    let tx_builder = UnSignedEthTxBuilder::new(tx_type, nonce, gas, action, value, data);
    let tx_builder = tx_builder_with_pay_for_gas_option(coin, tx_builder, pay_for_gas_option)
        .map_err(|e| TransactionErr::Plain(e.get_inner().to_string()))?;
    let tx = tx_builder.build()?;
    let signed_tx = tx.sign(key_pair.secret(), Some(coin.chain_id))?;

    Ok((signed_tx, web3_instances_with_latest_nonce))
}

/// Sign and send eth transaction with provided keypair,
/// This fn is primarily for swap transactions so it uses swap tx fee policy
async fn sign_and_send_transaction_with_keypair(
    coin: &EthCoin,
    key_pair: &KeyPair,
    address: Address,
    value: U256,
    action: Action,
    data: Vec<u8>,
    gas: U256,
) -> Result<SignedEthTx, TransactionErr> {
    info!(target: "sign-and-send", "get_gas_price…");
    let pay_for_gas_option = try_tx_s!(
        coin.get_swap_pay_for_gas_option(coin.get_swap_transaction_fee_policy())
            .await
    );
    let address_lock = coin.get_address_lock(address.to_string()).await;
    let _nonce_lock = address_lock.lock().await;
    let (signed, web3_instances_with_latest_nonce) =
        sign_transaction_with_keypair(coin, key_pair, value, action, data, gas, &pay_for_gas_option, address).await?;
    let bytes = Bytes(rlp::encode(&signed).to_vec());
    info!(target: "sign-and-send", "send_raw_transaction…");

    let futures = web3_instances_with_latest_nonce
        .into_iter()
        .map(|web3_instance| web3_instance.web3.eth().send_raw_transaction(bytes.clone()));
    try_tx_s!(select_ok(futures).await.map_err(|e| ERRL!("{}", e)), signed);

    info!(target: "sign-and-send", "wait_for_tx_appears_on_rpc…");
    coin.wait_for_addr_nonce_increase(address, signed.unsigned().nonce())
        .await;
    Ok(signed)
}

/// Sign and send eth transaction with metamask API,
/// This fn is primarily for swap transactions so it uses swap tx fee policy
#[cfg(target_arch = "wasm32")]
async fn sign_and_send_transaction_with_metamask(
    coin: EthCoin,
    value: U256,
    action: Action,
    data: Vec<u8>,
    gas: U256,
) -> Result<SignedEthTx, TransactionErr> {
    let to = match action {
        Action::Create => None,
        Action::Call(to) => Some(to),
    };

    let pay_for_gas_option = try_tx_s!(
        coin.get_swap_pay_for_gas_option(coin.get_swap_transaction_fee_policy())
            .await
    );
    let my_address = try_tx_s!(coin.derivation_method.single_addr_or_err().await);
    let gas_price = pay_for_gas_option.get_gas_price();
    let (max_fee_per_gas, max_priority_fee_per_gas) = pay_for_gas_option.get_fee_per_gas();
    let tx_to_send = TransactionRequest {
        from: my_address,
        to,
        gas: Some(gas),
        gas_price,
        max_fee_per_gas,
        max_priority_fee_per_gas,
        value: Some(value),
        data: Some(data.clone().into()),
        nonce: None,
        ..TransactionRequest::default()
    };

    // It's important to return the transaction hex for the swap,
    // so wait up to 60 seconds for the transaction to appear on the RPC node.
    let wait_rpc_timeout = 60;
    let check_every = 1.;

    // Please note that this method may take a long time
    // due to `wallet_switchEthereumChain` and `eth_sendTransaction` requests.
    let tx_hash = try_tx_s!(coin.send_transaction(tx_to_send).await);

    let maybe_signed_tx = try_tx_s!(
        coin.wait_for_tx_appears_on_rpc(tx_hash, wait_rpc_timeout, check_every)
            .await
    );
    match maybe_signed_tx {
        Some(signed_tx) => Ok(signed_tx),
        None => TX_PLAIN_ERR!(
            "Waited too long until the transaction {:?} appear on the RPC node",
            tx_hash
        ),
    }
}

/// Sign eth transaction
async fn sign_raw_eth_tx(coin: &EthCoin, args: &SignEthTransactionParams) -> RawTransactionResult {
    let value = wei_from_big_decimal(args.value.as_ref().unwrap_or(&BigDecimal::from(0)), coin.decimals)?;
    let action = if let Some(to) = &args.to {
        Call(Address::from_str(to).map_to_mm(|err| RawTransactionError::InvalidParam(err.to_string()))?)
    } else {
        Create
    };
    let data = hex::decode(args.data.as_ref().unwrap_or(&String::from("")))?;
    match coin.priv_key_policy {
        // TODO: use zeroise for privkey
        EthPrivKeyPolicy::Iguana(ref key_pair)
        | EthPrivKeyPolicy::HDWallet {
            activated_key: ref key_pair,
            ..
        } => {
            let my_address = coin
                .derivation_method
                .single_addr_or_err()
                .await
                .mm_err(|e| RawTransactionError::InternalError(e.to_string()))?;
            let address_lock = coin.get_address_lock(my_address.to_string()).await;
            let _nonce_lock = address_lock.lock().await;
            let pay_for_gas_option = if let Some(ref pay_for_gas) = args.pay_for_gas {
                pay_for_gas.clone().try_into()?
            } else {
                // use legacy gas_price() if not set
                info!(target: "sign-and-send", "get_gas_price…");
                let gas_price = coin.get_gas_price().await?;
                PayForGasOption::Legacy(LegacyGasPrice { gas_price })
            };
            sign_transaction_with_keypair(
                coin,
                key_pair,
                value,
                action,
                data,
                args.gas_limit,
                &pay_for_gas_option,
                my_address,
            )
            .await
            .map(|(signed_tx, _)| RawTransactionRes {
                tx_hex: signed_tx.tx_hex().into(),
            })
            .map_to_mm(|err| RawTransactionError::TransactionError(err.get_plain_text_format()))
        },
        EthPrivKeyPolicy::WalletConnect { .. } => {
            // NOTE: doesn't work with wallets that doesn't support `eth_signTransaction`.
            // e.g Metamask
            let wc = {
                let ctx = MmArc::from_weak(&coin.ctx).expect("No context");
                WalletConnectCtx::from_ctx(&ctx)
                    .expect("TODO: handle error when enable kdf initialization without key.")
            };
            let my_address = coin
                .derivation_method
                .single_addr_or_err()
                .await
                .mm_err(|e| RawTransactionError::InternalError(e.to_string()))?;
            let address_lock = coin.get_address_lock(my_address.to_string()).await;
            let _nonce_lock = address_lock.lock().await;
            let pay_for_gas_option = if let Some(ref pay_for_gas) = args.pay_for_gas {
                pay_for_gas.clone().try_into()?
            } else {
                // use legacy gas_price() if not set
                info!(target: "sign-and-send", "get_gas_price…");
                let gas_price = coin.get_gas_price().await?;
                PayForGasOption::Legacy(LegacyGasPrice { gas_price })
            };
            let (nonce, _) = coin
                .clone()
                .get_addr_nonce(my_address)
                .compat()
                .await
                .map_to_mm(RawTransactionError::InvalidParam)?;

            info!(target: "sign-and-send", "WalletConnect signing and sending tx…");
            let (signed_tx, _) = coin
                .wc_sign_tx(&wc, WcEthTxParams {
                    my_address,
                    gas_price: pay_for_gas_option.get_gas_price(),
                    action,
                    value,
                    gas: args.gas_limit,
                    data: &data,
                    nonce,
                })
                .await
                .mm_err(|err| RawTransactionError::TransactionError(err.to_string()))?;

            Ok(RawTransactionRes {
                tx_hex: signed_tx.tx_hex().into(),
            })
        },
        EthPrivKeyPolicy::Trezor => MmError::err(RawTransactionError::InvalidParam(
            "sign raw eth tx not implemented for Trezor".into(),
        )),
        #[cfg(target_arch = "wasm32")]
        EthPrivKeyPolicy::Metamask(_) => MmError::err(RawTransactionError::InvalidParam(
            "sign raw eth tx not implemented for Metamask".into(),
        )),
    }
}

#[async_trait]
impl RpcCommonOps for EthCoin {
    type RpcClient = Web3Instance;
    type Error = Web3RpcError;

    async fn get_live_client(&self) -> Result<Self::RpcClient, Self::Error> {
        let mut clients = self.web3_instances.lock().await;

        // try to find first live client
        for (i, client) in clients.clone().into_iter().enumerate() {
            if let Web3Transport::Websocket(socket_transport) = &client.web3.transport() {
                socket_transport.maybe_spawn_connection_loop(self.clone());
            };

            if !client.web3.transport().is_last_request_failed() {
                // Bring the live client to the front of rpc_clients
                clients.rotate_left(i);
                return Ok(client);
            }

            match client
                .web3
                .web3()
                .client_version()
                .timeout(ETH_RPC_REQUEST_TIMEOUT)
                .await
            {
                Ok(Ok(_)) => {
                    // Bring the live client to the front of rpc_clients
                    clients.rotate_left(i);
                    return Ok(client);
                },
                Ok(Err(rpc_error)) => {
                    debug!("Could not get client version on: {:?}. Error: {}", &client, rpc_error);

                    if let Web3Transport::Websocket(socket_transport) = client.web3.transport() {
                        socket_transport.stop_connection_loop().await;
                    };
                },
                Err(timeout_error) => {
                    debug!(
                        "Client version timeout exceed on: {:?}. Error: {}",
                        &client, timeout_error
                    );

                    if let Web3Transport::Websocket(socket_transport) = client.web3.transport() {
                        socket_transport.stop_connection_loop().await;
                    };
                },
            };
        }

        return Err(Web3RpcError::Transport(
            "All the current rpc nodes are unavailable.".to_string(),
        ));
    }
}

impl EthCoin {
    pub(crate) async fn web3(&self) -> Result<Web3<Web3Transport>, Web3RpcError> {
        self.get_live_client().await.map(|t| t.web3)
    }

    /// Gets `SenderRefunded` events from etomic swap smart contract since `from_block`
    fn refund_events(
        &self,
        swap_contract_address: Address,
        from_block: u64,
        to_block: u64,
    ) -> Box<dyn Future<Item = Vec<Log>, Error = String> + Send> {
        let contract_event = try_fus!(SWAP_CONTRACT.event("SenderRefunded"));
        let filter = FilterBuilder::default()
            .topics(Some(vec![contract_event.signature()]), None, None, None)
            .from_block(BlockNumber::Number(from_block.into()))
            .to_block(BlockNumber::Number(to_block.into()))
            .address(vec![swap_contract_address])
            .build();

        let coin = self.clone();

        let fut = async move { coin.logs(filter).await.map_err(|e| ERRL!("{}", e)) };

        Box::new(fut.boxed().compat())
    }

    /// Gets ETH traces from ETH node between addresses in `from_block` and `to_block`
    async fn eth_traces(
        &self,
        from_addr: Vec<Address>,
        to_addr: Vec<Address>,
        from_block: BlockNumber,
        to_block: BlockNumber,
        limit: Option<usize>,
    ) -> Web3RpcResult<Vec<Trace>> {
        let mut filter = TraceFilterBuilder::default()
            .from_address(from_addr)
            .to_address(to_addr)
            .from_block(from_block)
            .to_block(to_block);
        if let Some(l) = limit {
            filter = filter.count(l);
        }
        drop_mutability!(filter);

        self.trace_filter(filter.build()).await.map_to_mm(Web3RpcError::from)
    }

    /// Gets Transfer events from ERC20 smart contract `addr` between `from_block` and `to_block`
    async fn erc20_transfer_events(
        &self,
        contract: Address,
        from_addr: Option<Address>,
        to_addr: Option<Address>,
        from_block: BlockNumber,
        to_block: BlockNumber,
        limit: Option<usize>,
    ) -> Web3RpcResult<Vec<Log>> {
        let contract_event = ERC20_CONTRACT.event("Transfer")?;
        let topic0 = Some(vec![contract_event.signature()]);
        let topic1 = from_addr.map(|addr| vec![addr.into()]);
        let topic2 = to_addr.map(|addr| vec![addr.into()]);

        let mut filter = FilterBuilder::default()
            .topics(topic0, topic1, topic2, None)
            .from_block(from_block)
            .to_block(to_block)
            .address(vec![contract]);
        if let Some(l) = limit {
            filter = filter.limit(l);
        }
        drop_mutability!(filter);

        self.logs(filter.build()).await.map_to_mm(Web3RpcError::from)
    }

    /// Downloads and saves ETH transaction history of my_address, relies on Parity trace_filter API
    /// https://wiki.parity.io/JSONRPC-trace-module#trace_filter, this requires tracing to be enabled
    /// in node config. Other ETH clients (Geth, etc.) are `not` supported (yet).
    #[allow(clippy::cognitive_complexity)]
    #[cfg_attr(target_arch = "wasm32", allow(dead_code))]
    async fn process_eth_history(&self, ctx: &MmArc) {
        // Artem Pikulin: by playing a bit with Parity mainnet node I've discovered that trace_filter API responds after reasonable time for 1000 blocks.
        // I've tried to increase the amount to 10000, but request times out somewhere near 2500000 block.
        // Also the Parity RPC server seem to get stuck while request in running (other requests performance is also lowered).
        let delta = U64::from(1000);

        let my_address = match self.derivation_method.single_addr_or_err().await {
            Ok(addr) => addr,
            Err(e) => {
                ctx.log.log(
                    "",
                    &[&"tx_history", &self.ticker],
                    &ERRL!("Error on getting my address: {}", e),
                );
                return;
            },
        };
        let mut success_iteration = 0i32;
        loop {
            if ctx.is_stopping() {
                break;
            };
            {
                let coins_ctx = CoinsContext::from_ctx(ctx).unwrap();
                let coins = coins_ctx.coins.lock().await;
                if !coins.contains_key(&self.ticker) {
                    ctx.log.log("", &[&"tx_history", &self.ticker], "Loop stopped");
                    break;
                };
            }

            let current_block = match self.block_number().await {
                Ok(block) => block,
                Err(e) => {
                    ctx.log.log(
                        "",
                        &[&"tx_history", &self.ticker],
                        &ERRL!("Error {} on eth_block_number, retrying", e),
                    );
                    Timer::sleep(10.).await;
                    continue;
                },
            };

            let mut saved_traces = match self.load_saved_traces(ctx, my_address) {
                Some(traces) => traces,
                None => SavedTraces {
                    traces: vec![],
                    earliest_block: current_block,
                    latest_block: current_block,
                },
            };
            *self.history_sync_state.lock().unwrap() = HistorySyncState::InProgress(json!({
                "blocks_left": saved_traces.earliest_block.as_u64(),
            }));

            let mut existing_history = match self.load_history_from_file(ctx).compat().await {
                Ok(history) => history,
                Err(e) => {
                    ctx.log.log(
                        "",
                        &[&"tx_history", &self.ticker],
                        &ERRL!("Error {} on 'load_history_from_file', stop the history loop", e),
                    );
                    return;
                },
            };

            // AP: AFAIK ETH RPC doesn't support conditional filters like `get this OR this` so we have
            // to run several queries to get trace events including our address as sender `or` receiver
            // TODO refactor this to batch requests instead of single request per query
            if saved_traces.earliest_block > 0.into() {
                let before_earliest = if saved_traces.earliest_block >= delta {
                    saved_traces.earliest_block - delta
                } else {
                    0.into()
                };

                let from_traces_before_earliest = match self
                    .eth_traces(
                        vec![my_address],
                        vec![],
                        BlockNumber::Number(before_earliest),
                        BlockNumber::Number(saved_traces.earliest_block),
                        None,
                    )
                    .await
                {
                    Ok(traces) => traces,
                    Err(e) => {
                        ctx.log.log(
                            "",
                            &[&"tx_history", &self.ticker],
                            &ERRL!("Error {} on eth_traces, retrying", e),
                        );
                        Timer::sleep(10.).await;
                        continue;
                    },
                };

                let to_traces_before_earliest = match self
                    .eth_traces(
                        vec![],
                        vec![my_address],
                        BlockNumber::Number(before_earliest),
                        BlockNumber::Number(saved_traces.earliest_block),
                        None,
                    )
                    .await
                {
                    Ok(traces) => traces,
                    Err(e) => {
                        ctx.log.log(
                            "",
                            &[&"tx_history", &self.ticker],
                            &ERRL!("Error {} on eth_traces, retrying", e),
                        );
                        Timer::sleep(10.).await;
                        continue;
                    },
                };

                let total_length = from_traces_before_earliest.len() + to_traces_before_earliest.len();
                mm_counter!(ctx.metrics, "tx.history.response.total_length", total_length as u64,
                    "coin" => self.ticker.clone(), "client" => "ethereum", "method" => "eth_traces");

                saved_traces.traces.extend(from_traces_before_earliest);
                saved_traces.traces.extend(to_traces_before_earliest);
                saved_traces.earliest_block = if before_earliest > 0.into() {
                    // need to exclude the before earliest block from next iteration
                    before_earliest - 1
                } else {
                    0.into()
                };
                self.store_eth_traces(ctx, my_address, &saved_traces);
            }

            if current_block > saved_traces.latest_block {
                let from_traces_after_latest = match self
                    .eth_traces(
                        vec![my_address],
                        vec![],
                        BlockNumber::Number(saved_traces.latest_block + 1),
                        BlockNumber::Number(current_block),
                        None,
                    )
                    .await
                {
                    Ok(traces) => traces,
                    Err(e) => {
                        ctx.log.log(
                            "",
                            &[&"tx_history", &self.ticker],
                            &ERRL!("Error {} on eth_traces, retrying", e),
                        );
                        Timer::sleep(10.).await;
                        continue;
                    },
                };

                let to_traces_after_latest = match self
                    .eth_traces(
                        vec![],
                        vec![my_address],
                        BlockNumber::Number(saved_traces.latest_block + 1),
                        BlockNumber::Number(current_block),
                        None,
                    )
                    .await
                {
                    Ok(traces) => traces,
                    Err(e) => {
                        ctx.log.log(
                            "",
                            &[&"tx_history", &self.ticker],
                            &ERRL!("Error {} on eth_traces, retrying", e),
                        );
                        Timer::sleep(10.).await;
                        continue;
                    },
                };

                let total_length = from_traces_after_latest.len() + to_traces_after_latest.len();
                mm_counter!(ctx.metrics, "tx.history.response.total_length", total_length as u64,
                    "coin" => self.ticker.clone(), "client" => "ethereum", "method" => "eth_traces");

                saved_traces.traces.extend(from_traces_after_latest);
                saved_traces.traces.extend(to_traces_after_latest);
                saved_traces.latest_block = current_block;

                self.store_eth_traces(ctx, my_address, &saved_traces);
            }
            saved_traces.traces.sort_by(|a, b| b.block_number.cmp(&a.block_number));
            for trace in saved_traces.traces {
                let hash = sha256(&json::to_vec(&trace).unwrap());
                let internal_id = BytesJson::from(hash.to_vec());
                let processed = existing_history.iter().find(|tx| tx.internal_id == internal_id);
                if processed.is_some() {
                    continue;
                }

                // TODO Only standard Call traces are supported, contract creations, suicides and block rewards will be supported later
                let call_data = match trace.action {
                    TraceAction::Call(d) => d,
                    _ => continue,
                };

                mm_counter!(ctx.metrics, "tx.history.request.count", 1, "coin" => self.ticker.clone(), "method" => "tx_detail_by_hash");

                let web3_tx = match self
                    .transaction(TransactionId::Hash(trace.transaction_hash.unwrap()))
                    .await
                {
                    Ok(tx) => tx,
                    Err(e) => {
                        ctx.log.log(
                            "",
                            &[&"tx_history", &self.ticker],
                            &ERRL!(
                                "Error {} on getting transaction {:?}",
                                e,
                                trace.transaction_hash.unwrap()
                            ),
                        );
                        continue;
                    },
                };
                let web3_tx = match web3_tx {
                    Some(t) => t,
                    None => {
                        ctx.log.log(
                            "",
                            &[&"tx_history", &self.ticker],
                            &ERRL!("No such transaction {:?}", trace.transaction_hash.unwrap()),
                        );
                        continue;
                    },
                };

                mm_counter!(ctx.metrics, "tx.history.response.count", 1, "coin" => self.ticker.clone(), "method" => "tx_detail_by_hash");

                let receipt = match self.transaction_receipt(trace.transaction_hash.unwrap()).await {
                    Ok(r) => r,
                    Err(e) => {
                        ctx.log.log(
                            "",
                            &[&"tx_history", &self.ticker],
                            &ERRL!(
                                "Error {} on getting transaction {:?} receipt",
                                e,
                                trace.transaction_hash.unwrap()
                            ),
                        );
                        continue;
                    },
                };
                let fee_coin = match &self.coin_type {
                    EthCoinType::Eth => self.ticker(),
                    EthCoinType::Erc20 { platform, .. } => platform.as_str(),
                    EthCoinType::Nft { .. } => {
                        ctx.log.log(
                            "",
                            &[&"tx_history", &self.ticker],
                            &ERRL!("Error on getting fee coin: Nft Protocol is not supported yet!"),
                        );
                        continue;
                    },
                };
                let fee_details: Option<EthTxFeeDetails> = match receipt {
                    Some(r) => {
                        let gas_used = r.gas_used.unwrap_or_default();
                        let gas_price = web3_tx.gas_price.unwrap_or_default();
                        // TODO: create and use EthTxFeeDetails::from(web3_tx)
                        // It's relatively safe to unwrap `EthTxFeeDetails::new` as it may fail due to `u256_to_big_decimal` only.
                        // Also TX history is not used by any GUI and has significant disadvantages.
                        Some(
                            EthTxFeeDetails::new(
                                gas_used,
                                PayForGasOption::Legacy(LegacyGasPrice { gas_price }),
                                fee_coin,
                            )
                            .unwrap(),
                        )
                    },
                    None => None,
                };

                let total_amount: BigDecimal = u256_to_big_decimal(call_data.value, ETH_DECIMALS).unwrap();
                let mut received_by_me = 0.into();
                let mut spent_by_me = 0.into();

                if call_data.from == my_address {
                    // ETH transfer is actually happening only if no error occurred
                    if trace.error.is_none() {
                        spent_by_me = total_amount.clone();
                    }
                    if let Some(ref fee) = fee_details {
                        spent_by_me += &fee.total_fee;
                    }
                }

                if call_data.to == my_address {
                    // ETH transfer is actually happening only if no error occurred
                    if trace.error.is_none() {
                        received_by_me = total_amount.clone();
                    }
                }

                let raw = signed_tx_from_web3_tx(web3_tx).unwrap();
                let block = match self
                    .block(BlockId::Number(BlockNumber::Number(trace.block_number.into())))
                    .await
                {
                    Ok(b) => b.unwrap(),
                    Err(e) => {
                        ctx.log.log(
                            "",
                            &[&"tx_history", &self.ticker],
                            &ERRL!("Error {} on getting block {} data", e, trace.block_number),
                        );
                        continue;
                    },
                };

                let details = TransactionDetails {
                    my_balance_change: &received_by_me - &spent_by_me,
                    spent_by_me,
                    received_by_me,
                    total_amount,
                    to: vec![display_eth_address(&call_data.to)],
                    from: vec![display_eth_address(&call_data.from)],
                    coin: self.ticker.clone(),
                    fee_details: fee_details.map(|d| d.into()),
                    block_height: trace.block_number,
                    tx: TransactionData::new_signed(
                        BytesJson(rlp::encode(&raw).to_vec()),
                        format!("{:02x}", BytesJson(raw.tx_hash_as_bytes().to_vec())),
                    ),
                    internal_id,
                    timestamp: block.timestamp.into_or_max(),
                    kmd_rewards: None,
                    transaction_type: Default::default(),
                    memo: None,
                };

                existing_history.push(details);

                if let Err(e) = self.save_history_to_file(ctx, existing_history.clone()).compat().await {
                    ctx.log.log(
                        "",
                        &[&"tx_history", &self.ticker],
                        &ERRL!("Error {} on 'save_history_to_file', stop the history loop", e),
                    );
                    return;
                }
            }
            if saved_traces.earliest_block == 0.into() {
                if success_iteration == 0 {
                    ctx.log.log(
                        "😅",
                        &[&"tx_history", &("coin", self.ticker.clone().as_str())],
                        "history has been loaded successfully",
                    );
                }

                success_iteration += 1;
                *self.history_sync_state.lock().unwrap() = HistorySyncState::Finished;
                Timer::sleep(15.).await;
            } else {
                Timer::sleep(2.).await;
            }
        }
    }

    /// Downloads and saves ERC20 transaction history of my_address
    #[allow(clippy::cognitive_complexity)]
    #[cfg_attr(target_arch = "wasm32", allow(dead_code))]
    async fn process_erc20_history(&self, token_addr: H160, ctx: &MmArc) {
        let delta = U64::from(10000);

        let my_address = match self.derivation_method.single_addr_or_err().await {
            Ok(addr) => addr,
            Err(e) => {
                ctx.log.log(
                    "",
                    &[&"tx_history", &self.ticker],
                    &ERRL!("Error on getting my address: {}", e),
                );
                return;
            },
        };
        let mut success_iteration = 0i32;
        loop {
            if ctx.is_stopping() {
                break;
            };
            {
                let coins_ctx = CoinsContext::from_ctx(ctx).unwrap();
                let coins = coins_ctx.coins.lock().await;
                if !coins.contains_key(&self.ticker) {
                    ctx.log.log("", &[&"tx_history", &self.ticker], "Loop stopped");
                    break;
                };
            }

            let current_block = match self.block_number().await {
                Ok(block) => block,
                Err(e) => {
                    ctx.log.log(
                        "",
                        &[&"tx_history", &self.ticker],
                        &ERRL!("Error {} on eth_block_number, retrying", e),
                    );
                    Timer::sleep(10.).await;
                    continue;
                },
            };

            let mut saved_events = match self.load_saved_erc20_events(ctx, my_address) {
                Some(events) => events,
                None => SavedErc20Events {
                    events: vec![],
                    earliest_block: current_block,
                    latest_block: current_block,
                },
            };
            *self.history_sync_state.lock().unwrap() = HistorySyncState::InProgress(json!({
                "blocks_left": saved_events.earliest_block,
            }));

            // AP: AFAIK ETH RPC doesn't support conditional filters like `get this OR this` so we have
            // to run several queries to get transfer events including our address as sender `or` receiver
            // TODO refactor this to batch requests instead of single request per query
            if saved_events.earliest_block > 0.into() {
                let before_earliest = if saved_events.earliest_block >= delta {
                    saved_events.earliest_block - delta
                } else {
                    0.into()
                };

                let from_events_before_earliest = match self
                    .erc20_transfer_events(
                        token_addr,
                        Some(my_address),
                        None,
                        BlockNumber::Number(before_earliest),
                        BlockNumber::Number(saved_events.earliest_block - 1),
                        None,
                    )
                    .await
                {
                    Ok(events) => events,
                    Err(e) => {
                        ctx.log.log(
                            "",
                            &[&"tx_history", &self.ticker],
                            &ERRL!("Error {} on erc20_transfer_events, retrying", e),
                        );
                        Timer::sleep(10.).await;
                        continue;
                    },
                };

                let to_events_before_earliest = match self
                    .erc20_transfer_events(
                        token_addr,
                        None,
                        Some(my_address),
                        BlockNumber::Number(before_earliest),
                        BlockNumber::Number(saved_events.earliest_block - 1),
                        None,
                    )
                    .await
                {
                    Ok(events) => events,
                    Err(e) => {
                        ctx.log.log(
                            "",
                            &[&"tx_history", &self.ticker],
                            &ERRL!("Error {} on erc20_transfer_events, retrying", e),
                        );
                        Timer::sleep(10.).await;
                        continue;
                    },
                };

                let total_length = from_events_before_earliest.len() + to_events_before_earliest.len();
                mm_counter!(ctx.metrics, "tx.history.response.total_length", total_length as u64,
                    "coin" => self.ticker.clone(), "client" => "ethereum", "method" => "erc20_transfer_events");

                saved_events.events.extend(from_events_before_earliest);
                saved_events.events.extend(to_events_before_earliest);
                saved_events.earliest_block = if before_earliest > 0.into() {
                    before_earliest - 1
                } else {
                    0.into()
                };
                self.store_erc20_events(ctx, my_address, &saved_events);
            }

            if current_block > saved_events.latest_block {
                let from_events_after_latest = match self
                    .erc20_transfer_events(
                        token_addr,
                        Some(my_address),
                        None,
                        BlockNumber::Number(saved_events.latest_block + 1),
                        BlockNumber::Number(current_block),
                        None,
                    )
                    .await
                {
                    Ok(events) => events,
                    Err(e) => {
                        ctx.log.log(
                            "",
                            &[&"tx_history", &self.ticker],
                            &ERRL!("Error {} on erc20_transfer_events, retrying", e),
                        );
                        Timer::sleep(10.).await;
                        continue;
                    },
                };

                let to_events_after_latest = match self
                    .erc20_transfer_events(
                        token_addr,
                        None,
                        Some(my_address),
                        BlockNumber::Number(saved_events.latest_block + 1),
                        BlockNumber::Number(current_block),
                        None,
                    )
                    .await
                {
                    Ok(events) => events,
                    Err(e) => {
                        ctx.log.log(
                            "",
                            &[&"tx_history", &self.ticker],
                            &ERRL!("Error {} on erc20_transfer_events, retrying", e),
                        );
                        Timer::sleep(10.).await;
                        continue;
                    },
                };

                let total_length = from_events_after_latest.len() + to_events_after_latest.len();
                mm_counter!(ctx.metrics, "tx.history.response.total_length", total_length as u64,
                    "coin" => self.ticker.clone(), "client" => "ethereum", "method" => "erc20_transfer_events");

                saved_events.events.extend(from_events_after_latest);
                saved_events.events.extend(to_events_after_latest);
                saved_events.latest_block = current_block;
                self.store_erc20_events(ctx, my_address, &saved_events);
            }

            let all_events: HashMap<_, _> = saved_events
                .events
                .iter()
                .filter(|e| e.block_number.is_some() && e.transaction_hash.is_some() && !e.is_removed())
                .map(|e| (e.transaction_hash.unwrap(), e))
                .collect();
            let mut all_events: Vec<_> = all_events.into_values().collect();
            all_events.sort_by(|a, b| b.block_number.unwrap().cmp(&a.block_number.unwrap()));

            for event in all_events {
                let mut existing_history = match self.load_history_from_file(ctx).compat().await {
                    Ok(history) => history,
                    Err(e) => {
                        ctx.log.log(
                            "",
                            &[&"tx_history", &self.ticker],
                            &ERRL!("Error {} on 'load_history_from_file', stop the history loop", e),
                        );
                        return;
                    },
                };
                let internal_id = BytesJson::from(sha256(&json::to_vec(&event).unwrap()).to_vec());
                if existing_history.iter().any(|item| item.internal_id == internal_id) {
                    // the transaction already imported
                    continue;
                };

                let amount = U256::from(event.data.0.as_slice());
                let total_amount = u256_to_big_decimal(amount, self.decimals).unwrap();
                let mut received_by_me = 0.into();
                let mut spent_by_me = 0.into();

                let from_addr = H160::from(event.topics[1]);
                let to_addr = H160::from(event.topics[2]);

                if from_addr == my_address {
                    spent_by_me = total_amount.clone();
                }

                if to_addr == my_address {
                    received_by_me = total_amount.clone();
                }

                mm_counter!(ctx.metrics, "tx.history.request.count", 1,
                    "coin" => self.ticker.clone(), "client" => "ethereum", "method" => "tx_detail_by_hash");

                let web3_tx = match self
                    .transaction(TransactionId::Hash(event.transaction_hash.unwrap()))
                    .await
                {
                    Ok(tx) => tx,
                    Err(e) => {
                        ctx.log.log(
                            "",
                            &[&"tx_history", &self.ticker],
                            &ERRL!(
                                "Error {} on getting transaction {:?}",
                                e,
                                event.transaction_hash.unwrap()
                            ),
                        );
                        continue;
                    },
                };

                mm_counter!(ctx.metrics, "tx.history.response.count", 1,
                    "coin" => self.ticker.clone(), "client" => "ethereum", "method" => "tx_detail_by_hash");

                let web3_tx = match web3_tx {
                    Some(t) => t,
                    None => {
                        ctx.log.log(
                            "",
                            &[&"tx_history", &self.ticker],
                            &ERRL!("No such transaction {:?}", event.transaction_hash.unwrap()),
                        );
                        continue;
                    },
                };

                let receipt = match self.transaction_receipt(event.transaction_hash.unwrap()).await {
                    Ok(r) => r,
                    Err(e) => {
                        ctx.log.log(
                            "",
                            &[&"tx_history", &self.ticker],
                            &ERRL!(
                                "Error {} on getting transaction {:?} receipt",
                                e,
                                event.transaction_hash.unwrap()
                            ),
                        );
                        continue;
                    },
                };
                let fee_coin = match &self.coin_type {
                    EthCoinType::Eth => self.ticker(),
                    EthCoinType::Erc20 { platform, .. } => platform.as_str(),
                    EthCoinType::Nft { .. } => {
                        ctx.log.log(
                            "",
                            &[&"tx_history", &self.ticker],
                            &ERRL!("Error on getting fee coin: Nft Protocol is not supported yet!"),
                        );
                        continue;
                    },
                };
                let fee_details = match receipt {
                    Some(r) => {
                        let gas_used = r.gas_used.unwrap_or_default();
                        let gas_price = web3_tx.gas_price.unwrap_or_default();
                        // It's relatively safe to unwrap `EthTxFeeDetails::new` as it may fail
                        // due to `u256_to_big_decimal` only.
                        // Also TX history is not used by any GUI and has significant disadvantages.
                        Some(
                            EthTxFeeDetails::new(
                                gas_used,
                                PayForGasOption::Legacy(LegacyGasPrice { gas_price }),
                                fee_coin,
                            )
                            .unwrap(),
                        )
                    },
                    None => None,
                };
                let block_number = event.block_number.unwrap();
                let block = match self.block(BlockId::Number(BlockNumber::Number(block_number))).await {
                    Ok(Some(b)) => b,
                    Ok(None) => {
                        ctx.log.log(
                            "",
                            &[&"tx_history", &self.ticker],
                            &ERRL!("Block {} is None", block_number),
                        );
                        continue;
                    },
                    Err(e) => {
                        ctx.log.log(
                            "",
                            &[&"tx_history", &self.ticker],
                            &ERRL!("Error {} on getting block {} data", e, block_number),
                        );
                        continue;
                    },
                };

                let raw = signed_tx_from_web3_tx(web3_tx).unwrap();
                let details = TransactionDetails {
                    my_balance_change: &received_by_me - &spent_by_me,
                    spent_by_me,
                    received_by_me,
                    total_amount,
                    to: vec![display_eth_address(&to_addr)],
                    from: vec![display_eth_address(&from_addr)],
                    coin: self.ticker.clone(),
                    fee_details: fee_details.map(|d| d.into()),
                    block_height: block_number.as_u64(),
                    tx: TransactionData::new_signed(
                        BytesJson(rlp::encode(&raw).to_vec()),
                        format!("{:02x}", BytesJson(raw.tx_hash_as_bytes().to_vec())),
                    ),
                    internal_id: BytesJson(internal_id.to_vec()),
                    timestamp: block.timestamp.into_or_max(),
                    kmd_rewards: None,
                    transaction_type: Default::default(),
                    memo: None,
                };

                existing_history.push(details);

                if let Err(e) = self.save_history_to_file(ctx, existing_history).compat().await {
                    ctx.log.log(
                        "",
                        &[&"tx_history", &self.ticker],
                        &ERRL!("Error {} on 'save_history_to_file', stop the history loop", e),
                    );
                    return;
                }
            }
            if saved_events.earliest_block == 0.into() {
                if success_iteration == 0 {
                    ctx.log.log(
                        "😅",
                        &[&"tx_history", &("coin", self.ticker.clone().as_str())],
                        "history has been loaded successfully",
                    );
                }

                success_iteration += 1;
                *self.history_sync_state.lock().unwrap() = HistorySyncState::Finished;
                Timer::sleep(15.).await;
            } else {
                Timer::sleep(2.).await;
            }
        }
    }

    /// Returns tx type as number if this type supported by this coin
    fn is_tx_type_supported(&self, tx_type: &TxType) -> bool {
        let tx_type_as_num = match tx_type {
            TxType::Legacy => 0_u64,
            TxType::Type1 => 1_u64,
            TxType::Type2 => 2_u64,
            TxType::Invalid => return false,
        };
        let max_tx_type = self.max_eth_tx_type.unwrap_or(0_u64);
        tx_type_as_num <= max_tx_type
    }

    /// Retrieves the lock associated with a given address.
    ///
    /// This function is used to ensure that only one transaction is sent at a time per address.
    /// If the address does not have an associated lock, a new one is created and stored.
    async fn get_address_lock(&self, address: String) -> Arc<AsyncMutex<()>> {
        let address_lock = {
            let mut lock = self.address_nonce_locks.lock().await;
            lock.entry(address)
                .or_insert_with(|| Arc::new(AsyncMutex::new(())))
                .clone()
        };
        address_lock
    }
}

#[cfg_attr(test, mockable)]
impl EthCoin {
    /// Sign and send eth transaction.
    /// This function is primarily for swap transactions so internally it relies on the swap tx fee policy
    pub fn sign_and_send_transaction(&self, value: U256, action: Action, data: Vec<u8>, gas: U256) -> EthTxFut {
        let coin = self.clone();
        let fut = async move {
            match coin.priv_key_policy {
                EthPrivKeyPolicy::Iguana(ref key_pair)
                | EthPrivKeyPolicy::HDWallet {
                    activated_key: ref key_pair,
                    ..
                } => {
                    let address = coin
                        .derivation_method
                        .single_addr_or_err()
                        .await
                        .map_err(|e| TransactionErr::Plain(ERRL!("{}", e)))?;

                    sign_and_send_transaction_with_keypair(&coin, key_pair, address, value, action, data, gas).await
                },
                EthPrivKeyPolicy::WalletConnect { .. } => {
                    let wc = {
                        let ctx = MmArc::from_weak(&coin.ctx).expect("No context");
                        WalletConnectCtx::from_ctx(&ctx)
                            .expect("TODO: handle error when enable kdf initialization without key.")
                    };
                    let address = coin
                        .derivation_method
                        .single_addr_or_err()
                        .await
                        .map_err(|e| TransactionErr::Plain(ERRL!("{}", e)))?;

                    send_transaction_with_walletconnect(coin, &wc, address, value, action, &data, gas).await
                },
                EthPrivKeyPolicy::Trezor => Err(TransactionErr::Plain(ERRL!("Trezor is not supported for swaps yet!"))),
                #[cfg(target_arch = "wasm32")]
                EthPrivKeyPolicy::Metamask(_) => {
                    sign_and_send_transaction_with_metamask(coin, value, action, data, gas).await
                },
            }
        };
        Box::new(fut.boxed().compat())
    }

    pub fn send_to_address(&self, address: Address, value: U256) -> EthTxFut {
        match &self.coin_type {
            EthCoinType::Eth => self.sign_and_send_transaction(
                value,
                Action::Call(address),
                vec![],
                U256::from(self.gas_limit.eth_send_coins),
            ),
            EthCoinType::Erc20 {
                platform: _,
                token_addr,
            } => {
                let abi = try_tx_fus!(Contract::load(ERC20_ABI.as_bytes()));
                let function = try_tx_fus!(abi.function("transfer"));
                let data = try_tx_fus!(function.encode_input(&[Token::Address(address), Token::Uint(value)]));
                self.sign_and_send_transaction(
                    0.into(),
                    Action::Call(*token_addr),
                    data,
                    U256::from(self.gas_limit.eth_send_erc20),
                )
            },
            EthCoinType::Nft { .. } => Box::new(futures01::future::err(TransactionErr::ProtocolNotSupported(ERRL!(
                "Nft Protocol is not supported yet!"
            )))),
        }
    }

    fn send_hash_time_locked_payment(&self, args: SendPaymentArgs<'_>) -> EthTxFut {
        let receiver_addr = try_tx_fus!(addr_from_raw_pubkey(args.other_pubkey));
        let swap_contract_address = try_tx_fus!(args.swap_contract_address.try_to_address());
        let id = self.etomic_swap_id(try_tx_fus!(args.time_lock.try_into()), args.secret_hash);
        let trade_amount = try_tx_fus!(wei_from_big_decimal(&args.amount, self.decimals));

        let time_lock = U256::from(args.time_lock);

        let secret_hash = if args.secret_hash.len() == 32 {
            ripemd160(args.secret_hash).to_vec()
        } else {
            args.secret_hash.to_vec()
        };

        match &self.coin_type {
            EthCoinType::Eth => {
                let function_name = get_function_name("ethPayment", args.watcher_reward.is_some());
                let function = try_tx_fus!(SWAP_CONTRACT.function(&function_name));

                let mut value = trade_amount;
                let data = match &args.watcher_reward {
                    Some(reward) => {
                        let reward_amount = try_tx_fus!(wei_from_big_decimal(&reward.amount, self.decimals));
                        if !matches!(reward.reward_target, RewardTarget::None) || reward.send_contract_reward_on_spend {
                            value += reward_amount;
                        }

                        try_tx_fus!(function.encode_input(&[
                            Token::FixedBytes(id),
                            Token::Address(receiver_addr),
                            Token::FixedBytes(secret_hash),
                            Token::Uint(time_lock),
                            Token::Uint(U256::from(reward.reward_target as u8)),
                            Token::Bool(reward.send_contract_reward_on_spend),
                            Token::Uint(reward_amount)
                        ]))
                    },
                    None => try_tx_fus!(function.encode_input(&[
                        Token::FixedBytes(id),
                        Token::Address(receiver_addr),
                        Token::FixedBytes(secret_hash),
                        Token::Uint(time_lock),
                    ])),
                };
                let gas = U256::from(self.gas_limit.eth_payment);
                self.sign_and_send_transaction(value, Action::Call(swap_contract_address), data, gas)
            },
            EthCoinType::Erc20 {
                platform: _,
                token_addr,
            } => {
                let allowance_fut = self
                    .allowance(swap_contract_address)
                    .map_err(|e| TransactionErr::Plain(ERRL!("{}", e)));

                let function_name = get_function_name("erc20Payment", args.watcher_reward.is_some());
                let function = try_tx_fus!(SWAP_CONTRACT.function(&function_name));

                let mut value = U256::from(0);
                let mut amount = trade_amount;

                debug!("Using watcher reward {:?} for swap payment", args.watcher_reward);

                let data = match args.watcher_reward {
                    Some(reward) => {
                        let reward_amount = match reward.reward_target {
                            RewardTarget::Contract | RewardTarget::PaymentSender => {
                                let eth_reward_amount = try_tx_fus!(wei_from_big_decimal(&reward.amount, ETH_DECIMALS));
                                value += eth_reward_amount;
                                eth_reward_amount
                            },
                            RewardTarget::PaymentSpender => {
                                let token_reward_amount =
                                    try_tx_fus!(wei_from_big_decimal(&reward.amount, self.decimals));
                                amount += token_reward_amount;
                                token_reward_amount
                            },
                            _ => {
                                // TODO tests passed without this change, need to research on how it worked
                                if reward.send_contract_reward_on_spend {
                                    let eth_reward_amount =
                                        try_tx_fus!(wei_from_big_decimal(&reward.amount, ETH_DECIMALS));
                                    value += eth_reward_amount;
                                    eth_reward_amount
                                } else {
                                    0.into()
                                }
                            },
                        };

                        try_tx_fus!(function.encode_input(&[
                            Token::FixedBytes(id),
                            Token::Uint(amount),
                            Token::Address(*token_addr),
                            Token::Address(receiver_addr),
                            Token::FixedBytes(secret_hash),
                            Token::Uint(time_lock),
                            Token::Uint(U256::from(reward.reward_target as u8)),
                            Token::Bool(reward.send_contract_reward_on_spend),
                            Token::Uint(reward_amount),
                        ]))
                    },
                    None => {
                        try_tx_fus!(function.encode_input(&[
                            Token::FixedBytes(id),
                            Token::Uint(trade_amount),
                            Token::Address(*token_addr),
                            Token::Address(receiver_addr),
                            Token::FixedBytes(secret_hash),
                            Token::Uint(time_lock)
                        ]))
                    },
                };

                let wait_for_required_allowance_until = args.wait_for_confirmation_until;
                let gas = U256::from(self.gas_limit.erc20_payment);

                let arc = self.clone();
                Box::new(allowance_fut.and_then(move |allowed| -> EthTxFut {
                    if allowed < amount {
                        Box::new(
                            arc.approve(swap_contract_address, U256::max_value())
                                .and_then(move |approved| {
                                    // make sure the approve tx is confirmed by making sure that the allowed value has been updated
                                    // this call is cheaper than waiting for confirmation calls
                                    arc.wait_for_required_allowance(
                                        swap_contract_address,
                                        amount,
                                        wait_for_required_allowance_until,
                                    )
                                    .map_err(move |e| {
                                        TransactionErr::Plain(ERRL!(
                                            "Allowed value was not updated in time after sending approve transaction {:02x}: {}",
                                            approved.tx_hash_as_bytes(),
                                            e
                                        ))
                                    })
                                    .and_then(move |_| {
                                        arc.sign_and_send_transaction(
                                            value,
                                            Call(swap_contract_address),
                                            data,
                                            gas,
                                        )
                                    })
                                }),
                        )
                    } else {
                        Box::new(arc.sign_and_send_transaction(
                            value,
                            Call(swap_contract_address),
                            data,
                            gas,
                        ))
                    }
                }))
            },
            EthCoinType::Nft { .. } => Box::new(futures01::future::err(TransactionErr::ProtocolNotSupported(ERRL!(
                "Nft Protocol is not supported yet!"
            )))),
        }
    }

    fn watcher_spends_hash_time_locked_payment(&self, input: SendMakerPaymentSpendPreimageInput) -> EthTxFut {
        let tx: UnverifiedTransactionWrapper = try_tx_fus!(rlp::decode(input.preimage));
        let payment = try_tx_fus!(SignedEthTx::new(tx));

        let function_name = get_function_name("receiverSpend", input.watcher_reward);
        let spend_func = try_tx_fus!(SWAP_CONTRACT.function(&function_name));
        let clone = self.clone();
        let secret_vec = input.secret.to_vec();
        let taker_addr = addr_from_raw_pubkey(input.taker_pub).unwrap();
        let swap_contract_address = match payment.unsigned().action() {
            Call(address) => *address,
            Create => {
                return Box::new(futures01::future::err(TransactionErr::Plain(ERRL!(
                    "Invalid payment action: the payment action cannot be create"
                ))))
            },
        };

        let watcher_reward = input.watcher_reward;
        match self.coin_type {
            EthCoinType::Eth => {
                let function_name = get_function_name("ethPayment", watcher_reward);
                let payment_func = try_tx_fus!(SWAP_CONTRACT.function(&function_name));
                let decoded = try_tx_fus!(decode_contract_call(payment_func, payment.unsigned().data()));
                let swap_id_input = try_tx_fus!(get_function_input_data(&decoded, payment_func, 0));

                let state_f = self.payment_status(swap_contract_address, swap_id_input.clone());
                Box::new(
                    state_f
                        .map_err(TransactionErr::Plain)
                        .and_then(move |state| -> EthTxFut {
                            if state != U256::from(PaymentState::Sent as u8) {
                                return Box::new(futures01::future::err(TransactionErr::Plain(ERRL!(
                                    "Payment {:?} state is not PAYMENT_STATE_SENT, got {}",
                                    payment,
                                    state
                                ))));
                            }

                            let value = payment.unsigned().value();
                            let reward_target = try_tx_fus!(get_function_input_data(&decoded, payment_func, 4));
                            let sends_contract_reward = try_tx_fus!(get_function_input_data(&decoded, payment_func, 5));
                            let watcher_reward_amount = try_tx_fus!(get_function_input_data(&decoded, payment_func, 6));

                            let data = try_tx_fus!(spend_func.encode_input(&[
                                swap_id_input,
                                Token::Uint(value),
                                Token::FixedBytes(secret_vec.clone()),
                                Token::Address(Address::default()),
                                Token::Address(payment.sender()),
                                Token::Address(taker_addr),
                                reward_target,
                                sends_contract_reward,
                                watcher_reward_amount,
                            ]));

                            clone.sign_and_send_transaction(
                                0.into(),
                                Call(swap_contract_address),
                                data,
                                U256::from(clone.gas_limit.eth_receiver_spend),
                            )
                        }),
                )
            },
            EthCoinType::Erc20 {
                platform: _,
                token_addr,
            } => {
                let function_name = get_function_name("erc20Payment", watcher_reward);
                let payment_func = try_tx_fus!(SWAP_CONTRACT.function(&function_name));

                let decoded = try_tx_fus!(decode_contract_call(payment_func, payment.unsigned().data()));
                let swap_id_input = try_tx_fus!(get_function_input_data(&decoded, payment_func, 0));
                let amount_input = try_tx_fus!(get_function_input_data(&decoded, payment_func, 1));

                let reward_target = try_tx_fus!(get_function_input_data(&decoded, payment_func, 6));
                let sends_contract_reward = try_tx_fus!(get_function_input_data(&decoded, payment_func, 7));
                let reward_amount = try_tx_fus!(get_function_input_data(&decoded, payment_func, 8));

                let state_f = self.payment_status(swap_contract_address, swap_id_input.clone());

                Box::new(
                    state_f
                        .map_err(TransactionErr::Plain)
                        .and_then(move |state| -> EthTxFut {
                            if state != U256::from(PaymentState::Sent as u8) {
                                return Box::new(futures01::future::err(TransactionErr::Plain(ERRL!(
                                    "Payment {:?} state is not PAYMENT_STATE_SENT, got {}",
                                    payment,
                                    state
                                ))));
                            }
                            let data = try_tx_fus!(spend_func.encode_input(&[
                                swap_id_input.clone(),
                                amount_input,
                                Token::FixedBytes(secret_vec.clone()),
                                Token::Address(token_addr),
                                Token::Address(payment.sender()),
                                Token::Address(taker_addr),
                                reward_target,
                                sends_contract_reward,
                                reward_amount
                            ]));
                            clone.sign_and_send_transaction(
                                0.into(),
                                Call(swap_contract_address),
                                data,
                                U256::from(clone.gas_limit.erc20_receiver_spend),
                            )
                        }),
                )
            },
            EthCoinType::Nft { .. } => Box::new(futures01::future::err(TransactionErr::ProtocolNotSupported(ERRL!(
                "Nft Protocol is not supported yet!"
            )))),
        }
    }

    fn watcher_refunds_hash_time_locked_payment(&self, args: RefundPaymentArgs) -> EthTxFut {
        let tx: UnverifiedTransactionWrapper = try_tx_fus!(rlp::decode(args.payment_tx));
        let payment = try_tx_fus!(SignedEthTx::new(tx));

        let function_name = get_function_name("senderRefund", true);
        let refund_func = try_tx_fus!(SWAP_CONTRACT.function(&function_name));

        let clone = self.clone();
        let taker_addr = addr_from_raw_pubkey(args.other_pubkey).unwrap();
        let swap_contract_address = match payment.unsigned().action() {
            Call(address) => *address,
            Create => {
                return Box::new(futures01::future::err(TransactionErr::Plain(ERRL!(
                    "Invalid payment action: the payment action cannot be create"
                ))))
            },
        };

        match self.coin_type {
            EthCoinType::Eth => {
                let function_name = get_function_name("ethPayment", true);
                let payment_func = try_tx_fus!(SWAP_CONTRACT.function(&function_name));
                let decoded = try_tx_fus!(decode_contract_call(payment_func, payment.unsigned().data()));
                let swap_id_input = try_tx_fus!(get_function_input_data(&decoded, payment_func, 0));
                let receiver_input = try_tx_fus!(get_function_input_data(&decoded, payment_func, 1));
                let hash_input = try_tx_fus!(get_function_input_data(&decoded, payment_func, 2));

                let state_f = self.payment_status(swap_contract_address, swap_id_input.clone());
                Box::new(
                    state_f
                        .map_err(TransactionErr::Plain)
                        .and_then(move |state| -> EthTxFut {
                            if state != U256::from(PaymentState::Sent as u8) {
                                return Box::new(futures01::future::err(TransactionErr::Plain(ERRL!(
                                    "Payment {:?} state is not PAYMENT_STATE_SENT, got {}",
                                    payment,
                                    state
                                ))));
                            }

                            let value = payment.unsigned().value();
                            let reward_target = try_tx_fus!(get_function_input_data(&decoded, payment_func, 4));
                            let sends_contract_reward = try_tx_fus!(get_function_input_data(&decoded, payment_func, 5));
                            let reward_amount = try_tx_fus!(get_function_input_data(&decoded, payment_func, 6));

                            let data = try_tx_fus!(refund_func.encode_input(&[
                                swap_id_input.clone(),
                                Token::Uint(value),
                                hash_input.clone(),
                                Token::Address(Address::default()),
                                Token::Address(taker_addr),
                                receiver_input.clone(),
                                reward_target,
                                sends_contract_reward,
                                reward_amount
                            ]));

                            clone.sign_and_send_transaction(
                                0.into(),
                                Call(swap_contract_address),
                                data,
                                U256::from(clone.gas_limit.eth_sender_refund),
                            )
                        }),
                )
            },
            EthCoinType::Erc20 {
                platform: _,
                token_addr,
            } => {
                let function_name = get_function_name("erc20Payment", true);
                let payment_func = try_tx_fus!(SWAP_CONTRACT.function(&function_name));

                let decoded = try_tx_fus!(decode_contract_call(payment_func, payment.unsigned().data()));
                let swap_id_input = try_tx_fus!(get_function_input_data(&decoded, payment_func, 0));
                let amount_input = try_tx_fus!(get_function_input_data(&decoded, payment_func, 1));
                let receiver_input = try_tx_fus!(get_function_input_data(&decoded, payment_func, 3));
                let hash_input = try_tx_fus!(get_function_input_data(&decoded, payment_func, 4));

                let reward_target = try_tx_fus!(get_function_input_data(&decoded, payment_func, 6));
                let sends_contract_reward = try_tx_fus!(get_function_input_data(&decoded, payment_func, 7));
                let reward_amount = try_tx_fus!(get_function_input_data(&decoded, payment_func, 8));

                let state_f = self.payment_status(swap_contract_address, swap_id_input.clone());
                Box::new(
                    state_f
                        .map_err(TransactionErr::Plain)
                        .and_then(move |state| -> EthTxFut {
                            if state != U256::from(PaymentState::Sent as u8) {
                                return Box::new(futures01::future::err(TransactionErr::Plain(ERRL!(
                                    "Payment {:?} state is not PAYMENT_STATE_SENT, got {}",
                                    payment,
                                    state
                                ))));
                            }

                            let data = try_tx_fus!(refund_func.encode_input(&[
                                swap_id_input.clone(),
                                amount_input.clone(),
                                hash_input.clone(),
                                Token::Address(token_addr),
                                Token::Address(taker_addr),
                                receiver_input.clone(),
                                reward_target,
                                sends_contract_reward,
                                reward_amount
                            ]));

                            clone.sign_and_send_transaction(
                                0.into(),
                                Call(swap_contract_address),
                                data,
                                U256::from(clone.gas_limit.erc20_sender_refund),
                            )
                        }),
                )
            },
            EthCoinType::Nft { .. } => Box::new(futures01::future::err(TransactionErr::ProtocolNotSupported(ERRL!(
                "Nft Protocol is not supported yet!"
            )))),
        }
    }

    async fn spend_hash_time_locked_payment<'a>(
        &self,
        args: SpendPaymentArgs<'a>,
    ) -> Result<SignedEthTx, TransactionErr> {
        let tx: UnverifiedTransactionWrapper = try_tx_s!(rlp::decode(args.other_payment_tx));
        let payment = try_tx_s!(SignedEthTx::new(tx));
        let my_address = try_tx_s!(self.derivation_method.single_addr_or_err().await);
        let swap_contract_address = try_tx_s!(args.swap_contract_address.try_to_address());

        let function_name = get_function_name("receiverSpend", args.watcher_reward);
        let spend_func = try_tx_s!(SWAP_CONTRACT.function(&function_name));

        let secret_vec = args.secret.to_vec();
        let watcher_reward = args.watcher_reward;

        match self.coin_type {
            EthCoinType::Eth => {
                let function_name = get_function_name("ethPayment", watcher_reward);
                let payment_func = try_tx_s!(SWAP_CONTRACT.function(&function_name));
                let decoded = try_tx_s!(decode_contract_call(payment_func, payment.unsigned().data()));

                let state = try_tx_s!(
                    self.payment_status(swap_contract_address, decoded[0].clone())
                        .compat()
                        .await
                );
                if state != U256::from(PaymentState::Sent as u8) {
                    return Err(TransactionErr::Plain(ERRL!(
                        "Payment {:?} state is not PAYMENT_STATE_SENT, got {}",
                        payment,
                        state
                    )));
                }

                let data = if watcher_reward {
                    try_tx_s!(spend_func.encode_input(&[
                        decoded[0].clone(),
                        Token::Uint(payment.unsigned().value()),
                        Token::FixedBytes(secret_vec),
                        Token::Address(Address::default()),
                        Token::Address(payment.sender()),
                        Token::Address(my_address),
                        decoded[4].clone(),
                        decoded[5].clone(),
                        decoded[6].clone(),
                    ]))
                } else {
                    try_tx_s!(spend_func.encode_input(&[
                        decoded[0].clone(),
                        Token::Uint(payment.unsigned().value()),
                        Token::FixedBytes(secret_vec),
                        Token::Address(Address::default()),
                        Token::Address(payment.sender()),
                    ]))
                };

                self.sign_and_send_transaction(
                    0.into(),
                    Call(swap_contract_address),
                    data,
                    U256::from(self.gas_limit.eth_receiver_spend),
                )
                .compat()
                .await
            },
            EthCoinType::Erc20 {
                platform: _,
                token_addr,
            } => {
                let function_name = get_function_name("erc20Payment", watcher_reward);
                let payment_func = try_tx_s!(SWAP_CONTRACT.function(&function_name));

                let decoded = try_tx_s!(decode_contract_call(payment_func, payment.unsigned().data()));
                let state = try_tx_s!(
                    self.payment_status(swap_contract_address, decoded[0].clone())
                        .compat()
                        .await
                );
                if state != U256::from(PaymentState::Sent as u8) {
                    return Err(TransactionErr::Plain(ERRL!(
                        "Payment {:?} state is not PAYMENT_STATE_SENT, got {}",
                        payment,
                        state
                    )));
                }

                let data = if watcher_reward {
                    try_tx_s!(spend_func.encode_input(&[
                        decoded[0].clone(),
                        decoded[1].clone(),
                        Token::FixedBytes(secret_vec),
                        Token::Address(token_addr),
                        Token::Address(payment.sender()),
                        Token::Address(my_address),
                        decoded[6].clone(),
                        decoded[7].clone(),
                        decoded[8].clone(),
                    ]))
                } else {
                    try_tx_s!(spend_func.encode_input(&[
                        decoded[0].clone(),
                        decoded[1].clone(),
                        Token::FixedBytes(secret_vec),
                        Token::Address(token_addr),
                        Token::Address(payment.sender()),
                    ]))
                };

                self.sign_and_send_transaction(
                    0.into(),
                    Call(swap_contract_address),
                    data,
                    U256::from(self.gas_limit.erc20_receiver_spend),
                )
                .compat()
                .await
            },
            EthCoinType::Nft { .. } => Err(TransactionErr::ProtocolNotSupported(ERRL!(
                "Nft Protocol is not supported!"
            ))),
        }
    }

    async fn refund_hash_time_locked_payment<'a>(
        &self,
        args: RefundPaymentArgs<'a>,
    ) -> Result<SignedEthTx, TransactionErr> {
        let tx: UnverifiedTransactionWrapper = try_tx_s!(rlp::decode(args.payment_tx));
        let payment = try_tx_s!(SignedEthTx::new(tx));
        let my_address = try_tx_s!(self.derivation_method.single_addr_or_err().await);
        let swap_contract_address = try_tx_s!(args.swap_contract_address.try_to_address());

        let function_name = get_function_name("senderRefund", args.watcher_reward);
        let refund_func = try_tx_s!(SWAP_CONTRACT.function(&function_name));
        let watcher_reward = args.watcher_reward;

        match self.coin_type {
            EthCoinType::Eth => {
                let function_name = get_function_name("ethPayment", watcher_reward);
                let payment_func = try_tx_s!(SWAP_CONTRACT.function(&function_name));

                let decoded = try_tx_s!(decode_contract_call(payment_func, payment.unsigned().data()));

                let state = try_tx_s!(
                    self.payment_status(swap_contract_address, decoded[0].clone())
                        .compat()
                        .await
                );
                if state != U256::from(PaymentState::Sent as u8) {
                    return Err(TransactionErr::Plain(ERRL!(
                        "Payment {:?} state is not PAYMENT_STATE_SENT, got {}",
                        payment,
                        state
                    )));
                }

                let value = payment.unsigned().value();
                let data = if watcher_reward {
                    try_tx_s!(refund_func.encode_input(&[
                        decoded[0].clone(),
                        Token::Uint(value),
                        decoded[2].clone(),
                        Token::Address(Address::default()),
                        Token::Address(my_address),
                        decoded[1].clone(),
                        decoded[4].clone(),
                        decoded[5].clone(),
                        decoded[6].clone(),
                    ]))
                } else {
                    try_tx_s!(refund_func.encode_input(&[
                        decoded[0].clone(),
                        Token::Uint(value),
                        decoded[2].clone(),
                        Token::Address(Address::default()),
                        decoded[1].clone(),
                    ]))
                };

                self.sign_and_send_transaction(
                    0.into(),
                    Call(swap_contract_address),
                    data,
                    U256::from(self.gas_limit.eth_sender_refund),
                )
                .compat()
                .await
            },
            EthCoinType::Erc20 {
                platform: _,
                token_addr,
            } => {
                let function_name = get_function_name("erc20Payment", watcher_reward);
                let payment_func = try_tx_s!(SWAP_CONTRACT.function(&function_name));

                let decoded = try_tx_s!(decode_contract_call(payment_func, payment.unsigned().data()));
                let state = try_tx_s!(
                    self.payment_status(swap_contract_address, decoded[0].clone())
                        .compat()
                        .await
                );
                if state != U256::from(PaymentState::Sent as u8) {
                    return Err(TransactionErr::Plain(ERRL!(
                        "Payment {:?} state is not PAYMENT_STATE_SENT, got {}",
                        payment,
                        state
                    )));
                }

                let data = if watcher_reward {
                    try_tx_s!(refund_func.encode_input(&[
                        decoded[0].clone(),
                        decoded[1].clone(),
                        decoded[4].clone(),
                        Token::Address(token_addr),
                        Token::Address(my_address),
                        decoded[3].clone(),
                        decoded[6].clone(),
                        decoded[7].clone(),
                        decoded[8].clone(),
                    ]))
                } else {
                    try_tx_s!(refund_func.encode_input(&[
                        decoded[0].clone(),
                        decoded[1].clone(),
                        decoded[4].clone(),
                        Token::Address(token_addr),
                        decoded[3].clone(),
                    ]))
                };

                self.sign_and_send_transaction(
                    0.into(),
                    Call(swap_contract_address),
                    data,
                    U256::from(self.gas_limit.erc20_sender_refund),
                )
                .compat()
                .await
            },
            EthCoinType::Nft { .. } => Err(TransactionErr::ProtocolNotSupported(ERRL!(
                "Nft Protocol is not supported yet!"
            ))),
        }
    }

    fn address_balance(&self, address: Address) -> BalanceFut<U256> {
        let coin = self.clone();
        let fut = async move {
            match coin.coin_type {
                EthCoinType::Eth => Ok(coin.balance(address, Some(BlockNumber::Latest)).await?),
                EthCoinType::Erc20 { ref token_addr, .. } => {
                    let function = ERC20_CONTRACT.function("balanceOf")?;
                    let data = function.encode_input(&[Token::Address(address)])?;

                    let res = coin
                        .call_request(address, *token_addr, None, Some(data.into()), BlockNumber::Latest)
                        .await?;
                    let decoded = function.decode_output(&res.0)?;
                    match decoded[0] {
                        Token::Uint(number) => Ok(number),
                        _ => {
                            let error = format!("Expected U256 as balanceOf result but got {:?}", decoded);
                            MmError::err(BalanceError::InvalidResponse(error))
                        },
                    }
                },
                EthCoinType::Nft { .. } => {
                    MmError::err(BalanceError::Internal("Nft Protocol is not supported yet!".to_string()))
                },
            }
        };
        Box::new(fut.boxed().compat())
    }

    fn get_balance(&self) -> BalanceFut<U256> {
        let coin = self.clone();
        let fut = async move {
            let my_address = coin.derivation_method.single_addr_or_err().await?;
            coin.address_balance(my_address).compat().await
        };
        Box::new(fut.boxed().compat())
    }

    pub async fn get_tokens_balance_list_for_address(
        &self,
        address: Address,
    ) -> Result<CoinBalanceMap, MmError<BalanceError>> {
        let coin = || self;

        let tokens = self.get_erc_tokens_infos();
        let mut requests = Vec::with_capacity(tokens.len());

        for (token_ticker, info) in tokens {
            let fut = async move {
                let balance_as_u256 = coin()
                    .get_token_balance_for_address(address, info.token_address)
                    .await?;
                let balance_as_big_decimal = u256_to_big_decimal(balance_as_u256, info.decimals)?;
                let balance = CoinBalance::new(balance_as_big_decimal);
                Ok((token_ticker, balance))
            };
            requests.push(fut);
        }

        try_join_all(requests).await.map(|res| res.into_iter().collect())
    }

    pub async fn get_tokens_balance_list(&self) -> Result<CoinBalanceMap, MmError<BalanceError>> {
        let my_address = self.derivation_method.single_addr_or_err().await?;
        self.get_tokens_balance_list_for_address(my_address).await
    }

    async fn get_token_balance_for_address(
        &self,
        address: Address,
        token_address: Address,
    ) -> Result<U256, MmError<BalanceError>> {
        let function = ERC20_CONTRACT.function("balanceOf")?;
        let data = function.encode_input(&[Token::Address(address)])?;
        let res = self
            .call_request(address, token_address, None, Some(data.into()), BlockNumber::Latest)
            .await?;
        let decoded = function.decode_output(&res.0)?;

        match decoded[0] {
            Token::Uint(number) => Ok(number),
            _ => {
                let error = format!("Expected U256 as balanceOf result but got {:?}", decoded);
                MmError::err(BalanceError::InvalidResponse(error))
            },
        }
    }

    async fn get_token_balance(&self, token_address: Address) -> Result<U256, MmError<BalanceError>> {
        let my_address = self.derivation_method.single_addr_or_err().await?;
        self.get_token_balance_for_address(my_address, token_address).await
    }

    async fn erc1155_balance(&self, token_addr: Address, token_id: &str) -> MmResult<BigUint, BalanceError> {
        let wallet_amount_uint = match self.coin_type {
            EthCoinType::Eth | EthCoinType::Nft { .. } => {
                let function = ERC1155_CONTRACT.function("balanceOf")?;
                let token_id_u256 =
                    U256::from_dec_str(token_id).map_to_mm(|e| NumConversError::new(format!("{:?}", e)))?;
                let my_address = self.derivation_method.single_addr_or_err().await?;
                let data = function.encode_input(&[Token::Address(my_address), Token::Uint(token_id_u256)])?;
                let result = self
                    .call_request(my_address, token_addr, None, Some(data.into()), BlockNumber::Latest)
                    .await?;
                let decoded = function.decode_output(&result.0)?;
                match decoded[0] {
                    Token::Uint(number) => number,
                    _ => {
                        let error = format!("Expected U256 as balanceOf result but got {:?}", decoded);
                        return MmError::err(BalanceError::InvalidResponse(error));
                    },
                }
            },
            EthCoinType::Erc20 { .. } => {
                return MmError::err(BalanceError::Internal(
                    "Erc20 coin type doesnt support Erc1155 standard".to_owned(),
                ))
            },
        };
        // The "balanceOf" function in ERC1155 standard returns the exact count of tokens held by address without any decimals or scaling factors
        let wallet_amount = wallet_amount_uint.to_string().parse::<BigUint>()?;
        Ok(wallet_amount)
    }

    async fn erc721_owner(&self, token_addr: Address, token_id: &str) -> MmResult<Address, GetNftInfoError> {
        let owner_address = match self.coin_type {
            EthCoinType::Eth | EthCoinType::Nft { .. } => {
                let function = ERC721_CONTRACT.function("ownerOf")?;
                let token_id_u256 =
                    U256::from_dec_str(token_id).map_to_mm(|e| NumConversError::new(format!("{:?}", e)))?;
                let data = function.encode_input(&[Token::Uint(token_id_u256)])?;
                let my_address = self.derivation_method.single_addr_or_err().await?;
                let result = self
                    .call_request(my_address, token_addr, None, Some(data.into()), BlockNumber::Latest)
                    .await?;
                let decoded = function.decode_output(&result.0)?;
                match decoded[0] {
                    Token::Address(owner) => owner,
                    _ => {
                        let error = format!("Expected Address as ownerOf result but got {:?}", decoded);
                        return MmError::err(GetNftInfoError::InvalidResponse(error));
                    },
                }
            },
            EthCoinType::Erc20 { .. } => {
                return MmError::err(GetNftInfoError::Internal(
                    "Erc20 coin type doesnt support Erc721 standard".to_owned(),
                ))
            },
        };
        Ok(owner_address)
    }

    fn estimate_gas_wrapper(&self, req: CallRequest) -> Box<dyn Future<Item = U256, Error = web3::Error> + Send> {
        let coin = self.clone();

        // always using None block number as old Geth version accept only single argument in this RPC
        let fut = async move { coin.estimate_gas(req, None).await };

        Box::new(fut.boxed().compat())
    }

    /// Estimates how much gas is necessary to allow the contract call to complete.
    /// `contract_addr` can be a ERC20 token address or any other contract address.
    ///
    /// # Important
    ///
    /// Don't use this method to estimate gas for a withdrawal of `ETH` coin.
    /// For more details, see `withdraw_impl`.
    ///
    /// Also, note that the contract call has to be initiated by my wallet address,
    /// because [`CallRequest::from`] is set to [`EthCoinImpl::my_address`].
    async fn estimate_gas_for_contract_call(&self, contract_addr: Address, call_data: Bytes) -> Web3RpcResult<U256> {
        let coin = self.clone();
        let my_address = coin.derivation_method.single_addr_or_err().await?;
        let fee_policy_for_estimate = get_swap_fee_policy_for_estimate(self.get_swap_transaction_fee_policy());
        let pay_for_gas_option = coin.get_swap_pay_for_gas_option(fee_policy_for_estimate).await?;
        let eth_value = U256::zero();
        let estimate_gas_req = CallRequest {
            value: Some(eth_value),
            data: Some(call_data),
            from: Some(my_address),
            to: Some(contract_addr),
            ..CallRequest::default()
        };
        // gas price must be supplied because some smart contracts base their
        // logic on gas price, e.g. TUSD: https://github.com/KomodoPlatform/atomicDEX-API/issues/643
        let estimate_gas_req = call_request_with_pay_for_gas_option(estimate_gas_req, pay_for_gas_option);
        coin.estimate_gas_wrapper(estimate_gas_req)
            .compat()
            .await
            .map_to_mm(Web3RpcError::from)
    }

    fn eth_balance(&self) -> BalanceFut<U256> {
        let coin = self.clone();
        let fut = async move {
            let my_address = coin.derivation_method.single_addr_or_err().await?;
            coin.balance(my_address, Some(BlockNumber::Latest))
                .await
                .map_to_mm(BalanceError::from)
        };
        Box::new(fut.boxed().compat())
    }

    pub(crate) async fn call_request(
        &self,
        from: Address,
        to: Address,
        value: Option<U256>,
        data: Option<Bytes>,
        block_number: BlockNumber,
    ) -> Result<Bytes, web3::Error> {
        let request = CallRequest {
            from: Some(from),
            to: Some(to),
            gas: None,
            gas_price: None,
            value,
            data,
            ..CallRequest::default()
        };

        self.call(request, Some(BlockId::Number(block_number))).await
    }

    pub fn allowance(&self, spender: Address) -> Web3RpcFut<U256> {
        let coin = self.clone();
        let fut = async move {
            match coin.coin_type {
                EthCoinType::Eth => MmError::err(Web3RpcError::Internal(
                    "'allowance' must not be called for ETH coin".to_owned(),
                )),
                EthCoinType::Erc20 { ref token_addr, .. } => {
                    let function = ERC20_CONTRACT.function("allowance")?;
                    let my_address = coin.derivation_method.single_addr_or_err().await?;
                    let data = function.encode_input(&[Token::Address(my_address), Token::Address(spender)])?;

                    let res = coin
                        .call_request(my_address, *token_addr, None, Some(data.into()), BlockNumber::Latest)
                        .await?;
                    let decoded = function.decode_output(&res.0)?;

                    match decoded[0] {
                        Token::Uint(number) => Ok(number),
                        _ => {
                            let error = format!("Expected U256 as allowance result but got {:?}", decoded);
                            MmError::err(Web3RpcError::InvalidResponse(error))
                        },
                    }
                },
                EthCoinType::Nft { .. } => MmError::err(Web3RpcError::NftProtocolNotSupported),
            }
        };
        Box::new(fut.boxed().compat())
    }

    fn wait_for_required_allowance(
        &self,
        spender: Address,
        required_allowance: U256,
        wait_until: u64,
    ) -> Web3RpcFut<()> {
        const CHECK_ALLOWANCE_EVERY: f64 = 5.;

        let selfi = self.clone();
        let fut = async move {
            loop {
                if now_sec() > wait_until {
                    return MmError::err(Web3RpcError::Timeout(ERRL!(
                        "Waited too long until {} for allowance to be updated to at least {}",
                        wait_until,
                        required_allowance
                    )));
                }

                match selfi.allowance(spender).compat().await {
                    Ok(allowed) if allowed >= required_allowance => return Ok(()),
                    Ok(_allowed) => (),
                    Err(e) => match e.get_inner() {
                        Web3RpcError::Transport(e) => error!("Error {} on trying to get the allowed amount!", e),
                        _ => return Err(e),
                    },
                }

                Timer::sleep(CHECK_ALLOWANCE_EVERY).await;
            }
        };
        Box::new(fut.boxed().compat())
    }

    pub fn approve(&self, spender: Address, amount: U256) -> EthTxFut {
        let coin = self.clone();
        let fut = async move {
            let token_addr = match coin.coin_type {
                EthCoinType::Eth => return TX_PLAIN_ERR!("'approve' is expected to be call for ERC20 coins only"),
                EthCoinType::Erc20 { token_addr, .. } => token_addr,
                EthCoinType::Nft { .. } => {
                    return Err(TransactionErr::ProtocolNotSupported(ERRL!(
                        "Nft Protocol is not supported by 'approve'!"
                    )))
                },
            };
            let function = try_tx_s!(ERC20_CONTRACT.function("approve"));
            let data = try_tx_s!(function.encode_input(&[Token::Address(spender), Token::Uint(amount)]));

            let gas_limit = try_tx_s!(
                coin.estimate_gas_for_contract_call(token_addr, Bytes::from(data.clone()))
                    .await
            );

            coin.sign_and_send_transaction(0.into(), Call(token_addr), data, gas_limit)
                .compat()
                .await
        };
        Box::new(fut.boxed().compat())
    }

    /// Gets `PaymentSent` events from etomic swap smart contract since `from_block`
    fn payment_sent_events(
        &self,
        swap_contract_address: Address,
        from_block: u64,
        to_block: u64,
    ) -> Box<dyn Future<Item = Vec<Log>, Error = String> + Send> {
        let contract_event = try_fus!(SWAP_CONTRACT.event("PaymentSent"));
        let filter = FilterBuilder::default()
            .topics(Some(vec![contract_event.signature()]), None, None, None)
            .from_block(BlockNumber::Number(from_block.into()))
            .to_block(BlockNumber::Number(to_block.into()))
            .address(vec![swap_contract_address])
            .build();

        let coin = self.clone();

        let fut = async move { coin.logs(filter).await.map_err(|e| ERRL!("{}", e)) };
        Box::new(fut.boxed().compat())
    }

    /// Returns events from `from_block` to `to_block` or current `latest` block.
    /// According to ["eth_getLogs" doc](https://docs.infura.io/api/networks/ethereum/json-rpc-methods/eth_getlogs) `toBlock` is optional, default is "latest".
    async fn events_from_block(
        &self,
        swap_contract_address: Address,
        event_name: &str,
        from_block: u64,
        to_block: Option<u64>,
        swap_contract: &Contract,
    ) -> MmResult<Vec<Log>, FindPaymentSpendError> {
        let contract_event = swap_contract.event(event_name)?;
        let mut filter_builder = FilterBuilder::default()
            .topics(Some(vec![contract_event.signature()]), None, None, None)
            .from_block(BlockNumber::Number(from_block.into()))
            .address(vec![swap_contract_address]);
        if let Some(block) = to_block {
            filter_builder = filter_builder.to_block(BlockNumber::Number(block.into()));
        }
        let filter = filter_builder.build();
        let events_logs = self
            .logs(filter)
            .await
            .map_err(|e| FindPaymentSpendError::Transport(e.to_string()))?;
        Ok(events_logs)
    }

    fn validate_payment(&self, input: ValidatePaymentInput) -> ValidatePaymentFut<()> {
        let expected_swap_contract_address = try_f!(input
            .swap_contract_address
            .try_to_address()
            .map_to_mm(ValidatePaymentError::InvalidParameter));

        let unsigned: UnverifiedTransactionWrapper = try_f!(rlp::decode(&input.payment_tx));
        let tx =
            try_f!(SignedEthTx::new(unsigned)
                .map_to_mm(|err| ValidatePaymentError::TxDeserializationError(err.to_string())));
        let sender = try_f!(addr_from_raw_pubkey(&input.other_pub).map_to_mm(ValidatePaymentError::InvalidParameter));
        let time_lock = try_f!(input
            .time_lock
            .try_into()
            .map_to_mm(ValidatePaymentError::TimelockOverflow));

        let selfi = self.clone();
        let swap_id = selfi.etomic_swap_id(time_lock, &input.secret_hash);
        let decimals = self.decimals;
        let secret_hash = if input.secret_hash.len() == 32 {
            ripemd160(&input.secret_hash).to_vec()
        } else {
            input.secret_hash.to_vec()
        };
        let trade_amount = try_f!(wei_from_big_decimal(&(input.amount), decimals));
        let fut = async move {
            let status = selfi
                .payment_status(expected_swap_contract_address, Token::FixedBytes(swap_id.clone()))
                .compat()
                .await
                .map_to_mm(ValidatePaymentError::Transport)?;
            if status != U256::from(PaymentState::Sent as u8) {
                return MmError::err(ValidatePaymentError::UnexpectedPaymentState(format!(
                    "Payment state is not PAYMENT_STATE_SENT, got {}",
                    status
                )));
            }

            let tx_from_rpc = selfi.transaction(TransactionId::Hash(tx.tx_hash())).await?;
            let tx_from_rpc = tx_from_rpc.as_ref().ok_or_else(|| {
                ValidatePaymentError::TxDoesNotExist(format!("Didn't find provided tx {:?} on ETH node", tx.tx_hash()))
            })?;

            if tx_from_rpc.from != Some(sender) {
                return MmError::err(ValidatePaymentError::WrongPaymentTx(format!(
                    "Payment tx {:?} was sent from wrong address, expected {:?}",
                    tx_from_rpc, sender
                )));
            }

            let my_address = selfi.derivation_method.single_addr_or_err().await?;
            match &selfi.coin_type {
                EthCoinType::Eth => {
                    let mut expected_value = trade_amount;

                    if tx_from_rpc.to != Some(expected_swap_contract_address) {
                        return MmError::err(ValidatePaymentError::WrongPaymentTx(format!(
                            "Payment tx {:?} was sent to wrong address, expected {:?}",
                            tx_from_rpc, expected_swap_contract_address,
                        )));
                    }

                    let function_name = get_function_name("ethPayment", input.watcher_reward.is_some());
                    let function = SWAP_CONTRACT
                        .function(&function_name)
                        .map_to_mm(|err| ValidatePaymentError::InternalError(err.to_string()))?;

                    let decoded = decode_contract_call(function, &tx_from_rpc.input.0)
                        .map_to_mm(|err| ValidatePaymentError::TxDeserializationError(err.to_string()))?;

                    if decoded[0] != Token::FixedBytes(swap_id.clone()) {
                        return MmError::err(ValidatePaymentError::WrongPaymentTx(format!(
                            "Invalid 'swap_id' {:?}, expected {:?}",
                            decoded, swap_id
                        )));
                    }

                    if decoded[1] != Token::Address(my_address) {
                        return MmError::err(ValidatePaymentError::WrongPaymentTx(format!(
                            "Payment tx receiver arg {:?} is invalid, expected {:?}",
                            decoded[1],
                            Token::Address(my_address)
                        )));
                    }

                    if decoded[2] != Token::FixedBytes(secret_hash.to_vec()) {
                        return MmError::err(ValidatePaymentError::WrongPaymentTx(format!(
                            "Payment tx secret_hash arg {:?} is invalid, expected {:?}",
                            decoded[2],
                            Token::FixedBytes(secret_hash.to_vec()),
                        )));
                    }

                    if decoded[3] != Token::Uint(U256::from(input.time_lock)) {
                        return MmError::err(ValidatePaymentError::WrongPaymentTx(format!(
                            "Payment tx time_lock arg {:?} is invalid, expected {:?}",
                            decoded[3],
                            Token::Uint(U256::from(input.time_lock)),
                        )));
                    }

                    if let Some(watcher_reward) = input.watcher_reward {
                        if decoded[4] != Token::Uint(U256::from(watcher_reward.reward_target as u8)) {
                            return MmError::err(ValidatePaymentError::WrongPaymentTx(format!(
                                "Payment tx reward target arg {:?} is invalid, expected {:?}",
                                decoded[4], watcher_reward.reward_target as u8
                            )));
                        }

                        if decoded[5] != Token::Bool(watcher_reward.send_contract_reward_on_spend) {
                            return MmError::err(ValidatePaymentError::WrongPaymentTx(format!(
                                "Payment tx sends_contract_reward_on_spend arg {:?} is invalid, expected {:?}",
                                decoded[5], watcher_reward.send_contract_reward_on_spend
                            )));
                        }

                        let expected_reward_amount = wei_from_big_decimal(&watcher_reward.amount, decimals)?;
                        let actual_reward_amount = decoded[6].clone().into_uint().ok_or_else(|| {
                            ValidatePaymentError::WrongPaymentTx("Invalid type for watcher reward argument".to_string())
                        })?;

                        validate_watcher_reward(
                            expected_reward_amount.as_u64(),
                            actual_reward_amount.as_u64(),
                            watcher_reward.is_exact_amount,
                        )?;

                        match watcher_reward.reward_target {
                            RewardTarget::None | RewardTarget::PaymentReceiver => {
                                if watcher_reward.send_contract_reward_on_spend {
                                    expected_value += actual_reward_amount
                                }
                            },
                            RewardTarget::PaymentSender | RewardTarget::PaymentSpender | RewardTarget::Contract => {
                                expected_value += actual_reward_amount
                            },
                        };
                    }

                    if tx_from_rpc.value != expected_value {
                        return MmError::err(ValidatePaymentError::WrongPaymentTx(format!(
                            "Payment tx value arg {:?} is invalid, expected {:?}",
                            tx_from_rpc.value, trade_amount
                        )));
                    }
                },
                EthCoinType::Erc20 {
                    platform: _,
                    token_addr,
                } => {
                    let mut expected_value = U256::from(0);
                    let mut expected_amount = trade_amount;

                    if tx_from_rpc.to != Some(expected_swap_contract_address) {
                        return MmError::err(ValidatePaymentError::WrongPaymentTx(format!(
                            "Payment tx {:?} was sent to wrong address, expected {:?}",
                            tx_from_rpc, expected_swap_contract_address,
                        )));
                    }
                    let function_name = get_function_name("erc20Payment", input.watcher_reward.is_some());
                    let function = SWAP_CONTRACT
                        .function(&function_name)
                        .map_to_mm(|err| ValidatePaymentError::InternalError(err.to_string()))?;
                    let decoded = decode_contract_call(function, &tx_from_rpc.input.0)
                        .map_to_mm(|err| ValidatePaymentError::TxDeserializationError(err.to_string()))?;

                    if decoded[0] != Token::FixedBytes(swap_id.clone()) {
                        return MmError::err(ValidatePaymentError::WrongPaymentTx(format!(
                            "Invalid 'swap_id' {:?}, expected {:?}",
                            decoded, swap_id
                        )));
                    }

                    if decoded[2] != Token::Address(*token_addr) {
                        return MmError::err(ValidatePaymentError::WrongPaymentTx(format!(
                            "Payment tx token_addr arg {:?} is invalid, expected {:?}",
                            decoded[2],
                            Token::Address(*token_addr)
                        )));
                    }

                    if decoded[3] != Token::Address(my_address) {
                        return MmError::err(ValidatePaymentError::WrongPaymentTx(format!(
                            "Payment tx receiver arg {:?} is invalid, expected {:?}",
                            decoded[3],
                            Token::Address(my_address),
                        )));
                    }

                    if decoded[4] != Token::FixedBytes(secret_hash.to_vec()) {
                        return MmError::err(ValidatePaymentError::WrongPaymentTx(format!(
                            "Payment tx secret_hash arg {:?} is invalid, expected {:?}",
                            decoded[4],
                            Token::FixedBytes(secret_hash.to_vec()),
                        )));
                    }

                    if decoded[5] != Token::Uint(U256::from(input.time_lock)) {
                        return MmError::err(ValidatePaymentError::WrongPaymentTx(format!(
                            "Payment tx time_lock arg {:?} is invalid, expected {:?}",
                            decoded[5],
                            Token::Uint(U256::from(input.time_lock)),
                        )));
                    }

                    if let Some(watcher_reward) = input.watcher_reward {
                        if decoded[6] != Token::Uint(U256::from(watcher_reward.reward_target as u8)) {
                            return MmError::err(ValidatePaymentError::WrongPaymentTx(format!(
                                "Payment tx reward target arg {:?} is invalid, expected {:?}",
                                decoded[4], watcher_reward.reward_target as u8
                            )));
                        }

                        if decoded[7] != Token::Bool(watcher_reward.send_contract_reward_on_spend) {
                            return MmError::err(ValidatePaymentError::WrongPaymentTx(format!(
                                "Payment tx sends_contract_reward_on_spend arg {:?} is invalid, expected {:?}",
                                decoded[5], watcher_reward.send_contract_reward_on_spend
                            )));
                        }

                        let expected_reward_amount = match watcher_reward.reward_target {
                            RewardTarget::Contract | RewardTarget::PaymentSender => {
                                wei_from_big_decimal(&watcher_reward.amount, ETH_DECIMALS)?
                            },
                            RewardTarget::PaymentSpender => {
                                wei_from_big_decimal(&watcher_reward.amount, selfi.decimals)?
                            },
                            _ => {
                                // TODO tests passed without this change, need to research on how it worked
                                if watcher_reward.send_contract_reward_on_spend {
                                    wei_from_big_decimal(&watcher_reward.amount, ETH_DECIMALS)?
                                } else {
                                    0.into()
                                }
                            },
                        };

                        let actual_reward_amount = get_function_input_data(&decoded, function, 8)
                            .map_to_mm(ValidatePaymentError::TxDeserializationError)?
                            .into_uint()
                            .ok_or_else(|| {
                                ValidatePaymentError::WrongPaymentTx(
                                    "Invalid type for watcher reward argument".to_string(),
                                )
                            })?;

                        validate_watcher_reward(
                            expected_reward_amount.as_u64(),
                            actual_reward_amount.as_u64(),
                            watcher_reward.is_exact_amount,
                        )?;

                        match watcher_reward.reward_target {
                            RewardTarget::PaymentSender | RewardTarget::Contract => {
                                expected_value += actual_reward_amount
                            },
                            RewardTarget::PaymentSpender => expected_amount += actual_reward_amount,
                            _ => {
                                if watcher_reward.send_contract_reward_on_spend {
                                    expected_value += actual_reward_amount
                                }
                            },
                        };

                        if decoded[1] != Token::Uint(expected_amount) {
                            return MmError::err(ValidatePaymentError::WrongPaymentTx(format!(
                                "Payment tx amount arg {:?} is invalid, expected {:?}",
                                decoded[1], expected_amount,
                            )));
                        }
                    }

                    if tx_from_rpc.value != expected_value {
                        return MmError::err(ValidatePaymentError::WrongPaymentTx(format!(
                            "Payment tx value arg {:?} is invalid, expected {:?}",
                            tx_from_rpc.value, expected_value
                        )));
                    }
                },
                EthCoinType::Nft { .. } => {
                    return MmError::err(ValidatePaymentError::ProtocolNotSupported(
                        "Nft protocol is not supported by legacy swap".to_string(),
                    ))
                },
            }

            Ok(())
        };
        Box::new(fut.boxed().compat())
    }

    fn payment_status(
        &self,
        swap_contract_address: H160,
        token: Token,
    ) -> Box<dyn Future<Item = U256, Error = String> + Send + 'static> {
        let function = try_fus!(SWAP_CONTRACT.function("payments"));

        let data = try_fus!(function.encode_input(&[token]));

        let coin = self.clone();
        let fut = async move {
            let my_address = coin
                .derivation_method
                .single_addr_or_err()
                .await
                .map_err(|e| ERRL!("{}", e))?;
            coin.call_request(
                my_address,
                swap_contract_address,
                None,
                Some(data.into()),
                // TODO worth reviewing places where we could use BlockNumber::Pending
                BlockNumber::Latest,
            )
            .await
            .map_err(|e| ERRL!("{}", e))
        };

        Box::new(fut.boxed().compat().and_then(move |bytes| {
            let decoded_tokens = try_s!(function.decode_output(&bytes.0));
            let state = decoded_tokens
                .get(2)
                .ok_or_else(|| ERRL!("Payment status must contain 'state' as the 2nd token"))?;
            match state {
                Token::Uint(state) => Ok(*state),
                _ => ERR!("Payment status must be uint, got {:?}", state),
            }
        }))
    }

    async fn search_for_swap_tx_spend(
        &self,
        tx: &[u8],
        swap_contract_address: Address,
        _secret_hash: &[u8],
        search_from_block: u64,
        watcher_reward: bool,
    ) -> Result<Option<FoundSwapTxSpend>, String> {
        let unverified: UnverifiedTransactionWrapper = try_s!(rlp::decode(tx));
        let tx = try_s!(SignedEthTx::new(unverified));

        let func_name = match self.coin_type {
            EthCoinType::Eth => get_function_name("ethPayment", watcher_reward),
            EthCoinType::Erc20 { .. } => get_function_name("erc20Payment", watcher_reward),
            EthCoinType::Nft { .. } => return ERR!("Nft Protocol is not supported yet!"),
        };

        let payment_func = try_s!(SWAP_CONTRACT.function(&func_name));
        let decoded = try_s!(decode_contract_call(payment_func, tx.unsigned().data()));
        let id = match decoded.first() {
            Some(Token::FixedBytes(bytes)) => bytes.clone(),
            invalid_token => return ERR!("Expected Token::FixedBytes, got {:?}", invalid_token),
        };

        let mut current_block = try_s!(self.current_block().compat().await);
        if current_block < search_from_block {
            current_block = search_from_block;
        }

        let mut from_block = search_from_block;

        loop {
            let to_block = current_block.min(from_block + self.logs_block_range);

            let spend_events = try_s!(
                self.events_from_block(
                    swap_contract_address,
                    "ReceiverSpent",
                    from_block,
                    Some(to_block),
                    &SWAP_CONTRACT
                )
                .await
            );

            let found = spend_events.iter().find(|event| &event.data.0[..32] == id.as_slice());

            if let Some(event) = found {
                match event.transaction_hash {
                    Some(tx_hash) => {
                        let transaction = match try_s!(self.transaction(TransactionId::Hash(tx_hash)).await) {
                            Some(t) => t,
                            None => {
                                return ERR!("Found ReceiverSpent event, but transaction {:02x} is missing", tx_hash)
                            },
                        };

                        return Ok(Some(FoundSwapTxSpend::Spent(TransactionEnum::from(try_s!(
                            signed_tx_from_web3_tx(transaction)
                        )))));
                    },
                    None => return ERR!("Found ReceiverSpent event, but it doesn't have tx_hash"),
                }
            }

            let refund_events = try_s!(
                self.refund_events(swap_contract_address, from_block, to_block)
                    .compat()
                    .await
            );
            let found = refund_events.iter().find(|event| &event.data.0[..32] == id.as_slice());

            if let Some(event) = found {
                match event.transaction_hash {
                    Some(tx_hash) => {
                        let transaction = match try_s!(self.transaction(TransactionId::Hash(tx_hash)).await) {
                            Some(t) => t,
                            None => {
                                return ERR!("Found SenderRefunded event, but transaction {:02x} is missing", tx_hash)
                            },
                        };

                        return Ok(Some(FoundSwapTxSpend::Refunded(TransactionEnum::from(try_s!(
                            signed_tx_from_web3_tx(transaction)
                        )))));
                    },
                    None => return ERR!("Found SenderRefunded event, but it doesn't have tx_hash"),
                }
            }

            if to_block >= current_block {
                break;
            }
            from_block = to_block;
        }

        Ok(None)
    }

    pub async fn get_watcher_reward_amount(&self, wait_until: u64) -> Result<BigDecimal, MmError<WatcherRewardError>> {
        let pay_for_gas_option = repeatable!(async {
            self.get_swap_pay_for_gas_option(self.get_swap_transaction_fee_policy())
                .await
                .retry_on_err()
        })
        .until_s(wait_until)
        .repeat_every_secs(10.)
        .await
        .map_err(|_| WatcherRewardError::RPCError("Error getting the gas price".to_string()))?;

        let gas_cost_wei = calc_total_fee(U256::from(REWARD_GAS_AMOUNT), &pay_for_gas_option)
            .map_err(|e| WatcherRewardError::InternalError(e.to_string()))?;
        let gas_cost_eth = u256_to_big_decimal(gas_cost_wei, ETH_DECIMALS)
            .map_err(|e| WatcherRewardError::InternalError(e.to_string()))?;
        Ok(gas_cost_eth)
    }

    /// Get gas price
    pub async fn get_gas_price(&self) -> Web3RpcResult<U256> {
        let coin = self.clone();
        let eth_gas_price_fut = async {
            match coin.gas_price().await {
                Ok(eth_gas) => Some(eth_gas),
                Err(e) => {
                    error!("Error {} on eth_gasPrice request", e);
                    None
                },
            }
        }
        .boxed();

        let eth_fee_history_price_fut = async {
            match coin.eth_fee_history(U256::from(1u64), BlockNumber::Latest, &[]).await {
                Ok(res) => res
                    .base_fee_per_gas
                    .first()
                    .map(|val| increase_by_percent_one_gwei(*val, BASE_BLOCK_FEE_DIFF_PCT)),
                Err(e) => {
                    debug!("Error {} on eth_feeHistory request", e);
                    None
                },
            }
        }
        .boxed();

        let (eth_gas_price, eth_fee_history_price) = join(eth_gas_price_fut, eth_fee_history_price_fut).await;
        // on editions < 2021 the compiler will resolve array.into_iter() as (&array).into_iter()
        // https://doc.rust-lang.org/edition-guide/rust-2021/IntoIterator-for-arrays.html#details
        IntoIterator::into_iter([eth_gas_price, eth_fee_history_price])
            .flatten()
            .max()
            .or_mm_err(|| Web3RpcError::Internal("All requests failed".into()))
    }

    /// Get gas base fee and suggest priority tip fees for the next block (see EIP-1559)
    pub async fn get_eip1559_gas_fee(&self, use_simple: bool) -> Web3RpcResult<FeePerGasEstimated> {
        let coin = self.clone();
        let history_estimator_fut = FeePerGasSimpleEstimator::estimate_fee_by_history(&coin);
        let ctx =
            MmArc::from_weak(&coin.ctx).ok_or_else(|| MmError::new(Web3RpcError::Internal("ctx is null".into())))?;

        let gas_api_conf = ctx.conf["gas_api"].clone();
        if gas_api_conf.is_null() || use_simple {
            return history_estimator_fut
                .await
                .map_err(|e| MmError::new(Web3RpcError::Internal(e.to_string())));
        }
        let gas_api_conf: GasApiConfig = json::from_value(gas_api_conf)
            .map_err(|e| MmError::new(Web3RpcError::InvalidGasApiConfig(e.to_string())))?;
        let provider_estimator_fut = match gas_api_conf.provider {
            GasApiProvider::Infura => InfuraGasApiCaller::fetch_infura_fee_estimation(&gas_api_conf.url).boxed(),
            GasApiProvider::Blocknative => {
                BlocknativeGasApiCaller::fetch_blocknative_fee_estimation(&gas_api_conf.url).boxed()
            },
        };
        provider_estimator_fut
            .or_else(|provider_estimator_err| {
                debug!(
                    "Call to eth gas api provider failed {}, using internal fee estimator",
                    provider_estimator_err
                );
                history_estimator_fut.map_err(move |history_estimator_err| {
                    MmError::new(Web3RpcError::Internal(format!(
                        "All gas api requests failed, provider estimator error: {}, history estimator error: {}",
                        provider_estimator_err, history_estimator_err
                    )))
                })
            })
            .await
    }

    async fn get_swap_pay_for_gas_option(&self, swap_fee_policy: SwapTxFeePolicy) -> Web3RpcResult<PayForGasOption> {
        let coin = self.clone();
        match swap_fee_policy {
            SwapTxFeePolicy::Internal => {
                let gas_price = coin.get_gas_price().await?;
                Ok(PayForGasOption::Legacy(LegacyGasPrice { gas_price }))
            },
            SwapTxFeePolicy::Low | SwapTxFeePolicy::Medium | SwapTxFeePolicy::High => {
                let fee_per_gas = coin.get_eip1559_gas_fee(false).await?;
                let pay_result = match swap_fee_policy {
                    SwapTxFeePolicy::Low => PayForGasOption::Eip1559(Eip1559FeePerGas {
                        max_fee_per_gas: fee_per_gas.low.max_fee_per_gas,
                        max_priority_fee_per_gas: fee_per_gas.low.max_priority_fee_per_gas,
                    }),
                    SwapTxFeePolicy::Medium => PayForGasOption::Eip1559(Eip1559FeePerGas {
                        max_fee_per_gas: fee_per_gas.medium.max_fee_per_gas,
                        max_priority_fee_per_gas: fee_per_gas.medium.max_priority_fee_per_gas,
                    }),
                    _ => PayForGasOption::Eip1559(Eip1559FeePerGas {
                        max_fee_per_gas: fee_per_gas.high.max_fee_per_gas,
                        max_priority_fee_per_gas: fee_per_gas.high.max_priority_fee_per_gas,
                    }),
                };
                Ok(pay_result)
            },
            SwapTxFeePolicy::Unsupported => Err(MmError::new(Web3RpcError::Internal("swap fee policy not set".into()))),
        }
    }

    /// Checks every second till at least one ETH node recognizes that nonce is increased.
    /// Parity has reliable "nextNonce" method that always returns correct nonce for address.
    /// But we can't expect that all nodes will always be Parity.
    /// Some of ETH forks use Geth only so they don't have Parity nodes at all.
    ///
    /// Please note that we just keep looping in case of a transport error hoping it will go away.
    ///
    /// # Warning
    ///
    /// The function is endless, we just keep looping in case of a transport error hoping it will go away.
    async fn wait_for_addr_nonce_increase(&self, addr: Address, prev_nonce: U256) {
        repeatable!(async {
            match self.clone().get_addr_nonce(addr).compat().await {
                Ok((new_nonce, _)) if new_nonce > prev_nonce => Ready(()),
                Ok((_nonce, _)) => Retry(()),
                Err(e) => {
                    error!("Error getting {} {} nonce: {}", self.ticker(), addr, e);
                    Retry(())
                },
            }
        })
        .until_ready()
        .repeat_every_secs(1.)
        .await
        .ok();
    }

    /// Returns `None` if the transaction hasn't appeared on the RPC nodes at the specified time.
    async fn wait_for_tx_appears_on_rpc(
        &self,
        tx_hash: H256,
        wait_rpc_timeout_s: u64,
        check_every: f64,
    ) -> Web3RpcResult<Option<SignedEthTx>> {
        let wait_until = wait_until_sec(wait_rpc_timeout_s);
        while now_sec() < wait_until {
            let maybe_tx = self.transaction(TransactionId::Hash(tx_hash)).await?;
            if let Some(tx) = maybe_tx {
                let signed_tx = signed_tx_from_web3_tx(tx).map_to_mm(Web3RpcError::InvalidResponse)?;
                return Ok(Some(signed_tx));
            }

            Timer::sleep(check_every).await;
        }

        warn!(
            "Couldn't fetch the '{tx_hash:02x}' transaction hex as it hasn't appeared on the RPC node in {wait_rpc_timeout_s}s"
        );

        Ok(None)
    }

    fn transaction_confirmed_at(&self, payment_hash: H256, wait_until: u64, check_every: f64) -> Web3RpcFut<U64> {
        let selfi = self.clone();
        let fut = async move {
            loop {
                if now_sec() > wait_until {
                    return MmError::err(Web3RpcError::Timeout(ERRL!(
                        "Waited too long until {} for payment tx: {:02x}, for coin:{}, to be confirmed!",
                        wait_until,
                        payment_hash,
                        selfi.ticker()
                    )));
                }

                let web3_receipt = match selfi.transaction_receipt(payment_hash).await {
                    Ok(r) => r,
                    Err(e) => {
                        error!(
                            "Error {:?} getting the {} transaction {:?}, retrying in 15 seconds",
                            e,
                            selfi.ticker(),
                            payment_hash
                        );
                        Timer::sleep(check_every).await;
                        continue;
                    },
                };

                if let Some(receipt) = web3_receipt {
                    if receipt.status != Some(1.into()) {
                        return MmError::err(Web3RpcError::Internal(ERRL!(
                            "Tx receipt {:?} status of {} tx {:?} is failed",
                            receipt,
                            selfi.ticker(),
                            payment_hash
                        )));
                    }

                    if let Some(confirmed_at) = receipt.block_number {
                        break Ok(confirmed_at);
                    }
                }

                Timer::sleep(check_every).await;
            }
        };
        Box::new(fut.boxed().compat())
    }

    fn wait_for_block(&self, block_number: U64, wait_until: u64, check_every: f64) -> Web3RpcFut<()> {
        let selfi = self.clone();
        let fut = async move {
            loop {
                if now_sec() > wait_until {
                    return MmError::err(Web3RpcError::Timeout(ERRL!(
                        "Waited too long until {} for block number: {:02x} to appear on-chain, for coin:{}",
                        wait_until,
                        block_number,
                        selfi.ticker()
                    )));
                }

                match selfi.block_number().await {
                    Ok(current_block) => {
                        if current_block >= block_number {
                            break Ok(());
                        }
                    },
                    Err(e) => {
                        error!(
                            "Error {:?} getting the {} block number retrying in 15 seconds",
                            e,
                            selfi.ticker()
                        );
                    },
                };

                Timer::sleep(check_every).await;
            }
        };
        Box::new(fut.boxed().compat())
    }

    /// Requests the nonce from all available nodes and returns the highest nonce available with the list of nodes that returned the highest nonce.
    /// Transactions will be sent using the nodes that returned the highest nonce.
    pub fn get_addr_nonce(
        self,
        addr: Address,
    ) -> Box<dyn Future<Item = (U256, Vec<Web3Instance>), Error = String> + Send> {
        const TMP_SOCKET_DURATION: Duration = Duration::from_secs(300);

        let fut = async move {
            let mut errors: u32 = 0;
            let web3_instances = self.web3_instances.lock().await.to_vec();
            loop {
                let (futures, web3_instances): (Vec<_>, Vec<_>) = web3_instances
                    .iter()
                    .map(|instance| {
                        if let Web3Transport::Websocket(socket_transport) = instance.web3.transport() {
                            socket_transport.maybe_spawn_temporary_connection_loop(
                                self.clone(),
                                Instant::now() + TMP_SOCKET_DURATION,
                            );
                        };

                        if instance.is_parity {
                            let parity: ParityNonce<_> = instance.web3.api();
                            (Either::Left(parity.parity_next_nonce(addr)), instance.clone())
                        } else {
                            (
                                Either::Right(instance.web3.eth().transaction_count(addr, Some(BlockNumber::Pending))),
                                instance.clone(),
                            )
                        }
                    })
                    .unzip();

                let nonces: Vec<_> = join_all(futures)
                    .await
                    .into_iter()
                    .zip(web3_instances.into_iter())
                    .filter_map(|(nonce_res, instance)| match nonce_res {
                        Ok(n) => Some((n, instance)),
                        Err(e) => {
                            error!("Error getting nonce for addr {:?}: {}", addr, e);
                            None
                        },
                    })
                    .collect();
                if nonces.is_empty() {
                    // all requests errored
                    errors += 1;
                    if errors > 5 {
                        return ERR!("Couldn't get nonce after 5 errored attempts, aborting");
                    }
                } else {
                    let max = nonces
                        .iter()
                        .map(|(n, _)| *n)
                        .max()
                        .expect("nonces should not be empty!");
                    break Ok((
                        max,
                        nonces
                            .into_iter()
                            .filter_map(|(n, instance)| if n == max { Some(instance) } else { None })
                            .collect(),
                    ));
                }
                Timer::sleep(1.).await
            }
        };
        Box::new(Box::pin(fut).compat())
    }
}

#[derive(Clone, Debug, Deserialize, PartialEq, Serialize)]
pub struct EthTxFeeDetails {
    pub coin: String,
    pub gas: u64,
    /// Gas price in ETH per gas unit
    /// if 'max_fee_per_gas' and 'max_priority_fee_per_gas' are used we set 'gas_price' as 'max_fee_per_gas' for compatibility with GUI
    pub gas_price: BigDecimal,
    /// Max fee per gas in ETH per gas unit
    pub max_fee_per_gas: Option<BigDecimal>,
    /// Max priority fee per gas in ETH per gas unit
    pub max_priority_fee_per_gas: Option<BigDecimal>,
    pub total_fee: BigDecimal,
}

impl EthTxFeeDetails {
    pub(crate) fn new(gas: U256, pay_for_gas_option: PayForGasOption, coin: &str) -> NumConversResult<EthTxFeeDetails> {
        let total_fee = calc_total_fee(gas, &pay_for_gas_option)?;
        // Fees are always paid in ETH, can use 18 decimals by default
        let total_fee = u256_to_big_decimal(total_fee, ETH_DECIMALS)?;
        let (gas_price, max_fee_per_gas, max_priority_fee_per_gas) = match pay_for_gas_option {
            PayForGasOption::Legacy(LegacyGasPrice { gas_price }) => (gas_price, None, None),
            // Using max_fee_per_gas as estimated gas_price value for compatibility in caller not expecting eip1559 fee per gas values.
            // Normally the caller should pay attention to presence of max_fee_per_gas and max_priority_fee_per_gas in the result:
            PayForGasOption::Eip1559(Eip1559FeePerGas {
                max_fee_per_gas,
                max_priority_fee_per_gas,
            }) => (max_fee_per_gas, Some(max_fee_per_gas), Some(max_priority_fee_per_gas)),
        };
        let gas_price = u256_to_big_decimal(gas_price, ETH_DECIMALS)?;
        let (max_fee_per_gas, max_priority_fee_per_gas) = match (max_fee_per_gas, max_priority_fee_per_gas) {
            (Some(max_fee_per_gas), Some(max_priority_fee_per_gas)) => (
                Some(u256_to_big_decimal(max_fee_per_gas, ETH_DECIMALS)?),
                Some(u256_to_big_decimal(max_priority_fee_per_gas, ETH_DECIMALS)?),
            ),
            (_, _) => (None, None),
        };
        let gas_u64 = u64::try_from(gas).map_to_mm(|e| NumConversError::new(e.to_string()))?;

        Ok(EthTxFeeDetails {
            coin: coin.to_owned(),
            gas: gas_u64,
            gas_price,
            max_fee_per_gas,
            max_priority_fee_per_gas,
            total_fee,
        })
    }
}

#[async_trait]
impl MmCoin for EthCoin {
    fn is_asset_chain(&self) -> bool { false }

    fn spawner(&self) -> WeakSpawner { self.abortable_system.weak_spawner() }

    fn get_raw_transaction(&self, req: RawTransactionRequest) -> RawTransactionFut {
        Box::new(get_raw_transaction_impl(self.clone(), req).boxed().compat())
    }

    fn get_tx_hex_by_hash(&self, tx_hash: Vec<u8>) -> RawTransactionFut {
        if tx_hash.len() != H256::len_bytes() {
            let error = format!(
                "TX hash should have exactly {} bytes, got {}",
                H256::len_bytes(),
                tx_hash.len(),
            );
            return Box::new(futures01::future::err(MmError::new(
                RawTransactionError::InvalidHashError(error),
            )));
        }

        let tx_hash = H256::from_slice(tx_hash.as_slice());
        Box::new(get_tx_hex_by_hash_impl(self.clone(), tx_hash).boxed().compat())
    }

    fn withdraw(&self, req: WithdrawRequest) -> WithdrawFut {
        Box::new(Box::pin(withdraw_impl(self.clone(), req)).compat())
    }

    fn decimals(&self) -> u8 { self.decimals }

    fn convert_to_address(&self, from: &str, to_address_format: Json) -> Result<String, String> {
        let to_address_format: EthAddressFormat =
            json::from_value(to_address_format).map_err(|e| ERRL!("Error on parse ETH address format {:?}", e))?;
        match to_address_format {
            EthAddressFormat::SingleCase => ERR!("conversion is available only to mixed-case"),
            EthAddressFormat::MixedCase => {
                let _addr = try_s!(addr_from_str(from));
                Ok(checksum_address(from))
            },
        }
    }

    fn validate_address(&self, address: &str) -> ValidateAddressResult {
        let result = self.address_from_str(address);
        ValidateAddressResult {
            is_valid: result.is_ok(),
            reason: result.err(),
        }
    }

    fn process_history_loop(&self, ctx: MmArc) -> Box<dyn Future<Item = (), Error = ()> + Send> {
        cfg_wasm32! {
            ctx.log.log(
                "🤔",
                &[&"tx_history", &self.ticker],
                &ERRL!("Transaction history is not supported for ETH/ERC20 coins"),
            );
            Box::new(futures01::future::ok(()))
        }
        cfg_native! {
            let coin = self.clone();
            let fut = async move {
                match coin.coin_type {
                    EthCoinType::Eth => coin.process_eth_history(&ctx).await,
                    EthCoinType::Erc20 { ref token_addr, .. } => coin.process_erc20_history(*token_addr, &ctx).await,
                    EthCoinType::Nft {..} => return Err(())
                }
                Ok(())
            };
            Box::new(fut.boxed().compat())
        }
    }

    fn history_sync_status(&self) -> HistorySyncState { self.history_sync_state.lock().unwrap().clone() }

    fn get_trade_fee(&self) -> Box<dyn Future<Item = TradeFee, Error = String> + Send> {
        let coin = self.clone();
        Box::new(
            async move {
                let pay_for_gas_option = coin
                    .get_swap_pay_for_gas_option(coin.get_swap_transaction_fee_policy())
                    .await
                    .map_err(|e| e.to_string())?;

                let fee = calc_total_fee(U256::from(coin.gas_limit.eth_max_trade_gas), &pay_for_gas_option)
                    .map_err(|e| e.to_string())?;
                let fee_coin = match &coin.coin_type {
                    EthCoinType::Eth => &coin.ticker,
                    EthCoinType::Erc20 { platform, .. } => platform,
                    EthCoinType::Nft { .. } => return ERR!("Nft Protocol is not supported yet!"),
                };
                Ok(TradeFee {
                    coin: fee_coin.into(),
                    amount: try_s!(u256_to_big_decimal(fee, ETH_DECIMALS)).into(),
                    paid_from_trading_vol: false,
                })
            }
            .boxed()
            .compat(),
        )
    }

    async fn get_sender_trade_fee(
        &self,
        value: TradePreimageValue,
        stage: FeeApproxStage,
        include_refund_fee: bool,
    ) -> TradePreimageResult<TradeFee> {
        let pay_for_gas_option = self
            .get_swap_pay_for_gas_option(self.get_swap_transaction_fee_policy())
            .await?;
        let pay_for_gas_option = increase_gas_price_by_stage(pay_for_gas_option, &stage);
        let gas_limit = match self.coin_type {
            EthCoinType::Eth => {
                // this gas_limit includes gas for `ethPayment` and optionally `senderRefund` contract calls
                if include_refund_fee {
                    U256::from(self.gas_limit.eth_payment) + U256::from(self.gas_limit.eth_sender_refund)
                } else {
                    U256::from(self.gas_limit.eth_payment)
                }
            },
            EthCoinType::Erc20 { token_addr, .. } => {
                let mut gas = U256::from(self.gas_limit.erc20_payment);
                let value = match value {
                    TradePreimageValue::Exact(value) | TradePreimageValue::UpperBound(value) => {
                        wei_from_big_decimal(&value, self.decimals)?
                    },
                };
                let allowed = self.allowance(self.swap_contract_address).compat().await?;
                if allowed < value {
                    // estimate gas for the `approve` contract call

                    // Pass a dummy spender. Let's use `my_address`.
                    let spender = self.derivation_method.single_addr_or_err().await?;
                    let approve_function = ERC20_CONTRACT.function("approve")?;
                    let approve_data = approve_function.encode_input(&[Token::Address(spender), Token::Uint(value)])?;
                    let approve_gas_limit = self
                        .estimate_gas_for_contract_call(token_addr, Bytes::from(approve_data))
                        .await?;

                    // this gas_limit includes gas for `approve`, `erc20Payment` contract calls
                    gas += approve_gas_limit;
                }
                // add 'senderRefund' gas if requested
                if include_refund_fee {
                    gas += U256::from(self.gas_limit.erc20_sender_refund);
                }
                gas
            },
            EthCoinType::Nft { .. } => return MmError::err(TradePreimageError::NftProtocolNotSupported),
        };

        let total_fee = calc_total_fee(gas_limit, &pay_for_gas_option)?;
        let amount = u256_to_big_decimal(total_fee, ETH_DECIMALS)?;
        let fee_coin = match &self.coin_type {
            EthCoinType::Eth => &self.ticker,
            EthCoinType::Erc20 { platform, .. } => platform,
            EthCoinType::Nft { .. } => return MmError::err(TradePreimageError::NftProtocolNotSupported),
        };
        Ok(TradeFee {
            coin: fee_coin.into(),
            amount: amount.into(),
            paid_from_trading_vol: false,
        })
    }

    fn get_receiver_trade_fee(&self, stage: FeeApproxStage) -> TradePreimageFut<TradeFee> {
        let coin = self.clone();
        let fut = async move {
            let pay_for_gas_option = coin
                .get_swap_pay_for_gas_option(coin.get_swap_transaction_fee_policy())
                .await?;
            let pay_for_gas_option = increase_gas_price_by_stage(pay_for_gas_option, &stage);
            let (fee_coin, total_fee) = match &coin.coin_type {
                EthCoinType::Eth => (
                    &coin.ticker,
                    calc_total_fee(U256::from(coin.gas_limit.eth_receiver_spend), &pay_for_gas_option)?,
                ),
                EthCoinType::Erc20 { platform, .. } => (
                    platform,
                    calc_total_fee(U256::from(coin.gas_limit.erc20_receiver_spend), &pay_for_gas_option)?,
                ),
                EthCoinType::Nft { .. } => return MmError::err(TradePreimageError::NftProtocolNotSupported),
            };
            let amount = u256_to_big_decimal(total_fee, ETH_DECIMALS)?;
            Ok(TradeFee {
                coin: fee_coin.into(),
                amount: amount.into(),
                paid_from_trading_vol: false,
            })
        };
        Box::new(fut.boxed().compat())
    }

    async fn get_fee_to_send_taker_fee(
        &self,
        dex_fee_amount: DexFee,
        stage: FeeApproxStage,
    ) -> TradePreimageResult<TradeFee> {
        let dex_fee_amount = wei_from_big_decimal(&dex_fee_amount.fee_amount().into(), self.decimals)?;

        // pass the dummy params
        let to_addr = addr_from_raw_pubkey(&DEX_FEE_ADDR_RAW_PUBKEY)
            .expect("addr_from_raw_pubkey should never fail with DEX_FEE_ADDR_RAW_PUBKEY");
        let (eth_value, data, call_addr, fee_coin) = match &self.coin_type {
            EthCoinType::Eth => (dex_fee_amount, Vec::new(), &to_addr, &self.ticker),
            EthCoinType::Erc20 { platform, token_addr } => {
                let function = ERC20_CONTRACT.function("transfer")?;
                let data = function.encode_input(&[Token::Address(to_addr), Token::Uint(dex_fee_amount)])?;
                (0.into(), data, token_addr, platform)
            },
            EthCoinType::Nft { .. } => return MmError::err(TradePreimageError::NftProtocolNotSupported),
        };

        let my_address = self.derivation_method.single_addr_or_err().await?;
        let fee_policy_for_estimate = get_swap_fee_policy_for_estimate(self.get_swap_transaction_fee_policy());
        let pay_for_gas_option = self.get_swap_pay_for_gas_option(fee_policy_for_estimate).await?;
        let pay_for_gas_option = increase_gas_price_by_stage(pay_for_gas_option, &stage);
        let estimate_gas_req = CallRequest {
            value: Some(eth_value),
            data: Some(data.clone().into()),
            from: Some(my_address),
            to: Some(*call_addr),
            gas: None,
            ..CallRequest::default()
        };
        // gas price must be supplied because some smart contracts base their
        // logic on gas price, e.g. TUSD: https://github.com/KomodoPlatform/atomicDEX-API/issues/643
        let estimate_gas_req = call_request_with_pay_for_gas_option(estimate_gas_req, pay_for_gas_option.clone());
        // Please note if the wallet's balance is insufficient to withdraw, then `estimate_gas` may fail with the `Exception` error.
        // Ideally we should determine the case when we have the insufficient balance and return `TradePreimageError::NotSufficientBalance` error.
        let gas_limit = self.estimate_gas_wrapper(estimate_gas_req).compat().await?;
        let total_fee = calc_total_fee(gas_limit, &pay_for_gas_option)?;
        let amount = u256_to_big_decimal(total_fee, ETH_DECIMALS)?;
        Ok(TradeFee {
            coin: fee_coin.into(),
            amount: amount.into(),
            paid_from_trading_vol: false,
        })
    }

    fn required_confirmations(&self) -> u64 { self.required_confirmations.load(AtomicOrdering::Relaxed) }

    fn requires_notarization(&self) -> bool { false }

    fn set_required_confirmations(&self, confirmations: u64) {
        self.required_confirmations
            .store(confirmations, AtomicOrdering::Relaxed);
    }

    fn set_requires_notarization(&self, _requires_nota: bool) {
        warn!("set_requires_notarization doesn't take any effect on ETH/ERC20 coins");
    }

    fn swap_contract_address(&self) -> Option<BytesJson> {
        Some(BytesJson::from(self.swap_contract_address.0.as_ref()))
    }

    fn fallback_swap_contract(&self) -> Option<BytesJson> {
        self.fallback_swap_contract.map(|a| BytesJson::from(a.0.as_ref()))
    }

    fn mature_confirmations(&self) -> Option<u32> { None }

    fn coin_protocol_info(&self, _amount_to_receive: Option<MmNumber>) -> Vec<u8> { Vec::new() }

    fn is_coin_protocol_supported(
        &self,
        _info: &Option<Vec<u8>>,
        _amount_to_send: Option<MmNumber>,
        _locktime: u64,
        _is_maker: bool,
    ) -> bool {
        true
    }

    fn on_disabled(&self) -> Result<(), AbortedError> { AbortableSystem::abort_all(&self.abortable_system) }

    fn on_token_deactivated(&self, ticker: &str) {
        if let Ok(tokens) = self.erc20_tokens_infos.lock().as_deref_mut() {
            tokens.remove(ticker);
        };
    }
}

pub trait TryToAddress {
    fn try_to_address(&self) -> Result<Address, String>;
}

impl TryToAddress for BytesJson {
    fn try_to_address(&self) -> Result<Address, String> { self.0.try_to_address() }
}

impl TryToAddress for [u8] {
    fn try_to_address(&self) -> Result<Address, String> { (&self).try_to_address() }
}

impl<'a> TryToAddress for &'a [u8] {
    fn try_to_address(&self) -> Result<Address, String> {
        if self.len() != Address::len_bytes() {
            return ERR!(
                "Cannot construct an Ethereum address from {} bytes slice",
                Address::len_bytes()
            );
        }

        Ok(Address::from_slice(self))
    }
}

impl<T: TryToAddress> TryToAddress for Option<T> {
    fn try_to_address(&self) -> Result<Address, String> {
        match self {
            Some(ref inner) => inner.try_to_address(),
            None => ERR!("Cannot convert None to address"),
        }
    }
}

fn validate_fee_impl(coin: EthCoin, validate_fee_args: EthValidateFeeArgs<'_>) -> ValidatePaymentFut<()> {
    let fee_tx_hash = validate_fee_args.fee_tx_hash.to_owned();
    let sender_addr = try_f!(
        addr_from_raw_pubkey(validate_fee_args.expected_sender).map_to_mm(ValidatePaymentError::InvalidParameter)
    );
    let fee_addr =
        try_f!(addr_from_raw_pubkey(validate_fee_args.fee_addr).map_to_mm(ValidatePaymentError::InvalidParameter));
    let amount = validate_fee_args.amount.clone();
    let min_block_number = validate_fee_args.min_block_number;

    let fut = async move {
        let expected_value = wei_from_big_decimal(&amount, coin.decimals)?;
        let tx_from_rpc = coin.transaction(TransactionId::Hash(fee_tx_hash)).await?;

        let tx_from_rpc = tx_from_rpc.as_ref().ok_or_else(|| {
            ValidatePaymentError::TxDoesNotExist(format!("Didn't find provided tx {:?} on ETH node", fee_tx_hash))
        })?;

        if tx_from_rpc.from != Some(sender_addr) {
            return MmError::err(ValidatePaymentError::WrongPaymentTx(format!(
                "{}: Fee tx {:?} was sent from wrong address, expected {:?}",
                INVALID_SENDER_ERR_LOG, tx_from_rpc, sender_addr
            )));
        }

        if let Some(block_number) = tx_from_rpc.block_number {
            if block_number <= min_block_number.into() {
                return MmError::err(ValidatePaymentError::WrongPaymentTx(format!(
                    "{}: Fee tx {:?} confirmed before min_block {}",
                    EARLY_CONFIRMATION_ERR_LOG, tx_from_rpc, min_block_number
                )));
            }
        }
        match &coin.coin_type {
            EthCoinType::Eth => {
                if tx_from_rpc.to != Some(fee_addr) {
                    return MmError::err(ValidatePaymentError::WrongPaymentTx(format!(
                        "{}: Fee tx {:?} was sent to wrong address, expected {:?}",
                        INVALID_RECEIVER_ERR_LOG, tx_from_rpc, fee_addr
                    )));
                }

                if tx_from_rpc.value < expected_value {
                    return MmError::err(ValidatePaymentError::WrongPaymentTx(format!(
                        "Fee tx {:?} value is less than expected {:?}",
                        tx_from_rpc, expected_value
                    )));
                }
            },
            EthCoinType::Erc20 {
                platform: _,
                token_addr,
            } => {
                if tx_from_rpc.to != Some(*token_addr) {
                    return MmError::err(ValidatePaymentError::WrongPaymentTx(format!(
                        "{}: ERC20 Fee tx {:?} called wrong smart contract, expected {:?}",
                        INVALID_CONTRACT_ADDRESS_ERR_LOG, tx_from_rpc, token_addr
                    )));
                }

                let function = ERC20_CONTRACT
                    .function("transfer")
                    .map_to_mm(|e| ValidatePaymentError::InternalError(e.to_string()))?;
                let decoded_input = decode_contract_call(function, &tx_from_rpc.input.0)
                    .map_to_mm(|e| ValidatePaymentError::TxDeserializationError(e.to_string()))?;
                let address_input = get_function_input_data(&decoded_input, function, 0)
                    .map_to_mm(ValidatePaymentError::TxDeserializationError)?;

                if address_input != Token::Address(fee_addr) {
                    return MmError::err(ValidatePaymentError::WrongPaymentTx(format!(
                        "{}: ERC20 Fee tx was sent to wrong address {:?}, expected {:?}",
                        INVALID_RECEIVER_ERR_LOG, address_input, fee_addr
                    )));
                }

                let value_input = get_function_input_data(&decoded_input, function, 1)
                    .map_to_mm(ValidatePaymentError::TxDeserializationError)?;

                match value_input {
                    Token::Uint(value) => {
                        if value < expected_value {
                            return MmError::err(ValidatePaymentError::WrongPaymentTx(format!(
                                "ERC20 Fee tx value {} is less than expected {}",
                                value, expected_value
                            )));
                        }
                    },
                    _ => {
                        return MmError::err(ValidatePaymentError::WrongPaymentTx(format!(
                            "Should have got uint token but got {:?}",
                            value_input
                        )))
                    },
                }
            },
            EthCoinType::Nft { .. } => {
                return MmError::err(ValidatePaymentError::ProtocolNotSupported(
                    "Nft protocol is not supported".to_string(),
                ))
            },
        }

        Ok(())
    };
    Box::new(fut.boxed().compat())
}

fn get_function_input_data(decoded: &[Token], func: &Function, index: usize) -> Result<Token, String> {
    decoded.get(index).cloned().ok_or(format!(
        "Missing input in function {}: No input found at index {}",
        func.name.clone(),
        index
    ))
}

fn get_function_name(name: &str, watcher_reward: bool) -> String {
    if watcher_reward {
        format!("{}{}", name, "Reward")
    } else {
        name.to_owned()
    }
}

pub fn addr_from_raw_pubkey(pubkey: &[u8]) -> Result<Address, String> {
    let pubkey = try_s!(PublicKey::from_slice(pubkey).map_err(|e| ERRL!("{:?}", e)));
    let eth_public = Public::from_slice(&pubkey.serialize_uncompressed()[1..65]);
    Ok(public_to_address(&eth_public))
}

pub fn addr_from_pubkey_str(pubkey: &str) -> Result<String, String> {
    let pubkey_bytes = try_s!(hex::decode(pubkey));
    let addr = try_s!(addr_from_raw_pubkey(&pubkey_bytes));
    Ok(format!("{:#02x}", addr))
}

fn display_u256_with_decimal_point(number: U256, decimals: u8) -> String {
    let mut string = number.to_string();
    let decimals = decimals as usize;
    if string.len() <= decimals {
        string.insert_str(0, &"0".repeat(decimals - string.len() + 1));
    }

    string.insert(string.len() - decimals, '.');
    string.trim_end_matches('0').into()
}

/// Converts 'number' to value with decimal point and shifts it left by 'decimals' places
pub fn u256_to_big_decimal(number: U256, decimals: u8) -> NumConversResult<BigDecimal> {
    let string = display_u256_with_decimal_point(number, decimals);
    Ok(string.parse::<BigDecimal>()?)
}

/// Shifts 'number' with decimal point right by 'decimals' places and converts it to U256 value
pub fn wei_from_big_decimal(amount: &BigDecimal, decimals: u8) -> NumConversResult<U256> {
    let mut amount = amount.to_string();
    let dot = amount.find(|c| c == '.');
    let decimals = decimals as usize;
    if let Some(index) = dot {
        let mut fractional = amount.split_off(index);
        // remove the dot from fractional part
        fractional.remove(0);
        if fractional.len() < decimals {
            fractional.insert_str(fractional.len(), &"0".repeat(decimals - fractional.len()));
        }
        fractional.truncate(decimals);
        amount.push_str(&fractional);
    } else {
        amount.insert_str(amount.len(), &"0".repeat(decimals));
    }
    U256::from_dec_str(&amount).map_to_mm(|e| NumConversError::new(format!("{:?}", e)))
}

pub fn wei_from_gwei_decimal(bigdec: &BigDecimal) -> NumConversResult<U256> {
    wei_from_big_decimal(bigdec, ETH_GWEI_DECIMALS)
}

pub fn wei_to_gwei_decimal(wei: U256) -> NumConversResult<BigDecimal> { u256_to_big_decimal(wei, ETH_GWEI_DECIMALS) }

impl Transaction for SignedEthTx {
    fn tx_hex(&self) -> Vec<u8> { rlp::encode(self).to_vec() }

    fn tx_hash_as_bytes(&self) -> BytesJson { self.tx_hash().as_bytes().into() }
}

fn signed_tx_from_web3_tx(transaction: Web3Transaction) -> Result<SignedEthTx, String> {
    // Local function to map the access list
    fn map_access_list(web3_access_list: &Option<Vec<web3::types::AccessListItem>>) -> ethcore_transaction::AccessList {
        match web3_access_list {
            Some(list) => ethcore_transaction::AccessList(
                list.iter()
                    .map(|item| ethcore_transaction::AccessListItem {
                        address: item.address,
                        storage_keys: item.storage_keys.clone(),
                    })
                    .collect(),
            ),
            None => ethcore_transaction::AccessList(vec![]),
        }
    }

    // Define transaction types
    let type_0: ethereum_types::U64 = 0.into();
    let type_1: ethereum_types::U64 = 1.into();
    let type_2: ethereum_types::U64 = 2.into();

    // Determine the transaction type
    let tx_type = match transaction.transaction_type {
        None => TxType::Legacy,
        Some(t) if t == type_0 => TxType::Legacy,
        Some(t) if t == type_1 => TxType::Type1,
        Some(t) if t == type_2 => TxType::Type2,
        _ => return Err(ERRL!("'Transaction::transaction_type' unsupported")),
    };

    // Determine the action based on the presence of 'to' field
    let action = match transaction.to {
        Some(addr) => Action::Call(addr),
        None => Action::Create,
    };

    // Initialize the transaction builder
    let tx_builder = UnSignedEthTxBuilder::new(
        tx_type.clone(),
        transaction.nonce,
        transaction.gas,
        action,
        transaction.value,
        transaction.input.0,
    );

    // Modify the builder based on the transaction type
    let tx_builder = match tx_type {
        TxType::Legacy => {
            let gas_price = transaction
                .gas_price
                .ok_or_else(|| ERRL!("'Transaction::gas_price' is not set"))?;
            tx_builder.with_gas_price(gas_price)
        },
        TxType::Type1 => {
            let gas_price = transaction
                .gas_price
                .ok_or_else(|| ERRL!("'Transaction::gas_price' is not set"))?;
            let chain_id = transaction
                .chain_id
                .ok_or_else(|| ERRL!("'Transaction::chain_id' is not set"))?
                .to_string()
                .parse()
                .map_err(|e: std::num::ParseIntError| e.to_string())?;
            tx_builder
                .with_gas_price(gas_price)
                .with_chain_id(chain_id)
                .with_access_list(map_access_list(&transaction.access_list))
        },
        TxType::Type2 => {
            let max_fee_per_gas = transaction
                .max_fee_per_gas
                .ok_or_else(|| ERRL!("'Transaction::max_fee_per_gas' is not set"))?;
            let max_priority_fee_per_gas = transaction
                .max_priority_fee_per_gas
                .ok_or_else(|| ERRL!("'Transaction::max_priority_fee_per_gas' is not set"))?;
            let chain_id = transaction
                .chain_id
                .ok_or_else(|| ERRL!("'Transaction::chain_id' is not set"))?
                .to_string()
                .parse()
                .map_err(|e: std::num::ParseIntError| e.to_string())?;
            tx_builder
                .with_priority_fee_per_gas(max_fee_per_gas, max_priority_fee_per_gas)
                .with_chain_id(chain_id)
                .with_access_list(map_access_list(&transaction.access_list))
        },
        TxType::Invalid => return Err(ERRL!("Internal error: 'tx_type' invalid")),
    };

    // Build the unsigned transaction
    let unsigned = tx_builder.build().map_err(|err| err.to_string())?;

    // Extract signature components
    let r = transaction.r.ok_or_else(|| ERRL!("'Transaction::r' is not set"))?;
    let s = transaction.s.ok_or_else(|| ERRL!("'Transaction::s' is not set"))?;
    let v = transaction
        .v
        .ok_or_else(|| ERRL!("'Transaction::v' is not set"))?
        .as_u64();

    // Create the signed transaction
    let unverified = match unsigned {
        TransactionWrapper::Legacy(unsigned) => UnverifiedTransactionWrapper::Legacy(
            UnverifiedLegacyTransaction::new_with_network_v(unsigned, r, s, v, transaction.hash)
                .map_err(|err| ERRL!("'Transaction::new' error {}", err.to_string()))?,
        ),
        TransactionWrapper::Eip2930(unsigned) => UnverifiedTransactionWrapper::Eip2930(
            UnverifiedEip2930Transaction::new(unsigned, r, s, v, transaction.hash)
                .map_err(|err| ERRL!("'Transaction::new' error {}", err.to_string()))?,
        ),
        TransactionWrapper::Eip1559(unsigned) => UnverifiedTransactionWrapper::Eip1559(
            UnverifiedEip1559Transaction::new(unsigned, r, s, v, transaction.hash)
                .map_err(|err| ERRL!("'Transaction::new' error {}", err.to_string()))?,
        ),
    };

    // Return the signed transaction
    Ok(try_s!(SignedEthTx::new(unverified)))
}

pub fn valid_addr_from_str(addr_str: &str) -> Result<Address, String> {
    let addr = try_s!(addr_from_str(addr_str));
    if !is_valid_checksum_addr(addr_str) {
        return ERR!("Invalid address checksum");
    }
    Ok(addr)
}

pub fn addr_from_str(addr_str: &str) -> Result<Address, String> {
    if !addr_str.starts_with("0x") {
        return ERR!("Address must be prefixed with 0x");
    };

    Ok(try_s!(Address::from_str(&addr_str[2..])))
}

/// This function fixes a bug appeared on `ethabi` update:
/// 1. `ethabi(6.1.0)::Function::decode_input` had
/// ```rust
/// decode(&self.input_param_types(), &data[4..])
/// ```
///
/// 2. `ethabi(17.2.0)::Function::decode_input` has
/// ```rust
/// decode(&self.input_param_types(), data)
/// ```
pub fn decode_contract_call(function: &Function, contract_call_bytes: &[u8]) -> Result<Vec<Token>, ethabi::Error> {
    if contract_call_bytes.len() < 4 {
        return Err(ethabi::Error::Other(
            "Contract call should contain at least 4 bytes known as a function signature".into(),
        ));
    }

    let actual_signature = &contract_call_bytes[..4];
    let expected_signature = &function.short_signature();
    if actual_signature != expected_signature {
        let error =
            format!("Unexpected contract call signature: expected {expected_signature:?}, found {actual_signature:?}");
        return Err(ethabi::Error::Other(error.into()));
    }

    function.decode_input(&contract_call_bytes[4..])
}

fn rpc_event_handlers_for_eth_transport(ctx: &MmArc, ticker: String) -> Vec<RpcTransportEventHandlerShared> {
    let metrics = ctx.metrics.weak();
    vec![CoinTransportMetrics::new(metrics, ticker, RpcClientType::Ethereum).into_shared()]
}

async fn get_max_eth_tx_type_conf(ctx: &MmArc, conf: &Json, coin_type: &EthCoinType) -> Result<Option<u64>, String> {
    fn check_max_eth_tx_type_conf(conf: &Json) -> Result<Option<u64>, String> {
        if !conf["max_eth_tx_type"].is_null() {
            let max_eth_tx_type = conf["max_eth_tx_type"]
                .as_u64()
                .ok_or_else(|| "max_eth_tx_type in coins is invalid".to_string())?;
            if max_eth_tx_type > ETH_MAX_TX_TYPE {
                return Err("max_eth_tx_type in coins is too big".to_string());
            }
            Ok(Some(max_eth_tx_type))
        } else {
            Ok(None)
        }
    }

    match &coin_type {
        EthCoinType::Eth => check_max_eth_tx_type_conf(conf),
        EthCoinType::Erc20 { platform, .. } | EthCoinType::Nft { platform } => {
            let coin_max_eth_tx_type = check_max_eth_tx_type_conf(conf)?;
            // Normally we suppose max_eth_tx_type is in platform coin but also try to get it from tokens for tests to work:
            if let Some(coin_max_eth_tx_type) = coin_max_eth_tx_type {
                Ok(Some(coin_max_eth_tx_type))
            } else {
                let platform_coin = lp_coinfind_or_err(ctx, platform).await;
                match platform_coin {
                    Ok(MmCoinEnum::EthCoin(eth_coin)) => Ok(eth_coin.max_eth_tx_type),
                    _ => Ok(None),
                }
            }
        },
    }
}

#[inline]
fn new_nonce_lock() -> HashMap<String, Arc<AsyncMutex<()>>> { HashMap::new() }

/// Activate eth coin or erc20 token from coin config and private key build policy
pub async fn eth_coin_from_conf_and_request(
    ctx: &MmArc,
    ticker: &str,
    conf: &Json,
    req: &Json,
    protocol: CoinProtocol,
    priv_key_policy: PrivKeyBuildPolicy,
) -> Result<EthCoin, String> {
    // Convert `PrivKeyBuildPolicy` to `EthPrivKeyBuildPolicy` if it's possible.
    let priv_key_policy = try_s!(EthPrivKeyBuildPolicy::try_from(priv_key_policy));

    let mut urls: Vec<String> = try_s!(json::from_value(req["urls"].clone()));
    if urls.is_empty() {
        return ERR!("Enable request for ETH coin must have at least 1 node URL");
    }
    let mut rng = small_rng();
    urls.as_mut_slice().shuffle(&mut rng);

    let swap_contract_address: Address = try_s!(json::from_value(req["swap_contract_address"].clone()));
    if swap_contract_address == Address::default() {
        return ERR!("swap_contract_address can't be zero address");
    }
    let fallback_swap_contract: Option<Address> = try_s!(json::from_value(req["fallback_swap_contract"].clone()));
    if let Some(fallback) = fallback_swap_contract {
        if fallback == Address::default() {
            return ERR!("fallback_swap_contract can't be zero address");
        }
    }
    let contract_supports_watchers = req["contract_supports_watchers"].as_bool().unwrap_or_default();

    let path_to_address = try_s!(json::from_value::<Option<HDPathAccountToAddressId>>(
        req["path_to_address"].clone()
    ))
    .unwrap_or_default();
    let (key_pair, derivation_method) =
        try_s!(build_address_and_priv_key_policy(ctx, ticker, conf, priv_key_policy, &path_to_address, None).await);

    let mut web3_instances = vec![];
    let event_handlers = rpc_event_handlers_for_eth_transport(ctx, ticker.to_string());
    for url in urls.iter() {
        let uri: Uri = try_s!(url.parse());

        let transport = match uri.scheme_str() {
            Some("ws") | Some("wss") => {
                const TMP_SOCKET_CONNECTION: Duration = Duration::from_secs(20);

                let node = WebsocketTransportNode { uri: uri.clone() };
                let websocket_transport = WebsocketTransport::with_event_handlers(node, event_handlers.clone());

                // Temporarily start the connection loop (we close the connection once we have the client version below).
                // Ideally, it would be much better to not do this workaround, which requires a lot of refactoring or
                // dropping websocket support on parity nodes.
                let fut = websocket_transport
                    .clone()
                    .start_connection_loop(Some(Instant::now() + TMP_SOCKET_CONNECTION));
                let settings = AbortSettings::info_on_abort(format!("connection loop stopped for {:?}", uri));
                ctx.spawner().spawn_with_settings(fut, settings);

                Web3Transport::Websocket(websocket_transport)
            },
            Some("http") | Some("https") => {
                let node = HttpTransportNode {
                    uri,
                    komodo_proxy: false,
                };

                Web3Transport::new_http_with_event_handlers(node, event_handlers.clone())
            },
            _ => {
                return ERR!(
                    "Invalid node address '{}'. Only http(s) and ws(s) nodes are supported",
                    uri
                );
            },
        };

        let web3 = Web3::new(transport);
        let version = match web3.web3().client_version().await {
            Ok(v) => v,
            Err(e) => {
                error!("Couldn't get client version for url {}: {}", url, e);

                continue;
            },
        };

        web3_instances.push(Web3Instance {
            web3,
            is_parity: version.contains("Parity") || version.contains("parity"),
        })
    }

    if web3_instances.is_empty() {
        return ERR!("Failed to get client version for all urls");
    }

    let (coin_type, decimals) = match protocol {
        CoinProtocol::ETH => (EthCoinType::Eth, ETH_DECIMALS),
        CoinProtocol::ERC20 {
            platform,
            contract_address,
        } => {
            let token_addr = try_s!(valid_addr_from_str(&contract_address));
            let decimals = match conf["decimals"].as_u64() {
                None | Some(0) => try_s!(
                    get_token_decimals(
                        &web3_instances
                            .first()
                            .expect("web3_instances can't be empty in ETH activation")
                            .web3,
                        token_addr
                    )
                    .await
                ),
                Some(d) => d as u8,
            };
            (EthCoinType::Erc20 { platform, token_addr }, decimals)
        },
        CoinProtocol::NFT { platform } => (EthCoinType::Nft { platform }, ETH_DECIMALS),
        _ => return ERR!("Expect ETH, ERC20 or NFT protocol"),
    };

    // param from request should override the config
    let required_confirmations = req["required_confirmations"]
        .as_u64()
        .unwrap_or_else(|| {
            conf["required_confirmations"]
                .as_u64()
                .unwrap_or(DEFAULT_REQUIRED_CONFIRMATIONS as u64)
        })
        .into();

    if req["requires_notarization"].as_bool().is_some() {
        warn!("requires_notarization doesn't take any effect on ETH/ERC20 coins");
    }

    let sign_message_prefix: Option<String> = json::from_value(conf["sign_message_prefix"].clone()).unwrap_or(None);

    let chain_id = try_s!(conf["chain_id"]
        .as_u64()
        .ok_or_else(|| format!("chain_id is not set for {}", ticker)));

    let trezor_coin: Option<String> = json::from_value(conf["trezor_coin"].clone()).unwrap_or(None);

    let initial_history_state = if req["tx_history"].as_bool().unwrap_or(false) {
        HistorySyncState::NotStarted
    } else {
        HistorySyncState::NotEnabled
    };

    let key_lock = match &coin_type {
        EthCoinType::Eth => String::from(ticker),
        EthCoinType::Erc20 { platform, .. } | EthCoinType::Nft { platform } => String::from(platform),
    };

    let address_nonce_locks = {
        let mut map = NONCE_LOCK.lock().unwrap();
        Arc::new(AsyncMutex::new(
            map.entry(key_lock).or_insert_with(new_nonce_lock).clone(),
        ))
    };

    // Create an abortable system linked to the `MmCtx` so if the context is stopped via `MmArc::stop`,
    // all spawned futures related to `ETH` coin will be aborted as well.
    let abortable_system = try_s!(ctx.abortable_system.create_subsystem());

    let max_eth_tx_type = get_max_eth_tx_type_conf(ctx, conf, &coin_type).await?;
    let gas_limit: EthGasLimit = extract_gas_limit_from_conf(conf)?;
    let gas_limit_v2: EthGasLimitV2 = extract_gas_limit_from_conf(conf)?;

    let coin = EthCoinImpl {
        priv_key_policy: key_pair,
        derivation_method: Arc::new(derivation_method),
        coin_type,
        sign_message_prefix,
        swap_contract_address,
        swap_v2_contracts: None,
        fallback_swap_contract,
        contract_supports_watchers,
        decimals,
        ticker: ticker.into(),
        web3_instances: AsyncMutex::new(web3_instances),
        history_sync_state: Mutex::new(initial_history_state),
        swap_txfee_policy: Mutex::new(SwapTxFeePolicy::Internal),
        max_eth_tx_type,
        ctx: ctx.weak(),
        required_confirmations,
        chain_id,
        trezor_coin,
        logs_block_range: conf["logs_block_range"].as_u64().unwrap_or(DEFAULT_LOGS_BLOCK_RANGE),
        address_nonce_locks,
        erc20_tokens_infos: Default::default(),
        nfts_infos: Default::default(),
        gas_limit,
        gas_limit_v2,
        abortable_system,
    };

    Ok(EthCoin(Arc::new(coin)))
}

/// Displays the address in mixed-case checksum form
/// https://github.com/ethereum/EIPs/blob/master/EIPS/eip-55.md
pub fn checksum_address(addr: &str) -> String {
    let mut addr = addr.to_lowercase();
    if addr.starts_with("0x") {
        addr.replace_range(..2, "");
    }

    let mut hasher = Keccak256::default();
    hasher.update(&addr);
    let hash = hasher.finalize();
    let mut result: String = "0x".into();
    for (i, c) in addr.chars().enumerate() {
        if c.is_ascii_digit() {
            result.push(c);
        } else {
            // https://github.com/ethereum/EIPs/blob/master/EIPS/eip-55.md#specification
            // Convert the address to hex, but if the ith digit is a letter (ie. it's one of abcdef)
            // print it in uppercase if the 4*ith bit of the hash of the lowercase hexadecimal
            // address is 1 otherwise print it in lowercase.
            if hash[i / 2] & (1 << (7 - 4 * (i % 2))) != 0 {
                result.push(c.to_ascii_uppercase());
            } else {
                result.push(c.to_ascii_lowercase());
            }
        }
    }

    result
}

/// `eth_addr_to_hex` converts Address to hex format.
/// Note: the result will be in lowercase.
pub fn eth_addr_to_hex(address: &Address) -> String { format!("{:#02x}", address) }

/// Checks that input is valid mixed-case checksum form address
/// The input must be 0x prefixed hex string
fn is_valid_checksum_addr(addr: &str) -> bool { addr == checksum_address(addr) }

/// `display_eth_address` converts Address to mixed-case checksum form.
#[inline]
pub fn display_eth_address(addr: &Address) -> String { checksum_address(&eth_addr_to_hex(addr)) }

fn increase_by_percent_one_gwei(num: U256, percent: u64) -> U256 {
    let one_gwei = U256::from(10u64.pow(9));
    let percent = (num / U256::from(100)) * U256::from(percent);
    if percent < one_gwei {
        num + one_gwei
    } else {
        num + percent
    }
}

fn increase_gas_price_by_stage(pay_for_gas_option: PayForGasOption, level: &FeeApproxStage) -> PayForGasOption {
    if let PayForGasOption::Legacy(LegacyGasPrice { gas_price }) = pay_for_gas_option {
        let new_gas_price = match level {
            FeeApproxStage::WithoutApprox => gas_price,
            FeeApproxStage::StartSwap => {
                increase_by_percent_one_gwei(gas_price, GAS_PRICE_APPROXIMATION_PERCENT_ON_START_SWAP)
            },
            FeeApproxStage::OrderIssue => {
                increase_by_percent_one_gwei(gas_price, GAS_PRICE_APPROXIMATION_PERCENT_ON_ORDER_ISSUE)
            },
            FeeApproxStage::TradePreimage => {
                increase_by_percent_one_gwei(gas_price, GAS_PRICE_APPROXIMATION_PERCENT_ON_TRADE_PREIMAGE)
            },
            FeeApproxStage::WatcherPreimage => {
                increase_by_percent_one_gwei(gas_price, GAS_PRICE_APPROXIMATION_PERCENT_ON_WATCHER_PREIMAGE)
            },
        };
        PayForGasOption::Legacy(LegacyGasPrice {
            gas_price: new_gas_price,
        })
    } else {
        pay_for_gas_option
    }
}

/// Represents errors that can occur while retrieving an Ethereum address.
#[derive(Clone, Debug, Deserialize, Display, PartialEq, Serialize)]
pub enum GetEthAddressError {
    UnexpectedDerivationMethod(UnexpectedDerivationMethod),
    EthActivationV2Error(EthActivationV2Error),
    Internal(String),
}

impl From<UnexpectedDerivationMethod> for GetEthAddressError {
    fn from(e: UnexpectedDerivationMethod) -> Self { GetEthAddressError::UnexpectedDerivationMethod(e) }
}

impl From<EthActivationV2Error> for GetEthAddressError {
    fn from(e: EthActivationV2Error) -> Self { GetEthAddressError::EthActivationV2Error(e) }
}

impl From<CryptoCtxError> for GetEthAddressError {
    fn from(e: CryptoCtxError) -> Self { GetEthAddressError::Internal(e.to_string()) }
}

// Todo: `get_eth_address` should be removed since NFT is now part of the coins ctx.
/// `get_eth_address` returns wallet address for coin with `ETH` protocol type.
/// Note: result address has mixed-case checksum form.
pub async fn get_eth_address(
    ctx: &MmArc,
    conf: &Json,
    ticker: &str,
    path_to_address: &HDPathAccountToAddressId,
) -> MmResult<MyWalletAddress, GetEthAddressError> {
    let crypto_ctx = CryptoCtx::from_ctx(ctx)?;
    let priv_key_policy = if crypto_ctx.hw_ctx().is_some() {
        PrivKeyBuildPolicy::Trezor
    } else {
        PrivKeyBuildPolicy::detect_priv_key_policy(ctx)?
    }
    .into();

    let (_, derivation_method) =
        build_address_and_priv_key_policy(ctx, ticker, conf, priv_key_policy, path_to_address, None).await?;
    let my_address = match derivation_method {
        EthDerivationMethod::SingleAddress(my_address) => my_address,
        EthDerivationMethod::HDWallet(_) => {
            return Err(MmError::new(GetEthAddressError::UnexpectedDerivationMethod(
                UnexpectedDerivationMethod::UnsupportedError("HDWallet is not supported for NFT yet!".to_owned()),
            )));
        },
    };

    Ok(MyWalletAddress {
        coin: ticker.to_owned(),
        wallet_address: display_eth_address(&my_address),
    })
}

/// Errors encountered while validating Ethereum addresses for NFT withdrawal.
#[derive(Display)]
pub enum GetValidEthWithdrawAddError {
    /// The specified coin does not support NFT withdrawal.
    #[display(fmt = "{} coin doesn't support NFT withdrawing", coin)]
    CoinDoesntSupportNftWithdraw { coin: String },
    /// The provided address is invalid.
    InvalidAddress(String),
}

/// Validates Ethereum addresses for NFT withdrawal.
/// Returns a tuple of valid `to` address, `token` address, and `EthCoin` instance on success.
/// Errors if the coin doesn't support NFT withdrawal or if the addresses are invalid.
fn get_valid_nft_addr_to_withdraw(
    coin_enum: MmCoinEnum,
    to: &str,
    token_add: &str,
) -> MmResult<(Address, Address, EthCoin), GetValidEthWithdrawAddError> {
    let eth_coin = match coin_enum {
        MmCoinEnum::EthCoin(eth_coin) => eth_coin,
        _ => {
            return MmError::err(GetValidEthWithdrawAddError::CoinDoesntSupportNftWithdraw {
                coin: coin_enum.ticker().to_owned(),
            })
        },
    };
    let to_addr = valid_addr_from_str(to).map_err(GetValidEthWithdrawAddError::InvalidAddress)?;
    let token_addr = addr_from_str(token_add).map_err(GetValidEthWithdrawAddError::InvalidAddress)?;
    Ok((to_addr, token_addr, eth_coin))
}

#[derive(Clone, Debug, Deserialize, Display, EnumFromStringify, PartialEq, Serialize)]
pub enum EthGasDetailsErr {
    #[display(fmt = "Invalid fee policy: {}", _0)]
    InvalidFeePolicy(String),
    #[from_stringify("NumConversError")]
    #[display(fmt = "Internal error: {}", _0)]
    Internal(String),
    #[display(fmt = "Transport: {}", _0)]
    Transport(String),
    #[display(fmt = "Nft Protocol is not supported yet!")]
    NftProtocolNotSupported,
}

impl From<web3::Error> for EthGasDetailsErr {
    fn from(e: web3::Error) -> Self { EthGasDetailsErr::from(Web3RpcError::from(e)) }
}

impl From<Web3RpcError> for EthGasDetailsErr {
    fn from(e: Web3RpcError) -> Self {
        match e {
            Web3RpcError::Transport(tr) | Web3RpcError::InvalidResponse(tr) => EthGasDetailsErr::Transport(tr),
            Web3RpcError::Internal(internal)
            | Web3RpcError::Timeout(internal)
            | Web3RpcError::NumConversError(internal)
            | Web3RpcError::InvalidGasApiConfig(internal) => EthGasDetailsErr::Internal(internal),
            Web3RpcError::NftProtocolNotSupported => EthGasDetailsErr::NftProtocolNotSupported,
        }
    }
}

async fn get_eth_gas_details_from_withdraw_fee(
    eth_coin: &EthCoin,
    fee: Option<WithdrawFee>,
    eth_value: U256,
    data: Bytes,
    sender_address: Address,
    call_addr: Address,
    fungible_max: bool,
) -> MmResult<GasDetails, EthGasDetailsErr> {
    let pay_for_gas_option = match fee {
        Some(WithdrawFee::EthGas { gas_price, gas }) => {
            let gas_price = wei_from_big_decimal(&gas_price, ETH_GWEI_DECIMALS)?;
            return Ok((gas.into(), PayForGasOption::Legacy(LegacyGasPrice { gas_price })));
        },
        Some(WithdrawFee::EthGasEip1559 {
            max_fee_per_gas,
            max_priority_fee_per_gas,
            gas_option: gas_limit,
        }) => {
            let max_fee_per_gas = wei_from_big_decimal(&max_fee_per_gas, ETH_GWEI_DECIMALS)?;
            let max_priority_fee_per_gas = wei_from_big_decimal(&max_priority_fee_per_gas, ETH_GWEI_DECIMALS)?;
            match gas_limit {
                EthGasLimitOption::Set(gas) => {
                    return Ok((
                        gas.into(),
                        PayForGasOption::Eip1559(Eip1559FeePerGas {
                            max_fee_per_gas,
                            max_priority_fee_per_gas,
                        }),
                    ))
                },
                EthGasLimitOption::Calc =>
                // go to gas estimate code
                {
                    PayForGasOption::Eip1559(Eip1559FeePerGas {
                        max_fee_per_gas,
                        max_priority_fee_per_gas,
                    })
                },
            }
        },
        Some(fee_policy) => {
            let error = format!("Expected 'EthGas' fee type, found {:?}", fee_policy);
            return MmError::err(EthGasDetailsErr::InvalidFeePolicy(error));
        },
        None => {
            // If WithdrawFee not set use legacy gas price (?)
            let gas_price = eth_coin.get_gas_price().await?;
            // go to gas estimate code
            PayForGasOption::Legacy(LegacyGasPrice { gas_price })
        },
    };

    // covering edge case by deducting the standard transfer fee when we want to max withdraw ETH
    let eth_value_for_estimate = if fungible_max && eth_coin.coin_type == EthCoinType::Eth {
        eth_value - calc_total_fee(U256::from(eth_coin.gas_limit.eth_send_coins), &pay_for_gas_option)?
    } else {
        eth_value
    };

    let gas_price = pay_for_gas_option.get_gas_price();
    let (max_fee_per_gas, max_priority_fee_per_gas) = pay_for_gas_option.get_fee_per_gas();
    let estimate_gas_req = CallRequest {
        value: Some(eth_value_for_estimate),
        data: Some(data),
        from: Some(sender_address),
        to: Some(call_addr),
        gas: None,
        // gas price must be supplied because some smart contracts base their
        // logic on gas price, e.g. TUSD: https://github.com/KomodoPlatform/atomicDEX-API/issues/643
        gas_price,
        max_priority_fee_per_gas,
        max_fee_per_gas,
        ..CallRequest::default()
    };
    // TODO Note if the wallet's balance is insufficient to withdraw, then `estimate_gas` may fail with the `Exception` error.
    // TODO Ideally we should determine the case when we have the insufficient balance and return `WithdrawError::NotSufficientBalance`.
    let gas_limit = eth_coin.estimate_gas_wrapper(estimate_gas_req).compat().await?;
    Ok((gas_limit, pay_for_gas_option))
}

/// Calc estimated total gas fee or price
fn calc_total_fee(gas: U256, pay_for_gas_option: &PayForGasOption) -> NumConversResult<U256> {
    match *pay_for_gas_option {
        PayForGasOption::Legacy(LegacyGasPrice { gas_price }) => gas
            .checked_mul(gas_price)
            .or_mm_err(|| NumConversError("total fee overflow".into())),
        PayForGasOption::Eip1559(Eip1559FeePerGas { max_fee_per_gas, .. }) => gas
            .checked_mul(max_fee_per_gas)
            .or_mm_err(|| NumConversError("total fee overflow".into())),
    }
}

#[allow(clippy::result_large_err)]
fn tx_builder_with_pay_for_gas_option(
    eth_coin: &EthCoin,
    tx_builder: UnSignedEthTxBuilder,
    pay_for_gas_option: &PayForGasOption,
) -> MmResult<UnSignedEthTxBuilder, WithdrawError> {
    let tx_builder = match *pay_for_gas_option {
        PayForGasOption::Legacy(LegacyGasPrice { gas_price }) => tx_builder.with_gas_price(gas_price),
        PayForGasOption::Eip1559(Eip1559FeePerGas {
            max_priority_fee_per_gas,
            max_fee_per_gas,
        }) => tx_builder
            .with_priority_fee_per_gas(max_fee_per_gas, max_priority_fee_per_gas)
            .with_chain_id(eth_coin.chain_id),
    };
    Ok(tx_builder)
}

/// convert fee policy for gas estimate requests
fn get_swap_fee_policy_for_estimate(swap_fee_policy: SwapTxFeePolicy) -> SwapTxFeePolicy {
    match swap_fee_policy {
        SwapTxFeePolicy::Internal => SwapTxFeePolicy::Internal,
        // always use 'high' for estimate to avoid max_fee_per_gas less than base_fee errors:
        SwapTxFeePolicy::Low | SwapTxFeePolicy::Medium | SwapTxFeePolicy::High => SwapTxFeePolicy::High,
        SwapTxFeePolicy::Unsupported => SwapTxFeePolicy::Unsupported,
    }
}

fn call_request_with_pay_for_gas_option(call_request: CallRequest, pay_for_gas_option: PayForGasOption) -> CallRequest {
    match pay_for_gas_option {
        PayForGasOption::Legacy(LegacyGasPrice { gas_price }) => CallRequest {
            gas_price: Some(gas_price),
            max_fee_per_gas: None,
            max_priority_fee_per_gas: None,
            ..call_request
        },
        PayForGasOption::Eip1559(Eip1559FeePerGas {
            max_fee_per_gas,
            max_priority_fee_per_gas,
        }) => CallRequest {
            gas_price: None,
            max_fee_per_gas: Some(max_fee_per_gas),
            max_priority_fee_per_gas: Some(max_priority_fee_per_gas),
            ..call_request
        },
    }
}

impl ToBytes for Signature {
    fn to_bytes(&self) -> Vec<u8> { self.to_vec() }
}

impl ToBytes for SignedEthTx {
    fn to_bytes(&self) -> Vec<u8> {
        let mut stream = RlpStream::new();
        self.rlp_append(&mut stream);
        // Handle potential panicking.
        if stream.is_finished() {
            Vec::from(stream.out())
        } else {
            // TODO: Consider returning Result<Vec<u8>, Error> in future refactoring for better error handling.
            warn!("RlpStream was not finished; returning an empty Vec as a fail-safe.");
            vec![]
        }
    }
}

#[derive(Debug, Display, EnumFromStringify)]
pub enum EthAssocTypesError {
    InvalidHexString(String),
    #[from_stringify("DecoderError")]
    TxParseError(String),
    ParseSignatureError(String),
}

#[derive(Debug, Display)]
pub enum EthNftAssocTypesError {
    Utf8Error(String),
    ParseContractTypeError(ParseContractTypeError),
    ParseTokenContractError(String),
}

impl From<ParseContractTypeError> for EthNftAssocTypesError {
    fn from(e: ParseContractTypeError) -> Self { EthNftAssocTypesError::ParseContractTypeError(e) }
}

#[async_trait]
impl ParseCoinAssocTypes for EthCoin {
    type Address = Address;
    type AddressParseError = MmError<EthAssocTypesError>;
    type Pubkey = Public;
    type PubkeyParseError = MmError<EthAssocTypesError>;
    type Tx = SignedEthTx;
    type TxParseError = MmError<EthAssocTypesError>;
    type Preimage = SignedEthTx;
    type PreimageParseError = MmError<EthAssocTypesError>;
    type Sig = Signature;
    type SigParseError = MmError<EthAssocTypesError>;

    async fn my_addr(&self) -> Self::Address {
        match self.derivation_method() {
            DerivationMethod::SingleAddress(addr) => *addr,
            // Todo: Expect should not fail but we need to handle it properly
            DerivationMethod::HDWallet(hd_wallet) => hd_wallet
                .get_enabled_address()
                .await
                .expect("Getting enabled address should not fail!")
                .address(),
        }
    }

    fn parse_address(&self, address: &str) -> Result<Self::Address, Self::AddressParseError> {
        // crate `Address::from_str` supports both address variants with and without `0x` prefix
        Address::from_str(address).map_to_mm(|e| EthAssocTypesError::InvalidHexString(e.to_string()))
    }

    /// As derive_htlc_pubkey_v2 returns coin specific pubkey we can use [Public::from_slice] directly
    fn parse_pubkey(&self, pubkey: &[u8]) -> Result<Self::Pubkey, Self::PubkeyParseError> {
        Ok(Public::from_slice(pubkey))
    }

    fn parse_tx(&self, tx: &[u8]) -> Result<Self::Tx, Self::TxParseError> {
        let unverified: UnverifiedTransactionWrapper = rlp::decode(tx).map_err(EthAssocTypesError::from)?;
        SignedEthTx::new(unverified).map_to_mm(|e| EthAssocTypesError::TxParseError(e.to_string()))
    }

    fn parse_preimage(&self, tx: &[u8]) -> Result<Self::Preimage, Self::PreimageParseError> { self.parse_tx(tx) }

    fn parse_signature(&self, sig: &[u8]) -> Result<Self::Sig, Self::SigParseError> {
        if sig.len() != 65 {
            return MmError::err(EthAssocTypesError::ParseSignatureError(
                "Signature slice is not 65 bytes long".to_string(),
            ));
        };

        let mut arr = [0; 65];
        arr.copy_from_slice(sig);
        Ok(Signature::from(arr)) // Assuming `Signature::from([u8; 65])` exists
    }
}

impl ToBytes for Address {
    fn to_bytes(&self) -> Vec<u8> { self.0.to_vec() }
}

impl AddrToString for Address {
    fn addr_to_string(&self) -> String { eth_addr_to_hex(self) }
}

impl ToBytes for BigUint {
    fn to_bytes(&self) -> Vec<u8> { self.to_bytes_be() }
}

impl ToBytes for ContractType {
    fn to_bytes(&self) -> Vec<u8> { self.to_string().into_bytes() }
}

impl ToBytes for Public {
    fn to_bytes(&self) -> Vec<u8> { self.0.to_vec() }
}

impl ParseNftAssocTypes for EthCoin {
    type ContractAddress = Address;
    type TokenId = BigUint;
    type ContractType = ContractType;
    type NftAssocTypesError = MmError<EthNftAssocTypesError>;

    fn parse_contract_address(
        &self,
        contract_address: &[u8],
    ) -> Result<Self::ContractAddress, Self::NftAssocTypesError> {
        contract_address
            .try_to_address()
            .map_to_mm(EthNftAssocTypesError::ParseTokenContractError)
    }

    fn parse_token_id(&self, token_id: &[u8]) -> Result<Self::TokenId, Self::NftAssocTypesError> {
        Ok(BigUint::from_bytes_be(token_id))
    }

    fn parse_contract_type(&self, contract_type: &[u8]) -> Result<Self::ContractType, Self::NftAssocTypesError> {
        let contract_str = from_utf8(contract_type).map_err(|e| EthNftAssocTypesError::Utf8Error(e.to_string()))?;
        ContractType::from_str(contract_str).map_to_mm(EthNftAssocTypesError::from)
    }
}

#[async_trait]
impl MakerNftSwapOpsV2 for EthCoin {
    async fn send_nft_maker_payment_v2(
        &self,
        args: SendNftMakerPaymentArgs<'_, Self>,
    ) -> Result<Self::Tx, TransactionErr> {
        self.send_nft_maker_payment_v2_impl(args).await
    }

    async fn validate_nft_maker_payment_v2(
        &self,
        args: ValidateNftMakerPaymentArgs<'_, Self>,
    ) -> ValidatePaymentResult<()> {
        self.validate_nft_maker_payment_v2_impl(args).await
    }

    async fn spend_nft_maker_payment_v2(
        &self,
        args: SpendNftMakerPaymentArgs<'_, Self>,
    ) -> Result<Self::Tx, TransactionErr> {
        self.spend_nft_maker_payment_v2_impl(args).await
    }

    async fn refund_nft_maker_payment_v2_timelock(
        &self,
        args: RefundNftMakerPaymentArgs<'_, Self>,
    ) -> Result<Self::Tx, TransactionErr> {
        self.refund_nft_maker_payment_v2_timelock_impl(args).await
    }

    async fn refund_nft_maker_payment_v2_secret(
        &self,
        args: RefundNftMakerPaymentArgs<'_, Self>,
    ) -> Result<Self::Tx, TransactionErr> {
        self.refund_nft_maker_payment_v2_secret_impl(args).await
    }
}

impl CoinWithPrivKeyPolicy for EthCoin {
    type KeyPair = KeyPair;

    fn priv_key_policy(&self) -> &PrivKeyPolicy<Self::KeyPair> { &self.priv_key_policy }
}

impl CoinWithDerivationMethod for EthCoin {
    fn derivation_method(&self) -> &DerivationMethod<HDCoinAddress<Self>, Self::HDWallet> { &self.derivation_method }
}

#[async_trait]
impl IguanaBalanceOps for EthCoin {
    type BalanceObject = CoinBalanceMap;

    async fn iguana_balances(&self) -> BalanceResult<Self::BalanceObject> {
        let platform_balance = self.my_balance().compat().await?;
        let token_balances = self.get_tokens_balance_list().await?;
        let mut balances = CoinBalanceMap::new();
        balances.insert(self.ticker().to_string(), platform_balance);
        balances.extend(token_balances.into_iter());
        Ok(balances)
    }
}

#[async_trait]
impl GetNewAddressRpcOps for EthCoin {
    type BalanceObject = CoinBalanceMap;
    async fn get_new_address_rpc_without_conf(
        &self,
        params: GetNewAddressParams,
    ) -> MmResult<GetNewAddressResponse<Self::BalanceObject>, GetNewAddressRpcError> {
        get_new_address::common_impl::get_new_address_rpc_without_conf(self, params).await
    }

    async fn get_new_address_rpc<ConfirmAddress>(
        &self,
        params: GetNewAddressParams,
        confirm_address: &ConfirmAddress,
    ) -> MmResult<GetNewAddressResponse<Self::BalanceObject>, GetNewAddressRpcError>
    where
        ConfirmAddress: HDConfirmAddress,
    {
        get_new_address::common_impl::get_new_address_rpc(self, params, confirm_address).await
    }
}

#[async_trait]
impl AccountBalanceRpcOps for EthCoin {
    type BalanceObject = CoinBalanceMap;

    async fn account_balance_rpc(
        &self,
        params: AccountBalanceParams,
    ) -> MmResult<HDAccountBalanceResponse<Self::BalanceObject>, HDAccountBalanceRpcError> {
        account_balance::common_impl::account_balance_rpc(self, params).await
    }
}

#[async_trait]
impl InitAccountBalanceRpcOps for EthCoin {
    type BalanceObject = CoinBalanceMap;

    async fn init_account_balance_rpc(
        &self,
        params: InitAccountBalanceParams,
    ) -> MmResult<HDAccountBalance<Self::BalanceObject>, HDAccountBalanceRpcError> {
        init_account_balance::common_impl::init_account_balance_rpc(self, params).await
    }
}

#[async_trait]
impl InitScanAddressesRpcOps for EthCoin {
    type BalanceObject = CoinBalanceMap;

    async fn init_scan_for_new_addresses_rpc(
        &self,
        params: ScanAddressesParams,
    ) -> MmResult<ScanAddressesResponse<Self::BalanceObject>, HDAccountBalanceRpcError> {
        init_scan_for_new_addresses::common_impl::scan_for_new_addresses_rpc(self, params).await
    }
}

#[async_trait]
impl InitCreateAccountRpcOps for EthCoin {
    type BalanceObject = CoinBalanceMap;

    async fn init_create_account_rpc<XPubExtractor>(
        &self,
        params: CreateNewAccountParams,
        state: CreateAccountState,
        xpub_extractor: Option<XPubExtractor>,
    ) -> MmResult<HDAccountBalance<Self::BalanceObject>, CreateAccountRpcError>
    where
        XPubExtractor: HDXPubExtractor + Send,
    {
        init_create_account::common_impl::init_create_new_account_rpc(self, params, state, xpub_extractor).await
    }

    async fn revert_creating_account(&self, account_id: u32) {
        init_create_account::common_impl::revert_creating_account(self, account_id).await
    }
}

/// Converts and extended public key derived using BIP32 to an Ethereum public key.
pub fn pubkey_from_extended(extended_pubkey: &Secp256k1ExtendedPublicKey) -> Public {
    let serialized = extended_pubkey.public_key().serialize_uncompressed();
    let mut pubkey_uncompressed = Public::default();
    pubkey_uncompressed.as_mut().copy_from_slice(&serialized[1..]);
    pubkey_uncompressed
}

fn extract_gas_limit_from_conf<T: ExtractGasLimit>(coin_conf: &Json) -> Result<T, String> {
    let key = T::key();
    if coin_conf[key].is_null() {
        Ok(Default::default())
    } else {
        json::from_value(coin_conf[key].clone()).map_err(|e| e.to_string())
    }
}

impl Eip1559Ops for EthCoin {
    fn get_swap_transaction_fee_policy(&self) -> SwapTxFeePolicy { self.swap_txfee_policy.lock().unwrap().clone() }

    fn set_swap_transaction_fee_policy(&self, swap_txfee_policy: SwapTxFeePolicy) {
        *self.swap_txfee_policy.lock().unwrap() = swap_txfee_policy
    }
}

#[async_trait]
impl TakerCoinSwapOpsV2 for EthCoin {
    /// Wrapper for [EthCoin::send_taker_funding_impl]
    async fn send_taker_funding(&self, args: SendTakerFundingArgs<'_>) -> Result<Self::Tx, TransactionErr> {
        self.send_taker_funding_impl(args).await
    }

    /// Wrapper for [EthCoin::validate_taker_funding_impl]
    async fn validate_taker_funding(&self, args: ValidateTakerFundingArgs<'_, Self>) -> ValidateSwapV2TxResult {
        self.validate_taker_funding_impl(args).await
    }

    async fn refund_taker_funding_timelock(
        &self,
        args: RefundTakerPaymentArgs<'_>,
    ) -> Result<Self::Tx, TransactionErr> {
        self.refund_taker_payment_with_timelock_impl(args).await
    }

    async fn refund_taker_funding_secret(
        &self,
        args: RefundFundingSecretArgs<'_, Self>,
    ) -> Result<Self::Tx, TransactionErr> {
        self.refund_taker_funding_secret_impl(args).await
    }

    /// Wrapper for [EthCoin::search_for_taker_funding_spend_impl]
    async fn search_for_taker_funding_spend(
        &self,
        tx: &Self::Tx,
        _from_block: u64,
        _secret_hash: &[u8],
    ) -> Result<Option<FundingTxSpend<Self>>, SearchForFundingSpendErr> {
        self.search_for_taker_funding_spend_impl(tx).await
    }

    /// Eth doesnt have preimages
    async fn gen_taker_funding_spend_preimage(
        &self,
        args: &GenTakerFundingSpendArgs<'_, Self>,
        _swap_unique_data: &[u8],
    ) -> GenPreimageResult<Self> {
        Ok(TxPreimageWithSig {
            preimage: args.funding_tx.clone(),
            signature: args.funding_tx.signature(),
        })
    }

    /// Eth doesnt have preimages
    async fn validate_taker_funding_spend_preimage(
        &self,
        _gen_args: &GenTakerFundingSpendArgs<'_, Self>,
        _preimage: &TxPreimageWithSig<Self>,
    ) -> ValidateTakerFundingSpendPreimageResult {
        Ok(())
    }

    /// Wrapper for [EthCoin::taker_payment_approve]
    async fn sign_and_send_taker_funding_spend(
        &self,
        _preimage: &TxPreimageWithSig<Self>,
        args: &GenTakerFundingSpendArgs<'_, Self>,
        _swap_unique_data: &[u8],
    ) -> Result<Self::Tx, TransactionErr> {
        self.taker_payment_approve(args).await
    }

    async fn refund_combined_taker_payment(
        &self,
        args: RefundTakerPaymentArgs<'_>,
    ) -> Result<Self::Tx, TransactionErr> {
        self.refund_taker_payment_with_timelock_impl(args).await
    }

    /// Eth doesnt have preimages
    async fn gen_taker_payment_spend_preimage(
        &self,
        args: &GenTakerPaymentSpendArgs<'_, Self>,
        _swap_unique_data: &[u8],
    ) -> GenPreimageResult<Self> {
        Ok(TxPreimageWithSig {
            preimage: args.taker_tx.clone(),
            signature: args.taker_tx.signature(),
        })
    }

    /// Eth doesnt have preimages
    async fn validate_taker_payment_spend_preimage(
        &self,
        _gen_args: &GenTakerPaymentSpendArgs<'_, Self>,
        _preimage: &TxPreimageWithSig<Self>,
    ) -> ValidateTakerPaymentSpendPreimageResult {
        Ok(())
    }

    /// Wrapper for [EthCoin::sign_and_broadcast_taker_payment_spend_impl]
    async fn sign_and_broadcast_taker_payment_spend(
        &self,
        _preimage: &TxPreimageWithSig<Self>,
        gen_args: &GenTakerPaymentSpendArgs<'_, Self>,
        secret: &[u8],
        _swap_unique_data: &[u8],
    ) -> Result<Self::Tx, TransactionErr> {
        self.sign_and_broadcast_taker_payment_spend_impl(gen_args, secret).await
    }

    /// Wrapper for [EthCoin::find_taker_payment_spend_tx_impl]
    async fn find_taker_payment_spend_tx(
        &self,
        taker_payment: &Self::Tx,
        from_block: u64,
        wait_until: u64,
    ) -> MmResult<Self::Tx, FindPaymentSpendError> {
        const CHECK_EVERY: f64 = 10.;
        self.find_taker_payment_spend_tx_impl(taker_payment, from_block, wait_until, CHECK_EVERY)
            .await
    }

    async fn extract_secret_v2(&self, _secret_hash: &[u8], spend_tx: &Self::Tx) -> Result<[u8; 32], String> {
        self.extract_secret_v2_impl(spend_tx).await
    }
}

impl CommonSwapOpsV2 for EthCoin {
    #[inline(always)]
    fn derive_htlc_pubkey_v2(&self, _swap_unique_data: &[u8]) -> Self::Pubkey {
        match self.priv_key_policy {
            EthPrivKeyPolicy::Iguana(ref key_pair)
            | EthPrivKeyPolicy::HDWallet {
                activated_key: ref key_pair,
                ..
            } => *key_pair.public(),
            EthPrivKeyPolicy::Trezor => todo!(),
            #[cfg(target_arch = "wasm32")]
            EthPrivKeyPolicy::Metamask(ref metamask_policy) => {
                // The metamask public key should be uncompressed
                // Remove the first byte (0x04) from the uncompressed public key
                let pubkey_bytes: [u8; 64] = metamask_policy.public_key_uncompressed[1..65]
                    .try_into()
                    .expect("slice with incorrect length");
                Public::from_slice(&pubkey_bytes)
            },
            EthPrivKeyPolicy::WalletConnect {
                public_key_uncompressed,
                ..
            } => {
                let pubkey_bytes: [u8; 64] = public_key_uncompressed[1..65]
                    .try_into()
                    .expect("slice with incorrect length");
                Public::from_slice(&pubkey_bytes)
            },
        }
    }

    #[inline(always)]
    fn derive_htlc_pubkey_v2_bytes(&self, swap_unique_data: &[u8]) -> Vec<u8> {
        self.derive_htlc_pubkey_v2(swap_unique_data).to_bytes()
    }
}

#[cfg(all(feature = "for-tests", not(target_arch = "wasm32")))]
impl EthCoin {
    pub async fn set_coin_type(&self, new_coin_type: EthCoinType) -> EthCoin {
        let coin = EthCoinImpl {
            ticker: self.ticker.clone(),
            coin_type: new_coin_type,
            priv_key_policy: self.priv_key_policy.clone(),
            derivation_method: Arc::clone(&self.derivation_method),
            sign_message_prefix: self.sign_message_prefix.clone(),
            swap_contract_address: self.swap_contract_address,
            swap_v2_contracts: self.swap_v2_contracts,
            fallback_swap_contract: self.fallback_swap_contract,
            contract_supports_watchers: self.contract_supports_watchers,
            web3_instances: AsyncMutex::new(self.web3_instances.lock().await.clone()),
            decimals: self.decimals,
            history_sync_state: Mutex::new(self.history_sync_state.lock().unwrap().clone()),
            required_confirmations: AtomicU64::new(
                self.required_confirmations.load(std::sync::atomic::Ordering::SeqCst),
            ),
            swap_txfee_policy: Mutex::new(self.swap_txfee_policy.lock().unwrap().clone()),
            max_eth_tx_type: self.max_eth_tx_type,
            ctx: self.ctx.clone(),
            chain_id: self.chain_id,
            trezor_coin: self.trezor_coin.clone(),
            logs_block_range: self.logs_block_range,
            address_nonce_locks: Arc::clone(&self.address_nonce_locks),
            erc20_tokens_infos: Arc::clone(&self.erc20_tokens_infos),
            nfts_infos: Arc::clone(&self.nfts_infos),
            gas_limit: EthGasLimit::default(),
            gas_limit_v2: EthGasLimitV2::default(),
            abortable_system: self.abortable_system.create_subsystem().unwrap(),
        };
        EthCoin(Arc::new(coin))
    }
}

#[async_trait]
impl MakerCoinSwapOpsV2 for EthCoin {
    async fn send_maker_payment_v2(&self, args: SendMakerPaymentArgs<'_, Self>) -> Result<Self::Tx, TransactionErr> {
        self.send_maker_payment_v2_impl(args).await
    }

    async fn validate_maker_payment_v2(&self, args: ValidateMakerPaymentArgs<'_, Self>) -> ValidatePaymentResult<()> {
        self.validate_maker_payment_v2_impl(args).await
    }

    async fn refund_maker_payment_v2_timelock(
        &self,
        args: RefundMakerPaymentTimelockArgs<'_>,
    ) -> Result<Self::Tx, TransactionErr> {
        self.refund_maker_payment_v2_timelock_impl(args).await
    }

    async fn refund_maker_payment_v2_secret(
        &self,
        args: RefundMakerPaymentSecretArgs<'_, Self>,
    ) -> Result<Self::Tx, TransactionErr> {
        self.refund_maker_payment_v2_secret_impl(args).await
    }

    async fn spend_maker_payment_v2(&self, args: SpendMakerPaymentArgs<'_, Self>) -> Result<Self::Tx, TransactionErr> {
        self.spend_maker_payment_v2_impl(args).await
    }
}<|MERGE_RESOLUTION|>--- conflicted
+++ resolved
@@ -1542,13 +1542,8 @@
             | EthPrivKeyPolicy::HDWallet {
                 activated_key: ref key_pair,
                 ..
-<<<<<<< HEAD
-            } => key_pair_from_secret(key_pair.secret().as_bytes()).expect("valid key"),
+            } => key_pair_from_secret(key_pair.secret().as_fixed_bytes()).expect("valid key"),
             EthPrivKeyPolicy::Trezor | EthPrivKeyPolicy::WalletConnect { .. } => todo!(),
-=======
-            } => key_pair_from_secret(key_pair.secret().as_fixed_bytes()).expect("valid key"),
-            EthPrivKeyPolicy::Trezor => todo!(),
->>>>>>> 84f5c923
             #[cfg(target_arch = "wasm32")]
             EthPrivKeyPolicy::Metamask(_) => todo!(),
         }
@@ -1564,13 +1559,9 @@
             } => key_pair_from_secret(&key_pair.secret().to_fixed_bytes())
                 .expect("valid key")
                 .public_slice()
-<<<<<<< HEAD
-                .to_vec(),
-            EthPrivKeyPolicy::WalletConnect { public_key, .. } => public_key.as_bytes().to_vec(),
-=======
                 .try_into()
                 .expect("valid key length!"),
->>>>>>> 84f5c923
+            EthPrivKeyPolicy::WalletConnect { public_key, .. } => public_key.into(),
             EthPrivKeyPolicy::Trezor => todo!(),
             #[cfg(target_arch = "wasm32")]
             EthPrivKeyPolicy::Metamask(ref metamask_policy) => metamask_policy.public_key.0,
