/******************************************************************************
 * Copyright © 2022 Atomic Private Limited and its contributors               *
 *                                                                            *
 * See the CONTRIBUTOR-LICENSE-AGREEMENT, COPYING, LICENSE-COPYRIGHT-NOTICE   *
 * and DEVELOPER-CERTIFICATE-OF-ORIGIN files in the LEGAL directory in        *
 * the top-level directory of this distribution for the individual copyright  *
 * holder information and the developer policies on copyright and licensing.  *
 *                                                                            *
 * Unless otherwise agreed in a custom licensing agreement, no part of the    *
 * AtomicDEX software, including this file may be copied, modified, propagated*
 * or distributed except according to the terms contained in the              *
 * LICENSE-COPYRIGHT-NOTICE file.                                             *
 *                                                                            *
 * Removal or modification of this copyright notice is prohibited.            *
 *                                                                            *
 ******************************************************************************/
//
//  eth.rs
//  marketmaker
//
//  Copyright © 2022 AtomicDEX. All rights reserved.
//
use async_trait::async_trait;
use bitcrypto::{keccak256, sha256};
use common::executor::Timer;
use common::log::{error, info, warn};
use common::{get_utc_timestamp, now_ms, small_rng, DEX_FEE_ADDR_RAW_PUBKEY};
use crypto::privkey::key_pair_from_secret;
use derive_more::Display;
use ethabi::{Contract, Token};
pub use ethcore_transaction::SignedTransaction as SignedEthTx;
use ethcore_transaction::{Action, Transaction as UnSignedEthTx, UnverifiedTransaction};
use ethereum_types::{Address, H160, H256, U256};
use ethkey::{public_to_address, KeyPair, Public, Signature};
use ethkey::{sign, verify_address};
use futures::compat::Future01CompatExt;
use futures::future::{join_all, select, Either, FutureExt, TryFutureExt};
use futures01::Future;
use http::StatusCode;
use mm2_core::mm_ctx::{MmArc, MmWeak};
use mm2_err_handle::prelude::*;
use mm2_net::transport::{slurp_url, GuiAuthValidation, GuiAuthValidationGenerator, SlurpError};
use mm2_number::{BigDecimal, MmNumber};
#[cfg(test)] use mocktopus::macros::*;
use rand::seq::SliceRandom;
use rpc::v1::types::Bytes as BytesJson;
use secp256k1::PublicKey;
use serde_json::{self as json, Value as Json};
use serialization::{CompactInteger, Serializable, Stream};
use sha3::{Digest, Keccak256};
use std::collections::HashMap;
use std::ops::Deref;
use std::path::PathBuf;
use std::str::FromStr;
use std::sync::atomic::{AtomicU64, Ordering as AtomicOrdering};
use std::sync::{Arc, Mutex};
use web3::types::{Action as TraceAction, BlockId, BlockNumber, Bytes, CallRequest, FilterBuilder, Log, Trace,
                  TraceFilterBuilder, Transaction as Web3Transaction, TransactionId};
use web3::{self, Web3};
use web3_transport::{EthFeeHistoryNamespace, Web3Transport, Web3TransportNode};

use super::{coin_conf, AsyncMutex, BalanceError, BalanceFut, CoinBalance, CoinProtocol, CoinTransportMetrics,
            CoinsContext, FeeApproxStage, FoundSwapTxSpend, HistorySyncState, MarketCoinOps, MmCoin,
            NegotiateSwapContractAddrErr, NumConversError, NumConversResult, RawTransactionError, RawTransactionFut,
            RawTransactionRequest, RawTransactionRes, RawTransactionResult, RpcClientType, RpcTransportEventHandler,
<<<<<<< HEAD
            RpcTransportEventHandlerShared, SearchForSwapTxSpendInput, SignatureError, SignatureResult,
            SignedTransactionFut, SwapOps, TradeFee, TradePreimageError, TradePreimageFut, TradePreimageResult,
            TradePreimageValue, Transaction, TransactionDetails, TransactionEnum, TransactionErr, TransactionFut,
            UnexpectedDerivationMethod, ValidateAddressResult, ValidatePaymentInput, VerificationError,
            VerificationResult, WatcherSpendsMakerPaymentInput, WatcherValidatePaymentInput, WithdrawError,
            WithdrawFee, WithdrawFut, WithdrawRequest, WithdrawResult};
=======
            RpcTransportEventHandlerShared, SearchForSwapTxSpendInput, SignatureError, SignatureResult, SwapOps,
            TradeFee, TradePreimageError, TradePreimageFut, TradePreimageResult, TradePreimageValue, Transaction,
            TransactionDetails, TransactionEnum, TransactionErr, TransactionFut, TxMarshalingErr,
            UnexpectedDerivationMethod, ValidateAddressResult, ValidatePaymentInput, VerificationError,
            VerificationResult, WithdrawError, WithdrawFee, WithdrawFut, WithdrawRequest, WithdrawResult};
>>>>>>> ebb0e81e

pub use rlp;

#[cfg(test)] mod eth_tests;
#[cfg(target_arch = "wasm32")] mod eth_wasm_tests;
mod web3_transport;

#[path = "eth/v2_activation.rs"] pub mod v2_activation;

/// https://github.com/artemii235/etomic-swap/blob/master/contracts/EtomicSwap.sol
/// Dev chain (195.201.0.6:8565) contract address: 0xa09ad3cd7e96586ebd05a2607ee56b56fb2db8fd
/// Ropsten: https://ropsten.etherscan.io/address/0x7bc1bbdd6a0a722fc9bffc49c921b685ecb84b94
/// ETH mainnet: https://etherscan.io/address/0x8500AFc0bc5214728082163326C2FF0C73f4a871
const SWAP_CONTRACT_ABI: &str = r#"[{"constant":false,"inputs":[{"name":"_id","type":"bytes32"},{"name":"_amount","type":"uint256"},{"name":"_secret","type":"bytes32"},{"name":"_tokenAddress","type":"address"},{"name":"_sender","type":"address"}],"name":"receiverSpend","outputs":[],"payable":false,"stateMutability":"nonpayable","type":"function"},{"constant":true,"inputs":[{"name":"","type":"bytes32"}],"name":"payments","outputs":[{"name":"paymentHash","type":"bytes20"},{"name":"lockTime","type":"uint64"},{"name":"state","type":"uint8"}],"payable":false,"stateMutability":"view","type":"function"},{"constant":false,"inputs":[{"name":"_id","type":"bytes32"},{"name":"_receiver","type":"address"},{"name":"_secretHash","type":"bytes20"},{"name":"_lockTime","type":"uint64"}],"name":"ethPayment","outputs":[],"payable":true,"stateMutability":"payable","type":"function"},{"constant":false,"inputs":[{"name":"_id","type":"bytes32"},{"name":"_amount","type":"uint256"},{"name":"_paymentHash","type":"bytes20"},{"name":"_tokenAddress","type":"address"},{"name":"_receiver","type":"address"}],"name":"senderRefund","outputs":[],"payable":false,"stateMutability":"nonpayable","type":"function"},{"constant":false,"inputs":[{"name":"_id","type":"bytes32"},{"name":"_amount","type":"uint256"},{"name":"_tokenAddress","type":"address"},{"name":"_receiver","type":"address"},{"name":"_secretHash","type":"bytes20"},{"name":"_lockTime","type":"uint64"}],"name":"erc20Payment","outputs":[],"payable":true,"stateMutability":"payable","type":"function"},{"inputs":[],"payable":false,"stateMutability":"nonpayable","type":"constructor"},{"anonymous":false,"inputs":[{"indexed":false,"name":"id","type":"bytes32"}],"name":"PaymentSent","type":"event"},{"anonymous":false,"inputs":[{"indexed":false,"name":"id","type":"bytes32"},{"indexed":false,"name":"secret","type":"bytes32"}],"name":"ReceiverSpent","type":"event"},{"anonymous":false,"inputs":[{"indexed":false,"name":"id","type":"bytes32"}],"name":"SenderRefunded","type":"event"}]"#;
/// https://github.com/ethereum/EIPs/blob/master/EIPS/eip-20.md
const ERC20_ABI: &str = r#"[{"constant":true,"inputs":[],"name":"name","outputs":[{"name":"","type":"string"}],"payable":false,"stateMutability":"view","type":"function"},{"constant":false,"inputs":[{"name":"_spender","type":"address"},{"name":"_value","type":"uint256"}],"name":"approve","outputs":[{"name":"","type":"bool"}],"payable":false,"stateMutability":"nonpayable","type":"function"},{"constant":true,"inputs":[],"name":"totalSupply","outputs":[{"name":"","type":"uint256"}],"payable":false,"stateMutability":"view","type":"function"},{"constant":false,"inputs":[{"name":"_from","type":"address"},{"name":"_to","type":"address"},{"name":"_value","type":"uint256"}],"name":"transferFrom","outputs":[{"name":"","type":"bool"}],"payable":false,"stateMutability":"nonpayable","type":"function"},{"constant":true,"inputs":[],"name":"decimals","outputs":[{"name":"","type":"uint8"}],"payable":false,"stateMutability":"view","type":"function"},{"constant":false,"inputs":[{"name":"_spender","type":"address"},{"name":"_subtractedValue","type":"uint256"}],"name":"decreaseApproval","outputs":[{"name":"","type":"bool"}],"payable":false,"stateMutability":"nonpayable","type":"function"},{"constant":true,"inputs":[{"name":"_owner","type":"address"}],"name":"balanceOf","outputs":[{"name":"balance","type":"uint256"}],"payable":false,"stateMutability":"view","type":"function"},{"constant":true,"inputs":[],"name":"symbol","outputs":[{"name":"","type":"string"}],"payable":false,"stateMutability":"view","type":"function"},{"constant":false,"inputs":[{"name":"_to","type":"address"},{"name":"_value","type":"uint256"}],"name":"transfer","outputs":[{"name":"","type":"bool"}],"payable":false,"stateMutability":"nonpayable","type":"function"},{"constant":false,"inputs":[{"name":"_spender","type":"address"},{"name":"_addedValue","type":"uint256"}],"name":"increaseApproval","outputs":[{"name":"","type":"bool"}],"payable":false,"stateMutability":"nonpayable","type":"function"},{"constant":true,"inputs":[{"name":"_owner","type":"address"},{"name":"_spender","type":"address"}],"name":"allowance","outputs":[{"name":"","type":"uint256"}],"payable":false,"stateMutability":"view","type":"function"},{"inputs":[],"payable":false,"stateMutability":"nonpayable","type":"constructor"},{"anonymous":false,"inputs":[{"indexed":true,"name":"owner","type":"address"},{"indexed":true,"name":"spender","type":"address"},{"indexed":false,"name":"value","type":"uint256"}],"name":"Approval","type":"event"},{"anonymous":false,"inputs":[{"indexed":true,"name":"from","type":"address"},{"indexed":true,"name":"to","type":"address"},{"indexed":false,"name":"value","type":"uint256"}],"name":"Transfer","type":"event"}]"#;

/// Payment states from etomic swap smart contract: https://github.com/artemii235/etomic-swap/blob/master/contracts/EtomicSwap.sol#L5
pub const PAYMENT_STATE_UNINITIALIZED: u8 = 0;
pub const PAYMENT_STATE_SENT: u8 = 1;
const _PAYMENT_STATE_SPENT: u8 = 2;
const _PAYMENT_STATE_REFUNDED: u8 = 3;
// Ethgasstation API returns response in 10^8 wei units. So 10 from their API mean 1 gwei
const ETH_GAS_STATION_DECIMALS: u8 = 8;
const GAS_PRICE_PERCENT: u64 = 10;
/// It can change 12.5% max each block according to https://www.blocknative.com/blog/eip-1559-fees
const BASE_BLOCK_FEE_DIFF_PCT: u64 = 13;
const DEFAULT_LOGS_BLOCK_RANGE: u64 = 1000;

const DEFAULT_REQUIRED_CONFIRMATIONS: u8 = 1;

const ETH_DECIMALS: u8 = 18;

/// Take into account that the dynamic fee may increase by 3% during the swap.
const GAS_PRICE_APPROXIMATION_PERCENT_ON_START_SWAP: u64 = 3;
/// Take into account that the dynamic fee may increase at each of the following stages:
/// - it may increase by 2% until a swap is started;
/// - it may increase by 3% during the swap.
const GAS_PRICE_APPROXIMATION_PERCENT_ON_ORDER_ISSUE: u64 = 5;
/// Take into account that the dynamic fee may increase at each of the following stages:
/// - it may increase by 2% until an order is issued;
/// - it may increase by 2% until a swap is started;
/// - it may increase by 3% during the swap.
const GAS_PRICE_APPROXIMATION_PERCENT_ON_TRADE_PREIMAGE: u64 = 7;

/// Lifetime of generated signed message for gui-auth requests
const GUI_AUTH_SIGNED_MESSAGE_LIFETIME_SEC: i64 = 90;

lazy_static! {
    pub static ref SWAP_CONTRACT: Contract = Contract::load(SWAP_CONTRACT_ABI.as_bytes()).unwrap();
    pub static ref ERC20_CONTRACT: Contract = Contract::load(ERC20_ABI.as_bytes()).unwrap();
}

pub type Web3RpcFut<T> = Box<dyn Future<Item = T, Error = MmError<Web3RpcError>> + Send>;
pub type Web3RpcResult<T> = Result<T, MmError<Web3RpcError>>;
pub type GasStationResult = Result<GasStationData, MmError<GasStationReqErr>>;

#[derive(Debug, Display)]
pub enum GasStationReqErr {
    #[display(fmt = "Transport '{}' error: {}", uri, error)]
    Transport {
        uri: String,
        error: String,
    },
    #[display(fmt = "Invalid response: {}", _0)]
    InvalidResponse(String),
    Internal(String),
}

impl From<serde_json::Error> for GasStationReqErr {
    fn from(e: serde_json::Error) -> Self { GasStationReqErr::InvalidResponse(e.to_string()) }
}

impl From<SlurpError> for GasStationReqErr {
    fn from(e: SlurpError) -> Self {
        let error = e.to_string();
        match e {
            SlurpError::ErrorDeserializing { .. } => GasStationReqErr::InvalidResponse(error),
            SlurpError::Transport { uri, .. } | SlurpError::Timeout { uri, .. } => {
                GasStationReqErr::Transport { uri, error }
            },
            SlurpError::Internal(_) | SlurpError::InvalidRequest(_) => GasStationReqErr::Internal(error),
        }
    }
}

#[derive(Debug, Display)]
pub enum Web3RpcError {
    #[display(fmt = "Transport: {}", _0)]
    Transport(String),
    #[display(fmt = "Invalid response: {}", _0)]
    InvalidResponse(String),
    #[display(fmt = "Internal: {}", _0)]
    Internal(String),
}

impl From<GasStationReqErr> for Web3RpcError {
    fn from(err: GasStationReqErr) -> Self {
        match err {
            GasStationReqErr::Transport { .. } => Web3RpcError::Transport(err.to_string()),
            GasStationReqErr::InvalidResponse(err) => Web3RpcError::InvalidResponse(err),
            GasStationReqErr::Internal(err) => Web3RpcError::Internal(err),
        }
    }
}

impl From<serde_json::Error> for Web3RpcError {
    fn from(e: serde_json::Error) -> Self { Web3RpcError::InvalidResponse(e.to_string()) }
}

impl From<web3::Error> for Web3RpcError {
    fn from(e: web3::Error) -> Self {
        let error_str = e.to_string();
        match e.kind() {
            web3::ErrorKind::InvalidResponse(_)
            | web3::ErrorKind::Decoder(_)
            | web3::ErrorKind::Msg(_)
            | web3::ErrorKind::Rpc(_) => Web3RpcError::InvalidResponse(error_str),
            web3::ErrorKind::Transport(_) | web3::ErrorKind::Io(_) => Web3RpcError::Transport(error_str),
            _ => Web3RpcError::Internal(error_str),
        }
    }
}

impl From<web3::Error> for RawTransactionError {
    fn from(e: web3::Error) -> Self { RawTransactionError::Transport(e.to_string()) }
}

impl From<ethabi::Error> for Web3RpcError {
    fn from(e: ethabi::Error) -> Web3RpcError {
        // Currently, we use the `ethabi` crate to work with a smart contract ABI known at compile time.
        // It's an internal error if there are any issues during working with a smart contract ABI.
        Web3RpcError::Internal(e.to_string())
    }
}

impl From<ethabi::Error> for WithdrawError {
    fn from(e: ethabi::Error) -> Self {
        // Currently, we use the `ethabi` crate to work with a smart contract ABI known at compile time.
        // It's an internal error if there are any issues during working with a smart contract ABI.
        WithdrawError::InternalError(e.to_string())
    }
}

impl From<web3::Error> for WithdrawError {
    fn from(e: web3::Error) -> Self { WithdrawError::Transport(e.to_string()) }
}

impl From<Web3RpcError> for WithdrawError {
    fn from(e: Web3RpcError) -> Self {
        match e {
            Web3RpcError::Transport(err) | Web3RpcError::InvalidResponse(err) => WithdrawError::Transport(err),
            Web3RpcError::Internal(internal) => WithdrawError::InternalError(internal),
        }
    }
}

impl From<web3::Error> for TradePreimageError {
    fn from(e: web3::Error) -> Self { TradePreimageError::Transport(e.to_string()) }
}

impl From<Web3RpcError> for TradePreimageError {
    fn from(e: Web3RpcError) -> Self {
        match e {
            Web3RpcError::Transport(err) | Web3RpcError::InvalidResponse(err) => TradePreimageError::Transport(err),
            Web3RpcError::Internal(internal) => TradePreimageError::InternalError(internal),
        }
    }
}

impl From<ethabi::Error> for TradePreimageError {
    fn from(e: ethabi::Error) -> Self {
        // Currently, we use the `ethabi` crate to work with a smart contract ABI known at compile time.
        // It's an internal error if there are any issues during working with a smart contract ABI.
        TradePreimageError::InternalError(e.to_string())
    }
}

impl From<ethabi::Error> for BalanceError {
    fn from(e: ethabi::Error) -> Self {
        // Currently, we use the `ethabi` crate to work with a smart contract ABI known at compile time.
        // It's an internal error if there are any issues during working with a smart contract ABI.
        BalanceError::Internal(e.to_string())
    }
}

impl From<web3::Error> for BalanceError {
    fn from(e: web3::Error) -> Self { BalanceError::Transport(e.to_string()) }
}

#[derive(Debug, Deserialize, Serialize)]
struct SavedTraces {
    /// ETH traces for my_address
    traces: Vec<Trace>,
    /// Earliest processed block
    earliest_block: U256,
    /// Latest processed block
    latest_block: U256,
}

#[derive(Debug, Deserialize, Serialize)]
struct SavedErc20Events {
    /// ERC20 events for my_address
    events: Vec<Log>,
    /// Earliest processed block
    earliest_block: U256,
    /// Latest processed block
    latest_block: U256,
}

#[derive(Debug, PartialEq, Eq)]
pub enum EthCoinType {
    /// Ethereum itself or it's forks: ETC/others
    Eth,
    /// ERC20 token with smart contract address
    /// https://github.com/ethereum/EIPs/blob/master/EIPS/eip-20.md
    Erc20 { platform: String, token_addr: Address },
}

/// pImpl idiom.
pub struct EthCoinImpl {
    ticker: String,
    coin_type: EthCoinType,
    key_pair: KeyPair,
    my_address: Address,
    sign_message_prefix: Option<String>,
    swap_contract_address: Address,
    fallback_swap_contract: Option<Address>,
    web3: Web3<Web3Transport>,
    /// The separate web3 instances kept to get nonce, will replace the web3 completely soon
    web3_instances: Vec<Web3Instance>,
    decimals: u8,
    gas_station_url: Option<String>,
    gas_station_decimals: u8,
    gas_station_policy: GasStationPricePolicy,
    history_sync_state: Mutex<HistorySyncState>,
    required_confirmations: AtomicU64,
    /// Coin needs access to the context in order to reuse the logging and shutdown facilities.
    /// Using a weak reference by default in order to avoid circular references and leaks.
    pub ctx: MmWeak,
    chain_id: Option<u64>,
    /// the block range used for eth_getLogs
    logs_block_range: u64,
    nonce_lock: Arc<AsyncMutex<()>>,
    erc20_tokens_infos: Arc<Mutex<HashMap<String, Erc20TokenInfo>>>,
}

#[derive(Clone, Debug)]
pub struct Web3Instance {
    web3: Web3<Web3Transport>,
    is_parity: bool,
}

#[derive(Clone, Debug)]
pub struct Erc20TokenInfo {
    pub token_address: Address,
    pub decimals: u8,
}

#[derive(Deserialize, Serialize)]
#[serde(tag = "format")]
pub enum EthAddressFormat {
    /// Single-case address (lowercase)
    #[serde(rename = "singlecase")]
    SingleCase,
    /// Mixed-case address.
    /// https://eips.ethereum.org/EIPS/eip-55
    #[serde(rename = "mixedcase")]
    MixedCase,
}

#[cfg_attr(test, mockable)]
async fn make_gas_station_request(url: &str) -> GasStationResult {
    let resp = slurp_url(url).await?;
    if resp.0 != StatusCode::OK {
        let error = format!("Gas price request failed with status code {}", resp.0);
        return MmError::err(GasStationReqErr::Transport {
            uri: url.to_owned(),
            error,
        });
    }
    let result: GasStationData = json::from_slice(&resp.2)?;
    Ok(result)
}

#[cfg_attr(test, mockable)]
impl EthCoinImpl {
    /// Gets Transfer events from ERC20 smart contract `addr` between `from_block` and `to_block`
    fn erc20_transfer_events(
        &self,
        contract: Address,
        from_addr: Option<Address>,
        to_addr: Option<Address>,
        from_block: BlockNumber,
        to_block: BlockNumber,
        limit: Option<usize>,
    ) -> Box<dyn Future<Item = Vec<Log>, Error = String> + Send> {
        let contract_event = try_fus!(ERC20_CONTRACT.event("Transfer"));
        let topic0 = Some(vec![contract_event.signature()]);
        let topic1 = from_addr.map(|addr| vec![addr.into()]);
        let topic2 = to_addr.map(|addr| vec![addr.into()]);
        let mut filter = FilterBuilder::default()
            .topics(topic0, topic1, topic2, None)
            .from_block(from_block)
            .to_block(to_block)
            .address(vec![contract]);

        if let Some(l) = limit {
            filter = filter.limit(l);
        }

        Box::new(self.web3.eth().logs(filter.build()).map_err(|e| ERRL!("{}", e)))
    }

    /// Gets ETH traces from ETH node between addresses in `from_block` and `to_block`
    fn eth_traces(
        &self,
        from_addr: Vec<Address>,
        to_addr: Vec<Address>,
        from_block: BlockNumber,
        to_block: BlockNumber,
        limit: Option<usize>,
    ) -> Box<dyn Future<Item = Vec<Trace>, Error = String> + Send> {
        let mut filter = TraceFilterBuilder::default()
            .from_address(from_addr)
            .to_address(to_addr)
            .from_block(from_block)
            .to_block(to_block);

        if let Some(l) = limit {
            filter = filter.count(l);
        }

        Box::new(self.web3.trace().filter(filter.build()).map_err(|e| ERRL!("{}", e)))
    }

    #[cfg_attr(target_arch = "wasm32", allow(dead_code))]
    fn eth_traces_path(&self, ctx: &MmArc) -> PathBuf {
        ctx.dbdir()
            .join("TRANSACTIONS")
            .join(format!("{}_{:#02x}_trace.json", self.ticker, self.my_address))
    }

    /// Load saved ETH traces from local DB
    #[cfg(not(target_arch = "wasm32"))]
    fn load_saved_traces(&self, ctx: &MmArc) -> Option<SavedTraces> {
        let content = gstuff::slurp(&self.eth_traces_path(ctx));
        if content.is_empty() {
            None
        } else {
            match json::from_slice(&content) {
                Ok(t) => Some(t),
                Err(_) => None,
            }
        }
    }

    /// Load saved ETH traces from local DB
    #[cfg(target_arch = "wasm32")]
    fn load_saved_traces(&self, _ctx: &MmArc) -> Option<SavedTraces> {
        common::panic_w("'load_saved_traces' is not implemented in WASM");
        unreachable!()
    }

    /// Store ETH traces to local DB
    #[cfg(not(target_arch = "wasm32"))]
    fn store_eth_traces(&self, ctx: &MmArc, traces: &SavedTraces) {
        let content = json::to_vec(traces).unwrap();
        let tmp_file = format!("{}.tmp", self.eth_traces_path(ctx).display());
        std::fs::write(&tmp_file, content).unwrap();
        std::fs::rename(tmp_file, self.eth_traces_path(ctx)).unwrap();
    }

    /// Store ETH traces to local DB
    #[cfg(target_arch = "wasm32")]
    fn store_eth_traces(&self, _ctx: &MmArc, _traces: &SavedTraces) {
        common::panic_w("'store_eth_traces' is not implemented in WASM");
        unreachable!()
    }

    #[cfg_attr(target_arch = "wasm32", allow(dead_code))]
    fn erc20_events_path(&self, ctx: &MmArc) -> PathBuf {
        ctx.dbdir()
            .join("TRANSACTIONS")
            .join(format!("{}_{:#02x}_events.json", self.ticker, self.my_address))
    }

    /// Store ERC20 events to local DB
    #[cfg(not(target_arch = "wasm32"))]
    fn store_erc20_events(&self, ctx: &MmArc, events: &SavedErc20Events) {
        let content = json::to_vec(events).unwrap();
        let tmp_file = format!("{}.tmp", self.erc20_events_path(ctx).display());
        std::fs::write(&tmp_file, content).unwrap();
        std::fs::rename(tmp_file, self.erc20_events_path(ctx)).unwrap();
    }

    /// Store ERC20 events to local DB
    #[cfg(target_arch = "wasm32")]
    fn store_erc20_events(&self, _ctx: &MmArc, _events: &SavedErc20Events) {
        common::panic_w("'store_erc20_events' is not implemented in WASM");
        unreachable!()
    }

    /// Load saved ERC20 events from local DB
    #[cfg(not(target_arch = "wasm32"))]
    fn load_saved_erc20_events(&self, ctx: &MmArc) -> Option<SavedErc20Events> {
        let content = gstuff::slurp(&self.erc20_events_path(ctx));
        if content.is_empty() {
            None
        } else {
            match json::from_slice(&content) {
                Ok(t) => Some(t),
                Err(_) => None,
            }
        }
    }

    /// Load saved ERC20 events from local DB
    #[cfg(target_arch = "wasm32")]
    fn load_saved_erc20_events(&self, _ctx: &MmArc) -> Option<SavedErc20Events> {
        common::panic_w("'load_saved_erc20_events' is not implemented in WASM");
        unreachable!()
    }

    /// The id used to differentiate payments on Etomic swap smart contract
    fn etomic_swap_id(&self, time_lock: u32, secret_hash: &[u8]) -> Vec<u8> {
        let mut input = vec![];
        input.extend_from_slice(&time_lock.to_le_bytes());
        input.extend_from_slice(secret_hash);
        sha256(&input).to_vec()
    }

    fn estimate_gas(&self, req: CallRequest) -> Box<dyn Future<Item = U256, Error = web3::Error> + Send> {
        // always using None block number as old Geth version accept only single argument in this RPC
        Box::new(self.web3.eth().estimate_gas(req, None))
    }

    /// Gets `ReceiverSpent` events from etomic swap smart contract since `from_block`
    fn spend_events(
        &self,
        swap_contract_address: Address,
        from_block: u64,
        to_block: u64,
    ) -> Box<dyn Future<Item = Vec<Log>, Error = String> + Send> {
        let contract_event = try_fus!(SWAP_CONTRACT.event("ReceiverSpent"));
        let filter = FilterBuilder::default()
            .topics(Some(vec![contract_event.signature()]), None, None, None)
            .from_block(BlockNumber::Number(from_block))
            .to_block(BlockNumber::Number(to_block))
            .address(vec![swap_contract_address])
            .build();

        Box::new(self.web3.eth().logs(filter).map_err(|e| ERRL!("{}", e)))
    }

    /// Gets `SenderRefunded` events from etomic swap smart contract since `from_block`
    fn refund_events(
        &self,
        swap_contract_address: Address,
        from_block: u64,
        to_block: u64,
    ) -> Box<dyn Future<Item = Vec<Log>, Error = String> + Send> {
        let contract_event = try_fus!(SWAP_CONTRACT.event("SenderRefunded"));
        let filter = FilterBuilder::default()
            .topics(Some(vec![contract_event.signature()]), None, None, None)
            .from_block(BlockNumber::Number(from_block))
            .to_block(BlockNumber::Number(to_block))
            .address(vec![swap_contract_address])
            .build();

        Box::new(self.web3.eth().logs(filter).map_err(|e| ERRL!("{}", e)))
    }

    /// Try to parse address from string.
    pub fn address_from_str(&self, address: &str) -> Result<Address, String> {
        Ok(try_s!(valid_addr_from_str(address)))
    }

    pub fn erc20_token_address(&self) -> Option<Address> {
        match self.coin_type {
            EthCoinType::Erc20 { token_addr, .. } => Some(token_addr),
            EthCoinType::Eth => None,
        }
    }

    pub fn add_erc_token_info(&self, ticker: String, info: Erc20TokenInfo) {
        self.erc20_tokens_infos.lock().unwrap().insert(ticker, info);
    }

    /// WARNING
    /// Be very careful using this function since it returns dereferenced clone
    /// of value behind the MutexGuard and makes it non-thread-safe.
    pub fn get_erc_tokens_infos(&self) -> HashMap<String, Erc20TokenInfo> {
        let guard = self.erc20_tokens_infos.lock().unwrap();
        (*guard).clone()
    }
}

async fn get_raw_transaction_impl(coin: EthCoin, req: RawTransactionRequest) -> RawTransactionResult {
    let tx = match req.tx_hash.strip_prefix("0x") {
        Some(tx) => tx,
        None => &req.tx_hash,
    };
    let hash = H256::from_str(tx).map_to_mm(|e| RawTransactionError::InvalidHashError(e.to_string()))?;
    let web3_tx = coin.web3.eth().transaction(TransactionId::Hash(hash)).compat().await?;
    let web3_tx = web3_tx.or_mm_err(|| RawTransactionError::HashNotExist(req.tx_hash))?;
    let raw = signed_tx_from_web3_tx(web3_tx).map_to_mm(RawTransactionError::InternalError)?;
    Ok(RawTransactionRes {
        tx_hex: BytesJson(rlp::encode(&raw)),
    })
}

async fn withdraw_impl(coin: EthCoin, req: WithdrawRequest) -> WithdrawResult {
    let to_addr = coin
        .address_from_str(&req.to)
        .map_to_mm(WithdrawError::InvalidAddress)?;
    let my_balance = coin.my_balance().compat().await?;
    let my_balance_dec = u256_to_big_decimal(my_balance, coin.decimals)?;

    let (mut wei_amount, dec_amount) = if req.max {
        (my_balance, my_balance_dec.clone())
    } else {
        let wei_amount = wei_from_big_decimal(&req.amount, coin.decimals)?;
        (wei_amount, req.amount.clone())
    };
    if wei_amount > my_balance {
        return MmError::err(WithdrawError::NotSufficientBalance {
            coin: coin.ticker.clone(),
            available: my_balance_dec.clone(),
            required: dec_amount,
        });
    };
    let (mut eth_value, data, call_addr, fee_coin) = match &coin.coin_type {
        EthCoinType::Eth => (wei_amount, vec![], to_addr, coin.ticker()),
        EthCoinType::Erc20 { platform, token_addr } => {
            let function = ERC20_CONTRACT.function("transfer")?;
            let data = function.encode_input(&[Token::Address(to_addr), Token::Uint(wei_amount)])?;
            (0.into(), data, *token_addr, platform.as_str())
        },
    };
    let eth_value_dec = u256_to_big_decimal(eth_value, coin.decimals)?;

    let (gas, gas_price) = match req.fee {
        Some(WithdrawFee::EthGas { gas_price, gas }) => {
            let gas_price = wei_from_big_decimal(&gas_price, 9)?;
            (gas.into(), gas_price)
        },
        Some(fee_policy) => {
            let error = format!("Expected 'EthGas' fee type, found {:?}", fee_policy);
            return MmError::err(WithdrawError::InvalidFeePolicy(error));
        },
        None => {
            let gas_price = coin.get_gas_price().compat().await?;
            // covering edge case by deducting the standard transfer fee when we want to max withdraw ETH
            let eth_value_for_estimate = if req.max && coin.coin_type == EthCoinType::Eth {
                eth_value - gas_price * U256::from(21000)
            } else {
                eth_value
            };
            let estimate_gas_req = CallRequest {
                value: Some(eth_value_for_estimate),
                data: Some(data.clone().into()),
                from: Some(coin.my_address),
                to: call_addr,
                gas: None,
                // gas price must be supplied because some smart contracts base their
                // logic on gas price, e.g. TUSD: https://github.com/KomodoPlatform/atomicDEX-API/issues/643
                gas_price: Some(gas_price),
            };
            // TODO Note if the wallet's balance is insufficient to withdraw, then `estimate_gas` may fail with the `Exception` error.
            // TODO Ideally we should determine the case when we have the insufficient balance and return `WithdrawError::NotSufficientBalance`.
            let gas_limit = coin.estimate_gas(estimate_gas_req).compat().await?;
            (gas_limit, gas_price)
        },
    };
    let total_fee = gas * gas_price;
    let total_fee_dec = u256_to_big_decimal(total_fee, coin.decimals)?;

    if req.max && coin.coin_type == EthCoinType::Eth {
        if eth_value < total_fee || wei_amount < total_fee {
            return MmError::err(WithdrawError::AmountTooLow {
                amount: eth_value_dec,
                threshold: total_fee_dec,
            });
        }
        eth_value -= total_fee;
        wei_amount -= total_fee;
    };
    let _nonce_lock = coin.nonce_lock.lock().await;
    let nonce_fut = get_addr_nonce(coin.my_address, coin.web3_instances.clone()).compat();
    let nonce = match select(nonce_fut, Timer::sleep(30.)).await {
        Either::Left((nonce_res, _)) => nonce_res.map_to_mm(WithdrawError::Transport)?,
        Either::Right(_) => return MmError::err(WithdrawError::Transport("Get address nonce timed out".to_owned())),
    };
    let tx = UnSignedEthTx {
        nonce,
        value: eth_value,
        action: Action::Call(call_addr),
        data,
        gas,
        gas_price,
    };

    let signed = tx.sign(coin.key_pair.secret(), coin.chain_id);
    let bytes = rlp::encode(&signed);
    let amount_decimal = u256_to_big_decimal(wei_amount, coin.decimals)?;
    let mut spent_by_me = amount_decimal.clone();
    let received_by_me = if to_addr == coin.my_address {
        amount_decimal.clone()
    } else {
        0.into()
    };
    let fee_details = EthTxFeeDetails::new(gas, gas_price, fee_coin)?;
    if coin.coin_type == EthCoinType::Eth {
        spent_by_me += &fee_details.total_fee;
    }
    let my_address = coin.my_address().map_to_mm(WithdrawError::InternalError)?;
    Ok(TransactionDetails {
        to: vec![checksum_address(&format!("{:#02x}", to_addr))],
        from: vec![my_address],
        total_amount: amount_decimal,
        my_balance_change: &received_by_me - &spent_by_me,
        spent_by_me,
        received_by_me,
        tx_hex: bytes.into(),
        tx_hash: format!("{:02x}", signed.tx_hash()),
        block_height: 0,
        fee_details: Some(fee_details.into()),
        coin: coin.ticker.clone(),
        internal_id: vec![].into(),
        timestamp: now_ms() / 1000,
        kmd_rewards: None,
        transaction_type: Default::default(),
    })
}

#[derive(Clone)]
pub struct EthCoin(Arc<EthCoinImpl>);
impl Deref for EthCoin {
    type Target = EthCoinImpl;
    fn deref(&self) -> &EthCoinImpl { &*self.0 }
}

#[async_trait]
impl SwapOps for EthCoin {
    fn send_taker_fee(&self, fee_addr: &[u8], amount: BigDecimal, _uuid: &[u8]) -> TransactionFut {
        let address = try_tx_fus!(addr_from_raw_pubkey(fee_addr));

        Box::new(
            self.send_to_address(address, try_tx_fus!(wei_from_big_decimal(&amount, self.decimals)))
                .map(TransactionEnum::from),
        )
    }

    fn send_maker_payment(
        &self,
        time_lock: u32,
        taker_pub: &[u8],
        secret_hash: &[u8],
        amount: BigDecimal,
        swap_contract_address: &Option<BytesJson>,
        _swap_unique_data: &[u8],
    ) -> TransactionFut {
        let taker_addr = try_tx_fus!(addr_from_raw_pubkey(taker_pub));
        let swap_contract_address = try_tx_fus!(swap_contract_address.try_to_address());

        Box::new(
            self.send_hash_time_locked_payment(
                self.etomic_swap_id(time_lock, secret_hash),
                try_tx_fus!(wei_from_big_decimal(&amount, self.decimals)),
                time_lock,
                secret_hash,
                taker_addr,
                swap_contract_address,
            )
            .map(TransactionEnum::from),
        )
    }

    fn send_taker_payment(
        &self,
        time_lock: u32,
        maker_pub: &[u8],
        secret_hash: &[u8],
        amount: BigDecimal,
        swap_contract_address: &Option<BytesJson>,
        _swap_unique_data: &[u8],
    ) -> TransactionFut {
        let maker_addr = try_tx_fus!(addr_from_raw_pubkey(maker_pub));
        let swap_contract_address = try_tx_fus!(swap_contract_address.try_to_address());

        Box::new(
            self.send_hash_time_locked_payment(
                self.etomic_swap_id(time_lock, secret_hash),
                try_tx_fus!(wei_from_big_decimal(&amount, self.decimals)),
                time_lock,
                secret_hash,
                maker_addr,
                swap_contract_address,
            )
            .map(TransactionEnum::from),
        )
    }

    fn send_maker_spends_taker_payment(
        &self,
        taker_payment_tx: &[u8],
        _time_lock: u32,
        _taker_pub: &[u8],
        secret: &[u8],
        swap_contract_address: &Option<BytesJson>,
        _swap_unique_data: &[u8],
    ) -> TransactionFut {
        let tx: UnverifiedTransaction = try_tx_fus!(rlp::decode(taker_payment_tx));
        let signed = try_tx_fus!(SignedEthTx::new(tx));
        let swap_contract_address = try_tx_fus!(swap_contract_address.try_to_address(), signed);

        Box::new(
            self.spend_hash_time_locked_payment(signed, swap_contract_address, secret)
                .map(TransactionEnum::from),
        )
    }

    fn send_watcher_spends_maker_payment(&self, _input: WatcherSpendsMakerPaymentInput) -> TransactionFut {
        unimplemented!();
    }

    fn sign_maker_payment(
        &self,
        _maker_payment_tx: &[u8],
        _time_lock: u32,
        _maker_pub: &[u8],
        _secret_hash: &[u8],
        _swap_unique_data: &[u8],
    ) -> SignedTransactionFut {
        unimplemented!();
    }

    fn send_taker_spends_maker_payment(
        &self,
        maker_payment_tx: &[u8],
        _time_lock: u32,
        _maker_pub: &[u8],
        secret: &[u8],
        swap_contract_address: &Option<BytesJson>,
        _swap_unique_data: &[u8],
    ) -> TransactionFut {
        let tx: UnverifiedTransaction = try_tx_fus!(rlp::decode(maker_payment_tx));
        let signed = try_tx_fus!(SignedEthTx::new(tx));
        let swap_contract_address = try_tx_fus!(swap_contract_address.try_to_address());
        Box::new(
            self.spend_hash_time_locked_payment(signed, swap_contract_address, secret)
                .map(TransactionEnum::from),
        )
    }

    fn send_taker_refunds_payment(
        &self,
        taker_payment_tx: &[u8],
        _time_lock: u32,
        _maker_pub: &[u8],
        _secret_hash: &[u8],
        swap_contract_address: &Option<BytesJson>,
        _swap_unique_data: &[u8],
    ) -> TransactionFut {
        let tx: UnverifiedTransaction = try_tx_fus!(rlp::decode(taker_payment_tx));
        let signed = try_tx_fus!(SignedEthTx::new(tx));
        let swap_contract_address = try_tx_fus!(swap_contract_address.try_to_address());

        Box::new(
            self.refund_hash_time_locked_payment(swap_contract_address, signed)
                .map(TransactionEnum::from),
        )
    }

    fn send_maker_refunds_payment(
        &self,
        maker_payment_tx: &[u8],
        _time_lock: u32,
        _taker_pub: &[u8],
        _secret_hash: &[u8],
        swap_contract_address: &Option<BytesJson>,
        _swap_unique_data: &[u8],
    ) -> TransactionFut {
        let tx: UnverifiedTransaction = try_tx_fus!(rlp::decode(maker_payment_tx));
        let signed = try_tx_fus!(SignedEthTx::new(tx));
        let swap_contract_address = try_tx_fus!(swap_contract_address.try_to_address());

        Box::new(
            self.refund_hash_time_locked_payment(swap_contract_address, signed)
                .map(TransactionEnum::from),
        )
    }

    fn validate_fee(
        &self,
        fee_tx: &TransactionEnum,
        expected_sender: &[u8],
        fee_addr: &[u8],
        amount: &BigDecimal,
        min_block_number: u64,
        _uuid: &[u8],
    ) -> Box<dyn Future<Item = (), Error = String> + Send> {
        let selfi = self.clone();
        let tx = match fee_tx {
            TransactionEnum::SignedEthTx(t) => t.clone(),
            _ => panic!(),
        };
        let sender_addr = try_fus!(addr_from_raw_pubkey(expected_sender));
        let fee_addr = try_fus!(addr_from_raw_pubkey(fee_addr));
        let amount = amount.clone();

        let fut = async move {
            let expected_value = try_s!(wei_from_big_decimal(&amount, selfi.decimals));
            let tx_from_rpc = try_s!(
                selfi
                    .web3
                    .eth()
                    .transaction(TransactionId::Hash(tx.hash))
                    .compat()
                    .await
            );
            let tx_from_rpc = match tx_from_rpc {
                Some(t) => t,
                None => return ERR!("Didn't find provided tx {:?} on ETH node", tx),
            };

            if tx_from_rpc.from != sender_addr {
                return ERR!(
                    "Fee tx {:?} was sent from wrong address, expected {:?}",
                    tx_from_rpc,
                    sender_addr
                );
            }

            if let Some(block_number) = tx_from_rpc.block_number {
                if block_number <= min_block_number.into() {
                    return ERR!(
                        "Fee tx {:?} confirmed before min_block {}",
                        tx_from_rpc,
                        min_block_number,
                    );
                }
            }
            match &selfi.coin_type {
                EthCoinType::Eth => {
                    if tx_from_rpc.to != Some(fee_addr) {
                        return ERR!(
                            "Fee tx {:?} was sent to wrong address, expected {:?}",
                            tx_from_rpc,
                            fee_addr
                        );
                    }

                    if tx_from_rpc.value < expected_value {
                        return ERR!(
                            "Fee tx {:?} value is less than expected {:?}",
                            tx_from_rpc,
                            expected_value
                        );
                    }
                },
                EthCoinType::Erc20 {
                    platform: _,
                    token_addr,
                } => {
                    if tx_from_rpc.to != Some(*token_addr) {
                        return ERR!(
                            "ERC20 Fee tx {:?} called wrong smart contract, expected {:?}",
                            tx_from_rpc,
                            token_addr
                        );
                    }

                    let function = try_s!(ERC20_CONTRACT.function("transfer"));
                    let decoded_input = try_s!(function.decode_input(&tx_from_rpc.input.0));

                    if decoded_input[0] != Token::Address(fee_addr) {
                        return ERR!(
                            "ERC20 Fee tx was sent to wrong address {:?}, expected {:?}",
                            decoded_input[0],
                            fee_addr
                        );
                    }

                    match decoded_input[1] {
                        Token::Uint(value) => {
                            if value < expected_value {
                                return ERR!("ERC20 Fee tx value {} is less than expected {}", value, expected_value);
                            }
                        },
                        _ => return ERR!("Should have got uint token but got {:?}", decoded_input[1]),
                    }
                },
            }

            Ok(())
        };
        Box::new(fut.boxed().compat())
    }

    fn validate_maker_payment(&self, input: ValidatePaymentInput) -> Box<dyn Future<Item = (), Error = String> + Send> {
        let swap_contract_address = try_fus!(input.swap_contract_address.try_to_address());
        self.validate_payment(
            &input.payment_tx,
            input.time_lock,
            &input.other_pub,
            &input.secret_hash,
            input.amount,
            swap_contract_address,
        )
    }

    fn validate_taker_payment(&self, input: ValidatePaymentInput) -> Box<dyn Future<Item = (), Error = String> + Send> {
        let swap_contract_address = try_fus!(input.swap_contract_address.try_to_address());
        self.validate_payment(
            &input.payment_tx,
            input.time_lock,
            &input.other_pub,
            &input.secret_hash,
            input.amount,
            swap_contract_address,
        )
    }

    fn watcher_validate_taker_payment(
        &self,
        _input: WatcherValidatePaymentInput,
    ) -> Box<dyn Future<Item = (), Error = String> + Send> {
        unimplemented!();
    }

    fn check_if_my_payment_sent(
        &self,
        time_lock: u32,
        _other_pub: &[u8],
        secret_hash: &[u8],
        from_block: u64,
        swap_contract_address: &Option<BytesJson>,
        _swap_unique_data: &[u8],
    ) -> Box<dyn Future<Item = Option<TransactionEnum>, Error = String> + Send> {
        let id = self.etomic_swap_id(time_lock, secret_hash);
        let swap_contract_address = try_fus!(swap_contract_address.try_to_address());
        let selfi = self.clone();
        let fut = async move {
            let status = try_s!(
                selfi
                    .payment_status(swap_contract_address, Token::FixedBytes(id.clone()))
                    .compat()
                    .await
            );

            if status == PAYMENT_STATE_UNINITIALIZED.into() {
                return Ok(None);
            };

            let mut current_block = try_s!(selfi.current_block().compat().await);
            if current_block < from_block {
                current_block = from_block;
            }

            let mut from_block = from_block;

            loop {
                let to_block = current_block.min(from_block + selfi.logs_block_range);

                let events = try_s!(
                    selfi
                        .payment_sent_events(swap_contract_address, from_block, to_block)
                        .compat()
                        .await
                );

                let found = events.iter().find(|event| &event.data.0[..32] == id.as_slice());

                match found {
                    Some(event) => {
                        let transaction = try_s!(
                            selfi
                                .web3
                                .eth()
                                .transaction(TransactionId::Hash(event.transaction_hash.unwrap()))
                                .compat()
                                .await
                        );
                        match transaction {
                            Some(t) => break Ok(Some(try_s!(signed_tx_from_web3_tx(t)).into())),
                            None => break Ok(None),
                        }
                    },
                    None => {
                        if to_block >= current_block {
                            break Ok(None);
                        }
                        from_block = to_block;
                    },
                }
            }
        };
        Box::new(fut.boxed().compat())
    }

    async fn search_for_swap_tx_spend_my(
        &self,
        input: SearchForSwapTxSpendInput<'_>,
    ) -> Result<Option<FoundSwapTxSpend>, String> {
        let swap_contract_address = try_s!(input.swap_contract_address.try_to_address());
        self.search_for_swap_tx_spend(input.tx, swap_contract_address, input.search_from_block)
            .await
    }

    async fn search_for_swap_tx_spend_other(
        &self,
        input: SearchForSwapTxSpendInput<'_>,
    ) -> Result<Option<FoundSwapTxSpend>, String> {
        let swap_contract_address = try_s!(input.swap_contract_address.try_to_address());
        self.search_for_swap_tx_spend(input.tx, swap_contract_address, input.search_from_block)
            .await
    }

    fn extract_secret(&self, _secret_hash: &[u8], spend_tx: &[u8]) -> Result<Vec<u8>, String> {
        let unverified: UnverifiedTransaction = try_s!(rlp::decode(spend_tx));
        let function = try_s!(SWAP_CONTRACT.function("receiverSpend"));
        let tokens = try_s!(function.decode_input(&unverified.data));
        if tokens.len() < 3 {
            return ERR!("Invalid arguments in 'receiverSpend' call: {:?}", tokens);
        }
        match &tokens[2] {
            Token::FixedBytes(secret) => Ok(secret.to_vec()),
            _ => ERR!(
                "Expected secret to be fixed bytes, decoded function data is {:?}",
                tokens
            ),
        }
    }

    fn negotiate_swap_contract_addr(
        &self,
        other_side_address: Option<&[u8]>,
    ) -> Result<Option<BytesJson>, MmError<NegotiateSwapContractAddrErr>> {
        match other_side_address {
            Some(bytes) => {
                if bytes.len() != 20 {
                    return MmError::err(NegotiateSwapContractAddrErr::InvalidOtherAddrLen(bytes.into()));
                }
                let other_addr = Address::from(bytes);
                if other_addr == self.swap_contract_address {
                    return Ok(Some(self.swap_contract_address.to_vec().into()));
                }

                if Some(other_addr) == self.fallback_swap_contract {
                    return Ok(self.fallback_swap_contract.map(|addr| addr.to_vec().into()));
                }
                MmError::err(NegotiateSwapContractAddrErr::UnexpectedOtherAddr(bytes.into()))
            },
            None => self
                .fallback_swap_contract
                .map(|addr| Some(addr.to_vec().into()))
                .ok_or_else(|| MmError::new(NegotiateSwapContractAddrErr::NoOtherAddrAndNoFallback)),
        }
    }

    fn derive_htlc_key_pair(&self, _swap_unique_data: &[u8]) -> keys::KeyPair {
        key_pair_from_secret(self.key_pair.secret()).expect("valid key")
    }
}

#[cfg_attr(test, mockable)]
impl MarketCoinOps for EthCoin {
    fn ticker(&self) -> &str { &self.ticker[..] }

    fn my_address(&self) -> Result<String, String> { Ok(checksum_address(&format!("{:#02x}", self.my_address))) }

    fn get_public_key(&self) -> Result<String, MmError<UnexpectedDerivationMethod>> {
        let uncompressed_without_prefix = hex::encode(self.key_pair.public());
        Ok(format!("04{}", uncompressed_without_prefix))
    }

    /// Hash message for signature using Ethereum's message signing format.
    /// keccak256(PREFIX_LENGTH + PREFIX + MESSAGE_LENGTH + MESSAGE)
    fn sign_message_hash(&self, message: &str) -> Option<[u8; 32]> {
        let message_prefix = self.sign_message_prefix.as_ref()?;

        let mut stream = Stream::new();
        let prefix_len = CompactInteger::from(message_prefix.len());
        prefix_len.serialize(&mut stream);
        stream.append_slice(message_prefix.as_bytes());
        stream.append_slice(message.len().to_string().as_bytes());
        stream.append_slice(message.as_bytes());
        Some(keccak256(&stream.out()).take())
    }

    fn sign_message(&self, message: &str) -> SignatureResult<String> {
        let message_hash = self.sign_message_hash(message).ok_or(SignatureError::PrefixNotFound)?;
        let privkey = &self.key_pair.secret();
        let signature = sign(privkey, &H256::from(message_hash))?;
        Ok(format!("0x{}", signature))
    }

    fn verify_message(&self, signature: &str, message: &str, address: &str) -> VerificationResult<bool> {
        let message_hash = self
            .sign_message_hash(message)
            .ok_or(VerificationError::PrefixNotFound)?;
        let address = self
            .address_from_str(address)
            .map_err(VerificationError::AddressDecodingError)?;
        let signature = Signature::from_str(signature.strip_prefix("0x").unwrap_or(signature))?;
        let is_verified = verify_address(&address, &signature, &H256::from(message_hash))?;
        Ok(is_verified)
    }

    fn my_balance(&self) -> BalanceFut<CoinBalance> {
        let decimals = self.decimals;
        let fut = self
            .my_balance()
            .and_then(move |result| Ok(u256_to_big_decimal(result, decimals)?))
            .map(|spendable| CoinBalance {
                spendable,
                unspendable: BigDecimal::from(0),
            });
        Box::new(fut)
    }

    fn base_coin_balance(&self) -> BalanceFut<BigDecimal> {
        Box::new(
            self.eth_balance()
                .and_then(move |result| Ok(u256_to_big_decimal(result, ETH_DECIMALS)?)),
        )
    }

    fn platform_ticker(&self) -> &str {
        match &self.coin_type {
            EthCoinType::Eth => self.ticker(),
            EthCoinType::Erc20 { platform, .. } => platform,
        }
    }

    fn send_raw_tx(&self, mut tx: &str) -> Box<dyn Future<Item = String, Error = String> + Send> {
        if tx.starts_with("0x") {
            tx = &tx[2..];
        }
        let bytes = try_fus!(hex::decode(tx));
        Box::new(
            self.web3
                .eth()
                .send_raw_transaction(bytes.into())
                .map(|res| format!("{:02x}", res))
                .map_err(|e| ERRL!("{}", e)),
        )
    }

    fn send_raw_tx_bytes(&self, tx: &[u8]) -> Box<dyn Future<Item = String, Error = String> + Send> {
        Box::new(
            self.web3
                .eth()
                .send_raw_transaction(tx.into())
                .map(|res| format!("{:02x}", res))
                .map_err(|e| ERRL!("{}", e)),
        )
    }

    fn wait_for_confirmations(
        &self,
        tx: &[u8],
        confirmations: u64,
        _requires_nota: bool,
        wait_until: u64,
        check_every: u64,
    ) -> Box<dyn Future<Item = (), Error = String> + Send> {
        let ctx = try_fus!(MmArc::from_weak(&self.ctx).ok_or("No context"));
        let mut status = ctx.log.status_handle();
        status.status(&[&self.ticker], "Waiting for confirmations…");
        status.deadline(wait_until * 1000);

        let unsigned: UnverifiedTransaction = try_fus!(rlp::decode(tx));
        let tx = try_fus!(SignedEthTx::new(unsigned));

        let required_confirms = U256::from(confirmations);
        let selfi = self.clone();
        let fut = async move {
            loop {
                if status.ms2deadline().unwrap() < 0 {
                    status.append(" Timed out.");
                    return ERR!(
                        "Waited too long until {} for transaction {:?} confirmation ",
                        wait_until,
                        tx
                    );
                }

                let web3_receipt = match selfi.web3.eth().transaction_receipt(tx.hash()).compat().await {
                    Ok(r) => r,
                    Err(e) => {
                        error!(
                            "Error {:?} getting the {} transaction {:?}, retrying in 15 seconds",
                            e,
                            selfi.ticker(),
                            tx.tx_hash()
                        );
                        Timer::sleep(check_every as f64).await;
                        continue;
                    },
                };
                if let Some(receipt) = web3_receipt {
                    if receipt.status != Some(1.into()) {
                        status.append(" Failed.");
                        return ERR!(
                            "Tx receipt {:?} status of {} tx {:?} is failed",
                            receipt,
                            selfi.ticker(),
                            tx.tx_hash()
                        );
                    }

                    if let Some(confirmed_at) = receipt.block_number {
                        let current_block = match selfi.web3.eth().block_number().compat().await {
                            Ok(b) => b,
                            Err(e) => {
                                error!(
                                    "Error {:?} getting the {} block number retrying in 15 seconds",
                                    e,
                                    selfi.ticker()
                                );
                                Timer::sleep(check_every as f64).await;
                                continue;
                            },
                        };
                        // checking if the current block is above the confirmed_at block prediction for pos chain to prevent overflow
                        if current_block >= confirmed_at && current_block - confirmed_at + 1 >= required_confirms {
                            status.append(" Confirmed.");
                            return Ok(());
                        }
                    }
                }
                Timer::sleep(check_every as f64).await;
            }
        };
        Box::new(fut.boxed().compat())
    }

    fn wait_for_tx_spend(
        &self,
        tx_bytes: &[u8],
        wait_until: u64,
        from_block: u64,
        swap_contract_address: &Option<BytesJson>,
    ) -> TransactionFut {
        let unverified: UnverifiedTransaction = try_tx_fus!(rlp::decode(tx_bytes));
        let tx = try_tx_fus!(SignedEthTx::new(unverified));
        let swap_contract_address = try_tx_fus!(swap_contract_address.try_to_address());

        let func_name = match self.coin_type {
            EthCoinType::Eth => "ethPayment",
            EthCoinType::Erc20 { .. } => "erc20Payment",
        };

        let payment_func = try_tx_fus!(SWAP_CONTRACT.function(func_name));
        let decoded = try_tx_fus!(payment_func.decode_input(&tx.data));
        let id = match &decoded[0] {
            Token::FixedBytes(bytes) => bytes.clone(),
            _ => panic!(),
        };
        let selfi = self.clone();

        let fut = async move {
            loop {
                let current_block = match selfi.current_block().compat().await {
                    Ok(b) => b,
                    Err(e) => {
                        error!("Error getting block number: {}", e);
                        Timer::sleep(5.).await;
                        continue;
                    },
                };

                let events = match selfi
                    .spend_events(swap_contract_address, from_block, current_block)
                    .compat()
                    .await
                {
                    Ok(ev) => ev,
                    Err(e) => {
                        error!("Error getting spend events: {}", e);
                        Timer::sleep(5.).await;
                        continue;
                    },
                };

                let found = events.iter().find(|event| &event.data.0[..32] == id.as_slice());

                if let Some(event) = found {
                    if let Some(tx_hash) = event.transaction_hash {
                        let transaction = match selfi
                            .web3
                            .eth()
                            .transaction(TransactionId::Hash(tx_hash))
                            .compat()
                            .await
                        {
                            Ok(Some(t)) => t,
                            Ok(None) => {
                                info!("Tx {} not found yet", tx_hash);
                                Timer::sleep(5.).await;
                                continue;
                            },
                            Err(e) => {
                                error!("Get tx {} error: {}", tx_hash, e);
                                Timer::sleep(5.).await;
                                continue;
                            },
                        };

                        return Ok(TransactionEnum::from(try_tx_s!(signed_tx_from_web3_tx(transaction))));
                    }
                }

                if now_ms() / 1000 > wait_until {
                    return TX_PLAIN_ERR!(
                        "Waited too long until {} for transaction {:?} to be spent ",
                        wait_until,
                        tx,
                    );
                }
                Timer::sleep(5.).await;
                continue;
            }
        };
        Box::new(fut.boxed().compat())
    }

    fn tx_enum_from_bytes(&self, bytes: &[u8]) -> Result<TransactionEnum, MmError<TxMarshalingErr>> {
        signed_eth_tx_from_bytes(bytes)
            .map(TransactionEnum::from)
            .map_to_mm(TxMarshalingErr::InvalidInput)
    }

    fn current_block(&self) -> Box<dyn Future<Item = u64, Error = String> + Send> {
        Box::new(
            self.web3
                .eth()
                .block_number()
                .map(|res| res.into())
                .map_err(|e| ERRL!("{}", e)),
        )
    }

    fn display_priv_key(&self) -> Result<String, String> { Ok(format!("{:#02x}", self.key_pair.secret())) }

    fn min_tx_amount(&self) -> BigDecimal { BigDecimal::from(0) }

    fn min_trading_vol(&self) -> MmNumber {
        let pow = self.decimals / 3;
        MmNumber::from(1) / MmNumber::from(10u64.pow(pow as u32))
    }
}

pub fn signed_eth_tx_from_bytes(bytes: &[u8]) -> Result<SignedEthTx, String> {
    let tx: UnverifiedTransaction = try_s!(rlp::decode(bytes));
    let signed = try_s!(SignedEthTx::new(tx));
    Ok(signed)
}

// We can use a nonce lock shared between tokens using the same platform coin and the platform itself.
// For example, ETH/USDT-ERC20 should use the same lock, but it will be different for BNB/USDT-BEP20.
lazy_static! {
    static ref NONCE_LOCK: Mutex<HashMap<String, Arc<AsyncMutex<()>>>> = Mutex::new(HashMap::new());
}

type EthTxFut = Box<dyn Future<Item = SignedEthTx, Error = TransactionErr> + Send + 'static>;

async fn sign_and_send_transaction_impl(
    ctx: MmArc,
    coin: EthCoin,
    value: U256,
    action: Action,
    data: Vec<u8>,
    gas: U256,
) -> Result<SignedEthTx, TransactionErr> {
    let mut status = ctx.log.status_handle();
    macro_rules! tags {
        () => {
            &[&"sign-and-send"]
        };
    }
    let _nonce_lock = coin.nonce_lock.lock().await;
    status.status(tags!(), "get_addr_nonce…");
    let nonce = try_tx_s!(
        get_addr_nonce(coin.my_address, coin.web3_instances.clone())
            .compat()
            .await
    );
    status.status(tags!(), "get_gas_price…");
    let gas_price = try_tx_s!(coin.get_gas_price().compat().await);
    let tx = UnSignedEthTx {
        nonce,
        gas_price,
        gas,
        action,
        value,
        data,
    };
    let signed = tx.sign(coin.key_pair.secret(), coin.chain_id);
    let bytes = web3::types::Bytes(rlp::encode(&signed).to_vec());
    status.status(tags!(), "send_raw_transaction…");

    try_tx_s!(
        coin.web3
            .eth()
            .send_raw_transaction(bytes)
            .map_err(|e| ERRL!("{}", e))
            .compat()
            .await,
        signed
    );

    status.status(tags!(), "get_addr_nonce…");
    loop {
        // Check every second till ETH nodes recognize that nonce is increased
        // Parity has reliable "nextNonce" method that always returns correct nonce for address
        // But we can't expect that all nodes will always be Parity.
        // Some of ETH forks use Geth only so they don't have Parity nodes at all.
        let new_nonce = match get_addr_nonce(coin.my_address, coin.web3_instances.clone())
            .compat()
            .await
        {
            Ok(n) => n,
            Err(e) => {
                error!("Error getting {} {} nonce: {}", coin.ticker(), coin.my_address, e);
                // we can just keep looping in case of error hoping it will go away
                continue;
            },
        };
        if new_nonce > nonce {
            break;
        };
        Timer::sleep(1.).await;
    }
    Ok(signed)
}

impl EthCoin {
    /// Downloads and saves ETH transaction history of my_address, relies on Parity trace_filter API
    /// https://wiki.parity.io/JSONRPC-trace-module#trace_filter, this requires tracing to be enabled
    /// in node config. Other ETH clients (Geth, etc.) are `not` supported (yet).
    #[allow(clippy::cognitive_complexity)]
    #[cfg_attr(target_arch = "wasm32", allow(dead_code))]
    async fn process_eth_history(&self, ctx: &MmArc) {
        // Artem Pikulin: by playing a bit with Parity mainnet node I've discovered that trace_filter API responds after reasonable time for 1000 blocks.
        // I've tried to increase the amount to 10000, but request times out somewhere near 2500000 block.
        // Also the Parity RPC server seem to get stuck while request in running (other requests performance is also lowered).
        let delta = U256::from(1000);

        let mut success_iteration = 0i32;
        loop {
            if ctx.is_stopping() {
                break;
            };
            {
                let coins_ctx = CoinsContext::from_ctx(ctx).unwrap();
                let coins = coins_ctx.coins.lock().await;
                if !coins.contains_key(&self.ticker) {
                    ctx.log.log("", &[&"tx_history", &self.ticker], "Loop stopped");
                    break;
                };
            }

            let current_block = match self.web3.eth().block_number().compat().await {
                Ok(block) => block,
                Err(e) => {
                    ctx.log.log(
                        "",
                        &[&"tx_history", &self.ticker],
                        &ERRL!("Error {} on eth_block_number, retrying", e),
                    );
                    Timer::sleep(10.).await;
                    continue;
                },
            };

            let mut saved_traces = match self.load_saved_traces(ctx) {
                Some(traces) => traces,
                None => SavedTraces {
                    traces: vec![],
                    earliest_block: current_block,
                    latest_block: current_block,
                },
            };
            *self.history_sync_state.lock().unwrap() = HistorySyncState::InProgress(json!({
                "blocks_left": u64::from(saved_traces.earliest_block),
            }));

            let mut existing_history = match self.load_history_from_file(ctx).compat().await {
                Ok(history) => history,
                Err(e) => {
                    ctx.log.log(
                        "",
                        &[&"tx_history", &self.ticker],
                        &ERRL!("Error {} on 'load_history_from_file', stop the history loop", e),
                    );
                    return;
                },
            };

            // AP: AFAIK ETH RPC doesn't support conditional filters like `get this OR this` so we have
            // to run several queries to get trace events including our address as sender `or` receiver
            // TODO refactor this to batch requests instead of single request per query
            if saved_traces.earliest_block > 0.into() {
                let before_earliest = if saved_traces.earliest_block >= delta {
                    saved_traces.earliest_block - delta
                } else {
                    0.into()
                };

                let from_traces_before_earliest = match self
                    .eth_traces(
                        vec![self.my_address],
                        vec![],
                        BlockNumber::Number(before_earliest.into()),
                        BlockNumber::Number((saved_traces.earliest_block).into()),
                        None,
                    )
                    .compat()
                    .await
                {
                    Ok(traces) => traces,
                    Err(e) => {
                        ctx.log.log(
                            "",
                            &[&"tx_history", &self.ticker],
                            &ERRL!("Error {} on eth_traces, retrying", e),
                        );
                        Timer::sleep(10.).await;
                        continue;
                    },
                };

                let to_traces_before_earliest = match self
                    .eth_traces(
                        vec![],
                        vec![self.my_address],
                        BlockNumber::Number(before_earliest.into()),
                        BlockNumber::Number((saved_traces.earliest_block).into()),
                        None,
                    )
                    .compat()
                    .await
                {
                    Ok(traces) => traces,
                    Err(e) => {
                        ctx.log.log(
                            "",
                            &[&"tx_history", &self.ticker],
                            &ERRL!("Error {} on eth_traces, retrying", e),
                        );
                        Timer::sleep(10.).await;
                        continue;
                    },
                };

                let total_length = from_traces_before_earliest.len() + to_traces_before_earliest.len();
                mm_counter!(ctx.metrics, "tx.history.response.total_length", total_length as u64,
                    "coin" => self.ticker.clone(), "client" => "ethereum", "method" => "eth_traces");

                saved_traces.traces.extend(from_traces_before_earliest);
                saved_traces.traces.extend(to_traces_before_earliest);
                saved_traces.earliest_block = if before_earliest > 0.into() {
                    // need to exclude the before earliest block from next iteration
                    before_earliest - 1
                } else {
                    0.into()
                };
                self.store_eth_traces(ctx, &saved_traces);
            }

            if current_block > saved_traces.latest_block {
                let from_traces_after_latest = match self
                    .eth_traces(
                        vec![self.my_address],
                        vec![],
                        BlockNumber::Number((saved_traces.latest_block + 1).into()),
                        BlockNumber::Number(current_block.into()),
                        None,
                    )
                    .compat()
                    .await
                {
                    Ok(traces) => traces,
                    Err(e) => {
                        ctx.log.log(
                            "",
                            &[&"tx_history", &self.ticker],
                            &ERRL!("Error {} on eth_traces, retrying", e),
                        );
                        Timer::sleep(10.).await;
                        continue;
                    },
                };

                let to_traces_after_latest = match self
                    .eth_traces(
                        vec![],
                        vec![self.my_address],
                        BlockNumber::Number((saved_traces.latest_block + 1).into()),
                        BlockNumber::Number(current_block.into()),
                        None,
                    )
                    .compat()
                    .await
                {
                    Ok(traces) => traces,
                    Err(e) => {
                        ctx.log.log(
                            "",
                            &[&"tx_history", &self.ticker],
                            &ERRL!("Error {} on eth_traces, retrying", e),
                        );
                        Timer::sleep(10.).await;
                        continue;
                    },
                };

                let total_length = from_traces_after_latest.len() + to_traces_after_latest.len();
                mm_counter!(ctx.metrics, "tx.history.response.total_length", total_length as u64,
                    "coin" => self.ticker.clone(), "client" => "ethereum", "method" => "eth_traces");

                saved_traces.traces.extend(from_traces_after_latest);
                saved_traces.traces.extend(to_traces_after_latest);
                saved_traces.latest_block = current_block;

                self.store_eth_traces(ctx, &saved_traces);
            }
            saved_traces.traces.sort_by(|a, b| b.block_number.cmp(&a.block_number));
            for trace in saved_traces.traces {
                let hash = sha256(&json::to_vec(&trace).unwrap());
                let internal_id = BytesJson::from(hash.to_vec());
                let processed = existing_history.iter().find(|tx| tx.internal_id == internal_id);
                if processed.is_some() {
                    continue;
                }

                // TODO Only standard Call traces are supported, contract creations, suicides and block rewards will be supported later
                let call_data = match trace.action {
                    TraceAction::Call(d) => d,
                    _ => continue,
                };

                mm_counter!(ctx.metrics, "tx.history.request.count", 1, "coin" => self.ticker.clone(), "method" => "tx_detail_by_hash");

                let web3_tx = match self
                    .web3
                    .eth()
                    .transaction(TransactionId::Hash(trace.transaction_hash.unwrap()))
                    .compat()
                    .await
                {
                    Ok(tx) => tx,
                    Err(e) => {
                        ctx.log.log(
                            "",
                            &[&"tx_history", &self.ticker],
                            &ERRL!(
                                "Error {} on getting transaction {:?}",
                                e,
                                trace.transaction_hash.unwrap()
                            ),
                        );
                        continue;
                    },
                };
                let web3_tx = match web3_tx {
                    Some(t) => t,
                    None => {
                        ctx.log.log(
                            "",
                            &[&"tx_history", &self.ticker],
                            &ERRL!("No such transaction {:?}", trace.transaction_hash.unwrap()),
                        );
                        continue;
                    },
                };

                mm_counter!(ctx.metrics, "tx.history.response.count", 1, "coin" => self.ticker.clone(), "method" => "tx_detail_by_hash");

                let receipt = match self
                    .web3
                    .eth()
                    .transaction_receipt(trace.transaction_hash.unwrap())
                    .compat()
                    .await
                {
                    Ok(r) => r,
                    Err(e) => {
                        ctx.log.log(
                            "",
                            &[&"tx_history", &self.ticker],
                            &ERRL!(
                                "Error {} on getting transaction {:?} receipt",
                                e,
                                trace.transaction_hash.unwrap()
                            ),
                        );
                        continue;
                    },
                };
                let fee_coin = match &self.coin_type {
                    EthCoinType::Eth => self.ticker(),
                    EthCoinType::Erc20 { platform, .. } => platform.as_str(),
                };
                let fee_details: Option<EthTxFeeDetails> = match receipt {
                    Some(r) => Some(
                        EthTxFeeDetails::new(r.gas_used.unwrap_or_else(|| 0.into()), web3_tx.gas_price, fee_coin)
                            .unwrap(),
                    ),
                    None => None,
                };

                let total_amount: BigDecimal = u256_to_big_decimal(call_data.value, ETH_DECIMALS).unwrap();
                let mut received_by_me = 0.into();
                let mut spent_by_me = 0.into();

                if call_data.from == self.my_address {
                    // ETH transfer is actually happening only if no error occurred
                    if trace.error.is_none() {
                        spent_by_me = total_amount.clone();
                    }
                    if let Some(ref fee) = fee_details {
                        spent_by_me += &fee.total_fee;
                    }
                }

                if call_data.to == self.my_address {
                    // ETH transfer is actually happening only if no error occurred
                    if trace.error.is_none() {
                        received_by_me = total_amount.clone();
                    }
                }

                let raw = signed_tx_from_web3_tx(web3_tx).unwrap();
                let block = match self
                    .web3
                    .eth()
                    .block(BlockId::Number(BlockNumber::Number(trace.block_number)))
                    .compat()
                    .await
                {
                    Ok(b) => b.unwrap(),
                    Err(e) => {
                        ctx.log.log(
                            "",
                            &[&"tx_history", &self.ticker],
                            &ERRL!("Error {} on getting block {} data", e, trace.block_number),
                        );
                        continue;
                    },
                };

                let details = TransactionDetails {
                    my_balance_change: &received_by_me - &spent_by_me,
                    spent_by_me,
                    received_by_me,
                    total_amount,
                    to: vec![checksum_address(&format!("{:#02x}", call_data.to))],
                    from: vec![checksum_address(&format!("{:#02x}", call_data.from))],
                    coin: self.ticker.clone(),
                    fee_details: fee_details.map(|d| d.into()),
                    block_height: trace.block_number,
                    tx_hash: format!("{:02x}", BytesJson(raw.hash.to_vec())),
                    tx_hex: BytesJson(rlp::encode(&raw)),
                    internal_id,
                    timestamp: block.timestamp.into(),
                    kmd_rewards: None,
                    transaction_type: Default::default(),
                };

                existing_history.push(details);

                if let Err(e) = self.save_history_to_file(ctx, existing_history.clone()).compat().await {
                    ctx.log.log(
                        "",
                        &[&"tx_history", &self.ticker],
                        &ERRL!("Error {} on 'save_history_to_file', stop the history loop", e),
                    );
                    return;
                }
            }
            if saved_traces.earliest_block == 0.into() {
                if success_iteration == 0 {
                    ctx.log.log(
                        "😅",
                        &[&"tx_history", &("coin", self.ticker.clone().as_str())],
                        "history has been loaded successfully",
                    );
                }

                success_iteration += 1;
                *self.history_sync_state.lock().unwrap() = HistorySyncState::Finished;
                Timer::sleep(15.).await;
            } else {
                Timer::sleep(2.).await;
            }
        }
    }

    /// Downloads and saves ERC20 transaction history of my_address
    #[allow(clippy::cognitive_complexity)]
    #[cfg_attr(target_arch = "wasm32", allow(dead_code))]
    async fn process_erc20_history(&self, token_addr: H160, ctx: &MmArc) {
        let delta = U256::from(10000);

        let mut success_iteration = 0i32;
        loop {
            if ctx.is_stopping() {
                break;
            };
            {
                let coins_ctx = CoinsContext::from_ctx(ctx).unwrap();
                let coins = coins_ctx.coins.lock().await;
                if !coins.contains_key(&self.ticker) {
                    ctx.log.log("", &[&"tx_history", &self.ticker], "Loop stopped");
                    break;
                };
            }

            let current_block = match self.web3.eth().block_number().compat().await {
                Ok(block) => block,
                Err(e) => {
                    ctx.log.log(
                        "",
                        &[&"tx_history", &self.ticker],
                        &ERRL!("Error {} on eth_block_number, retrying", e),
                    );
                    Timer::sleep(10.).await;
                    continue;
                },
            };

            let mut saved_events = match self.load_saved_erc20_events(ctx) {
                Some(events) => events,
                None => SavedErc20Events {
                    events: vec![],
                    earliest_block: current_block,
                    latest_block: current_block,
                },
            };
            *self.history_sync_state.lock().unwrap() = HistorySyncState::InProgress(json!({
                "blocks_left": u64::from(saved_events.earliest_block),
            }));

            // AP: AFAIK ETH RPC doesn't support conditional filters like `get this OR this` so we have
            // to run several queries to get transfer events including our address as sender `or` receiver
            // TODO refactor this to batch requests instead of single request per query
            if saved_events.earliest_block > 0.into() {
                let before_earliest = if saved_events.earliest_block >= delta {
                    saved_events.earliest_block - delta
                } else {
                    0.into()
                };

                let from_events_before_earliest = match self
                    .erc20_transfer_events(
                        token_addr,
                        Some(self.my_address),
                        None,
                        BlockNumber::Number(before_earliest.into()),
                        BlockNumber::Number((saved_events.earliest_block - 1).into()),
                        None,
                    )
                    .compat()
                    .await
                {
                    Ok(events) => events,
                    Err(e) => {
                        ctx.log.log(
                            "",
                            &[&"tx_history", &self.ticker],
                            &ERRL!("Error {} on erc20_transfer_events, retrying", e),
                        );
                        Timer::sleep(10.).await;
                        continue;
                    },
                };

                let to_events_before_earliest = match self
                    .erc20_transfer_events(
                        token_addr,
                        None,
                        Some(self.my_address),
                        BlockNumber::Number(before_earliest.into()),
                        BlockNumber::Number((saved_events.earliest_block - 1).into()),
                        None,
                    )
                    .compat()
                    .await
                {
                    Ok(events) => events,
                    Err(e) => {
                        ctx.log.log(
                            "",
                            &[&"tx_history", &self.ticker],
                            &ERRL!("Error {} on erc20_transfer_events, retrying", e),
                        );
                        Timer::sleep(10.).await;
                        continue;
                    },
                };

                let total_length = from_events_before_earliest.len() + to_events_before_earliest.len();
                mm_counter!(ctx.metrics, "tx.history.response.total_length", total_length as u64,
                    "coin" => self.ticker.clone(), "client" => "ethereum", "method" => "erc20_transfer_events");

                saved_events.events.extend(from_events_before_earliest);
                saved_events.events.extend(to_events_before_earliest);
                saved_events.earliest_block = if before_earliest > 0.into() {
                    before_earliest - 1
                } else {
                    0.into()
                };
                self.store_erc20_events(ctx, &saved_events);
            }

            if current_block > saved_events.latest_block {
                let from_events_after_latest = match self
                    .erc20_transfer_events(
                        token_addr,
                        Some(self.my_address),
                        None,
                        BlockNumber::Number((saved_events.latest_block + 1).into()),
                        BlockNumber::Number(current_block.into()),
                        None,
                    )
                    .compat()
                    .await
                {
                    Ok(events) => events,
                    Err(e) => {
                        ctx.log.log(
                            "",
                            &[&"tx_history", &self.ticker],
                            &ERRL!("Error {} on erc20_transfer_events, retrying", e),
                        );
                        Timer::sleep(10.).await;
                        continue;
                    },
                };

                let to_events_after_latest = match self
                    .erc20_transfer_events(
                        token_addr,
                        None,
                        Some(self.my_address),
                        BlockNumber::Number((saved_events.latest_block + 1).into()),
                        BlockNumber::Number(current_block.into()),
                        None,
                    )
                    .compat()
                    .await
                {
                    Ok(events) => events,
                    Err(e) => {
                        ctx.log.log(
                            "",
                            &[&"tx_history", &self.ticker],
                            &ERRL!("Error {} on erc20_transfer_events, retrying", e),
                        );
                        Timer::sleep(10.).await;
                        continue;
                    },
                };

                let total_length = from_events_after_latest.len() + to_events_after_latest.len();
                mm_counter!(ctx.metrics, "tx.history.response.total_length", total_length as u64,
                    "coin" => self.ticker.clone(), "client" => "ethereum", "method" => "erc20_transfer_events");

                saved_events.events.extend(from_events_after_latest);
                saved_events.events.extend(to_events_after_latest);
                saved_events.latest_block = current_block;
                self.store_erc20_events(ctx, &saved_events);
            }

            let all_events: HashMap<_, _> = saved_events
                .events
                .iter()
                .filter(|e| e.block_number.is_some() && e.transaction_hash.is_some() && !e.is_removed())
                .map(|e| (e.transaction_hash.unwrap(), e))
                .collect();
            let mut all_events: Vec<_> = all_events.into_iter().map(|(_, log)| log).collect();
            all_events.sort_by(|a, b| b.block_number.unwrap().cmp(&a.block_number.unwrap()));

            for event in all_events {
                let mut existing_history = match self.load_history_from_file(ctx).compat().await {
                    Ok(history) => history,
                    Err(e) => {
                        ctx.log.log(
                            "",
                            &[&"tx_history", &self.ticker],
                            &ERRL!("Error {} on 'load_history_from_file', stop the history loop", e),
                        );
                        return;
                    },
                };
                let internal_id = BytesJson::from(sha256(&json::to_vec(&event).unwrap()).to_vec());
                if existing_history.iter().any(|item| item.internal_id == internal_id) {
                    // the transaction already imported
                    continue;
                };

                let amount = U256::from(event.data.0.as_slice());
                let total_amount = u256_to_big_decimal(amount, self.decimals).unwrap();
                let mut received_by_me = 0.into();
                let mut spent_by_me = 0.into();

                let from_addr = H160::from(event.topics[1]);
                let to_addr = H160::from(event.topics[2]);

                if from_addr == self.my_address {
                    spent_by_me = total_amount.clone();
                }

                if to_addr == self.my_address {
                    received_by_me = total_amount.clone();
                }

                mm_counter!(ctx.metrics, "tx.history.request.count", 1,
                    "coin" => self.ticker.clone(), "client" => "ethereum", "method" => "tx_detail_by_hash");

                let web3_tx = match self
                    .web3
                    .eth()
                    .transaction(TransactionId::Hash(event.transaction_hash.unwrap()))
                    .compat()
                    .await
                {
                    Ok(tx) => tx,
                    Err(e) => {
                        ctx.log.log(
                            "",
                            &[&"tx_history", &self.ticker],
                            &ERRL!(
                                "Error {} on getting transaction {:?}",
                                e,
                                event.transaction_hash.unwrap()
                            ),
                        );
                        continue;
                    },
                };

                mm_counter!(ctx.metrics, "tx.history.response.count", 1,
                    "coin" => self.ticker.clone(), "client" => "ethereum", "method" => "tx_detail_by_hash");

                let web3_tx = match web3_tx {
                    Some(t) => t,
                    None => {
                        ctx.log.log(
                            "",
                            &[&"tx_history", &self.ticker],
                            &ERRL!("No such transaction {:?}", event.transaction_hash.unwrap()),
                        );
                        continue;
                    },
                };

                let receipt = match self
                    .web3
                    .eth()
                    .transaction_receipt(event.transaction_hash.unwrap())
                    .compat()
                    .await
                {
                    Ok(r) => r,
                    Err(e) => {
                        ctx.log.log(
                            "",
                            &[&"tx_history", &self.ticker],
                            &ERRL!(
                                "Error {} on getting transaction {:?} receipt",
                                e,
                                event.transaction_hash.unwrap()
                            ),
                        );
                        continue;
                    },
                };
                let fee_coin = match &self.coin_type {
                    EthCoinType::Eth => self.ticker(),
                    EthCoinType::Erc20 { platform, .. } => platform.as_str(),
                };
                let fee_details = match receipt {
                    Some(r) => Some(
                        EthTxFeeDetails::new(r.gas_used.unwrap_or_else(|| 0.into()), web3_tx.gas_price, fee_coin)
                            .unwrap(),
                    ),
                    None => None,
                };
                let block_number = event.block_number.unwrap();
                let block = match self
                    .web3
                    .eth()
                    .block(BlockId::Number(BlockNumber::Number(block_number.into())))
                    .compat()
                    .await
                {
                    Ok(Some(b)) => b,
                    Ok(None) => {
                        ctx.log.log(
                            "",
                            &[&"tx_history", &self.ticker],
                            &ERRL!("Block {} is None", block_number),
                        );
                        continue;
                    },
                    Err(e) => {
                        ctx.log.log(
                            "",
                            &[&"tx_history", &self.ticker],
                            &ERRL!("Error {} on getting block {} data", e, block_number),
                        );
                        continue;
                    },
                };

                let raw = signed_tx_from_web3_tx(web3_tx).unwrap();
                let details = TransactionDetails {
                    my_balance_change: &received_by_me - &spent_by_me,
                    spent_by_me,
                    received_by_me,
                    total_amount,
                    to: vec![checksum_address(&format!("{:#02x}", to_addr))],
                    from: vec![checksum_address(&format!("{:#02x}", from_addr))],
                    coin: self.ticker.clone(),
                    fee_details: fee_details.map(|d| d.into()),
                    block_height: block_number.into(),
                    tx_hash: format!("{:02x}", BytesJson(raw.hash.to_vec())),
                    tx_hex: BytesJson(rlp::encode(&raw)),
                    internal_id: BytesJson(internal_id.to_vec()),
                    timestamp: block.timestamp.into(),
                    kmd_rewards: None,
                    transaction_type: Default::default(),
                };

                existing_history.push(details);

                if let Err(e) = self.save_history_to_file(ctx, existing_history).compat().await {
                    ctx.log.log(
                        "",
                        &[&"tx_history", &self.ticker],
                        &ERRL!("Error {} on 'save_history_to_file', stop the history loop", e),
                    );
                    return;
                }
            }
            if saved_events.earliest_block == 0.into() {
                if success_iteration == 0 {
                    ctx.log.log(
                        "😅",
                        &[&"tx_history", &("coin", self.ticker.clone().as_str())],
                        "history has been loaded successfully",
                    );
                }

                success_iteration += 1;
                *self.history_sync_state.lock().unwrap() = HistorySyncState::Finished;
                Timer::sleep(15.).await;
            } else {
                Timer::sleep(2.).await;
            }
        }
    }
}

#[cfg_attr(test, mockable)]
impl EthCoin {
    fn sign_and_send_transaction(&self, value: U256, action: Action, data: Vec<u8>, gas: U256) -> EthTxFut {
        let ctx = try_tx_fus!(MmArc::from_weak(&self.ctx).ok_or("!ctx"));
        let fut = Box::pin(sign_and_send_transaction_impl(
            ctx,
            self.clone(),
            value,
            action,
            data,
            gas,
        ));
        Box::new(fut.compat())
    }

    pub fn send_to_address(&self, address: Address, value: U256) -> EthTxFut {
        match &self.coin_type {
            EthCoinType::Eth => self.sign_and_send_transaction(value, Action::Call(address), vec![], U256::from(21000)),
            EthCoinType::Erc20 {
                platform: _,
                token_addr,
            } => {
                let abi = try_tx_fus!(Contract::load(ERC20_ABI.as_bytes()));
                let function = try_tx_fus!(abi.function("transfer"));
                let data = try_tx_fus!(function.encode_input(&[Token::Address(address), Token::Uint(value)]));
                self.sign_and_send_transaction(0.into(), Action::Call(*token_addr), data, U256::from(210_000))
            },
        }
    }

    fn send_hash_time_locked_payment(
        &self,
        id: Vec<u8>,
        value: U256,
        time_lock: u32,
        secret_hash: &[u8],
        receiver_addr: Address,
        swap_contract_address: Address,
    ) -> EthTxFut {
        match &self.coin_type {
            EthCoinType::Eth => {
                let function = try_tx_fus!(SWAP_CONTRACT.function("ethPayment"));
                let data = try_tx_fus!(function.encode_input(&[
                    Token::FixedBytes(id),
                    Token::Address(receiver_addr),
                    Token::FixedBytes(secret_hash.to_vec()),
                    Token::Uint(U256::from(time_lock))
                ]));
                self.sign_and_send_transaction(value, Action::Call(swap_contract_address), data, U256::from(150_000))
            },
            EthCoinType::Erc20 {
                platform: _,
                token_addr,
            } => {
                let allowance_fut = self
                    .allowance(swap_contract_address)
                    .map_err(|e| TransactionErr::Plain(ERRL!("{}", e)));

                let function = try_tx_fus!(SWAP_CONTRACT.function("erc20Payment"));
                let data = try_tx_fus!(function.encode_input(&[
                    Token::FixedBytes(id),
                    Token::Uint(value),
                    Token::Address(*token_addr),
                    Token::Address(receiver_addr),
                    Token::FixedBytes(secret_hash.to_vec()),
                    Token::Uint(U256::from(time_lock))
                ]));

                let arc = self.clone();
                Box::new(allowance_fut.and_then(move |allowed| -> EthTxFut {
                    if allowed < value {
                        Box::new(
                            arc.approve(swap_contract_address, U256::max_value())
                                .and_then(move |_approved| {
                                    arc.sign_and_send_transaction(
                                        0.into(),
                                        Action::Call(swap_contract_address),
                                        data,
                                        U256::from(150_000),
                                    )
                                }),
                        )
                    } else {
                        Box::new(arc.sign_and_send_transaction(
                            0.into(),
                            Action::Call(swap_contract_address),
                            data,
                            U256::from(150_000),
                        ))
                    }
                }))
            },
        }
    }

    fn spend_hash_time_locked_payment(
        &self,
        payment: SignedEthTx,
        swap_contract_address: Address,
        secret: &[u8],
    ) -> EthTxFut {
        let spend_func = try_tx_fus!(SWAP_CONTRACT.function("receiverSpend"));
        let clone = self.clone();
        let secret_vec = secret.to_vec();

        match self.coin_type {
            EthCoinType::Eth => {
                let payment_func = try_tx_fus!(SWAP_CONTRACT.function("ethPayment"));
                let decoded = try_tx_fus!(payment_func.decode_input(&payment.data));

                let state_f = self.payment_status(swap_contract_address, decoded[0].clone());
                Box::new(
                    state_f
                        .map_err(TransactionErr::Plain)
                        .and_then(move |state| -> EthTxFut {
                            if state != PAYMENT_STATE_SENT.into() {
                                return Box::new(futures01::future::err(TransactionErr::Plain(ERRL!(
                                    "Payment {:?} state is not PAYMENT_STATE_SENT, got {}",
                                    payment,
                                    state
                                ))));
                            }

                            let value = payment.value;
                            let data = try_tx_fus!(spend_func.encode_input(&[
                                decoded[0].clone(),
                                Token::Uint(value),
                                Token::FixedBytes(secret_vec),
                                Token::Address(Address::default()),
                                Token::Address(payment.sender()),
                            ]));

                            clone.sign_and_send_transaction(
                                0.into(),
                                Action::Call(swap_contract_address),
                                data,
                                U256::from(150_000),
                            )
                        }),
                )
            },
            EthCoinType::Erc20 {
                platform: _,
                token_addr,
            } => {
                let payment_func = try_tx_fus!(SWAP_CONTRACT.function("erc20Payment"));
                let decoded = try_tx_fus!(payment_func.decode_input(&payment.data));
                let state_f = self.payment_status(swap_contract_address, decoded[0].clone());

                Box::new(
                    state_f
                        .map_err(TransactionErr::Plain)
                        .and_then(move |state| -> EthTxFut {
                            if state != PAYMENT_STATE_SENT.into() {
                                return Box::new(futures01::future::err(TransactionErr::Plain(ERRL!(
                                    "Payment {:?} state is not PAYMENT_STATE_SENT, got {}",
                                    payment,
                                    state
                                ))));
                            }
                            let data = try_tx_fus!(spend_func.encode_input(&[
                                decoded[0].clone(),
                                decoded[1].clone(),
                                Token::FixedBytes(secret_vec),
                                Token::Address(token_addr),
                                Token::Address(payment.sender()),
                            ]));

                            clone.sign_and_send_transaction(
                                0.into(),
                                Action::Call(swap_contract_address),
                                data,
                                U256::from(150_000),
                            )
                        }),
                )
            },
        }
    }

    fn refund_hash_time_locked_payment(&self, swap_contract_address: Address, payment: SignedEthTx) -> EthTxFut {
        let refund_func = try_tx_fus!(SWAP_CONTRACT.function("senderRefund"));
        let clone = self.clone();

        match self.coin_type {
            EthCoinType::Eth => {
                let payment_func = try_tx_fus!(SWAP_CONTRACT.function("ethPayment"));
                let decoded = try_tx_fus!(payment_func.decode_input(&payment.data));

                let state_f = self.payment_status(swap_contract_address, decoded[0].clone());
                Box::new(
                    state_f
                        .map_err(TransactionErr::Plain)
                        .and_then(move |state| -> EthTxFut {
                            if state != PAYMENT_STATE_SENT.into() {
                                return Box::new(futures01::future::err(TransactionErr::Plain(ERRL!(
                                    "Payment {:?} state is not PAYMENT_STATE_SENT, got {}",
                                    payment,
                                    state
                                ))));
                            }

                            let value = payment.value;
                            let data = try_tx_fus!(refund_func.encode_input(&[
                                decoded[0].clone(),
                                Token::Uint(value),
                                decoded[2].clone(),
                                Token::Address(Address::default()),
                                decoded[1].clone(),
                            ]));

                            clone.sign_and_send_transaction(
                                0.into(),
                                Action::Call(swap_contract_address),
                                data,
                                U256::from(150_000),
                            )
                        }),
                )
            },
            EthCoinType::Erc20 {
                platform: _,
                token_addr,
            } => {
                let payment_func = try_tx_fus!(SWAP_CONTRACT.function("erc20Payment"));
                let decoded = try_tx_fus!(payment_func.decode_input(&payment.data));
                let state_f = self.payment_status(swap_contract_address, decoded[0].clone());
                Box::new(
                    state_f
                        .map_err(TransactionErr::Plain)
                        .and_then(move |state| -> EthTxFut {
                            if state != PAYMENT_STATE_SENT.into() {
                                return Box::new(futures01::future::err(TransactionErr::Plain(ERRL!(
                                    "Payment {:?} state is not PAYMENT_STATE_SENT, got {}",
                                    payment,
                                    state
                                ))));
                            }

                            let data = try_tx_fus!(refund_func.encode_input(&[
                                decoded[0].clone(),
                                decoded[1].clone(),
                                decoded[4].clone(),
                                Token::Address(token_addr),
                                decoded[3].clone(),
                            ]));

                            clone.sign_and_send_transaction(
                                0.into(),
                                Action::Call(swap_contract_address),
                                data,
                                U256::from(150_000),
                            )
                        }),
                )
            },
        }
    }

    fn my_balance(&self) -> BalanceFut<U256> {
        let coin = self.clone();
        let fut = async move {
            match coin.coin_type {
                EthCoinType::Eth => Ok(coin
                    .web3
                    .eth()
                    .balance(coin.my_address, Some(BlockNumber::Latest))
                    .compat()
                    .await?),
                EthCoinType::Erc20 { ref token_addr, .. } => {
                    let function = ERC20_CONTRACT.function("balanceOf")?;
                    let data = function.encode_input(&[Token::Address(coin.my_address)])?;

                    let res = coin.call_request(*token_addr, None, Some(data.into())).compat().await?;
                    let decoded = function.decode_output(&res.0)?;
                    match decoded[0] {
                        Token::Uint(number) => Ok(number),
                        _ => {
                            let error = format!("Expected U256 as balanceOf result but got {:?}", decoded);
                            MmError::err(BalanceError::InvalidResponse(error))
                        },
                    }
                },
            }
        };
        Box::new(fut.boxed().compat())
    }

    pub async fn get_tokens_balance_list(&self) -> Result<HashMap<String, CoinBalance>, MmError<BalanceError>> {
        let coin = self.clone();
        let mut token_balances = HashMap::new();
        for (token_ticker, info) in self.get_erc_tokens_infos().iter() {
            let balance_as_u256 = coin.get_token_balance_by_address(info.token_address).await?;
            let balance_as_big_decimal = u256_to_big_decimal(balance_as_u256, info.decimals)?;
            let balance = CoinBalance {
                spendable: balance_as_big_decimal,
                unspendable: BigDecimal::from(0),
            };
            token_balances.insert(token_ticker.clone(), balance);
        }

        Ok(token_balances)
    }

    async fn get_token_balance_by_address(&self, token_address: Address) -> Result<U256, MmError<BalanceError>> {
        let coin = self.clone();
        let function = ERC20_CONTRACT.function("balanceOf")?;
        let data = function.encode_input(&[Token::Address(coin.my_address)])?;
        let res = coin
            .call_request(token_address, None, Some(data.into()))
            .compat()
            .await?;
        let decoded = function.decode_output(&res.0)?;

        match decoded[0] {
            Token::Uint(number) => Ok(number),
            _ => {
                let error = format!("Expected U256 as balanceOf result but got {:?}", decoded);
                MmError::err(BalanceError::InvalidResponse(error))
            },
        }
    }

    /// Estimates how much gas is necessary to allow the contract call to complete.
    /// `contract_addr` can be a ERC20 token address or any other contract address.
    ///
    /// # Important
    ///
    /// Don't use this method to estimate gas for a withdrawal of `ETH` coin.
    /// For more details, see `withdraw_impl`.
    ///
    /// Also, note that the contract call has to be initiated by my wallet address,
    /// because [`CallRequest::from`] is set to [`EthCoinImpl::my_address`].
    fn estimate_gas_for_contract_call(&self, contract_addr: Address, call_data: Bytes) -> Web3RpcFut<U256> {
        let coin = self.clone();
        Box::new(coin.get_gas_price().and_then(move |gas_price| {
            let eth_value = U256::zero();
            let estimate_gas_req = CallRequest {
                value: Some(eth_value),
                data: Some(call_data),
                from: Some(coin.my_address),
                to: contract_addr,
                gas: None,
                // gas price must be supplied because some smart contracts base their
                // logic on gas price, e.g. TUSD: https://github.com/KomodoPlatform/atomicDEX-API/issues/643
                gas_price: Some(gas_price),
            };
            coin.estimate_gas(estimate_gas_req).map_to_mm_fut(Web3RpcError::from)
        }))
    }

    fn eth_balance(&self) -> BalanceFut<U256> {
        Box::new(
            self.web3
                .eth()
                .balance(self.my_address, Some(BlockNumber::Latest))
                .map_to_mm_fut(BalanceError::from),
        )
    }

    fn call_request(
        &self,
        to: Address,
        value: Option<U256>,
        data: Option<Bytes>,
    ) -> impl Future<Item = Bytes, Error = web3::Error> {
        let request = CallRequest {
            from: Some(self.my_address),
            to,
            gas: None,
            gas_price: None,
            value,
            data,
        };

        self.web3.eth().call(request, Some(BlockNumber::Latest))
    }

    fn allowance(&self, spender: Address) -> Web3RpcFut<U256> {
        let coin = self.clone();
        let fut = async move {
            match coin.coin_type {
                EthCoinType::Eth => MmError::err(Web3RpcError::Internal(
                    "'allowance' must not be called for ETH coin".to_owned(),
                )),
                EthCoinType::Erc20 { ref token_addr, .. } => {
                    let function = ERC20_CONTRACT.function("allowance")?;
                    let data = function.encode_input(&[Token::Address(coin.my_address), Token::Address(spender)])?;

                    let res = coin.call_request(*token_addr, None, Some(data.into())).compat().await?;
                    let decoded = function.decode_output(&res.0)?;

                    match decoded[0] {
                        Token::Uint(number) => Ok(number),
                        _ => {
                            let error = format!("Expected U256 as allowance result but got {:?}", decoded);
                            MmError::err(Web3RpcError::InvalidResponse(error))
                        },
                    }
                },
            }
        };
        Box::new(fut.boxed().compat())
    }

    fn approve(&self, spender: Address, amount: U256) -> EthTxFut {
        let coin = self.clone();
        let fut = async move {
            let token_addr = match coin.coin_type {
                EthCoinType::Eth => return TX_PLAIN_ERR!("'approve' is expected to be call for ERC20 coins only"),
                EthCoinType::Erc20 { token_addr, .. } => token_addr,
            };
            let function = try_tx_s!(ERC20_CONTRACT.function("approve"));
            let data = try_tx_s!(function.encode_input(&[Token::Address(spender), Token::Uint(amount)]));

            let gas_limit = try_tx_s!(
                coin.estimate_gas_for_contract_call(token_addr, Bytes::from(data.clone()))
                    .compat()
                    .await
            );

            coin.sign_and_send_transaction(0.into(), Action::Call(token_addr), data, gas_limit)
                .compat()
                .await
        };
        Box::new(fut.boxed().compat())
    }

    /// Gets `PaymentSent` events from etomic swap smart contract since `from_block`
    fn payment_sent_events(
        &self,
        swap_contract_address: Address,
        from_block: u64,
        to_block: u64,
    ) -> Box<dyn Future<Item = Vec<Log>, Error = String> + Send> {
        let contract_event = try_fus!(SWAP_CONTRACT.event("PaymentSent"));
        let filter = FilterBuilder::default()
            .topics(Some(vec![contract_event.signature()]), None, None, None)
            .from_block(BlockNumber::Number(from_block))
            .to_block(BlockNumber::Number(to_block))
            .address(vec![swap_contract_address])
            .build();

        Box::new(self.web3.eth().logs(filter).map_err(|e| ERRL!("{}", e)))
    }

    fn validate_payment(
        &self,
        payment_tx: &[u8],
        time_lock: u32,
        sender_pub: &[u8],
        secret_hash: &[u8],
        amount: BigDecimal,
        expected_swap_contract_address: Address,
    ) -> Box<dyn Future<Item = (), Error = String> + Send> {
        let unsigned: UnverifiedTransaction = try_fus!(rlp::decode(payment_tx));
        let tx = try_fus!(SignedEthTx::new(unsigned));
        let sender = try_fus!(addr_from_raw_pubkey(sender_pub));
        let expected_value = try_fus!(wei_from_big_decimal(&amount, self.decimals));
        let selfi = self.clone();
        let secret_hash = secret_hash.to_vec();
        let fut = async move {
            let swap_id = selfi.etomic_swap_id(time_lock, &secret_hash);
            let status = try_s!(
                selfi
                    .payment_status(expected_swap_contract_address, Token::FixedBytes(swap_id.clone()))
                    .compat()
                    .await
            );
            if status != PAYMENT_STATE_SENT.into() {
                return ERR!("Payment state is not PAYMENT_STATE_SENT, got {}", status);
            }

            let tx_from_rpc = try_s!(
                selfi
                    .web3
                    .eth()
                    .transaction(TransactionId::Hash(tx.hash))
                    .compat()
                    .await
            );
            let tx_from_rpc = match tx_from_rpc {
                Some(t) => t,
                None => return ERR!("Didn't find provided tx {:?} on ETH node", tx),
            };

            if tx_from_rpc.from != sender {
                return ERR!(
                    "Payment tx {:?} was sent from wrong address, expected {:?}",
                    tx_from_rpc,
                    sender
                );
            }

            match &selfi.coin_type {
                EthCoinType::Eth => {
                    if tx_from_rpc.to != Some(expected_swap_contract_address) {
                        return ERR!(
                            "Payment tx {:?} was sent to wrong address, expected {:?}",
                            tx_from_rpc,
                            expected_swap_contract_address
                        );
                    }

                    if tx_from_rpc.value != expected_value {
                        return ERR!(
                            "Payment tx {:?} value is invalid, expected {:?}",
                            tx_from_rpc,
                            expected_value
                        );
                    }

                    let function = try_s!(SWAP_CONTRACT.function("ethPayment"));
                    let decoded = try_s!(function.decode_input(&tx_from_rpc.input.0));
                    if decoded[0] != Token::FixedBytes(swap_id.clone()) {
                        return ERR!("Invalid 'swap_id' {:?}, expected {:?}", decoded, swap_id);
                    }

                    if decoded[1] != Token::Address(selfi.my_address) {
                        return ERR!(
                            "Payment tx receiver arg {:?} is invalid, expected {:?}",
                            decoded[1],
                            Token::Address(selfi.my_address)
                        );
                    }

                    if decoded[2] != Token::FixedBytes(secret_hash.to_vec()) {
                        return ERR!(
                            "Payment tx secret_hash arg {:?} is invalid, expected {:?}",
                            decoded[2],
                            Token::FixedBytes(secret_hash.to_vec())
                        );
                    }

                    if decoded[3] != Token::Uint(U256::from(time_lock)) {
                        return ERR!(
                            "Payment tx time_lock arg {:?} is invalid, expected {:?}",
                            decoded[3],
                            Token::Uint(U256::from(time_lock))
                        );
                    }
                },
                EthCoinType::Erc20 {
                    platform: _,
                    token_addr,
                } => {
                    if tx_from_rpc.to != Some(expected_swap_contract_address) {
                        return ERR!(
                            "Payment tx {:?} was sent to wrong address, expected {:?}",
                            tx_from_rpc,
                            expected_swap_contract_address
                        );
                    }

                    let function = try_s!(SWAP_CONTRACT.function("erc20Payment"));
                    let decoded = try_s!(function.decode_input(&tx_from_rpc.input.0));
                    if decoded[0] != Token::FixedBytes(swap_id.clone()) {
                        return ERR!("Invalid 'swap_id' {:?}, expected {:?}", decoded, swap_id);
                    }

                    if decoded[1] != Token::Uint(expected_value) {
                        return ERR!(
                            "Payment tx value arg {:?} is invalid, expected {:?}",
                            decoded[1],
                            Token::Uint(expected_value)
                        );
                    }

                    if decoded[2] != Token::Address(*token_addr) {
                        return ERR!(
                            "Payment tx token_addr arg {:?} is invalid, expected {:?}",
                            decoded[2],
                            Token::Address(*token_addr)
                        );
                    }

                    if decoded[3] != Token::Address(selfi.my_address) {
                        return ERR!(
                            "Payment tx receiver arg {:?} is invalid, expected {:?}",
                            decoded[3],
                            Token::Address(selfi.my_address)
                        );
                    }

                    if decoded[4] != Token::FixedBytes(secret_hash.to_vec()) {
                        return ERR!(
                            "Payment tx secret_hash arg {:?} is invalid, expected {:?}",
                            decoded[4],
                            Token::FixedBytes(secret_hash.to_vec())
                        );
                    }

                    if decoded[5] != Token::Uint(U256::from(time_lock)) {
                        return ERR!(
                            "Payment tx time_lock arg {:?} is invalid, expected {:?}",
                            decoded[5],
                            Token::Uint(U256::from(time_lock))
                        );
                    }
                },
            }

            Ok(())
        };
        Box::new(fut.boxed().compat())
    }

    fn payment_status(
        &self,
        swap_contract_address: H160,
        token: Token,
    ) -> Box<dyn Future<Item = U256, Error = String> + Send + 'static> {
        let function = try_fus!(SWAP_CONTRACT.function("payments"));

        let data = try_fus!(function.encode_input(&[token]));

        Box::new(
            self.call_request(swap_contract_address, None, Some(data.into()))
                .map_err(|e| ERRL!("{}", e))
                .and_then(move |bytes| {
                    let decoded_tokens = try_s!(function.decode_output(&bytes.0));
                    match decoded_tokens[2] {
                        Token::Uint(state) => Ok(state),
                        _ => ERR!("Payment status must be uint, got {:?}", decoded_tokens[2]),
                    }
                }),
        )
    }

    async fn search_for_swap_tx_spend(
        &self,
        tx: &[u8],
        swap_contract_address: Address,
        search_from_block: u64,
    ) -> Result<Option<FoundSwapTxSpend>, String> {
        let unverified: UnverifiedTransaction = try_s!(rlp::decode(tx));
        let tx = try_s!(SignedEthTx::new(unverified));

        let func_name = match self.coin_type {
            EthCoinType::Eth => "ethPayment",
            EthCoinType::Erc20 { .. } => "erc20Payment",
        };

        let payment_func = try_s!(SWAP_CONTRACT.function(func_name));
        let decoded = try_s!(payment_func.decode_input(&tx.data));
        let id = match &decoded[0] {
            Token::FixedBytes(bytes) => bytes.clone(),
            _ => panic!(),
        };

        let mut current_block = try_s!(self.current_block().compat().await);
        if current_block < search_from_block {
            current_block = search_from_block;
        }

        let mut from_block = search_from_block;

        loop {
            let to_block = current_block.min(from_block + self.logs_block_range);

            let spend_events = try_s!(
                self.spend_events(swap_contract_address, from_block, to_block)
                    .compat()
                    .await
            );
            let found = spend_events.iter().find(|event| &event.data.0[..32] == id.as_slice());

            if let Some(event) = found {
                match event.transaction_hash {
                    Some(tx_hash) => {
                        let transaction =
                            match try_s!(self.web3.eth().transaction(TransactionId::Hash(tx_hash)).compat().await) {
                                Some(t) => t,
                                None => {
                                    return ERR!(
                                        "Found ReceiverSpent event, but transaction {:02x} is missing",
                                        tx_hash
                                    )
                                },
                            };

                        return Ok(Some(FoundSwapTxSpend::Spent(TransactionEnum::from(try_s!(
                            signed_tx_from_web3_tx(transaction)
                        )))));
                    },
                    None => return ERR!("Found ReceiverSpent event, but it doesn't have tx_hash"),
                }
            }

            let refund_events = try_s!(
                self.refund_events(swap_contract_address, from_block, to_block)
                    .compat()
                    .await
            );
            let found = refund_events.iter().find(|event| &event.data.0[..32] == id.as_slice());

            if let Some(event) = found {
                match event.transaction_hash {
                    Some(tx_hash) => {
                        let transaction =
                            match try_s!(self.web3.eth().transaction(TransactionId::Hash(tx_hash)).compat().await) {
                                Some(t) => t,
                                None => {
                                    return ERR!(
                                        "Found SenderRefunded event, but transaction {:02x} is missing",
                                        tx_hash
                                    )
                                },
                            };

                        return Ok(Some(FoundSwapTxSpend::Refunded(TransactionEnum::from(try_s!(
                            signed_tx_from_web3_tx(transaction)
                        )))));
                    },
                    None => return ERR!("Found SenderRefunded event, but it doesn't have tx_hash"),
                }
            }

            if to_block >= current_block {
                break;
            }
            from_block = to_block;
        }

        Ok(None)
    }

    /// Get gas price
    fn get_gas_price(&self) -> Web3RpcFut<U256> {
        let coin = self.clone();
        let fut = async move {
            // TODO refactor to error_log_passthrough once simple maker bot is merged
            let gas_station_price = match &coin.gas_station_url {
                Some(url) => {
                    match GasStationData::get_gas_price(url, coin.gas_station_decimals, coin.gas_station_policy)
                        .compat()
                        .await
                    {
                        Ok(from_station) => Some(increase_by_percent_one_gwei(from_station, GAS_PRICE_PERCENT)),
                        Err(e) => {
                            error!("Error {} on request to gas station url {}", e, url);
                            None
                        },
                    }
                },
                None => None,
            };

            let eth_gas_price = match coin.web3.eth().gas_price().compat().await {
                Ok(eth_gas) => Some(eth_gas),
                Err(e) => {
                    error!("Error {} on eth_gasPrice request", e);
                    None
                },
            };

            let fee_history_namespace: EthFeeHistoryNamespace<_> = coin.web3.api();
            let eth_fee_history_price = match fee_history_namespace
                .eth_fee_history(U256::from(1u64), BlockNumber::Latest, &[])
                .compat()
                .await
            {
                Ok(res) => res
                    .base_fee_per_gas
                    .first()
                    .map(|val| increase_by_percent_one_gwei(*val, BASE_BLOCK_FEE_DIFF_PCT)),
                Err(e) => {
                    error!("Error {} on eth_feeHistory request", e);
                    None
                },
            };

            let all_prices = vec![gas_station_price, eth_gas_price, eth_fee_history_price];
            all_prices
                .into_iter()
                .flatten()
                .max()
                .or_mm_err(|| Web3RpcError::Internal("All requests failed".into()))
        };
        Box::new(fut.boxed().compat())
    }
}

#[derive(Clone, Debug, Deserialize, PartialEq, Serialize)]
pub struct EthTxFeeDetails {
    coin: String,
    gas: u64,
    /// WEI units per 1 gas
    gas_price: BigDecimal,
    total_fee: BigDecimal,
}

impl EthTxFeeDetails {
    fn new(gas: U256, gas_price: U256, coin: &str) -> NumConversResult<EthTxFeeDetails> {
        let total_fee = gas * gas_price;
        // Fees are always paid in ETH, can use 18 decimals by default
        let total_fee = u256_to_big_decimal(total_fee, ETH_DECIMALS)?;
        let gas_price = u256_to_big_decimal(gas_price, ETH_DECIMALS)?;

        Ok(EthTxFeeDetails {
            coin: coin.to_owned(),
            gas: gas.into(),
            gas_price,
            total_fee,
        })
    }
}

#[async_trait]
impl MmCoin for EthCoin {
    fn is_asset_chain(&self) -> bool { false }

    fn get_raw_transaction(&self, req: RawTransactionRequest) -> RawTransactionFut {
        Box::new(get_raw_transaction_impl(self.clone(), req).boxed().compat())
    }

    fn withdraw(&self, req: WithdrawRequest) -> WithdrawFut {
        Box::new(Box::pin(withdraw_impl(self.clone(), req)).compat())
    }

    fn decimals(&self) -> u8 { self.decimals }

    fn convert_to_address(&self, from: &str, to_address_format: Json) -> Result<String, String> {
        let to_address_format: EthAddressFormat =
            json::from_value(to_address_format).map_err(|e| ERRL!("Error on parse ETH address format {:?}", e))?;
        match to_address_format {
            EthAddressFormat::SingleCase => ERR!("conversion is available only to mixed-case"),
            EthAddressFormat::MixedCase => {
                let _addr = try_s!(addr_from_str(from));
                Ok(checksum_address(from))
            },
        }
    }

    fn validate_address(&self, address: &str) -> ValidateAddressResult {
        let result = self.address_from_str(address);
        ValidateAddressResult {
            is_valid: result.is_ok(),
            reason: result.err(),
        }
    }

    fn process_history_loop(&self, ctx: MmArc) -> Box<dyn Future<Item = (), Error = ()> + Send> {
        cfg_wasm32! {
            ctx.log.log(
                "🤔",
                &[&"tx_history", &self.ticker],
                &ERRL!("Transaction history is not supported for ETH/ERC20 coins"),
            );
            return Box::new(futures01::future::ok(()));
        }
        cfg_native! {
            let coin = self.clone();
            let fut = async move {
                match coin.coin_type {
                    EthCoinType::Eth => coin.process_eth_history(&ctx).await,
                    EthCoinType::Erc20 { ref token_addr, .. } => coin.process_erc20_history(*token_addr, &ctx).await,
                }
                Ok(())
            };
            Box::new(fut.boxed().compat())
        }
    }

    fn history_sync_status(&self) -> HistorySyncState { self.history_sync_state.lock().unwrap().clone() }

    fn get_trade_fee(&self) -> Box<dyn Future<Item = TradeFee, Error = String> + Send> {
        let coin = self.clone();
        Box::new(
            self.get_gas_price()
                .map_err(|e| e.to_string())
                .and_then(move |gas_price| {
                    let fee = gas_price * U256::from(150_000);
                    let fee_coin = match &coin.coin_type {
                        EthCoinType::Eth => &coin.ticker,
                        EthCoinType::Erc20 { platform, .. } => platform,
                    };
                    Ok(TradeFee {
                        coin: fee_coin.into(),
                        amount: try_s!(u256_to_big_decimal(fee, ETH_DECIMALS)).into(),
                        paid_from_trading_vol: false,
                    })
                }),
        )
    }

    async fn get_sender_trade_fee(
        &self,
        value: TradePreimageValue,
        stage: FeeApproxStage,
    ) -> TradePreimageResult<TradeFee> {
        let gas_price = self.get_gas_price().compat().await?;
        let gas_price = increase_gas_price_by_stage(gas_price, &stage);
        let gas_limit = match self.coin_type {
            EthCoinType::Eth => {
                // this gas_limit includes gas for `ethPayment` and `senderRefund` contract calls
                U256::from(300_000)
            },
            EthCoinType::Erc20 { token_addr, .. } => {
                let value = match value {
                    TradePreimageValue::Exact(value) | TradePreimageValue::UpperBound(value) => {
                        wei_from_big_decimal(&value, self.decimals)?
                    },
                };
                let allowed = self.allowance(self.swap_contract_address).compat().await?;
                if allowed < value {
                    // estimate gas for the `approve` contract call

                    // Pass a dummy spender. Let's use `my_address`.
                    let spender = self.my_address;
                    let approve_function = ERC20_CONTRACT.function("approve")?;
                    let approve_data = approve_function.encode_input(&[Token::Address(spender), Token::Uint(value)])?;
                    let approve_gas_limit = self
                        .estimate_gas_for_contract_call(token_addr, Bytes::from(approve_data))
                        .compat()
                        .await?;

                    // this gas_limit includes gas for `approve`, `erc20Payment` and `senderRefund` contract calls
                    U256::from(300_000) + approve_gas_limit
                } else {
                    // this gas_limit includes gas for `erc20Payment` and `senderRefund` contract calls
                    U256::from(300_000)
                }
            },
        };

        let total_fee = gas_limit * gas_price;
        let amount = u256_to_big_decimal(total_fee, ETH_DECIMALS)?;
        let fee_coin = match &self.coin_type {
            EthCoinType::Eth => &self.ticker,
            EthCoinType::Erc20 { platform, .. } => platform,
        };
        Ok(TradeFee {
            coin: fee_coin.into(),
            amount: amount.into(),
            paid_from_trading_vol: false,
        })
    }

    fn get_receiver_trade_fee(&self, stage: FeeApproxStage) -> TradePreimageFut<TradeFee> {
        let coin = self.clone();
        let fut = async move {
            let gas_price = coin.get_gas_price().compat().await?;
            let gas_price = increase_gas_price_by_stage(gas_price, &stage);
            let total_fee = gas_price * U256::from(150_000);
            let amount = u256_to_big_decimal(total_fee, ETH_DECIMALS)?;
            let fee_coin = match &coin.coin_type {
                EthCoinType::Eth => &coin.ticker,
                EthCoinType::Erc20 { platform, .. } => platform,
            };
            Ok(TradeFee {
                coin: fee_coin.into(),
                amount: amount.into(),
                paid_from_trading_vol: false,
            })
        };
        Box::new(fut.boxed().compat())
    }

    async fn get_fee_to_send_taker_fee(
        &self,
        dex_fee_amount: BigDecimal,
        stage: FeeApproxStage,
    ) -> TradePreimageResult<TradeFee> {
        let dex_fee_amount = wei_from_big_decimal(&dex_fee_amount, self.decimals)?;

        // pass the dummy params
        let to_addr = addr_from_raw_pubkey(&DEX_FEE_ADDR_RAW_PUBKEY)
            .expect("addr_from_raw_pubkey should never fail with DEX_FEE_ADDR_RAW_PUBKEY");
        let (eth_value, data, call_addr, fee_coin) = match &self.coin_type {
            EthCoinType::Eth => (dex_fee_amount, Vec::new(), &to_addr, &self.ticker),
            EthCoinType::Erc20 { platform, token_addr } => {
                let function = ERC20_CONTRACT.function("transfer")?;
                let data = function.encode_input(&[Token::Address(to_addr), Token::Uint(dex_fee_amount)])?;
                (0.into(), data, token_addr, platform)
            },
        };

        let gas_price = self.get_gas_price().compat().await?;
        let gas_price = increase_gas_price_by_stage(gas_price, &stage);
        let estimate_gas_req = CallRequest {
            value: Some(eth_value),
            data: Some(data.clone().into()),
            from: Some(self.my_address),
            to: *call_addr,
            gas: None,
            // gas price must be supplied because some smart contracts base their
            // logic on gas price, e.g. TUSD: https://github.com/KomodoPlatform/atomicDEX-API/issues/643
            gas_price: Some(gas_price),
        };

        // Please note if the wallet's balance is insufficient to withdraw, then `estimate_gas` may fail with the `Exception` error.
        // Ideally we should determine the case when we have the insufficient balance and return `TradePreimageError::NotSufficientBalance` error.
        let gas_limit = self.estimate_gas(estimate_gas_req).compat().await?;
        let total_fee = gas_limit * gas_price;
        let amount = u256_to_big_decimal(total_fee, ETH_DECIMALS)?;
        Ok(TradeFee {
            coin: fee_coin.into(),
            amount: amount.into(),
            paid_from_trading_vol: false,
        })
    }

    fn required_confirmations(&self) -> u64 { self.required_confirmations.load(AtomicOrdering::Relaxed) }

    fn requires_notarization(&self) -> bool { false }

    fn set_required_confirmations(&self, confirmations: u64) {
        self.required_confirmations
            .store(confirmations, AtomicOrdering::Relaxed);
    }

    fn set_requires_notarization(&self, _requires_nota: bool) {
        warn!("set_requires_notarization doesn't take any effect on ETH/ERC20 coins");
    }

    fn swap_contract_address(&self) -> Option<BytesJson> {
        Some(BytesJson::from(self.swap_contract_address.0.as_ref()))
    }

    fn mature_confirmations(&self) -> Option<u32> { None }

    fn coin_protocol_info(&self) -> Vec<u8> { Vec::new() }

    fn is_coin_protocol_supported(&self, _info: &Option<Vec<u8>>) -> bool { true }
}

pub trait TryToAddress {
    fn try_to_address(&self) -> Result<Address, String>;
}

impl TryToAddress for BytesJson {
    fn try_to_address(&self) -> Result<Address, String> { Ok(Address::from(self.0.as_slice())) }
}

impl<T: TryToAddress> TryToAddress for Option<T> {
    fn try_to_address(&self) -> Result<Address, String> {
        match self {
            Some(ref inner) => inner.try_to_address(),
            None => ERR!("Cannot convert None to address"),
        }
    }
}

pub trait GuiAuthMessages {
    fn gui_auth_sign_message_hash(message: String) -> Option<[u8; 32]>;
    fn generate_gui_auth_signed_validation(generator: GuiAuthValidationGenerator)
        -> SignatureResult<GuiAuthValidation>;
}

impl GuiAuthMessages for EthCoin {
    fn gui_auth_sign_message_hash(message: String) -> Option<[u8; 32]> {
        let message_prefix = "atomicDEX Auth Ethereum Signed Message:\n";
        let prefix_len = CompactInteger::from(message_prefix.len());

        let mut stream = Stream::new();
        prefix_len.serialize(&mut stream);
        stream.append_slice(message_prefix.as_bytes());
        stream.append_slice(message.len().to_string().as_bytes());
        stream.append_slice(message.as_bytes());

        Some(keccak256(&stream.out()).take())
    }

    fn generate_gui_auth_signed_validation(
        generator: GuiAuthValidationGenerator,
    ) -> SignatureResult<GuiAuthValidation> {
        let timestamp_message = get_utc_timestamp() + GUI_AUTH_SIGNED_MESSAGE_LIFETIME_SEC;

        let message_hash =
            EthCoin::gui_auth_sign_message_hash(timestamp_message.to_string()).ok_or(SignatureError::PrefixNotFound)?;
        let signature = sign(&generator.secret, &H256::from(message_hash))?;

        Ok(GuiAuthValidation {
            coin_ticker: generator.coin_ticker,
            address: generator.address,
            timestamp_message,
            signature: format!("0x{}", signature),
        })
    }
}

pub fn addr_from_raw_pubkey(pubkey: &[u8]) -> Result<Address, String> {
    let pubkey = try_s!(PublicKey::from_slice(pubkey).map_err(|e| ERRL!("{:?}", e)));
    let eth_public = Public::from(&pubkey.serialize_uncompressed()[1..65]);
    Ok(public_to_address(&eth_public))
}

pub fn addr_from_pubkey_str(pubkey: &str) -> Result<String, String> {
    let pubkey_bytes = try_s!(hex::decode(pubkey));
    let addr = try_s!(addr_from_raw_pubkey(&pubkey_bytes));
    Ok(format!("{:#02x}", addr))
}

fn display_u256_with_decimal_point(number: U256, decimals: u8) -> String {
    let mut string = number.to_string();
    let decimals = decimals as usize;
    if string.len() <= decimals {
        string.insert_str(0, &"0".repeat(decimals - string.len() + 1));
    }

    string.insert(string.len() - decimals, '.');
    string.trim_end_matches('0').into()
}

pub fn u256_to_big_decimal(number: U256, decimals: u8) -> NumConversResult<BigDecimal> {
    let string = display_u256_with_decimal_point(number, decimals);
    Ok(string.parse::<BigDecimal>()?)
}

pub fn wei_from_big_decimal(amount: &BigDecimal, decimals: u8) -> NumConversResult<U256> {
    let mut amount = amount.to_string();
    let dot = amount.find(|c| c == '.');
    let decimals = decimals as usize;
    if let Some(index) = dot {
        let mut fractional = amount.split_off(index);
        // remove the dot from fractional part
        fractional.remove(0);
        if fractional.len() < decimals {
            fractional.insert_str(fractional.len(), &"0".repeat(decimals - fractional.len()));
        }
        fractional.truncate(decimals);
        amount.push_str(&fractional);
    } else {
        amount.insert_str(amount.len(), &"0".repeat(decimals));
    }
    U256::from_dec_str(&amount)
        .map_err(|e| format!("{:?}", e))
        .map_to_mm(NumConversError::new)
}

impl Transaction for SignedEthTx {
    fn tx_hex(&self) -> Vec<u8> { rlp::encode(self).to_vec() }

    fn tx_hash(&self) -> BytesJson { self.hash.to_vec().into() }
}

fn signed_tx_from_web3_tx(transaction: Web3Transaction) -> Result<SignedEthTx, String> {
    let unverified = UnverifiedTransaction {
        r: transaction.r,
        s: transaction.s,
        v: transaction.v.as_u64(),
        hash: transaction.hash,
        unsigned: UnSignedEthTx {
            data: transaction.input.0,
            gas_price: transaction.gas_price,
            gas: transaction.gas,
            value: transaction.value,
            nonce: transaction.nonce,
            action: match transaction.to {
                Some(addr) => Action::Call(addr),
                None => Action::Create,
            },
        },
    };

    Ok(try_s!(SignedEthTx::new(unverified)))
}

#[derive(Deserialize, Debug, Serialize)]
pub struct GasStationData {
    // matic gas station average fees is named standard, using alias to support both format.
    #[serde(alias = "average", alias = "standard")]
    average: MmNumber,
    fast: MmNumber,
}

/// Using tagged representation to allow adding variants with coefficients, percentage, etc in the future.
#[derive(Clone, Copy, Debug, Deserialize)]
#[serde(tag = "policy", content = "additional_data")]
pub enum GasStationPricePolicy {
    /// Use mean between average and fast values, default and recommended to use on ETH mainnet due to
    /// gas price big spikes.
    MeanAverageFast,
    /// Use average value only. Useful for non-heavily congested networks (Matic, etc.)
    Average,
}

impl Default for GasStationPricePolicy {
    fn default() -> Self { GasStationPricePolicy::MeanAverageFast }
}

impl GasStationData {
    fn average_gwei(&self, decimals: u8, gas_price_policy: GasStationPricePolicy) -> NumConversResult<U256> {
        let gas_price = match gas_price_policy {
            GasStationPricePolicy::MeanAverageFast => ((&self.average + &self.fast) / MmNumber::from(2)).into(),
            GasStationPricePolicy::Average => self.average.to_decimal(),
        };
        wei_from_big_decimal(&gas_price, decimals)
    }

    fn get_gas_price(uri: &str, decimals: u8, gas_price_policy: GasStationPricePolicy) -> Web3RpcFut<U256> {
        let uri = uri.to_owned();
        let fut = async move {
            make_gas_station_request(&uri)
                .await?
                .average_gwei(decimals, gas_price_policy)
                .mm_err(|e| Web3RpcError::Internal(e.0))
        };
        Box::new(fut.boxed().compat())
    }
}

async fn get_token_decimals(web3: &Web3<Web3Transport>, token_addr: Address) -> Result<u8, String> {
    let function = try_s!(ERC20_CONTRACT.function("decimals"));
    let data = try_s!(function.encode_input(&[]));
    let request = CallRequest {
        from: Some(Address::default()),
        to: token_addr,
        gas: None,
        gas_price: None,
        value: Some(0.into()),
        data: Some(data.into()),
    };

    let f = web3
        .eth()
        .call(request, Some(BlockNumber::Latest))
        .map_err(|e| ERRL!("{}", e));
    let res = try_s!(f.compat().await);
    let tokens = try_s!(function.decode_output(&res.0));
    let decimals: u64 = match tokens[0] {
        Token::Uint(dec) => dec.into(),
        _ => return ERR!("Invalid decimals type {:?}", tokens),
    };
    Ok(decimals as u8)
}

pub fn valid_addr_from_str(addr_str: &str) -> Result<Address, String> {
    let addr = try_s!(addr_from_str(addr_str));
    if !is_valid_checksum_addr(addr_str) {
        return ERR!("Invalid address checksum");
    }
    Ok(addr)
}

pub fn addr_from_str(addr_str: &str) -> Result<Address, String> {
    if !addr_str.starts_with("0x") {
        return ERR!("Address must be prefixed with 0x");
    };

    Ok(try_s!(Address::from_str(&addr_str[2..])))
}

fn rpc_event_handlers_for_eth_transport(ctx: &MmArc, ticker: String) -> Vec<RpcTransportEventHandlerShared> {
    let metrics = ctx.metrics.weak();
    vec![CoinTransportMetrics::new(metrics, ticker, RpcClientType::Ethereum).into_shared()]
}

#[inline]
fn new_nonce_lock() -> Arc<AsyncMutex<()>> { Arc::new(AsyncMutex::new(())) }

pub async fn eth_coin_from_conf_and_request(
    ctx: &MmArc,
    ticker: &str,
    conf: &Json,
    req: &Json,
    priv_key: &[u8],
    protocol: CoinProtocol,
) -> Result<EthCoin, String> {
    let mut urls: Vec<String> = try_s!(json::from_value(req["urls"].clone()));
    if urls.is_empty() {
        return ERR!("Enable request for ETH coin must have at least 1 node URL");
    }
    let mut rng = small_rng();
    urls.as_mut_slice().shuffle(&mut rng);

    let mut nodes = vec![];
    for url in urls.iter() {
        nodes.push(Web3TransportNode {
            uri: try_s!(url.parse()),
            gui_auth: false,
        });
    }
    drop_mutability!(nodes);

    let swap_contract_address: Address = try_s!(json::from_value(req["swap_contract_address"].clone()));
    if swap_contract_address == Address::default() {
        return ERR!("swap_contract_address can't be zero address");
    }

    let fallback_swap_contract: Option<Address> = try_s!(json::from_value(req["fallback_swap_contract"].clone()));
    if let Some(fallback) = fallback_swap_contract {
        if fallback == Address::default() {
            return ERR!("fallback_swap_contract can't be zero address");
        }
    }

    let key_pair: KeyPair = try_s!(KeyPair::from_secret_slice(priv_key));
    let my_address = key_pair.address();

    let mut web3_instances = vec![];
    let event_handlers = rpc_event_handlers_for_eth_transport(ctx, ticker.to_string());
    for node in nodes.iter() {
        let transport = Web3Transport::with_event_handlers(vec![node.clone()], event_handlers.clone());
        let web3 = Web3::new(transport);
        let version = match web3.web3().client_version().compat().await {
            Ok(v) => v,
            Err(e) => {
                error!("Couldn't get client version for url {}: {}", node.uri, e);
                continue;
            },
        };
        web3_instances.push(Web3Instance {
            web3,
            is_parity: version.contains("Parity") || version.contains("parity"),
        })
    }

    if web3_instances.is_empty() {
        return ERR!("Failed to get client version for all urls");
    }

    let transport = Web3Transport::with_event_handlers(nodes, event_handlers);
    let web3 = Web3::new(transport);

    let (coin_type, decimals) = match protocol {
        CoinProtocol::ETH => (EthCoinType::Eth, ETH_DECIMALS),
        CoinProtocol::ERC20 {
            platform,
            contract_address,
        } => {
            let token_addr = try_s!(valid_addr_from_str(&contract_address));
            let decimals = match conf["decimals"].as_u64() {
                None | Some(0) => try_s!(get_token_decimals(&web3, token_addr).await),
                Some(d) => d as u8,
            };
            (EthCoinType::Erc20 { platform, token_addr }, decimals)
        },
        _ => return ERR!("Expect ETH or ERC20 protocol"),
    };

    // param from request should override the config
    let required_confirmations = req["required_confirmations"]
        .as_u64()
        .unwrap_or_else(|| {
            conf["required_confirmations"]
                .as_u64()
                .unwrap_or(DEFAULT_REQUIRED_CONFIRMATIONS as u64)
        })
        .into();

    if req["requires_notarization"].as_bool().is_some() {
        warn!("requires_notarization doesn't take any effect on ETH/ERC20 coins");
    }

    let sign_message_prefix: Option<String> = json::from_value(conf["sign_message_prefix"].clone()).unwrap_or(None);

    let initial_history_state = if req["tx_history"].as_bool().unwrap_or(false) {
        HistorySyncState::NotStarted
    } else {
        HistorySyncState::NotEnabled
    };

    let gas_station_decimals: Option<u8> = try_s!(json::from_value(req["gas_station_decimals"].clone()));
    let gas_station_policy: GasStationPricePolicy =
        json::from_value(req["gas_station_policy"].clone()).unwrap_or_default();

    let key_lock = match &coin_type {
        EthCoinType::Eth => String::from(ticker),
        EthCoinType::Erc20 { ref platform, .. } => String::from(platform),
    };

    let mut map = NONCE_LOCK.lock().unwrap();

    let nonce_lock = map.entry(key_lock).or_insert_with(new_nonce_lock).clone();

    let coin = EthCoinImpl {
        key_pair,
        my_address,
        coin_type,
        sign_message_prefix,
        swap_contract_address,
        fallback_swap_contract,
        decimals,
        ticker: ticker.into(),
        gas_station_url: try_s!(json::from_value(req["gas_station_url"].clone())),
        gas_station_decimals: gas_station_decimals.unwrap_or(ETH_GAS_STATION_DECIMALS),
        gas_station_policy,
        web3,
        web3_instances,
        history_sync_state: Mutex::new(initial_history_state),
        ctx: ctx.weak(),
        required_confirmations,
        chain_id: conf["chain_id"].as_u64(),
        logs_block_range: conf["logs_block_range"].as_u64().unwrap_or(DEFAULT_LOGS_BLOCK_RANGE),
        nonce_lock,
        erc20_tokens_infos: Default::default(),
    };
    Ok(EthCoin(Arc::new(coin)))
}

/// Displays the address in mixed-case checksum form
/// https://github.com/ethereum/EIPs/blob/master/EIPS/eip-55.md
fn checksum_address(addr: &str) -> String {
    let mut addr = addr.to_lowercase();
    if addr.starts_with("0x") {
        addr.replace_range(..2, "");
    }

    let mut hasher = Keccak256::default();
    hasher.update(&addr);
    let hash = hasher.finalize();
    let mut result: String = "0x".into();
    for (i, c) in addr.chars().enumerate() {
        if c.is_digit(10) {
            result.push(c);
        } else {
            // https://github.com/ethereum/EIPs/blob/master/EIPS/eip-55.md#specification
            // Convert the address to hex, but if the ith digit is a letter (ie. it's one of abcdef)
            // print it in uppercase if the 4*ith bit of the hash of the lowercase hexadecimal
            // address is 1 otherwise print it in lowercase.
            if hash[i / 2] & (1 << (7 - 4 * (i % 2))) != 0 {
                result.push(c.to_ascii_uppercase());
            } else {
                result.push(c.to_ascii_lowercase());
            }
        }
    }

    result
}

/// Checks that input is valid mixed-case checksum form address
/// The input must be 0x prefixed hex string
fn is_valid_checksum_addr(addr: &str) -> bool { addr == checksum_address(addr) }

/// Requests the nonce from all available nodes and checks that returned results equal.
/// Nodes might need some time to sync and there can be other coins that use same nodes in different order.
/// We need to be sure that nonce is updated on all of them before and after transaction is sent.
#[cfg_attr(test, mockable)]
fn get_addr_nonce(addr: Address, web3s: Vec<Web3Instance>) -> Box<dyn Future<Item = U256, Error = String> + Send> {
    let fut = async move {
        let mut errors: u32 = 0;
        loop {
            let futures: Vec<_> = web3s
                .iter()
                .map(|web3| {
                    if web3.is_parity {
                        web3.web3.eth().parity_next_nonce(addr).compat()
                    } else {
                        web3.web3
                            .eth()
                            .transaction_count(addr, Some(BlockNumber::Pending))
                            .compat()
                    }
                })
                .collect();

            let nonces: Vec<_> = join_all(futures)
                .await
                .into_iter()
                .filter_map(|nonce_res| match nonce_res {
                    Ok(n) => Some(n),
                    Err(e) => {
                        error!("Error getting nonce for addr {:?}: {}", addr, e);
                        None
                    },
                })
                .collect();
            if nonces.is_empty() {
                // all requests errored
                errors += 1;
                if errors > 5 {
                    return ERR!("Couldn't get nonce after 5 errored attempts, aborting");
                }
            } else {
                let max = nonces.iter().max().unwrap();
                let min = nonces.iter().min().unwrap();
                if max == min {
                    return Ok(*max);
                } else {
                    warn!("Max nonce {} != {} min nonce", max, min);
                }
            }
            Timer::sleep(1.).await
        }
    };
    Box::new(Box::pin(fut).compat())
}

fn increase_by_percent_one_gwei(num: U256, percent: u64) -> U256 {
    let one_gwei = U256::from(10u64.pow(9));
    let percent = (num / U256::from(100)) * U256::from(percent);
    if percent < one_gwei {
        num + one_gwei
    } else {
        num + percent
    }
}

fn increase_gas_price_by_stage(gas_price: U256, level: &FeeApproxStage) -> U256 {
    match level {
        FeeApproxStage::WithoutApprox => gas_price,
        FeeApproxStage::StartSwap => {
            increase_by_percent_one_gwei(gas_price, GAS_PRICE_APPROXIMATION_PERCENT_ON_START_SWAP)
        },
        FeeApproxStage::OrderIssue => {
            increase_by_percent_one_gwei(gas_price, GAS_PRICE_APPROXIMATION_PERCENT_ON_ORDER_ISSUE)
        },
        FeeApproxStage::TradePreimage => {
            increase_by_percent_one_gwei(gas_price, GAS_PRICE_APPROXIMATION_PERCENT_ON_TRADE_PREIMAGE)
        },
    }
}<|MERGE_RESOLUTION|>--- conflicted
+++ resolved
@@ -63,20 +63,12 @@
             CoinsContext, FeeApproxStage, FoundSwapTxSpend, HistorySyncState, MarketCoinOps, MmCoin,
             NegotiateSwapContractAddrErr, NumConversError, NumConversResult, RawTransactionError, RawTransactionFut,
             RawTransactionRequest, RawTransactionRes, RawTransactionResult, RpcClientType, RpcTransportEventHandler,
-<<<<<<< HEAD
             RpcTransportEventHandlerShared, SearchForSwapTxSpendInput, SignatureError, SignatureResult,
             SignedTransactionFut, SwapOps, TradeFee, TradePreimageError, TradePreimageFut, TradePreimageResult,
             TradePreimageValue, Transaction, TransactionDetails, TransactionEnum, TransactionErr, TransactionFut,
-            UnexpectedDerivationMethod, ValidateAddressResult, ValidatePaymentInput, VerificationError,
-            VerificationResult, WatcherSpendsMakerPaymentInput, WatcherValidatePaymentInput, WithdrawError,
-            WithdrawFee, WithdrawFut, WithdrawRequest, WithdrawResult};
-=======
-            RpcTransportEventHandlerShared, SearchForSwapTxSpendInput, SignatureError, SignatureResult, SwapOps,
-            TradeFee, TradePreimageError, TradePreimageFut, TradePreimageResult, TradePreimageValue, Transaction,
-            TransactionDetails, TransactionEnum, TransactionErr, TransactionFut, TxMarshalingErr,
-            UnexpectedDerivationMethod, ValidateAddressResult, ValidatePaymentInput, VerificationError,
-            VerificationResult, WithdrawError, WithdrawFee, WithdrawFut, WithdrawRequest, WithdrawResult};
->>>>>>> ebb0e81e
+            TxMarshalingErr, UnexpectedDerivationMethod, ValidateAddressResult, ValidatePaymentInput,
+            VerificationError, VerificationResult, WatcherSpendsMakerPaymentInput, WatcherValidatePaymentInput,
+            WithdrawError, WithdrawFee, WithdrawFut, WithdrawRequest, WithdrawResult};
 
 pub use rlp;
 
