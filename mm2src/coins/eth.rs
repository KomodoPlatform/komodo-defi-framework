/******************************************************************************
 * Copyright © 2022 Atomic Private Limited and its contributors               *
 *                                                                            *
 * See the CONTRIBUTOR-LICENSE-AGREEMENT, COPYING, LICENSE-COPYRIGHT-NOTICE   *
 * and DEVELOPER-CERTIFICATE-OF-ORIGIN files in the LEGAL directory in        *
 * the top-level directory of this distribution for the individual copyright  *
 * holder information and the developer policies on copyright and licensing.  *
 *                                                                            *
 * Unless otherwise agreed in a custom licensing agreement, no part of the    *
 * AtomicDEX software, including this file may be copied, modified, propagated*
 * or distributed except according to the terms contained in the              *
 * LICENSE-COPYRIGHT-NOTICE file.                                             *
 *                                                                            *
 * Removal or modification of this copyright notice is prohibited.            *
 *                                                                            *
 ******************************************************************************/
//
//  eth.rs
//  marketmaker
//
//  Copyright © 2022 AtomicDEX. All rights reserved.
//
use async_trait::async_trait;
use bitcrypto::{keccak256, sha256};
use common::executor::Timer;
use common::log::{error, info, warn};
use common::{get_utc_timestamp, now_ms, small_rng, DEX_FEE_ADDR_RAW_PUBKEY};
use crypto::privkey::key_pair_from_secret;
use derive_more::Display;
use ethabi::{Contract, Token};
pub use ethcore_transaction::SignedTransaction as SignedEthTx;
use ethcore_transaction::{Action, Transaction as UnSignedEthTx, UnverifiedTransaction};
use ethereum_types::{Address, H160, H256, U256};
use ethkey::{public_to_address, KeyPair, Public, Signature};
use ethkey::{sign, verify_address};
use futures::compat::Future01CompatExt;
use futures::future::{join_all, select, Either, FutureExt, TryFutureExt};
use futures01::Future;
use http::StatusCode;
use mm2_core::mm_ctx::{MmArc, MmWeak};
use mm2_err_handle::prelude::*;
use mm2_net::transport::{slurp_url, GuiAuthValidation, GuiAuthValidationGenerator, SlurpError};
use mm2_number::{BigDecimal, MmNumber};
#[cfg(test)] use mocktopus::macros::*;
use rand::seq::SliceRandom;
use rpc::v1::types::Bytes as BytesJson;
use secp256k1::PublicKey;
use serde_json::{self as json, Value as Json};
use serialization::{CompactInteger, Serializable, Stream};
use sha3::{Digest, Keccak256};
use std::collections::HashMap;
use std::ops::Deref;
use std::path::PathBuf;
use std::str::FromStr;
use std::sync::atomic::{AtomicU64, Ordering as AtomicOrdering};
use std::sync::{Arc, Mutex};
use web3::types::{Action as TraceAction, BlockId, BlockNumber, Bytes, CallRequest, FilterBuilder, Log, Trace,
                  TraceFilterBuilder, Transaction as Web3Transaction, TransactionId};
use web3::{self, Web3};
use web3_transport::{EthFeeHistoryNamespace, Web3Transport, Web3TransportNode};

use super::{coin_conf, AsyncMutex, BalanceError, BalanceFut, CoinBalance, CoinProtocol, CoinTransportMetrics,
            CoinsContext, FeeApproxStage, FoundSwapTxSpend, HistorySyncState, MarketCoinOps, MmCoin, MyAddressError,
            NegotiateSwapContractAddrErr, NumConversError, NumConversResult, RawTransactionError, RawTransactionFut,
            RawTransactionRequest, RawTransactionRes, RawTransactionResult, RpcClientType, RpcTransportEventHandler,
            RpcTransportEventHandlerShared, SearchForSwapTxSpendInput, SignatureError, SignatureResult, SwapOps,
            TradeFee, TradePreimageError, TradePreimageFut, TradePreimageResult, TradePreimageValue, Transaction,
            TransactionDetails, TransactionEnum, TransactionErr, TransactionFut, TxMarshalingErr,
            UnexpectedDerivationMethod, ValidateAddressResult, ValidatePaymentError, ValidatePaymentFut,
<<<<<<< HEAD
            ValidatePaymentInput, VerificationError, VerificationResult, WatcherSearchForSwapTxSpendInput,
            WatcherValidatePaymentInput, WithdrawError, WithdrawFee, WithdrawFut, WithdrawRequest, WithdrawResult};
=======
            ValidatePaymentInput, VerificationError, VerificationResult, WatcherValidatePaymentInput, WithdrawError,
            WithdrawFee, WithdrawFut, WithdrawRequest, WithdrawResult};
>>>>>>> 5dbc5de4

pub use rlp;

#[cfg(test)] mod eth_tests;
#[cfg(target_arch = "wasm32")] mod eth_wasm_tests;
mod web3_transport;

#[path = "eth/v2_activation.rs"] pub mod v2_activation;

/// https://github.com/artemii235/etomic-swap/blob/master/contracts/EtomicSwap.sol
/// Dev chain (195.201.0.6:8565) contract address: 0xa09ad3cd7e96586ebd05a2607ee56b56fb2db8fd
/// Ropsten: https://ropsten.etherscan.io/address/0x7bc1bbdd6a0a722fc9bffc49c921b685ecb84b94
/// ETH mainnet: https://etherscan.io/address/0x8500AFc0bc5214728082163326C2FF0C73f4a871
const SWAP_CONTRACT_ABI: &str = r#"[{"constant":false,"inputs":[{"name":"_id","type":"bytes32"},{"name":"_amount","type":"uint256"},{"name":"_secret","type":"bytes32"},{"name":"_tokenAddress","type":"address"},{"name":"_sender","type":"address"}],"name":"receiverSpend","outputs":[],"payable":false,"stateMutability":"nonpayable","type":"function"},{"constant":true,"inputs":[{"name":"","type":"bytes32"}],"name":"payments","outputs":[{"name":"paymentHash","type":"bytes20"},{"name":"lockTime","type":"uint64"},{"name":"state","type":"uint8"}],"payable":false,"stateMutability":"view","type":"function"},{"constant":false,"inputs":[{"name":"_id","type":"bytes32"},{"name":"_receiver","type":"address"},{"name":"_secretHash","type":"bytes20"},{"name":"_lockTime","type":"uint64"}],"name":"ethPayment","outputs":[],"payable":true,"stateMutability":"payable","type":"function"},{"constant":false,"inputs":[{"name":"_id","type":"bytes32"},{"name":"_amount","type":"uint256"},{"name":"_paymentHash","type":"bytes20"},{"name":"_tokenAddress","type":"address"},{"name":"_receiver","type":"address"}],"name":"senderRefund","outputs":[],"payable":false,"stateMutability":"nonpayable","type":"function"},{"constant":false,"inputs":[{"name":"_id","type":"bytes32"},{"name":"_amount","type":"uint256"},{"name":"_tokenAddress","type":"address"},{"name":"_receiver","type":"address"},{"name":"_secretHash","type":"bytes20"},{"name":"_lockTime","type":"uint64"}],"name":"erc20Payment","outputs":[],"payable":true,"stateMutability":"payable","type":"function"},{"inputs":[],"payable":false,"stateMutability":"nonpayable","type":"constructor"},{"anonymous":false,"inputs":[{"indexed":false,"name":"id","type":"bytes32"}],"name":"PaymentSent","type":"event"},{"anonymous":false,"inputs":[{"indexed":false,"name":"id","type":"bytes32"},{"indexed":false,"name":"secret","type":"bytes32"}],"name":"ReceiverSpent","type":"event"},{"anonymous":false,"inputs":[{"indexed":false,"name":"id","type":"bytes32"}],"name":"SenderRefunded","type":"event"}]"#;
/// https://github.com/ethereum/EIPs/blob/master/EIPS/eip-20.md
const ERC20_ABI: &str = r#"[{"constant":true,"inputs":[],"name":"name","outputs":[{"name":"","type":"string"}],"payable":false,"stateMutability":"view","type":"function"},{"constant":false,"inputs":[{"name":"_spender","type":"address"},{"name":"_value","type":"uint256"}],"name":"approve","outputs":[{"name":"","type":"bool"}],"payable":false,"stateMutability":"nonpayable","type":"function"},{"constant":true,"inputs":[],"name":"totalSupply","outputs":[{"name":"","type":"uint256"}],"payable":false,"stateMutability":"view","type":"function"},{"constant":false,"inputs":[{"name":"_from","type":"address"},{"name":"_to","type":"address"},{"name":"_value","type":"uint256"}],"name":"transferFrom","outputs":[{"name":"","type":"bool"}],"payable":false,"stateMutability":"nonpayable","type":"function"},{"constant":true,"inputs":[],"name":"decimals","outputs":[{"name":"","type":"uint8"}],"payable":false,"stateMutability":"view","type":"function"},{"constant":false,"inputs":[{"name":"_spender","type":"address"},{"name":"_subtractedValue","type":"uint256"}],"name":"decreaseApproval","outputs":[{"name":"","type":"bool"}],"payable":false,"stateMutability":"nonpayable","type":"function"},{"constant":true,"inputs":[{"name":"_owner","type":"address"}],"name":"balanceOf","outputs":[{"name":"balance","type":"uint256"}],"payable":false,"stateMutability":"view","type":"function"},{"constant":true,"inputs":[],"name":"symbol","outputs":[{"name":"","type":"string"}],"payable":false,"stateMutability":"view","type":"function"},{"constant":false,"inputs":[{"name":"_to","type":"address"},{"name":"_value","type":"uint256"}],"name":"transfer","outputs":[{"name":"","type":"bool"}],"payable":false,"stateMutability":"nonpayable","type":"function"},{"constant":false,"inputs":[{"name":"_spender","type":"address"},{"name":"_addedValue","type":"uint256"}],"name":"increaseApproval","outputs":[{"name":"","type":"bool"}],"payable":false,"stateMutability":"nonpayable","type":"function"},{"constant":true,"inputs":[{"name":"_owner","type":"address"},{"name":"_spender","type":"address"}],"name":"allowance","outputs":[{"name":"","type":"uint256"}],"payable":false,"stateMutability":"view","type":"function"},{"inputs":[],"payable":false,"stateMutability":"nonpayable","type":"constructor"},{"anonymous":false,"inputs":[{"indexed":true,"name":"owner","type":"address"},{"indexed":true,"name":"spender","type":"address"},{"indexed":false,"name":"value","type":"uint256"}],"name":"Approval","type":"event"},{"anonymous":false,"inputs":[{"indexed":true,"name":"from","type":"address"},{"indexed":true,"name":"to","type":"address"},{"indexed":false,"name":"value","type":"uint256"}],"name":"Transfer","type":"event"}]"#;

/// Payment states from etomic swap smart contract: https://github.com/artemii235/etomic-swap/blob/master/contracts/EtomicSwap.sol#L5
pub const PAYMENT_STATE_UNINITIALIZED: u8 = 0;
pub const PAYMENT_STATE_SENT: u8 = 1;
const _PAYMENT_STATE_SPENT: u8 = 2;
const _PAYMENT_STATE_REFUNDED: u8 = 3;
// Ethgasstation API returns response in 10^8 wei units. So 10 from their API mean 1 gwei
const ETH_GAS_STATION_DECIMALS: u8 = 8;
const GAS_PRICE_PERCENT: u64 = 10;
/// It can change 12.5% max each block according to https://www.blocknative.com/blog/eip-1559-fees
const BASE_BLOCK_FEE_DIFF_PCT: u64 = 13;
const DEFAULT_LOGS_BLOCK_RANGE: u64 = 1000;

const DEFAULT_REQUIRED_CONFIRMATIONS: u8 = 1;

const ETH_DECIMALS: u8 = 18;

/// Take into account that the dynamic fee may increase by 3% during the swap.
const GAS_PRICE_APPROXIMATION_PERCENT_ON_START_SWAP: u64 = 3;
/// Take into account that the dynamic fee may increase at each of the following stages:
/// - it may increase by 2% until a swap is started;
/// - it may increase by 3% during the swap.
const GAS_PRICE_APPROXIMATION_PERCENT_ON_ORDER_ISSUE: u64 = 5;
/// Take into account that the dynamic fee may increase at each of the following stages:
/// - it may increase by 2% until an order is issued;
/// - it may increase by 2% until a swap is started;
/// - it may increase by 3% during the swap.
const GAS_PRICE_APPROXIMATION_PERCENT_ON_TRADE_PREIMAGE: u64 = 7;

/// Lifetime of generated signed message for gui-auth requests
const GUI_AUTH_SIGNED_MESSAGE_LIFETIME_SEC: i64 = 90;

lazy_static! {
    pub static ref SWAP_CONTRACT: Contract = Contract::load(SWAP_CONTRACT_ABI.as_bytes()).unwrap();
    pub static ref ERC20_CONTRACT: Contract = Contract::load(ERC20_ABI.as_bytes()).unwrap();
}

pub type Web3RpcFut<T> = Box<dyn Future<Item = T, Error = MmError<Web3RpcError>> + Send>;
pub type Web3RpcResult<T> = Result<T, MmError<Web3RpcError>>;
pub type GasStationResult = Result<GasStationData, MmError<GasStationReqErr>>;

#[derive(Debug, Display)]
pub enum GasStationReqErr {
    #[display(fmt = "Transport '{}' error: {}", uri, error)]
    Transport {
        uri: String,
        error: String,
    },
    #[display(fmt = "Invalid response: {}", _0)]
    InvalidResponse(String),
    Internal(String),
}

impl From<serde_json::Error> for GasStationReqErr {
    fn from(e: serde_json::Error) -> Self { GasStationReqErr::InvalidResponse(e.to_string()) }
}

impl From<SlurpError> for GasStationReqErr {
    fn from(e: SlurpError) -> Self {
        let error = e.to_string();
        match e {
            SlurpError::ErrorDeserializing { .. } => GasStationReqErr::InvalidResponse(error),
            SlurpError::Transport { uri, .. } | SlurpError::Timeout { uri, .. } => {
                GasStationReqErr::Transport { uri, error }
            },
            SlurpError::Internal(_) | SlurpError::InvalidRequest(_) => GasStationReqErr::Internal(error),
        }
    }
}

#[derive(Debug, Display)]
pub enum Web3RpcError {
    #[display(fmt = "Transport: {}", _0)]
    Transport(String),
    #[display(fmt = "Invalid response: {}", _0)]
    InvalidResponse(String),
    #[display(fmt = "Internal: {}", _0)]
    Internal(String),
}

impl From<GasStationReqErr> for Web3RpcError {
    fn from(err: GasStationReqErr) -> Self {
        match err {
            GasStationReqErr::Transport { .. } => Web3RpcError::Transport(err.to_string()),
            GasStationReqErr::InvalidResponse(err) => Web3RpcError::InvalidResponse(err),
            GasStationReqErr::Internal(err) => Web3RpcError::Internal(err),
        }
    }
}

impl From<serde_json::Error> for Web3RpcError {
    fn from(e: serde_json::Error) -> Self { Web3RpcError::InvalidResponse(e.to_string()) }
}

impl From<web3::Error> for Web3RpcError {
    fn from(e: web3::Error) -> Self {
        let error_str = e.to_string();
        match e.kind() {
            web3::ErrorKind::InvalidResponse(_)
            | web3::ErrorKind::Decoder(_)
            | web3::ErrorKind::Msg(_)
            | web3::ErrorKind::Rpc(_) => Web3RpcError::InvalidResponse(error_str),
            web3::ErrorKind::Transport(_) | web3::ErrorKind::Io(_) => Web3RpcError::Transport(error_str),
            _ => Web3RpcError::Internal(error_str),
        }
    }
}

impl From<web3::Error> for RawTransactionError {
    fn from(e: web3::Error) -> Self { RawTransactionError::Transport(e.to_string()) }
}

impl From<ethabi::Error> for Web3RpcError {
    fn from(e: ethabi::Error) -> Web3RpcError {
        // Currently, we use the `ethabi` crate to work with a smart contract ABI known at compile time.
        // It's an internal error if there are any issues during working with a smart contract ABI.
        Web3RpcError::Internal(e.to_string())
    }
}

impl From<ethabi::Error> for WithdrawError {
    fn from(e: ethabi::Error) -> Self {
        // Currently, we use the `ethabi` crate to work with a smart contract ABI known at compile time.
        // It's an internal error if there are any issues during working with a smart contract ABI.
        WithdrawError::InternalError(e.to_string())
    }
}

impl From<web3::Error> for WithdrawError {
    fn from(e: web3::Error) -> Self { WithdrawError::Transport(e.to_string()) }
}

impl From<Web3RpcError> for WithdrawError {
    fn from(e: Web3RpcError) -> Self {
        match e {
            Web3RpcError::Transport(err) | Web3RpcError::InvalidResponse(err) => WithdrawError::Transport(err),
            Web3RpcError::Internal(internal) => WithdrawError::InternalError(internal),
        }
    }
}

impl From<web3::Error> for TradePreimageError {
    fn from(e: web3::Error) -> Self { TradePreimageError::Transport(e.to_string()) }
}

impl From<Web3RpcError> for TradePreimageError {
    fn from(e: Web3RpcError) -> Self {
        match e {
            Web3RpcError::Transport(err) | Web3RpcError::InvalidResponse(err) => TradePreimageError::Transport(err),
            Web3RpcError::Internal(internal) => TradePreimageError::InternalError(internal),
        }
    }
}

impl From<ethabi::Error> for TradePreimageError {
    fn from(e: ethabi::Error) -> Self {
        // Currently, we use the `ethabi` crate to work with a smart contract ABI known at compile time.
        // It's an internal error if there are any issues during working with a smart contract ABI.
        TradePreimageError::InternalError(e.to_string())
    }
}

impl From<ethabi::Error> for BalanceError {
    fn from(e: ethabi::Error) -> Self {
        // Currently, we use the `ethabi` crate to work with a smart contract ABI known at compile time.
        // It's an internal error if there are any issues during working with a smart contract ABI.
        BalanceError::Internal(e.to_string())
    }
}

impl From<web3::Error> for BalanceError {
    fn from(e: web3::Error) -> Self { BalanceError::Transport(e.to_string()) }
}

#[derive(Debug, Deserialize, Serialize)]
struct SavedTraces {
    /// ETH traces for my_address
    traces: Vec<Trace>,
    /// Earliest processed block
    earliest_block: U256,
    /// Latest processed block
    latest_block: U256,
}

#[derive(Debug, Deserialize, Serialize)]
struct SavedErc20Events {
    /// ERC20 events for my_address
    events: Vec<Log>,
    /// Earliest processed block
    earliest_block: U256,
    /// Latest processed block
    latest_block: U256,
}

#[derive(Debug, PartialEq, Eq)]
pub enum EthCoinType {
    /// Ethereum itself or it's forks: ETC/others
    Eth,
    /// ERC20 token with smart contract address
    /// https://github.com/ethereum/EIPs/blob/master/EIPS/eip-20.md
    Erc20 { platform: String, token_addr: Address },
}

/// pImpl idiom.
pub struct EthCoinImpl {
    ticker: String,
    coin_type: EthCoinType,
    key_pair: KeyPair,
    my_address: Address,
    sign_message_prefix: Option<String>,
    swap_contract_address: Address,
    fallback_swap_contract: Option<Address>,
    web3: Web3<Web3Transport>,
    /// The separate web3 instances kept to get nonce, will replace the web3 completely soon
    web3_instances: Vec<Web3Instance>,
    decimals: u8,
    gas_station_url: Option<String>,
    gas_station_decimals: u8,
    gas_station_policy: GasStationPricePolicy,
    history_sync_state: Mutex<HistorySyncState>,
    required_confirmations: AtomicU64,
    /// Coin needs access to the context in order to reuse the logging and shutdown facilities.
    /// Using a weak reference by default in order to avoid circular references and leaks.
    pub ctx: MmWeak,
    chain_id: Option<u64>,
    /// the block range used for eth_getLogs
    logs_block_range: u64,
    nonce_lock: Arc<AsyncMutex<()>>,
    erc20_tokens_infos: Arc<Mutex<HashMap<String, Erc20TokenInfo>>>,
}

#[derive(Clone, Debug)]
pub struct Web3Instance {
    web3: Web3<Web3Transport>,
    is_parity: bool,
}

#[derive(Clone, Debug)]
pub struct Erc20TokenInfo {
    pub token_address: Address,
    pub decimals: u8,
}

#[derive(Deserialize, Serialize)]
#[serde(tag = "format")]
pub enum EthAddressFormat {
    /// Single-case address (lowercase)
    #[serde(rename = "singlecase")]
    SingleCase,
    /// Mixed-case address.
    /// https://eips.ethereum.org/EIPS/eip-55
    #[serde(rename = "mixedcase")]
    MixedCase,
}

#[cfg_attr(test, mockable)]
async fn make_gas_station_request(url: &str) -> GasStationResult {
    let resp = slurp_url(url).await?;
    if resp.0 != StatusCode::OK {
        let error = format!("Gas price request failed with status code {}", resp.0);
        return MmError::err(GasStationReqErr::Transport {
            uri: url.to_owned(),
            error,
        });
    }
    let result: GasStationData = json::from_slice(&resp.2)?;
    Ok(result)
}

#[cfg_attr(test, mockable)]
impl EthCoinImpl {
    /// Gets Transfer events from ERC20 smart contract `addr` between `from_block` and `to_block`
    fn erc20_transfer_events(
        &self,
        contract: Address,
        from_addr: Option<Address>,
        to_addr: Option<Address>,
        from_block: BlockNumber,
        to_block: BlockNumber,
        limit: Option<usize>,
    ) -> Box<dyn Future<Item = Vec<Log>, Error = String> + Send> {
        let contract_event = try_fus!(ERC20_CONTRACT.event("Transfer"));
        let topic0 = Some(vec![contract_event.signature()]);
        let topic1 = from_addr.map(|addr| vec![addr.into()]);
        let topic2 = to_addr.map(|addr| vec![addr.into()]);
        let mut filter = FilterBuilder::default()
            .topics(topic0, topic1, topic2, None)
            .from_block(from_block)
            .to_block(to_block)
            .address(vec![contract]);

        if let Some(l) = limit {
            filter = filter.limit(l);
        }

        Box::new(self.web3.eth().logs(filter.build()).map_err(|e| ERRL!("{}", e)))
    }

    /// Gets ETH traces from ETH node between addresses in `from_block` and `to_block`
    fn eth_traces(
        &self,
        from_addr: Vec<Address>,
        to_addr: Vec<Address>,
        from_block: BlockNumber,
        to_block: BlockNumber,
        limit: Option<usize>,
    ) -> Box<dyn Future<Item = Vec<Trace>, Error = String> + Send> {
        let mut filter = TraceFilterBuilder::default()
            .from_address(from_addr)
            .to_address(to_addr)
            .from_block(from_block)
            .to_block(to_block);

        if let Some(l) = limit {
            filter = filter.count(l);
        }

        Box::new(self.web3.trace().filter(filter.build()).map_err(|e| ERRL!("{}", e)))
    }

    #[cfg_attr(target_arch = "wasm32", allow(dead_code))]
    fn eth_traces_path(&self, ctx: &MmArc) -> PathBuf {
        ctx.dbdir()
            .join("TRANSACTIONS")
            .join(format!("{}_{:#02x}_trace.json", self.ticker, self.my_address))
    }

    /// Load saved ETH traces from local DB
    #[cfg(not(target_arch = "wasm32"))]
    fn load_saved_traces(&self, ctx: &MmArc) -> Option<SavedTraces> {
        let content = gstuff::slurp(&self.eth_traces_path(ctx));
        if content.is_empty() {
            None
        } else {
            match json::from_slice(&content) {
                Ok(t) => Some(t),
                Err(_) => None,
            }
        }
    }

    /// Load saved ETH traces from local DB
    #[cfg(target_arch = "wasm32")]
    fn load_saved_traces(&self, _ctx: &MmArc) -> Option<SavedTraces> {
        common::panic_w("'load_saved_traces' is not implemented in WASM");
        unreachable!()
    }

    /// Store ETH traces to local DB
    #[cfg(not(target_arch = "wasm32"))]
    fn store_eth_traces(&self, ctx: &MmArc, traces: &SavedTraces) {
        let content = json::to_vec(traces).unwrap();
        let tmp_file = format!("{}.tmp", self.eth_traces_path(ctx).display());
        std::fs::write(&tmp_file, content).unwrap();
        std::fs::rename(tmp_file, self.eth_traces_path(ctx)).unwrap();
    }

    /// Store ETH traces to local DB
    #[cfg(target_arch = "wasm32")]
    fn store_eth_traces(&self, _ctx: &MmArc, _traces: &SavedTraces) {
        common::panic_w("'store_eth_traces' is not implemented in WASM");
        unreachable!()
    }

    #[cfg_attr(target_arch = "wasm32", allow(dead_code))]
    fn erc20_events_path(&self, ctx: &MmArc) -> PathBuf {
        ctx.dbdir()
            .join("TRANSACTIONS")
            .join(format!("{}_{:#02x}_events.json", self.ticker, self.my_address))
    }

    /// Store ERC20 events to local DB
    #[cfg(not(target_arch = "wasm32"))]
    fn store_erc20_events(&self, ctx: &MmArc, events: &SavedErc20Events) {
        let content = json::to_vec(events).unwrap();
        let tmp_file = format!("{}.tmp", self.erc20_events_path(ctx).display());
        std::fs::write(&tmp_file, content).unwrap();
        std::fs::rename(tmp_file, self.erc20_events_path(ctx)).unwrap();
    }

    /// Store ERC20 events to local DB
    #[cfg(target_arch = "wasm32")]
    fn store_erc20_events(&self, _ctx: &MmArc, _events: &SavedErc20Events) {
        common::panic_w("'store_erc20_events' is not implemented in WASM");
        unreachable!()
    }

    /// Load saved ERC20 events from local DB
    #[cfg(not(target_arch = "wasm32"))]
    fn load_saved_erc20_events(&self, ctx: &MmArc) -> Option<SavedErc20Events> {
        let content = gstuff::slurp(&self.erc20_events_path(ctx));
        if content.is_empty() {
            None
        } else {
            match json::from_slice(&content) {
                Ok(t) => Some(t),
                Err(_) => None,
            }
        }
    }

    /// Load saved ERC20 events from local DB
    #[cfg(target_arch = "wasm32")]
    fn load_saved_erc20_events(&self, _ctx: &MmArc) -> Option<SavedErc20Events> {
        common::panic_w("'load_saved_erc20_events' is not implemented in WASM");
        unreachable!()
    }

    /// The id used to differentiate payments on Etomic swap smart contract
    fn etomic_swap_id(&self, time_lock: u32, secret_hash: &[u8]) -> Vec<u8> {
        let mut input = vec![];
        input.extend_from_slice(&time_lock.to_le_bytes());
        input.extend_from_slice(secret_hash);
        sha256(&input).to_vec()
    }

    fn estimate_gas(&self, req: CallRequest) -> Box<dyn Future<Item = U256, Error = web3::Error> + Send> {
        // always using None block number as old Geth version accept only single argument in this RPC
        Box::new(self.web3.eth().estimate_gas(req, None))
    }

    /// Gets `ReceiverSpent` events from etomic swap smart contract since `from_block`
    fn spend_events(
        &self,
        swap_contract_address: Address,
        from_block: u64,
        to_block: u64,
    ) -> Box<dyn Future<Item = Vec<Log>, Error = String> + Send> {
        let contract_event = try_fus!(SWAP_CONTRACT.event("ReceiverSpent"));
        let filter = FilterBuilder::default()
            .topics(Some(vec![contract_event.signature()]), None, None, None)
            .from_block(BlockNumber::Number(from_block))
            .to_block(BlockNumber::Number(to_block))
            .address(vec![swap_contract_address])
            .build();

        Box::new(self.web3.eth().logs(filter).map_err(|e| ERRL!("{}", e)))
    }

    /// Gets `SenderRefunded` events from etomic swap smart contract since `from_block`
    fn refund_events(
        &self,
        swap_contract_address: Address,
        from_block: u64,
        to_block: u64,
    ) -> Box<dyn Future<Item = Vec<Log>, Error = String> + Send> {
        let contract_event = try_fus!(SWAP_CONTRACT.event("SenderRefunded"));
        let filter = FilterBuilder::default()
            .topics(Some(vec![contract_event.signature()]), None, None, None)
            .from_block(BlockNumber::Number(from_block))
            .to_block(BlockNumber::Number(to_block))
            .address(vec![swap_contract_address])
            .build();

        Box::new(self.web3.eth().logs(filter).map_err(|e| ERRL!("{}", e)))
    }

    /// Try to parse address from string.
    pub fn address_from_str(&self, address: &str) -> Result<Address, String> {
        Ok(try_s!(valid_addr_from_str(address)))
    }

    pub fn erc20_token_address(&self) -> Option<Address> {
        match self.coin_type {
            EthCoinType::Erc20 { token_addr, .. } => Some(token_addr),
            EthCoinType::Eth => None,
        }
    }

    pub fn add_erc_token_info(&self, ticker: String, info: Erc20TokenInfo) {
        self.erc20_tokens_infos.lock().unwrap().insert(ticker, info);
    }

    /// WARNING
    /// Be very careful using this function since it returns dereferenced clone
    /// of value behind the MutexGuard and makes it non-thread-safe.
    pub fn get_erc_tokens_infos(&self) -> HashMap<String, Erc20TokenInfo> {
        let guard = self.erc20_tokens_infos.lock().unwrap();
        (*guard).clone()
    }
}

async fn get_raw_transaction_impl(coin: EthCoin, req: RawTransactionRequest) -> RawTransactionResult {
    let tx = match req.tx_hash.strip_prefix("0x") {
        Some(tx) => tx,
        None => &req.tx_hash,
    };
    let hash = H256::from_str(tx).map_to_mm(|e| RawTransactionError::InvalidHashError(e.to_string()))?;
    let web3_tx = coin.web3.eth().transaction(TransactionId::Hash(hash)).compat().await?;
    let web3_tx = web3_tx.or_mm_err(|| RawTransactionError::HashNotExist(req.tx_hash))?;
    let raw = signed_tx_from_web3_tx(web3_tx).map_to_mm(RawTransactionError::InternalError)?;
    Ok(RawTransactionRes {
        tx_hex: BytesJson(rlp::encode(&raw)),
    })
}

async fn withdraw_impl(coin: EthCoin, req: WithdrawRequest) -> WithdrawResult {
    let to_addr = coin
        .address_from_str(&req.to)
        .map_to_mm(WithdrawError::InvalidAddress)?;
    let my_balance = coin.my_balance().compat().await?;
    let my_balance_dec = u256_to_big_decimal(my_balance, coin.decimals)?;

    let (mut wei_amount, dec_amount) = if req.max {
        (my_balance, my_balance_dec.clone())
    } else {
        let wei_amount = wei_from_big_decimal(&req.amount, coin.decimals)?;
        (wei_amount, req.amount.clone())
    };
    if wei_amount > my_balance {
        return MmError::err(WithdrawError::NotSufficientBalance {
            coin: coin.ticker.clone(),
            available: my_balance_dec.clone(),
            required: dec_amount,
        });
    };
    let (mut eth_value, data, call_addr, fee_coin) = match &coin.coin_type {
        EthCoinType::Eth => (wei_amount, vec![], to_addr, coin.ticker()),
        EthCoinType::Erc20 { platform, token_addr } => {
            let function = ERC20_CONTRACT.function("transfer")?;
            let data = function.encode_input(&[Token::Address(to_addr), Token::Uint(wei_amount)])?;
            (0.into(), data, *token_addr, platform.as_str())
        },
    };
    let eth_value_dec = u256_to_big_decimal(eth_value, coin.decimals)?;

    let (gas, gas_price) = match req.fee {
        Some(WithdrawFee::EthGas { gas_price, gas }) => {
            let gas_price = wei_from_big_decimal(&gas_price, 9)?;
            (gas.into(), gas_price)
        },
        Some(fee_policy) => {
            let error = format!("Expected 'EthGas' fee type, found {:?}", fee_policy);
            return MmError::err(WithdrawError::InvalidFeePolicy(error));
        },
        None => {
            let gas_price = coin.get_gas_price().compat().await?;
            // covering edge case by deducting the standard transfer fee when we want to max withdraw ETH
            let eth_value_for_estimate = if req.max && coin.coin_type == EthCoinType::Eth {
                eth_value - gas_price * U256::from(21000)
            } else {
                eth_value
            };
            let estimate_gas_req = CallRequest {
                value: Some(eth_value_for_estimate),
                data: Some(data.clone().into()),
                from: Some(coin.my_address),
                to: call_addr,
                gas: None,
                // gas price must be supplied because some smart contracts base their
                // logic on gas price, e.g. TUSD: https://github.com/KomodoPlatform/atomicDEX-API/issues/643
                gas_price: Some(gas_price),
            };
            // TODO Note if the wallet's balance is insufficient to withdraw, then `estimate_gas` may fail with the `Exception` error.
            // TODO Ideally we should determine the case when we have the insufficient balance and return `WithdrawError::NotSufficientBalance`.
            let gas_limit = coin.estimate_gas(estimate_gas_req).compat().await?;
            (gas_limit, gas_price)
        },
    };
    let total_fee = gas * gas_price;
    let total_fee_dec = u256_to_big_decimal(total_fee, coin.decimals)?;

    if req.max && coin.coin_type == EthCoinType::Eth {
        if eth_value < total_fee || wei_amount < total_fee {
            return MmError::err(WithdrawError::AmountTooLow {
                amount: eth_value_dec,
                threshold: total_fee_dec,
            });
        }
        eth_value -= total_fee;
        wei_amount -= total_fee;
    };
    let _nonce_lock = coin.nonce_lock.lock().await;
    let nonce_fut = get_addr_nonce(coin.my_address, coin.web3_instances.clone()).compat();
    let nonce = match select(nonce_fut, Timer::sleep(30.)).await {
        Either::Left((nonce_res, _)) => nonce_res.map_to_mm(WithdrawError::Transport)?,
        Either::Right(_) => return MmError::err(WithdrawError::Transport("Get address nonce timed out".to_owned())),
    };
    let tx = UnSignedEthTx {
        nonce,
        value: eth_value,
        action: Action::Call(call_addr),
        data,
        gas,
        gas_price,
    };

    let signed = tx.sign(coin.key_pair.secret(), coin.chain_id);
    let bytes = rlp::encode(&signed);
    let amount_decimal = u256_to_big_decimal(wei_amount, coin.decimals)?;
    let mut spent_by_me = amount_decimal.clone();
    let received_by_me = if to_addr == coin.my_address {
        amount_decimal.clone()
    } else {
        0.into()
    };
    let fee_details = EthTxFeeDetails::new(gas, gas_price, fee_coin)?;
    if coin.coin_type == EthCoinType::Eth {
        spent_by_me += &fee_details.total_fee;
    }
    let my_address = coin.my_address()?;
    Ok(TransactionDetails {
        to: vec![checksum_address(&format!("{:#02x}", to_addr))],
        from: vec![my_address],
        total_amount: amount_decimal,
        my_balance_change: &received_by_me - &spent_by_me,
        spent_by_me,
        received_by_me,
        tx_hex: bytes.into(),
        tx_hash: format!("{:02x}", signed.tx_hash()),
        block_height: 0,
        fee_details: Some(fee_details.into()),
        coin: coin.ticker.clone(),
        internal_id: vec![].into(),
        timestamp: now_ms() / 1000,
        kmd_rewards: None,
        transaction_type: Default::default(),
    })
}

#[derive(Clone)]
pub struct EthCoin(Arc<EthCoinImpl>);
impl Deref for EthCoin {
    type Target = EthCoinImpl;
    fn deref(&self) -> &EthCoinImpl { &*self.0 }
}

#[async_trait]
impl SwapOps for EthCoin {
    fn send_taker_fee(&self, fee_addr: &[u8], amount: BigDecimal, _uuid: &[u8]) -> TransactionFut {
        let address = try_tx_fus!(addr_from_raw_pubkey(fee_addr));

        Box::new(
            self.send_to_address(address, try_tx_fus!(wei_from_big_decimal(&amount, self.decimals)))
                .map(TransactionEnum::from),
        )
    }

    fn send_maker_payment(
        &self,
        time_lock: u32,
        taker_pub: &[u8],
        secret_hash: &[u8],
        amount: BigDecimal,
        swap_contract_address: &Option<BytesJson>,
        _swap_unique_data: &[u8],
    ) -> TransactionFut {
        let taker_addr = try_tx_fus!(addr_from_raw_pubkey(taker_pub));
        let swap_contract_address = try_tx_fus!(swap_contract_address.try_to_address());

        Box::new(
            self.send_hash_time_locked_payment(
                self.etomic_swap_id(time_lock, secret_hash),
                try_tx_fus!(wei_from_big_decimal(&amount, self.decimals)),
                time_lock,
                secret_hash,
                taker_addr,
                swap_contract_address,
            )
            .map(TransactionEnum::from),
        )
    }

    fn send_taker_payment(
        &self,
        time_lock: u32,
        maker_pub: &[u8],
        secret_hash: &[u8],
        amount: BigDecimal,
        swap_contract_address: &Option<BytesJson>,
        _swap_unique_data: &[u8],
    ) -> TransactionFut {
        let maker_addr = try_tx_fus!(addr_from_raw_pubkey(maker_pub));
        let swap_contract_address = try_tx_fus!(swap_contract_address.try_to_address());

        Box::new(
            self.send_hash_time_locked_payment(
                self.etomic_swap_id(time_lock, secret_hash),
                try_tx_fus!(wei_from_big_decimal(&amount, self.decimals)),
                time_lock,
                secret_hash,
                maker_addr,
                swap_contract_address,
            )
            .map(TransactionEnum::from),
        )
    }

    fn send_maker_spends_taker_payment(
        &self,
        taker_payment_tx: &[u8],
        _time_lock: u32,
        _taker_pub: &[u8],
        secret: &[u8],
        swap_contract_address: &Option<BytesJson>,
        _swap_unique_data: &[u8],
    ) -> TransactionFut {
        let tx: UnverifiedTransaction = try_tx_fus!(rlp::decode(taker_payment_tx));
        let signed = try_tx_fus!(SignedEthTx::new(tx));
        let swap_contract_address = try_tx_fus!(swap_contract_address.try_to_address(), signed);

        Box::new(
            self.spend_hash_time_locked_payment(signed, swap_contract_address, secret)
                .map(TransactionEnum::from),
        )
    }

    fn send_taker_spends_maker_payment_preimage(&self, _preimage: &[u8], _secret: &[u8]) -> TransactionFut {
        unimplemented!();
    }

    fn create_taker_spends_maker_payment_preimage(
        &self,
        _maker_payment_tx: &[u8],
        _time_lock: u32,
        _maker_pub: &[u8],
        _secret_hash: &[u8],
        _swap_unique_data: &[u8],
    ) -> TransactionFut {
        unimplemented!();
    }

    fn send_taker_spends_maker_payment(
        &self,
        maker_payment_tx: &[u8],
        _time_lock: u32,
        _maker_pub: &[u8],
        secret: &[u8],
        swap_contract_address: &Option<BytesJson>,
        _swap_unique_data: &[u8],
    ) -> TransactionFut {
        let tx: UnverifiedTransaction = try_tx_fus!(rlp::decode(maker_payment_tx));
        let signed = try_tx_fus!(SignedEthTx::new(tx));
        let swap_contract_address = try_tx_fus!(swap_contract_address.try_to_address());
        Box::new(
            self.spend_hash_time_locked_payment(signed, swap_contract_address, secret)
                .map(TransactionEnum::from),
        )
    }

    fn create_taker_refunds_payment(
        &self,
        _taker_payment_tx: &[u8],
        _time_lock: u32,
        _maker_pub: &[u8],
        _secret_hash: &[u8],
        _swap_contract_address: &Option<BytesJson>,
        _swap_unique_data: &[u8],
    ) -> TransactionFut {
        unimplemented!();
    }

    fn send_watcher_refunds_taker_payment(&self, _taker_refunds_payment: &[u8]) -> TransactionFut {
        unimplemented!();
    }

    fn send_taker_refunds_payment(
        &self,
        taker_payment_tx: &[u8],
        _time_lock: u32,
        _maker_pub: &[u8],
        _secret_hash: &[u8],
        swap_contract_address: &Option<BytesJson>,
        _swap_unique_data: &[u8],
    ) -> TransactionFut {
        let tx: UnverifiedTransaction = try_tx_fus!(rlp::decode(taker_payment_tx));
        let signed = try_tx_fus!(SignedEthTx::new(tx));
        let swap_contract_address = try_tx_fus!(swap_contract_address.try_to_address());

        Box::new(
            self.refund_hash_time_locked_payment(swap_contract_address, signed)
                .map(TransactionEnum::from),
        )
    }

    fn send_maker_refunds_payment(
        &self,
        maker_payment_tx: &[u8],
        _time_lock: u32,
        _taker_pub: &[u8],
        _secret_hash: &[u8],
        swap_contract_address: &Option<BytesJson>,
        _swap_unique_data: &[u8],
    ) -> TransactionFut {
        let tx: UnverifiedTransaction = try_tx_fus!(rlp::decode(maker_payment_tx));
        let signed = try_tx_fus!(SignedEthTx::new(tx));
        let swap_contract_address = try_tx_fus!(swap_contract_address.try_to_address());

        Box::new(
            self.refund_hash_time_locked_payment(swap_contract_address, signed)
                .map(TransactionEnum::from),
        )
    }

    fn validate_fee(
        &self,
        fee_tx: &TransactionEnum,
        expected_sender: &[u8],
        fee_addr: &[u8],
        amount: &BigDecimal,
        min_block_number: u64,
        _uuid: &[u8],
    ) -> Box<dyn Future<Item = (), Error = String> + Send> {
        let selfi = self.clone();
        let tx = match fee_tx {
            TransactionEnum::SignedEthTx(t) => t.clone(),
            _ => panic!(),
        };
        let sender_addr = try_fus!(addr_from_raw_pubkey(expected_sender));
        let fee_addr = try_fus!(addr_from_raw_pubkey(fee_addr));
        let amount = amount.clone();

        let fut = async move {
            let expected_value = try_s!(wei_from_big_decimal(&amount, selfi.decimals));
            let tx_from_rpc = try_s!(
                selfi
                    .web3
                    .eth()
                    .transaction(TransactionId::Hash(tx.hash))
                    .compat()
                    .await
            );
            let tx_from_rpc = match tx_from_rpc {
                Some(t) => t,
                None => return ERR!("Didn't find provided tx {:?} on ETH node", tx),
            };

            if tx_from_rpc.from != sender_addr {
                return ERR!(
                    "Fee tx {:?} was sent from wrong address, expected {:?}",
                    tx_from_rpc,
                    sender_addr
                );
            }

            if let Some(block_number) = tx_from_rpc.block_number {
                if block_number <= min_block_number.into() {
                    return ERR!(
                        "Fee tx {:?} confirmed before min_block {}",
                        tx_from_rpc,
                        min_block_number,
                    );
                }
            }
            match &selfi.coin_type {
                EthCoinType::Eth => {
                    if tx_from_rpc.to != Some(fee_addr) {
                        return ERR!(
                            "Fee tx {:?} was sent to wrong address, expected {:?}",
                            tx_from_rpc,
                            fee_addr
                        );
                    }

                    if tx_from_rpc.value < expected_value {
                        return ERR!(
                            "Fee tx {:?} value is less than expected {:?}",
                            tx_from_rpc,
                            expected_value
                        );
                    }
                },
                EthCoinType::Erc20 {
                    platform: _,
                    token_addr,
                } => {
                    if tx_from_rpc.to != Some(*token_addr) {
                        return ERR!(
                            "ERC20 Fee tx {:?} called wrong smart contract, expected {:?}",
                            tx_from_rpc,
                            token_addr
                        );
                    }

                    let function = try_s!(ERC20_CONTRACT.function("transfer"));
                    let decoded_input = try_s!(function.decode_input(&tx_from_rpc.input.0));

                    if decoded_input[0] != Token::Address(fee_addr) {
                        return ERR!(
                            "ERC20 Fee tx was sent to wrong address {:?}, expected {:?}",
                            decoded_input[0],
                            fee_addr
                        );
                    }

                    match decoded_input[1] {
                        Token::Uint(value) => {
                            if value < expected_value {
                                return ERR!("ERC20 Fee tx value {} is less than expected {}", value, expected_value);
                            }
                        },
                        _ => return ERR!("Should have got uint token but got {:?}", decoded_input[1]),
                    }
                },
            }

            Ok(())
        };
        Box::new(fut.boxed().compat())
    }

<<<<<<< HEAD
    fn watcher_validate_taker_fee(&self, _taker_fee_hash: Vec<u8>, _verified_pub: Vec<u8>) -> ValidatePaymentFut {
        unimplemented!();
    }

    fn validate_maker_payment(&self, input: ValidatePaymentInput) -> ValidatePaymentFut {
        let swap_contract_address = try_f!(input
            .swap_contract_address
            .try_to_address()
            .map_to_mm(ValidatePaymentError::InvalidTx));
=======
    fn validate_maker_payment(&self, input: ValidatePaymentInput) -> ValidatePaymentFut<()> {
        let swap_contract_address = try_f!(input
            .swap_contract_address
            .try_to_address()
            .map_to_mm(ValidatePaymentError::InvalidInput));
>>>>>>> 5dbc5de4
        self.validate_payment(
            &input.payment_tx,
            input.time_lock,
            &input.other_pub,
            &input.secret_hash,
            input.amount,
            swap_contract_address,
        )
    }

<<<<<<< HEAD
    fn validate_taker_payment(&self, input: ValidatePaymentInput) -> ValidatePaymentFut {
        let swap_contract_address = try_f!(input
            .swap_contract_address
            .try_to_address()
            .map_to_mm(ValidatePaymentError::InvalidTx));
=======
    fn validate_taker_payment(&self, input: ValidatePaymentInput) -> ValidatePaymentFut<()> {
        let swap_contract_address = try_f!(input
            .swap_contract_address
            .try_to_address()
            .map_to_mm(ValidatePaymentError::InvalidInput));
>>>>>>> 5dbc5de4
        self.validate_payment(
            &input.payment_tx,
            input.time_lock,
            &input.other_pub,
            &input.secret_hash,
            input.amount,
            swap_contract_address,
        )
    }

<<<<<<< HEAD
    fn watcher_validate_taker_payment(&self, _input: WatcherValidatePaymentInput) -> ValidatePaymentFut {
=======
    fn watcher_validate_taker_payment(
        &self,
        _input: WatcherValidatePaymentInput,
    ) -> Box<dyn Future<Item = (), Error = MmError<ValidatePaymentError>> + Send> {
>>>>>>> 5dbc5de4
        unimplemented!();
    }

    fn check_if_my_payment_sent(
        &self,
        time_lock: u32,
        _other_pub: &[u8],
        secret_hash: &[u8],
        from_block: u64,
        swap_contract_address: &Option<BytesJson>,
        _swap_unique_data: &[u8],
    ) -> Box<dyn Future<Item = Option<TransactionEnum>, Error = String> + Send> {
        let id = self.etomic_swap_id(time_lock, secret_hash);
        let swap_contract_address = try_fus!(swap_contract_address.try_to_address());
        let selfi = self.clone();
        let fut = async move {
            let status = try_s!(
                selfi
                    .payment_status(swap_contract_address, Token::FixedBytes(id.clone()))
                    .compat()
                    .await
            );

            if status == PAYMENT_STATE_UNINITIALIZED.into() {
                return Ok(None);
            };

            let mut current_block = try_s!(selfi.current_block().compat().await);
            if current_block < from_block {
                current_block = from_block;
            }

            let mut from_block = from_block;

            loop {
                let to_block = current_block.min(from_block + selfi.logs_block_range);

                let events = try_s!(
                    selfi
                        .payment_sent_events(swap_contract_address, from_block, to_block)
                        .compat()
                        .await
                );

                let found = events.iter().find(|event| &event.data.0[..32] == id.as_slice());

                match found {
                    Some(event) => {
                        let transaction = try_s!(
                            selfi
                                .web3
                                .eth()
                                .transaction(TransactionId::Hash(event.transaction_hash.unwrap()))
                                .compat()
                                .await
                        );
                        match transaction {
                            Some(t) => break Ok(Some(try_s!(signed_tx_from_web3_tx(t)).into())),
                            None => break Ok(None),
                        }
                    },
                    None => {
                        if to_block >= current_block {
                            break Ok(None);
                        }
                        from_block = to_block;
                    },
                }
            }
        };
        Box::new(fut.boxed().compat())
    }

    async fn watcher_search_for_swap_tx_spend(
        &self,
        _input: WatcherSearchForSwapTxSpendInput<'_>,
    ) -> Result<Option<FoundSwapTxSpend>, String> {
        unimplemented!();
    }

    async fn search_for_swap_tx_spend_my(
        &self,
        input: SearchForSwapTxSpendInput<'_>,
    ) -> Result<Option<FoundSwapTxSpend>, String> {
        let swap_contract_address = try_s!(input.swap_contract_address.try_to_address());
        self.search_for_swap_tx_spend(input.tx, swap_contract_address, input.search_from_block)
            .await
    }

    async fn search_for_swap_tx_spend_other(
        &self,
        input: SearchForSwapTxSpendInput<'_>,
    ) -> Result<Option<FoundSwapTxSpend>, String> {
        let swap_contract_address = try_s!(input.swap_contract_address.try_to_address());
        self.search_for_swap_tx_spend(input.tx, swap_contract_address, input.search_from_block)
            .await
    }

    fn check_all_inputs_signed_by_pub(&self, _tx: &[u8], _expected_pub: &[u8]) -> Result<bool, String> {
        unimplemented!();
    }

    fn extract_secret(&self, _secret_hash: &[u8], spend_tx: &[u8]) -> Result<Vec<u8>, String> {
        let unverified: UnverifiedTransaction = try_s!(rlp::decode(spend_tx));
        let function = try_s!(SWAP_CONTRACT.function("receiverSpend"));
        let tokens = try_s!(function.decode_input(&unverified.data));
        if tokens.len() < 3 {
            return ERR!("Invalid arguments in 'receiverSpend' call: {:?}", tokens);
        }
        match &tokens[2] {
            Token::FixedBytes(secret) => Ok(secret.to_vec()),
            _ => ERR!(
                "Expected secret to be fixed bytes, decoded function data is {:?}",
                tokens
            ),
        }
    }

    fn negotiate_swap_contract_addr(
        &self,
        other_side_address: Option<&[u8]>,
    ) -> Result<Option<BytesJson>, MmError<NegotiateSwapContractAddrErr>> {
        match other_side_address {
            Some(bytes) => {
                if bytes.len() != 20 {
                    return MmError::err(NegotiateSwapContractAddrErr::InvalidOtherAddrLen(bytes.into()));
                }
                let other_addr = Address::from(bytes);
                if other_addr == self.swap_contract_address {
                    return Ok(Some(self.swap_contract_address.to_vec().into()));
                }

                if Some(other_addr) == self.fallback_swap_contract {
                    return Ok(self.fallback_swap_contract.map(|addr| addr.to_vec().into()));
                }
                MmError::err(NegotiateSwapContractAddrErr::UnexpectedOtherAddr(bytes.into()))
            },
            None => self
                .fallback_swap_contract
                .map(|addr| Some(addr.to_vec().into()))
                .ok_or_else(|| MmError::new(NegotiateSwapContractAddrErr::NoOtherAddrAndNoFallback)),
        }
    }

    fn derive_htlc_key_pair(&self, _swap_unique_data: &[u8]) -> keys::KeyPair {
        key_pair_from_secret(self.key_pair.secret()).expect("valid key")
    }
}

#[cfg_attr(test, mockable)]
impl MarketCoinOps for EthCoin {
    fn ticker(&self) -> &str { &self.ticker[..] }

    fn my_address(&self) -> MmResult<String, MyAddressError> {
        Ok(checksum_address(&format!("{:#02x}", self.my_address)))
    }

    fn get_public_key(&self) -> Result<String, MmError<UnexpectedDerivationMethod>> {
        let uncompressed_without_prefix = hex::encode(self.key_pair.public());
        Ok(format!("04{}", uncompressed_without_prefix))
    }

    /// Hash message for signature using Ethereum's message signing format.
    /// keccak256(PREFIX_LENGTH + PREFIX + MESSAGE_LENGTH + MESSAGE)
    fn sign_message_hash(&self, message: &str) -> Option<[u8; 32]> {
        let message_prefix = self.sign_message_prefix.as_ref()?;

        let mut stream = Stream::new();
        let prefix_len = CompactInteger::from(message_prefix.len());
        prefix_len.serialize(&mut stream);
        stream.append_slice(message_prefix.as_bytes());
        stream.append_slice(message.len().to_string().as_bytes());
        stream.append_slice(message.as_bytes());
        Some(keccak256(&stream.out()).take())
    }

    fn sign_message(&self, message: &str) -> SignatureResult<String> {
        let message_hash = self.sign_message_hash(message).ok_or(SignatureError::PrefixNotFound)?;
        let privkey = &self.key_pair.secret();
        let signature = sign(privkey, &H256::from(message_hash))?;
        Ok(format!("0x{}", signature))
    }

    fn verify_message(&self, signature: &str, message: &str, address: &str) -> VerificationResult<bool> {
        let message_hash = self
            .sign_message_hash(message)
            .ok_or(VerificationError::PrefixNotFound)?;
        let address = self
            .address_from_str(address)
            .map_err(VerificationError::AddressDecodingError)?;
        let signature = Signature::from_str(signature.strip_prefix("0x").unwrap_or(signature))?;
        let is_verified = verify_address(&address, &signature, &H256::from(message_hash))?;
        Ok(is_verified)
    }

    fn my_balance(&self) -> BalanceFut<CoinBalance> {
        let decimals = self.decimals;
        let fut = self
            .my_balance()
            .and_then(move |result| Ok(u256_to_big_decimal(result, decimals)?))
            .map(|spendable| CoinBalance {
                spendable,
                unspendable: BigDecimal::from(0),
            });
        Box::new(fut)
    }

    fn base_coin_balance(&self) -> BalanceFut<BigDecimal> {
        Box::new(
            self.eth_balance()
                .and_then(move |result| Ok(u256_to_big_decimal(result, ETH_DECIMALS)?)),
        )
    }

    fn platform_ticker(&self) -> &str {
        match &self.coin_type {
            EthCoinType::Eth => self.ticker(),
            EthCoinType::Erc20 { platform, .. } => platform,
        }
    }

    fn send_raw_tx(&self, mut tx: &str) -> Box<dyn Future<Item = String, Error = String> + Send> {
        if tx.starts_with("0x") {
            tx = &tx[2..];
        }
        let bytes = try_fus!(hex::decode(tx));
        Box::new(
            self.web3
                .eth()
                .send_raw_transaction(bytes.into())
                .map(|res| format!("{:02x}", res))
                .map_err(|e| ERRL!("{}", e)),
        )
    }

    fn send_raw_tx_bytes(&self, tx: &[u8]) -> Box<dyn Future<Item = String, Error = String> + Send> {
        Box::new(
            self.web3
                .eth()
                .send_raw_transaction(tx.into())
                .map(|res| format!("{:02x}", res))
                .map_err(|e| ERRL!("{}", e)),
        )
    }

    fn wait_for_confirmations(
        &self,
        tx: &[u8],
        confirmations: u64,
        _requires_nota: bool,
        wait_until: u64,
        check_every: u64,
    ) -> Box<dyn Future<Item = (), Error = String> + Send> {
        let ctx = try_fus!(MmArc::from_weak(&self.ctx).ok_or("No context"));
        let mut status = ctx.log.status_handle();
        status.status(&[&self.ticker], "Waiting for confirmations…");
        status.deadline(wait_until * 1000);

        let unsigned: UnverifiedTransaction = try_fus!(rlp::decode(tx));
        let tx = try_fus!(SignedEthTx::new(unsigned));

        let required_confirms = U256::from(confirmations);
        let selfi = self.clone();
        let fut = async move {
            loop {
                if status.ms2deadline().unwrap() < 0 {
                    status.append(" Timed out.");
                    return ERR!(
                        "Waited too long until {} for transaction {:?} confirmation ",
                        wait_until,
                        tx
                    );
                }

                let web3_receipt = match selfi.web3.eth().transaction_receipt(tx.hash()).compat().await {
                    Ok(r) => r,
                    Err(e) => {
                        error!(
                            "Error {:?} getting the {} transaction {:?}, retrying in 15 seconds",
                            e,
                            selfi.ticker(),
                            tx.tx_hash()
                        );
                        Timer::sleep(check_every as f64).await;
                        continue;
                    },
                };
                if let Some(receipt) = web3_receipt {
                    if receipt.status != Some(1.into()) {
                        status.append(" Failed.");
                        return ERR!(
                            "Tx receipt {:?} status of {} tx {:?} is failed",
                            receipt,
                            selfi.ticker(),
                            tx.tx_hash()
                        );
                    }

                    if let Some(confirmed_at) = receipt.block_number {
                        let current_block = match selfi.web3.eth().block_number().compat().await {
                            Ok(b) => b,
                            Err(e) => {
                                error!(
                                    "Error {:?} getting the {} block number retrying in 15 seconds",
                                    e,
                                    selfi.ticker()
                                );
                                Timer::sleep(check_every as f64).await;
                                continue;
                            },
                        };
                        // checking if the current block is above the confirmed_at block prediction for pos chain to prevent overflow
                        if current_block >= confirmed_at && current_block - confirmed_at + 1 >= required_confirms {
                            status.append(" Confirmed.");
                            return Ok(());
                        }
                    }
                }
                Timer::sleep(check_every as f64).await;
            }
        };
        Box::new(fut.boxed().compat())
    }

    fn wait_for_tx_spend(
        &self,
        tx_bytes: &[u8],
        wait_until: u64,
        from_block: u64,
        swap_contract_address: &Option<BytesJson>,
    ) -> TransactionFut {
        let unverified: UnverifiedTransaction = try_tx_fus!(rlp::decode(tx_bytes));
        let tx = try_tx_fus!(SignedEthTx::new(unverified));
        let swap_contract_address = try_tx_fus!(swap_contract_address.try_to_address());

        let func_name = match self.coin_type {
            EthCoinType::Eth => "ethPayment",
            EthCoinType::Erc20 { .. } => "erc20Payment",
        };

        let payment_func = try_tx_fus!(SWAP_CONTRACT.function(func_name));
        let decoded = try_tx_fus!(payment_func.decode_input(&tx.data));
        let id = match &decoded[0] {
            Token::FixedBytes(bytes) => bytes.clone(),
            _ => panic!(),
        };
        let selfi = self.clone();

        let fut = async move {
            loop {
                let current_block = match selfi.current_block().compat().await {
                    Ok(b) => b,
                    Err(e) => {
                        error!("Error getting block number: {}", e);
                        Timer::sleep(5.).await;
                        continue;
                    },
                };

                let events = match selfi
                    .spend_events(swap_contract_address, from_block, current_block)
                    .compat()
                    .await
                {
                    Ok(ev) => ev,
                    Err(e) => {
                        error!("Error getting spend events: {}", e);
                        Timer::sleep(5.).await;
                        continue;
                    },
                };

                let found = events.iter().find(|event| &event.data.0[..32] == id.as_slice());

                if let Some(event) = found {
                    if let Some(tx_hash) = event.transaction_hash {
                        let transaction = match selfi
                            .web3
                            .eth()
                            .transaction(TransactionId::Hash(tx_hash))
                            .compat()
                            .await
                        {
                            Ok(Some(t)) => t,
                            Ok(None) => {
                                info!("Tx {} not found yet", tx_hash);
                                Timer::sleep(5.).await;
                                continue;
                            },
                            Err(e) => {
                                error!("Get tx {} error: {}", tx_hash, e);
                                Timer::sleep(5.).await;
                                continue;
                            },
                        };

                        return Ok(TransactionEnum::from(try_tx_s!(signed_tx_from_web3_tx(transaction))));
                    }
                }

                if now_ms() / 1000 > wait_until {
                    return TX_PLAIN_ERR!(
                        "Waited too long until {} for transaction {:?} to be spent ",
                        wait_until,
                        tx,
                    );
                }
                Timer::sleep(5.).await;
                continue;
            }
        };
        Box::new(fut.boxed().compat())
    }

    fn tx_enum_from_bytes(&self, bytes: &[u8]) -> Result<TransactionEnum, MmError<TxMarshalingErr>> {
        signed_eth_tx_from_bytes(bytes)
            .map(TransactionEnum::from)
            .map_to_mm(TxMarshalingErr::InvalidInput)
    }

    fn current_block(&self) -> Box<dyn Future<Item = u64, Error = String> + Send> {
        Box::new(
            self.web3
                .eth()
                .block_number()
                .map(|res| res.into())
                .map_err(|e| ERRL!("{}", e)),
        )
    }

    fn display_priv_key(&self) -> Result<String, String> { Ok(format!("{:#02x}", self.key_pair.secret())) }

    fn min_tx_amount(&self) -> BigDecimal { BigDecimal::from(0) }

    fn min_trading_vol(&self) -> MmNumber {
        let pow = self.decimals / 3;
        MmNumber::from(1) / MmNumber::from(10u64.pow(pow as u32))
    }
}

pub fn signed_eth_tx_from_bytes(bytes: &[u8]) -> Result<SignedEthTx, String> {
    let tx: UnverifiedTransaction = try_s!(rlp::decode(bytes));
    let signed = try_s!(SignedEthTx::new(tx));
    Ok(signed)
}

// We can use a nonce lock shared between tokens using the same platform coin and the platform itself.
// For example, ETH/USDT-ERC20 should use the same lock, but it will be different for BNB/USDT-BEP20.
lazy_static! {
    static ref NONCE_LOCK: Mutex<HashMap<String, Arc<AsyncMutex<()>>>> = Mutex::new(HashMap::new());
}

type EthTxFut = Box<dyn Future<Item = SignedEthTx, Error = TransactionErr> + Send + 'static>;

async fn sign_and_send_transaction_impl(
    ctx: MmArc,
    coin: EthCoin,
    value: U256,
    action: Action,
    data: Vec<u8>,
    gas: U256,
) -> Result<SignedEthTx, TransactionErr> {
    let mut status = ctx.log.status_handle();
    macro_rules! tags {
        () => {
            &[&"sign-and-send"]
        };
    }
    let _nonce_lock = coin.nonce_lock.lock().await;
    status.status(tags!(), "get_addr_nonce…");
    let nonce = try_tx_s!(
        get_addr_nonce(coin.my_address, coin.web3_instances.clone())
            .compat()
            .await
    );
    status.status(tags!(), "get_gas_price…");
    let gas_price = try_tx_s!(coin.get_gas_price().compat().await);
    let tx = UnSignedEthTx {
        nonce,
        gas_price,
        gas,
        action,
        value,
        data,
    };
    let signed = tx.sign(coin.key_pair.secret(), coin.chain_id);
    let bytes = web3::types::Bytes(rlp::encode(&signed).to_vec());
    status.status(tags!(), "send_raw_transaction…");

    try_tx_s!(
        coin.web3
            .eth()
            .send_raw_transaction(bytes)
            .map_err(|e| ERRL!("{}", e))
            .compat()
            .await,
        signed
    );

    status.status(tags!(), "get_addr_nonce…");
    loop {
        // Check every second till ETH nodes recognize that nonce is increased
        // Parity has reliable "nextNonce" method that always returns correct nonce for address
        // But we can't expect that all nodes will always be Parity.
        // Some of ETH forks use Geth only so they don't have Parity nodes at all.
        let new_nonce = match get_addr_nonce(coin.my_address, coin.web3_instances.clone())
            .compat()
            .await
        {
            Ok(n) => n,
            Err(e) => {
                error!("Error getting {} {} nonce: {}", coin.ticker(), coin.my_address, e);
                // we can just keep looping in case of error hoping it will go away
                continue;
            },
        };
        if new_nonce > nonce {
            break;
        };
        Timer::sleep(1.).await;
    }
    Ok(signed)
}

impl EthCoin {
    /// Downloads and saves ETH transaction history of my_address, relies on Parity trace_filter API
    /// https://wiki.parity.io/JSONRPC-trace-module#trace_filter, this requires tracing to be enabled
    /// in node config. Other ETH clients (Geth, etc.) are `not` supported (yet).
    #[allow(clippy::cognitive_complexity)]
    #[cfg_attr(target_arch = "wasm32", allow(dead_code))]
    async fn process_eth_history(&self, ctx: &MmArc) {
        // Artem Pikulin: by playing a bit with Parity mainnet node I've discovered that trace_filter API responds after reasonable time for 1000 blocks.
        // I've tried to increase the amount to 10000, but request times out somewhere near 2500000 block.
        // Also the Parity RPC server seem to get stuck while request in running (other requests performance is also lowered).
        let delta = U256::from(1000);

        let mut success_iteration = 0i32;
        loop {
            if ctx.is_stopping() {
                break;
            };
            {
                let coins_ctx = CoinsContext::from_ctx(ctx).unwrap();
                let coins = coins_ctx.coins.lock().await;
                if !coins.contains_key(&self.ticker) {
                    ctx.log.log("", &[&"tx_history", &self.ticker], "Loop stopped");
                    break;
                };
            }

            let current_block = match self.web3.eth().block_number().compat().await {
                Ok(block) => block,
                Err(e) => {
                    ctx.log.log(
                        "",
                        &[&"tx_history", &self.ticker],
                        &ERRL!("Error {} on eth_block_number, retrying", e),
                    );
                    Timer::sleep(10.).await;
                    continue;
                },
            };

            let mut saved_traces = match self.load_saved_traces(ctx) {
                Some(traces) => traces,
                None => SavedTraces {
                    traces: vec![],
                    earliest_block: current_block,
                    latest_block: current_block,
                },
            };
            *self.history_sync_state.lock().unwrap() = HistorySyncState::InProgress(json!({
                "blocks_left": u64::from(saved_traces.earliest_block),
            }));

            let mut existing_history = match self.load_history_from_file(ctx).compat().await {
                Ok(history) => history,
                Err(e) => {
                    ctx.log.log(
                        "",
                        &[&"tx_history", &self.ticker],
                        &ERRL!("Error {} on 'load_history_from_file', stop the history loop", e),
                    );
                    return;
                },
            };

            // AP: AFAIK ETH RPC doesn't support conditional filters like `get this OR this` so we have
            // to run several queries to get trace events including our address as sender `or` receiver
            // TODO refactor this to batch requests instead of single request per query
            if saved_traces.earliest_block > 0.into() {
                let before_earliest = if saved_traces.earliest_block >= delta {
                    saved_traces.earliest_block - delta
                } else {
                    0.into()
                };

                let from_traces_before_earliest = match self
                    .eth_traces(
                        vec![self.my_address],
                        vec![],
                        BlockNumber::Number(before_earliest.into()),
                        BlockNumber::Number((saved_traces.earliest_block).into()),
                        None,
                    )
                    .compat()
                    .await
                {
                    Ok(traces) => traces,
                    Err(e) => {
                        ctx.log.log(
                            "",
                            &[&"tx_history", &self.ticker],
                            &ERRL!("Error {} on eth_traces, retrying", e),
                        );
                        Timer::sleep(10.).await;
                        continue;
                    },
                };

                let to_traces_before_earliest = match self
                    .eth_traces(
                        vec![],
                        vec![self.my_address],
                        BlockNumber::Number(before_earliest.into()),
                        BlockNumber::Number((saved_traces.earliest_block).into()),
                        None,
                    )
                    .compat()
                    .await
                {
                    Ok(traces) => traces,
                    Err(e) => {
                        ctx.log.log(
                            "",
                            &[&"tx_history", &self.ticker],
                            &ERRL!("Error {} on eth_traces, retrying", e),
                        );
                        Timer::sleep(10.).await;
                        continue;
                    },
                };

                let total_length = from_traces_before_earliest.len() + to_traces_before_earliest.len();
                mm_counter!(ctx.metrics, "tx.history.response.total_length", total_length as u64,
                    "coin" => self.ticker.clone(), "client" => "ethereum", "method" => "eth_traces");

                saved_traces.traces.extend(from_traces_before_earliest);
                saved_traces.traces.extend(to_traces_before_earliest);
                saved_traces.earliest_block = if before_earliest > 0.into() {
                    // need to exclude the before earliest block from next iteration
                    before_earliest - 1
                } else {
                    0.into()
                };
                self.store_eth_traces(ctx, &saved_traces);
            }

            if current_block > saved_traces.latest_block {
                let from_traces_after_latest = match self
                    .eth_traces(
                        vec![self.my_address],
                        vec![],
                        BlockNumber::Number((saved_traces.latest_block + 1).into()),
                        BlockNumber::Number(current_block.into()),
                        None,
                    )
                    .compat()
                    .await
                {
                    Ok(traces) => traces,
                    Err(e) => {
                        ctx.log.log(
                            "",
                            &[&"tx_history", &self.ticker],
                            &ERRL!("Error {} on eth_traces, retrying", e),
                        );
                        Timer::sleep(10.).await;
                        continue;
                    },
                };

                let to_traces_after_latest = match self
                    .eth_traces(
                        vec![],
                        vec![self.my_address],
                        BlockNumber::Number((saved_traces.latest_block + 1).into()),
                        BlockNumber::Number(current_block.into()),
                        None,
                    )
                    .compat()
                    .await
                {
                    Ok(traces) => traces,
                    Err(e) => {
                        ctx.log.log(
                            "",
                            &[&"tx_history", &self.ticker],
                            &ERRL!("Error {} on eth_traces, retrying", e),
                        );
                        Timer::sleep(10.).await;
                        continue;
                    },
                };

                let total_length = from_traces_after_latest.len() + to_traces_after_latest.len();
                mm_counter!(ctx.metrics, "tx.history.response.total_length", total_length as u64,
                    "coin" => self.ticker.clone(), "client" => "ethereum", "method" => "eth_traces");

                saved_traces.traces.extend(from_traces_after_latest);
                saved_traces.traces.extend(to_traces_after_latest);
                saved_traces.latest_block = current_block;

                self.store_eth_traces(ctx, &saved_traces);
            }
            saved_traces.traces.sort_by(|a, b| b.block_number.cmp(&a.block_number));
            for trace in saved_traces.traces {
                let hash = sha256(&json::to_vec(&trace).unwrap());
                let internal_id = BytesJson::from(hash.to_vec());
                let processed = existing_history.iter().find(|tx| tx.internal_id == internal_id);
                if processed.is_some() {
                    continue;
                }

                // TODO Only standard Call traces are supported, contract creations, suicides and block rewards will be supported later
                let call_data = match trace.action {
                    TraceAction::Call(d) => d,
                    _ => continue,
                };

                mm_counter!(ctx.metrics, "tx.history.request.count", 1, "coin" => self.ticker.clone(), "method" => "tx_detail_by_hash");

                let web3_tx = match self
                    .web3
                    .eth()
                    .transaction(TransactionId::Hash(trace.transaction_hash.unwrap()))
                    .compat()
                    .await
                {
                    Ok(tx) => tx,
                    Err(e) => {
                        ctx.log.log(
                            "",
                            &[&"tx_history", &self.ticker],
                            &ERRL!(
                                "Error {} on getting transaction {:?}",
                                e,
                                trace.transaction_hash.unwrap()
                            ),
                        );
                        continue;
                    },
                };
                let web3_tx = match web3_tx {
                    Some(t) => t,
                    None => {
                        ctx.log.log(
                            "",
                            &[&"tx_history", &self.ticker],
                            &ERRL!("No such transaction {:?}", trace.transaction_hash.unwrap()),
                        );
                        continue;
                    },
                };

                mm_counter!(ctx.metrics, "tx.history.response.count", 1, "coin" => self.ticker.clone(), "method" => "tx_detail_by_hash");

                let receipt = match self
                    .web3
                    .eth()
                    .transaction_receipt(trace.transaction_hash.unwrap())
                    .compat()
                    .await
                {
                    Ok(r) => r,
                    Err(e) => {
                        ctx.log.log(
                            "",
                            &[&"tx_history", &self.ticker],
                            &ERRL!(
                                "Error {} on getting transaction {:?} receipt",
                                e,
                                trace.transaction_hash.unwrap()
                            ),
                        );
                        continue;
                    },
                };
                let fee_coin = match &self.coin_type {
                    EthCoinType::Eth => self.ticker(),
                    EthCoinType::Erc20 { platform, .. } => platform.as_str(),
                };
                let fee_details: Option<EthTxFeeDetails> = match receipt {
                    Some(r) => Some(
                        EthTxFeeDetails::new(r.gas_used.unwrap_or_else(|| 0.into()), web3_tx.gas_price, fee_coin)
                            .unwrap(),
                    ),
                    None => None,
                };

                let total_amount: BigDecimal = u256_to_big_decimal(call_data.value, ETH_DECIMALS).unwrap();
                let mut received_by_me = 0.into();
                let mut spent_by_me = 0.into();

                if call_data.from == self.my_address {
                    // ETH transfer is actually happening only if no error occurred
                    if trace.error.is_none() {
                        spent_by_me = total_amount.clone();
                    }
                    if let Some(ref fee) = fee_details {
                        spent_by_me += &fee.total_fee;
                    }
                }

                if call_data.to == self.my_address {
                    // ETH transfer is actually happening only if no error occurred
                    if trace.error.is_none() {
                        received_by_me = total_amount.clone();
                    }
                }

                let raw = signed_tx_from_web3_tx(web3_tx).unwrap();
                let block = match self
                    .web3
                    .eth()
                    .block(BlockId::Number(BlockNumber::Number(trace.block_number)))
                    .compat()
                    .await
                {
                    Ok(b) => b.unwrap(),
                    Err(e) => {
                        ctx.log.log(
                            "",
                            &[&"tx_history", &self.ticker],
                            &ERRL!("Error {} on getting block {} data", e, trace.block_number),
                        );
                        continue;
                    },
                };

                let details = TransactionDetails {
                    my_balance_change: &received_by_me - &spent_by_me,
                    spent_by_me,
                    received_by_me,
                    total_amount,
                    to: vec![checksum_address(&format!("{:#02x}", call_data.to))],
                    from: vec![checksum_address(&format!("{:#02x}", call_data.from))],
                    coin: self.ticker.clone(),
                    fee_details: fee_details.map(|d| d.into()),
                    block_height: trace.block_number,
                    tx_hash: format!("{:02x}", BytesJson(raw.hash.to_vec())),
                    tx_hex: BytesJson(rlp::encode(&raw)),
                    internal_id,
                    timestamp: block.timestamp.into(),
                    kmd_rewards: None,
                    transaction_type: Default::default(),
                };

                existing_history.push(details);

                if let Err(e) = self.save_history_to_file(ctx, existing_history.clone()).compat().await {
                    ctx.log.log(
                        "",
                        &[&"tx_history", &self.ticker],
                        &ERRL!("Error {} on 'save_history_to_file', stop the history loop", e),
                    );
                    return;
                }
            }
            if saved_traces.earliest_block == 0.into() {
                if success_iteration == 0 {
                    ctx.log.log(
                        "😅",
                        &[&"tx_history", &("coin", self.ticker.clone().as_str())],
                        "history has been loaded successfully",
                    );
                }

                success_iteration += 1;
                *self.history_sync_state.lock().unwrap() = HistorySyncState::Finished;
                Timer::sleep(15.).await;
            } else {
                Timer::sleep(2.).await;
            }
        }
    }

    /// Downloads and saves ERC20 transaction history of my_address
    #[allow(clippy::cognitive_complexity)]
    #[cfg_attr(target_arch = "wasm32", allow(dead_code))]
    async fn process_erc20_history(&self, token_addr: H160, ctx: &MmArc) {
        let delta = U256::from(10000);

        let mut success_iteration = 0i32;
        loop {
            if ctx.is_stopping() {
                break;
            };
            {
                let coins_ctx = CoinsContext::from_ctx(ctx).unwrap();
                let coins = coins_ctx.coins.lock().await;
                if !coins.contains_key(&self.ticker) {
                    ctx.log.log("", &[&"tx_history", &self.ticker], "Loop stopped");
                    break;
                };
            }

            let current_block = match self.web3.eth().block_number().compat().await {
                Ok(block) => block,
                Err(e) => {
                    ctx.log.log(
                        "",
                        &[&"tx_history", &self.ticker],
                        &ERRL!("Error {} on eth_block_number, retrying", e),
                    );
                    Timer::sleep(10.).await;
                    continue;
                },
            };

            let mut saved_events = match self.load_saved_erc20_events(ctx) {
                Some(events) => events,
                None => SavedErc20Events {
                    events: vec![],
                    earliest_block: current_block,
                    latest_block: current_block,
                },
            };
            *self.history_sync_state.lock().unwrap() = HistorySyncState::InProgress(json!({
                "blocks_left": u64::from(saved_events.earliest_block),
            }));

            // AP: AFAIK ETH RPC doesn't support conditional filters like `get this OR this` so we have
            // to run several queries to get transfer events including our address as sender `or` receiver
            // TODO refactor this to batch requests instead of single request per query
            if saved_events.earliest_block > 0.into() {
                let before_earliest = if saved_events.earliest_block >= delta {
                    saved_events.earliest_block - delta
                } else {
                    0.into()
                };

                let from_events_before_earliest = match self
                    .erc20_transfer_events(
                        token_addr,
                        Some(self.my_address),
                        None,
                        BlockNumber::Number(before_earliest.into()),
                        BlockNumber::Number((saved_events.earliest_block - 1).into()),
                        None,
                    )
                    .compat()
                    .await
                {
                    Ok(events) => events,
                    Err(e) => {
                        ctx.log.log(
                            "",
                            &[&"tx_history", &self.ticker],
                            &ERRL!("Error {} on erc20_transfer_events, retrying", e),
                        );
                        Timer::sleep(10.).await;
                        continue;
                    },
                };

                let to_events_before_earliest = match self
                    .erc20_transfer_events(
                        token_addr,
                        None,
                        Some(self.my_address),
                        BlockNumber::Number(before_earliest.into()),
                        BlockNumber::Number((saved_events.earliest_block - 1).into()),
                        None,
                    )
                    .compat()
                    .await
                {
                    Ok(events) => events,
                    Err(e) => {
                        ctx.log.log(
                            "",
                            &[&"tx_history", &self.ticker],
                            &ERRL!("Error {} on erc20_transfer_events, retrying", e),
                        );
                        Timer::sleep(10.).await;
                        continue;
                    },
                };

                let total_length = from_events_before_earliest.len() + to_events_before_earliest.len();
                mm_counter!(ctx.metrics, "tx.history.response.total_length", total_length as u64,
                    "coin" => self.ticker.clone(), "client" => "ethereum", "method" => "erc20_transfer_events");

                saved_events.events.extend(from_events_before_earliest);
                saved_events.events.extend(to_events_before_earliest);
                saved_events.earliest_block = if before_earliest > 0.into() {
                    before_earliest - 1
                } else {
                    0.into()
                };
                self.store_erc20_events(ctx, &saved_events);
            }

            if current_block > saved_events.latest_block {
                let from_events_after_latest = match self
                    .erc20_transfer_events(
                        token_addr,
                        Some(self.my_address),
                        None,
                        BlockNumber::Number((saved_events.latest_block + 1).into()),
                        BlockNumber::Number(current_block.into()),
                        None,
                    )
                    .compat()
                    .await
                {
                    Ok(events) => events,
                    Err(e) => {
                        ctx.log.log(
                            "",
                            &[&"tx_history", &self.ticker],
                            &ERRL!("Error {} on erc20_transfer_events, retrying", e),
                        );
                        Timer::sleep(10.).await;
                        continue;
                    },
                };

                let to_events_after_latest = match self
                    .erc20_transfer_events(
                        token_addr,
                        None,
                        Some(self.my_address),
                        BlockNumber::Number((saved_events.latest_block + 1).into()),
                        BlockNumber::Number(current_block.into()),
                        None,
                    )
                    .compat()
                    .await
                {
                    Ok(events) => events,
                    Err(e) => {
                        ctx.log.log(
                            "",
                            &[&"tx_history", &self.ticker],
                            &ERRL!("Error {} on erc20_transfer_events, retrying", e),
                        );
                        Timer::sleep(10.).await;
                        continue;
                    },
                };

                let total_length = from_events_after_latest.len() + to_events_after_latest.len();
                mm_counter!(ctx.metrics, "tx.history.response.total_length", total_length as u64,
                    "coin" => self.ticker.clone(), "client" => "ethereum", "method" => "erc20_transfer_events");

                saved_events.events.extend(from_events_after_latest);
                saved_events.events.extend(to_events_after_latest);
                saved_events.latest_block = current_block;
                self.store_erc20_events(ctx, &saved_events);
            }

            let all_events: HashMap<_, _> = saved_events
                .events
                .iter()
                .filter(|e| e.block_number.is_some() && e.transaction_hash.is_some() && !e.is_removed())
                .map(|e| (e.transaction_hash.unwrap(), e))
                .collect();
            let mut all_events: Vec<_> = all_events.into_iter().map(|(_, log)| log).collect();
            all_events.sort_by(|a, b| b.block_number.unwrap().cmp(&a.block_number.unwrap()));

            for event in all_events {
                let mut existing_history = match self.load_history_from_file(ctx).compat().await {
                    Ok(history) => history,
                    Err(e) => {
                        ctx.log.log(
                            "",
                            &[&"tx_history", &self.ticker],
                            &ERRL!("Error {} on 'load_history_from_file', stop the history loop", e),
                        );
                        return;
                    },
                };
                let internal_id = BytesJson::from(sha256(&json::to_vec(&event).unwrap()).to_vec());
                if existing_history.iter().any(|item| item.internal_id == internal_id) {
                    // the transaction already imported
                    continue;
                };

                let amount = U256::from(event.data.0.as_slice());
                let total_amount = u256_to_big_decimal(amount, self.decimals).unwrap();
                let mut received_by_me = 0.into();
                let mut spent_by_me = 0.into();

                let from_addr = H160::from(event.topics[1]);
                let to_addr = H160::from(event.topics[2]);

                if from_addr == self.my_address {
                    spent_by_me = total_amount.clone();
                }

                if to_addr == self.my_address {
                    received_by_me = total_amount.clone();
                }

                mm_counter!(ctx.metrics, "tx.history.request.count", 1,
                    "coin" => self.ticker.clone(), "client" => "ethereum", "method" => "tx_detail_by_hash");

                let web3_tx = match self
                    .web3
                    .eth()
                    .transaction(TransactionId::Hash(event.transaction_hash.unwrap()))
                    .compat()
                    .await
                {
                    Ok(tx) => tx,
                    Err(e) => {
                        ctx.log.log(
                            "",
                            &[&"tx_history", &self.ticker],
                            &ERRL!(
                                "Error {} on getting transaction {:?}",
                                e,
                                event.transaction_hash.unwrap()
                            ),
                        );
                        continue;
                    },
                };

                mm_counter!(ctx.metrics, "tx.history.response.count", 1,
                    "coin" => self.ticker.clone(), "client" => "ethereum", "method" => "tx_detail_by_hash");

                let web3_tx = match web3_tx {
                    Some(t) => t,
                    None => {
                        ctx.log.log(
                            "",
                            &[&"tx_history", &self.ticker],
                            &ERRL!("No such transaction {:?}", event.transaction_hash.unwrap()),
                        );
                        continue;
                    },
                };

                let receipt = match self
                    .web3
                    .eth()
                    .transaction_receipt(event.transaction_hash.unwrap())
                    .compat()
                    .await
                {
                    Ok(r) => r,
                    Err(e) => {
                        ctx.log.log(
                            "",
                            &[&"tx_history", &self.ticker],
                            &ERRL!(
                                "Error {} on getting transaction {:?} receipt",
                                e,
                                event.transaction_hash.unwrap()
                            ),
                        );
                        continue;
                    },
                };
                let fee_coin = match &self.coin_type {
                    EthCoinType::Eth => self.ticker(),
                    EthCoinType::Erc20 { platform, .. } => platform.as_str(),
                };
                let fee_details = match receipt {
                    Some(r) => Some(
                        EthTxFeeDetails::new(r.gas_used.unwrap_or_else(|| 0.into()), web3_tx.gas_price, fee_coin)
                            .unwrap(),
                    ),
                    None => None,
                };
                let block_number = event.block_number.unwrap();
                let block = match self
                    .web3
                    .eth()
                    .block(BlockId::Number(BlockNumber::Number(block_number.into())))
                    .compat()
                    .await
                {
                    Ok(Some(b)) => b,
                    Ok(None) => {
                        ctx.log.log(
                            "",
                            &[&"tx_history", &self.ticker],
                            &ERRL!("Block {} is None", block_number),
                        );
                        continue;
                    },
                    Err(e) => {
                        ctx.log.log(
                            "",
                            &[&"tx_history", &self.ticker],
                            &ERRL!("Error {} on getting block {} data", e, block_number),
                        );
                        continue;
                    },
                };

                let raw = signed_tx_from_web3_tx(web3_tx).unwrap();
                let details = TransactionDetails {
                    my_balance_change: &received_by_me - &spent_by_me,
                    spent_by_me,
                    received_by_me,
                    total_amount,
                    to: vec![checksum_address(&format!("{:#02x}", to_addr))],
                    from: vec![checksum_address(&format!("{:#02x}", from_addr))],
                    coin: self.ticker.clone(),
                    fee_details: fee_details.map(|d| d.into()),
                    block_height: block_number.into(),
                    tx_hash: format!("{:02x}", BytesJson(raw.hash.to_vec())),
                    tx_hex: BytesJson(rlp::encode(&raw)),
                    internal_id: BytesJson(internal_id.to_vec()),
                    timestamp: block.timestamp.into(),
                    kmd_rewards: None,
                    transaction_type: Default::default(),
                };

                existing_history.push(details);

                if let Err(e) = self.save_history_to_file(ctx, existing_history).compat().await {
                    ctx.log.log(
                        "",
                        &[&"tx_history", &self.ticker],
                        &ERRL!("Error {} on 'save_history_to_file', stop the history loop", e),
                    );
                    return;
                }
            }
            if saved_events.earliest_block == 0.into() {
                if success_iteration == 0 {
                    ctx.log.log(
                        "😅",
                        &[&"tx_history", &("coin", self.ticker.clone().as_str())],
                        "history has been loaded successfully",
                    );
                }

                success_iteration += 1;
                *self.history_sync_state.lock().unwrap() = HistorySyncState::Finished;
                Timer::sleep(15.).await;
            } else {
                Timer::sleep(2.).await;
            }
        }
    }
}

#[cfg_attr(test, mockable)]
impl EthCoin {
    fn sign_and_send_transaction(&self, value: U256, action: Action, data: Vec<u8>, gas: U256) -> EthTxFut {
        let ctx = try_tx_fus!(MmArc::from_weak(&self.ctx).ok_or("!ctx"));
        let fut = Box::pin(sign_and_send_transaction_impl(
            ctx,
            self.clone(),
            value,
            action,
            data,
            gas,
        ));
        Box::new(fut.compat())
    }

    pub fn send_to_address(&self, address: Address, value: U256) -> EthTxFut {
        match &self.coin_type {
            EthCoinType::Eth => self.sign_and_send_transaction(value, Action::Call(address), vec![], U256::from(21000)),
            EthCoinType::Erc20 {
                platform: _,
                token_addr,
            } => {
                let abi = try_tx_fus!(Contract::load(ERC20_ABI.as_bytes()));
                let function = try_tx_fus!(abi.function("transfer"));
                let data = try_tx_fus!(function.encode_input(&[Token::Address(address), Token::Uint(value)]));
                self.sign_and_send_transaction(0.into(), Action::Call(*token_addr), data, U256::from(210_000))
            },
        }
    }

    fn send_hash_time_locked_payment(
        &self,
        id: Vec<u8>,
        value: U256,
        time_lock: u32,
        secret_hash: &[u8],
        receiver_addr: Address,
        swap_contract_address: Address,
    ) -> EthTxFut {
        match &self.coin_type {
            EthCoinType::Eth => {
                let function = try_tx_fus!(SWAP_CONTRACT.function("ethPayment"));
                let data = try_tx_fus!(function.encode_input(&[
                    Token::FixedBytes(id),
                    Token::Address(receiver_addr),
                    Token::FixedBytes(secret_hash.to_vec()),
                    Token::Uint(U256::from(time_lock))
                ]));
                self.sign_and_send_transaction(value, Action::Call(swap_contract_address), data, U256::from(150_000))
            },
            EthCoinType::Erc20 {
                platform: _,
                token_addr,
            } => {
                let allowance_fut = self
                    .allowance(swap_contract_address)
                    .map_err(|e| TransactionErr::Plain(ERRL!("{}", e)));

                let function = try_tx_fus!(SWAP_CONTRACT.function("erc20Payment"));
                let data = try_tx_fus!(function.encode_input(&[
                    Token::FixedBytes(id),
                    Token::Uint(value),
                    Token::Address(*token_addr),
                    Token::Address(receiver_addr),
                    Token::FixedBytes(secret_hash.to_vec()),
                    Token::Uint(U256::from(time_lock))
                ]));

                let arc = self.clone();
                Box::new(allowance_fut.and_then(move |allowed| -> EthTxFut {
                    if allowed < value {
                        Box::new(
                            arc.approve(swap_contract_address, U256::max_value())
                                .and_then(move |_approved| {
                                    arc.sign_and_send_transaction(
                                        0.into(),
                                        Action::Call(swap_contract_address),
                                        data,
                                        U256::from(150_000),
                                    )
                                }),
                        )
                    } else {
                        Box::new(arc.sign_and_send_transaction(
                            0.into(),
                            Action::Call(swap_contract_address),
                            data,
                            U256::from(150_000),
                        ))
                    }
                }))
            },
        }
    }

    fn spend_hash_time_locked_payment(
        &self,
        payment: SignedEthTx,
        swap_contract_address: Address,
        secret: &[u8],
    ) -> EthTxFut {
        let spend_func = try_tx_fus!(SWAP_CONTRACT.function("receiverSpend"));
        let clone = self.clone();
        let secret_vec = secret.to_vec();

        match self.coin_type {
            EthCoinType::Eth => {
                let payment_func = try_tx_fus!(SWAP_CONTRACT.function("ethPayment"));
                let decoded = try_tx_fus!(payment_func.decode_input(&payment.data));

                let state_f = self.payment_status(swap_contract_address, decoded[0].clone());
                Box::new(
                    state_f
                        .map_err(TransactionErr::Plain)
                        .and_then(move |state| -> EthTxFut {
                            if state != PAYMENT_STATE_SENT.into() {
                                return Box::new(futures01::future::err(TransactionErr::Plain(ERRL!(
                                    "Payment {:?} state is not PAYMENT_STATE_SENT, got {}",
                                    payment,
                                    state
                                ))));
                            }

                            let value = payment.value;
                            let data = try_tx_fus!(spend_func.encode_input(&[
                                decoded[0].clone(),
                                Token::Uint(value),
                                Token::FixedBytes(secret_vec),
                                Token::Address(Address::default()),
                                Token::Address(payment.sender()),
                            ]));

                            clone.sign_and_send_transaction(
                                0.into(),
                                Action::Call(swap_contract_address),
                                data,
                                U256::from(150_000),
                            )
                        }),
                )
            },
            EthCoinType::Erc20 {
                platform: _,
                token_addr,
            } => {
                let payment_func = try_tx_fus!(SWAP_CONTRACT.function("erc20Payment"));
                let decoded = try_tx_fus!(payment_func.decode_input(&payment.data));
                let state_f = self.payment_status(swap_contract_address, decoded[0].clone());

                Box::new(
                    state_f
                        .map_err(TransactionErr::Plain)
                        .and_then(move |state| -> EthTxFut {
                            if state != PAYMENT_STATE_SENT.into() {
                                return Box::new(futures01::future::err(TransactionErr::Plain(ERRL!(
                                    "Payment {:?} state is not PAYMENT_STATE_SENT, got {}",
                                    payment,
                                    state
                                ))));
                            }
                            let data = try_tx_fus!(spend_func.encode_input(&[
                                decoded[0].clone(),
                                decoded[1].clone(),
                                Token::FixedBytes(secret_vec),
                                Token::Address(token_addr),
                                Token::Address(payment.sender()),
                            ]));

                            clone.sign_and_send_transaction(
                                0.into(),
                                Action::Call(swap_contract_address),
                                data,
                                U256::from(150_000),
                            )
                        }),
                )
            },
        }
    }

    fn refund_hash_time_locked_payment(&self, swap_contract_address: Address, payment: SignedEthTx) -> EthTxFut {
        let refund_func = try_tx_fus!(SWAP_CONTRACT.function("senderRefund"));
        let clone = self.clone();

        match self.coin_type {
            EthCoinType::Eth => {
                let payment_func = try_tx_fus!(SWAP_CONTRACT.function("ethPayment"));
                let decoded = try_tx_fus!(payment_func.decode_input(&payment.data));

                let state_f = self.payment_status(swap_contract_address, decoded[0].clone());
                Box::new(
                    state_f
                        .map_err(TransactionErr::Plain)
                        .and_then(move |state| -> EthTxFut {
                            if state != PAYMENT_STATE_SENT.into() {
                                return Box::new(futures01::future::err(TransactionErr::Plain(ERRL!(
                                    "Payment {:?} state is not PAYMENT_STATE_SENT, got {}",
                                    payment,
                                    state
                                ))));
                            }

                            let value = payment.value;
                            let data = try_tx_fus!(refund_func.encode_input(&[
                                decoded[0].clone(),
                                Token::Uint(value),
                                decoded[2].clone(),
                                Token::Address(Address::default()),
                                decoded[1].clone(),
                            ]));

                            clone.sign_and_send_transaction(
                                0.into(),
                                Action::Call(swap_contract_address),
                                data,
                                U256::from(150_000),
                            )
                        }),
                )
            },
            EthCoinType::Erc20 {
                platform: _,
                token_addr,
            } => {
                let payment_func = try_tx_fus!(SWAP_CONTRACT.function("erc20Payment"));
                let decoded = try_tx_fus!(payment_func.decode_input(&payment.data));
                let state_f = self.payment_status(swap_contract_address, decoded[0].clone());
                Box::new(
                    state_f
                        .map_err(TransactionErr::Plain)
                        .and_then(move |state| -> EthTxFut {
                            if state != PAYMENT_STATE_SENT.into() {
                                return Box::new(futures01::future::err(TransactionErr::Plain(ERRL!(
                                    "Payment {:?} state is not PAYMENT_STATE_SENT, got {}",
                                    payment,
                                    state
                                ))));
                            }

                            let data = try_tx_fus!(refund_func.encode_input(&[
                                decoded[0].clone(),
                                decoded[1].clone(),
                                decoded[4].clone(),
                                Token::Address(token_addr),
                                decoded[3].clone(),
                            ]));

                            clone.sign_and_send_transaction(
                                0.into(),
                                Action::Call(swap_contract_address),
                                data,
                                U256::from(150_000),
                            )
                        }),
                )
            },
        }
    }

    fn my_balance(&self) -> BalanceFut<U256> {
        let coin = self.clone();
        let fut = async move {
            match coin.coin_type {
                EthCoinType::Eth => Ok(coin
                    .web3
                    .eth()
                    .balance(coin.my_address, Some(BlockNumber::Latest))
                    .compat()
                    .await?),
                EthCoinType::Erc20 { ref token_addr, .. } => {
                    let function = ERC20_CONTRACT.function("balanceOf")?;
                    let data = function.encode_input(&[Token::Address(coin.my_address)])?;

                    let res = coin.call_request(*token_addr, None, Some(data.into())).compat().await?;
                    let decoded = function.decode_output(&res.0)?;
                    match decoded[0] {
                        Token::Uint(number) => Ok(number),
                        _ => {
                            let error = format!("Expected U256 as balanceOf result but got {:?}", decoded);
                            MmError::err(BalanceError::InvalidResponse(error))
                        },
                    }
                },
            }
        };
        Box::new(fut.boxed().compat())
    }

    pub async fn get_tokens_balance_list(&self) -> Result<HashMap<String, CoinBalance>, MmError<BalanceError>> {
        let coin = self.clone();
        let mut token_balances = HashMap::new();
        for (token_ticker, info) in self.get_erc_tokens_infos().iter() {
            let balance_as_u256 = coin.get_token_balance_by_address(info.token_address).await?;
            let balance_as_big_decimal = u256_to_big_decimal(balance_as_u256, info.decimals)?;
            let balance = CoinBalance {
                spendable: balance_as_big_decimal,
                unspendable: BigDecimal::from(0),
            };
            token_balances.insert(token_ticker.clone(), balance);
        }

        Ok(token_balances)
    }

    async fn get_token_balance_by_address(&self, token_address: Address) -> Result<U256, MmError<BalanceError>> {
        let coin = self.clone();
        let function = ERC20_CONTRACT.function("balanceOf")?;
        let data = function.encode_input(&[Token::Address(coin.my_address)])?;
        let res = coin
            .call_request(token_address, None, Some(data.into()))
            .compat()
            .await?;
        let decoded = function.decode_output(&res.0)?;

        match decoded[0] {
            Token::Uint(number) => Ok(number),
            _ => {
                let error = format!("Expected U256 as balanceOf result but got {:?}", decoded);
                MmError::err(BalanceError::InvalidResponse(error))
            },
        }
    }

    /// Estimates how much gas is necessary to allow the contract call to complete.
    /// `contract_addr` can be a ERC20 token address or any other contract address.
    ///
    /// # Important
    ///
    /// Don't use this method to estimate gas for a withdrawal of `ETH` coin.
    /// For more details, see `withdraw_impl`.
    ///
    /// Also, note that the contract call has to be initiated by my wallet address,
    /// because [`CallRequest::from`] is set to [`EthCoinImpl::my_address`].
    fn estimate_gas_for_contract_call(&self, contract_addr: Address, call_data: Bytes) -> Web3RpcFut<U256> {
        let coin = self.clone();
        Box::new(coin.get_gas_price().and_then(move |gas_price| {
            let eth_value = U256::zero();
            let estimate_gas_req = CallRequest {
                value: Some(eth_value),
                data: Some(call_data),
                from: Some(coin.my_address),
                to: contract_addr,
                gas: None,
                // gas price must be supplied because some smart contracts base their
                // logic on gas price, e.g. TUSD: https://github.com/KomodoPlatform/atomicDEX-API/issues/643
                gas_price: Some(gas_price),
            };
            coin.estimate_gas(estimate_gas_req).map_to_mm_fut(Web3RpcError::from)
        }))
    }

    fn eth_balance(&self) -> BalanceFut<U256> {
        Box::new(
            self.web3
                .eth()
                .balance(self.my_address, Some(BlockNumber::Latest))
                .map_to_mm_fut(BalanceError::from),
        )
    }

    fn call_request(
        &self,
        to: Address,
        value: Option<U256>,
        data: Option<Bytes>,
    ) -> impl Future<Item = Bytes, Error = web3::Error> {
        let request = CallRequest {
            from: Some(self.my_address),
            to,
            gas: None,
            gas_price: None,
            value,
            data,
        };

        self.web3.eth().call(request, Some(BlockNumber::Latest))
    }

    fn allowance(&self, spender: Address) -> Web3RpcFut<U256> {
        let coin = self.clone();
        let fut = async move {
            match coin.coin_type {
                EthCoinType::Eth => MmError::err(Web3RpcError::Internal(
                    "'allowance' must not be called for ETH coin".to_owned(),
                )),
                EthCoinType::Erc20 { ref token_addr, .. } => {
                    let function = ERC20_CONTRACT.function("allowance")?;
                    let data = function.encode_input(&[Token::Address(coin.my_address), Token::Address(spender)])?;

                    let res = coin.call_request(*token_addr, None, Some(data.into())).compat().await?;
                    let decoded = function.decode_output(&res.0)?;

                    match decoded[0] {
                        Token::Uint(number) => Ok(number),
                        _ => {
                            let error = format!("Expected U256 as allowance result but got {:?}", decoded);
                            MmError::err(Web3RpcError::InvalidResponse(error))
                        },
                    }
                },
            }
        };
        Box::new(fut.boxed().compat())
    }

    fn approve(&self, spender: Address, amount: U256) -> EthTxFut {
        let coin = self.clone();
        let fut = async move {
            let token_addr = match coin.coin_type {
                EthCoinType::Eth => return TX_PLAIN_ERR!("'approve' is expected to be call for ERC20 coins only"),
                EthCoinType::Erc20 { token_addr, .. } => token_addr,
            };
            let function = try_tx_s!(ERC20_CONTRACT.function("approve"));
            let data = try_tx_s!(function.encode_input(&[Token::Address(spender), Token::Uint(amount)]));

            let gas_limit = try_tx_s!(
                coin.estimate_gas_for_contract_call(token_addr, Bytes::from(data.clone()))
                    .compat()
                    .await
            );

            coin.sign_and_send_transaction(0.into(), Action::Call(token_addr), data, gas_limit)
                .compat()
                .await
        };
        Box::new(fut.boxed().compat())
    }

    /// Gets `PaymentSent` events from etomic swap smart contract since `from_block`
    fn payment_sent_events(
        &self,
        swap_contract_address: Address,
        from_block: u64,
        to_block: u64,
    ) -> Box<dyn Future<Item = Vec<Log>, Error = String> + Send> {
        let contract_event = try_fus!(SWAP_CONTRACT.event("PaymentSent"));
        let filter = FilterBuilder::default()
            .topics(Some(vec![contract_event.signature()]), None, None, None)
            .from_block(BlockNumber::Number(from_block))
            .to_block(BlockNumber::Number(to_block))
            .address(vec![swap_contract_address])
            .build();

        Box::new(self.web3.eth().logs(filter).map_err(|e| ERRL!("{}", e)))
    }

    fn validate_payment(
        &self,
        payment_tx: &[u8],
        time_lock: u32,
        sender_pub: &[u8],
        secret_hash: &[u8],
        amount: BigDecimal,
        expected_swap_contract_address: Address,
<<<<<<< HEAD
    ) -> ValidatePaymentFut {
        let unsigned: UnverifiedTransaction =
            try_f!(rlp::decode(payment_tx).map_to_mm(|e| ValidatePaymentError::TxParseError(e.to_string())));
        let tx = try_f!(SignedEthTx::new(unsigned).map_to_mm(|e| ValidatePaymentError::TxParseError(e.to_string())));
        let sender = try_f!(addr_from_raw_pubkey(sender_pub).map_to_mm(ValidatePaymentError::InvalidPubkey));
        let expected_value = try_f!(wei_from_big_decimal(&amount, self.decimals)
            .map_err(|e| MmError::from(ValidatePaymentError::NumConversionErr(e.into_inner()))));
=======
    ) -> ValidatePaymentFut<()> {
        let unsigned: UnverifiedTransaction = try_f!(rlp::decode(payment_tx));
        let tx =
            try_f!(SignedEthTx::new(unsigned)
                .map_to_mm(|err| ValidatePaymentError::TxDeserializationError(err.to_string())));
        let sender = try_f!(addr_from_raw_pubkey(sender_pub).map_to_mm(ValidatePaymentError::InvalidInput));
        let expected_value = try_f!(wei_from_big_decimal(&amount, self.decimals));
>>>>>>> 5dbc5de4
        let selfi = self.clone();
        let secret_hash = secret_hash.to_vec();
        let fut = async move {
            let swap_id = selfi.etomic_swap_id(time_lock, &secret_hash);
            let status = selfi
                .payment_status(expected_swap_contract_address, Token::FixedBytes(swap_id.clone()))
                .compat()
                .await
<<<<<<< HEAD
                .map_to_mm(ValidatePaymentError::PaymentStatusError)?;
            if status != PAYMENT_STATE_SENT.into() {
                return MmError::err(ValidatePaymentError::PaymentStatusError(format!(
=======
                .map_to_mm(ValidatePaymentError::Transport)?;
            if status != PAYMENT_STATE_SENT.into() {
                return MmError::err(ValidatePaymentError::UnexpectedPaymentState(format!(
>>>>>>> 5dbc5de4
                    "Payment state is not PAYMENT_STATE_SENT, got {}",
                    status
                )));
            }

            let tx_from_rpc = selfi
                .web3
                .eth()
                .transaction(TransactionId::Hash(tx.hash))
                .compat()
<<<<<<< HEAD
                .await
                .map_to_mm(|e| ValidatePaymentError::TxFromRPCError(e.to_string()))?;
            let tx_from_rpc = match tx_from_rpc {
                Some(t) => t,
                None => {
                    return MmError::err(ValidatePaymentError::TxFromRPCError(format!(
=======
                .await?;
            let tx_from_rpc = match tx_from_rpc {
                Some(t) => t,
                None => {
                    return MmError::err(ValidatePaymentError::UnexpectedPaymentState(format!(
>>>>>>> 5dbc5de4
                        "Didn't find provided tx {:?} on ETH node",
                        tx
                    )))
                },
            };

            if tx_from_rpc.from != sender {
<<<<<<< HEAD
                return MmError::err(ValidatePaymentError::InvalidTx(format!(
=======
                return MmError::err(ValidatePaymentError::WrongPaymentTx(format!(
>>>>>>> 5dbc5de4
                    "Payment tx {:?} was sent from wrong address, expected {:?}",
                    tx_from_rpc, sender
                )));
            }

            match &selfi.coin_type {
                EthCoinType::Eth => {
                    if tx_from_rpc.to != Some(expected_swap_contract_address) {
<<<<<<< HEAD
                        return MmError::err(ValidatePaymentError::InvalidTx(format!(
                            "Payment tx {:?} was sent to wrong address, expected {:?}",
                            tx_from_rpc, expected_swap_contract_address
=======
                        return MmError::err(ValidatePaymentError::WrongPaymentTx(format!(
                            "Payment tx {:?} was sent to wrong address, expected {:?}",
                            tx_from_rpc, expected_swap_contract_address,
>>>>>>> 5dbc5de4
                        )));
                    }

                    if tx_from_rpc.value != expected_value {
<<<<<<< HEAD
                        return MmError::err(ValidatePaymentError::InvalidTx(format!(
                            "Payment tx {:?} value is invalid, expected {:?}",
=======
                        return MmError::err(ValidatePaymentError::WrongPaymentTx(format!(
                            "Payment tx value arg {:?} is invalid, expected {:?}",
>>>>>>> 5dbc5de4
                            tx_from_rpc, expected_value
                        )));
                    }

                    let function = SWAP_CONTRACT
                        .function("ethPayment")
<<<<<<< HEAD
                        .map_to_mm(|e| ValidatePaymentError::TxParseError(e.to_string()))?;
                    let decoded = function
                        .decode_input(&tx_from_rpc.input.0)
                        .map_to_mm(|e| ValidatePaymentError::TxParseError(e.to_string()))?;
                    if decoded[0] != Token::FixedBytes(swap_id.clone()) {
                        return MmError::err(ValidatePaymentError::InvalidTx(format!(
=======
                        .map_to_mm(|err| ValidatePaymentError::InternalError(err.to_string()))?;
                    let decoded = function
                        .decode_input(&tx_from_rpc.input.0)
                        .map_to_mm(|err| ValidatePaymentError::TxDeserializationError(err.to_string()))?;
                    if decoded[0] != Token::FixedBytes(swap_id.clone()) {
                        return MmError::err(ValidatePaymentError::WrongPaymentTx(format!(
>>>>>>> 5dbc5de4
                            "Invalid 'swap_id' {:?}, expected {:?}",
                            decoded, swap_id
                        )));
                    }

                    if decoded[1] != Token::Address(selfi.my_address) {
<<<<<<< HEAD
                        return MmError::err(ValidatePaymentError::InvalidTx(format!(
=======
                        return MmError::err(ValidatePaymentError::WrongPaymentTx(format!(
>>>>>>> 5dbc5de4
                            "Payment tx receiver arg {:?} is invalid, expected {:?}",
                            decoded[1],
                            Token::Address(selfi.my_address)
                        )));
                    }

                    if decoded[2] != Token::FixedBytes(secret_hash.to_vec()) {
<<<<<<< HEAD
                        return MmError::err(ValidatePaymentError::InvalidTx(format!(
                            "Payment tx secret_hash arg {:?} is invalid, expected {:?}",
                            decoded[2],
                            Token::FixedBytes(secret_hash.to_vec())
=======
                        return MmError::err(ValidatePaymentError::WrongPaymentTx(format!(
                            "Payment tx secret_hash arg {:?} is invalid, expected {:?}",
                            decoded[2],
                            Token::FixedBytes(secret_hash.to_vec()),
>>>>>>> 5dbc5de4
                        )));
                    }

                    if decoded[3] != Token::Uint(U256::from(time_lock)) {
<<<<<<< HEAD
                        return MmError::err(ValidatePaymentError::InvalidTx(format!(
                            "Payment tx time_lock arg {:?} is invalid, expected {:?}",
                            decoded[3],
                            Token::Uint(U256::from(time_lock))
=======
                        return MmError::err(ValidatePaymentError::WrongPaymentTx(format!(
                            "Payment tx time_lock arg {:?} is invalid, expected {:?}",
                            decoded[3],
                            Token::Uint(U256::from(time_lock)),
>>>>>>> 5dbc5de4
                        )));
                    }
                },
                EthCoinType::Erc20 {
                    platform: _,
                    token_addr,
                } => {
                    if tx_from_rpc.to != Some(expected_swap_contract_address) {
<<<<<<< HEAD
                        return MmError::err(ValidatePaymentError::InvalidTx(format!(
                            "Payment tx {:?} was sent to wrong address, expected {:?}",
                            tx_from_rpc, expected_swap_contract_address
=======
                        return MmError::err(ValidatePaymentError::WrongPaymentTx(format!(
                            "Payment tx {:?} was sent to wrong address, expected {:?}",
                            tx_from_rpc, expected_swap_contract_address,
>>>>>>> 5dbc5de4
                        )));
                    }

                    let function = SWAP_CONTRACT
                        .function("erc20Payment")
<<<<<<< HEAD
                        .map_to_mm(|e| ValidatePaymentError::TxParseError(e.to_string()))?;
                    let decoded = function
                        .decode_input(&tx_from_rpc.input.0)
                        .map_to_mm(|e| ValidatePaymentError::TxParseError(e.to_string()))?;
                    if decoded[0] != Token::FixedBytes(swap_id.clone()) {
                        return MmError::err(ValidatePaymentError::InvalidTx(format!(
=======
                        .map_to_mm(|err| ValidatePaymentError::InternalError(err.to_string()))?;
                    let decoded = function
                        .decode_input(&tx_from_rpc.input.0)
                        .map_to_mm(|err| ValidatePaymentError::TxDeserializationError(err.to_string()))?;
                    if decoded[0] != Token::FixedBytes(swap_id.clone()) {
                        return MmError::err(ValidatePaymentError::WrongPaymentTx(format!(
>>>>>>> 5dbc5de4
                            "Invalid 'swap_id' {:?}, expected {:?}",
                            decoded, swap_id
                        )));
                    }

                    if decoded[1] != Token::Uint(expected_value) {
<<<<<<< HEAD
                        return MmError::err(ValidatePaymentError::InvalidTx(format!(
                            "Payment tx value arg {:?} is invalid, expected {:?}",
                            decoded[1],
                            Token::Uint(expected_value)
=======
                        return MmError::err(ValidatePaymentError::WrongPaymentTx(format!(
                            "Payment tx value arg {:?} is invalid, expected {:?}",
                            decoded[1],
                            Token::Uint(expected_value),
>>>>>>> 5dbc5de4
                        )));
                    }

                    if decoded[2] != Token::Address(*token_addr) {
<<<<<<< HEAD
                        return MmError::err(ValidatePaymentError::InvalidTx(format!(
=======
                        return MmError::err(ValidatePaymentError::WrongPaymentTx(format!(
>>>>>>> 5dbc5de4
                            "Payment tx token_addr arg {:?} is invalid, expected {:?}",
                            decoded[2],
                            Token::Address(*token_addr)
                        )));
                    }

                    if decoded[3] != Token::Address(selfi.my_address) {
<<<<<<< HEAD
                        return MmError::err(ValidatePaymentError::InvalidTx(format!(
                            "Payment tx receiver arg {:?} is invalid, expected {:?}",
                            decoded[3],
                            Token::Address(selfi.my_address)
=======
                        return MmError::err(ValidatePaymentError::WrongPaymentTx(format!(
                            "Payment tx receiver arg {:?} is invalid, expected {:?}",
                            decoded[3],
                            Token::Address(selfi.my_address),
>>>>>>> 5dbc5de4
                        )));
                    }

                    if decoded[4] != Token::FixedBytes(secret_hash.to_vec()) {
<<<<<<< HEAD
                        return MmError::err(ValidatePaymentError::InvalidTx(format!(
                            "Payment tx secret_hash arg {:?} is invalid, expected {:?}",
                            decoded[4],
                            Token::FixedBytes(secret_hash.to_vec())
=======
                        return MmError::err(ValidatePaymentError::WrongPaymentTx(format!(
                            "Payment tx secret_hash arg {:?} is invalid, expected {:?}",
                            decoded[4],
                            Token::FixedBytes(secret_hash.to_vec()),
>>>>>>> 5dbc5de4
                        )));
                    }

                    if decoded[5] != Token::Uint(U256::from(time_lock)) {
<<<<<<< HEAD
                        return MmError::err(ValidatePaymentError::InvalidTx(format!(
                            "Payment tx time_lock arg {:?} is invalid, expected {:?}",
                            decoded[5],
                            Token::Uint(U256::from(time_lock))
=======
                        return MmError::err(ValidatePaymentError::WrongPaymentTx(format!(
                            "Payment tx time_lock arg {:?} is invalid, expected {:?}",
                            decoded[5],
                            Token::Uint(U256::from(time_lock)),
>>>>>>> 5dbc5de4
                        )));
                    }
                },
            }

            Ok(())
        };
        Box::new(fut.boxed().compat())
    }

    fn payment_status(
        &self,
        swap_contract_address: H160,
        token: Token,
    ) -> Box<dyn Future<Item = U256, Error = String> + Send + 'static> {
        let function = try_fus!(SWAP_CONTRACT.function("payments"));

        let data = try_fus!(function.encode_input(&[token]));

        Box::new(
            self.call_request(swap_contract_address, None, Some(data.into()))
                .map_err(|e| ERRL!("{}", e))
                .and_then(move |bytes| {
                    let decoded_tokens = try_s!(function.decode_output(&bytes.0));
                    match decoded_tokens[2] {
                        Token::Uint(state) => Ok(state),
                        _ => ERR!("Payment status must be uint, got {:?}", decoded_tokens[2]),
                    }
                }),
        )
    }

    async fn search_for_swap_tx_spend(
        &self,
        tx: &[u8],
        swap_contract_address: Address,
        search_from_block: u64,
    ) -> Result<Option<FoundSwapTxSpend>, String> {
        let unverified: UnverifiedTransaction = try_s!(rlp::decode(tx));
        let tx = try_s!(SignedEthTx::new(unverified));

        let func_name = match self.coin_type {
            EthCoinType::Eth => "ethPayment",
            EthCoinType::Erc20 { .. } => "erc20Payment",
        };

        let payment_func = try_s!(SWAP_CONTRACT.function(func_name));
        let decoded = try_s!(payment_func.decode_input(&tx.data));
        let id = match &decoded[0] {
            Token::FixedBytes(bytes) => bytes.clone(),
            _ => panic!(),
        };

        let mut current_block = try_s!(self.current_block().compat().await);
        if current_block < search_from_block {
            current_block = search_from_block;
        }

        let mut from_block = search_from_block;

        loop {
            let to_block = current_block.min(from_block + self.logs_block_range);

            let spend_events = try_s!(
                self.spend_events(swap_contract_address, from_block, to_block)
                    .compat()
                    .await
            );
            let found = spend_events.iter().find(|event| &event.data.0[..32] == id.as_slice());

            if let Some(event) = found {
                match event.transaction_hash {
                    Some(tx_hash) => {
                        let transaction =
                            match try_s!(self.web3.eth().transaction(TransactionId::Hash(tx_hash)).compat().await) {
                                Some(t) => t,
                                None => {
                                    return ERR!(
                                        "Found ReceiverSpent event, but transaction {:02x} is missing",
                                        tx_hash
                                    )
                                },
                            };

                        return Ok(Some(FoundSwapTxSpend::Spent(TransactionEnum::from(try_s!(
                            signed_tx_from_web3_tx(transaction)
                        )))));
                    },
                    None => return ERR!("Found ReceiverSpent event, but it doesn't have tx_hash"),
                }
            }

            let refund_events = try_s!(
                self.refund_events(swap_contract_address, from_block, to_block)
                    .compat()
                    .await
            );
            let found = refund_events.iter().find(|event| &event.data.0[..32] == id.as_slice());

            if let Some(event) = found {
                match event.transaction_hash {
                    Some(tx_hash) => {
                        let transaction =
                            match try_s!(self.web3.eth().transaction(TransactionId::Hash(tx_hash)).compat().await) {
                                Some(t) => t,
                                None => {
                                    return ERR!(
                                        "Found SenderRefunded event, but transaction {:02x} is missing",
                                        tx_hash
                                    )
                                },
                            };

                        return Ok(Some(FoundSwapTxSpend::Refunded(TransactionEnum::from(try_s!(
                            signed_tx_from_web3_tx(transaction)
                        )))));
                    },
                    None => return ERR!("Found SenderRefunded event, but it doesn't have tx_hash"),
                }
            }

            if to_block >= current_block {
                break;
            }
            from_block = to_block;
        }

        Ok(None)
    }

    /// Get gas price
    fn get_gas_price(&self) -> Web3RpcFut<U256> {
        let coin = self.clone();
        let fut = async move {
            // TODO refactor to error_log_passthrough once simple maker bot is merged
            let gas_station_price = match &coin.gas_station_url {
                Some(url) => {
                    match GasStationData::get_gas_price(url, coin.gas_station_decimals, coin.gas_station_policy)
                        .compat()
                        .await
                    {
                        Ok(from_station) => Some(increase_by_percent_one_gwei(from_station, GAS_PRICE_PERCENT)),
                        Err(e) => {
                            error!("Error {} on request to gas station url {}", e, url);
                            None
                        },
                    }
                },
                None => None,
            };

            let eth_gas_price = match coin.web3.eth().gas_price().compat().await {
                Ok(eth_gas) => Some(eth_gas),
                Err(e) => {
                    error!("Error {} on eth_gasPrice request", e);
                    None
                },
            };

            let fee_history_namespace: EthFeeHistoryNamespace<_> = coin.web3.api();
            let eth_fee_history_price = match fee_history_namespace
                .eth_fee_history(U256::from(1u64), BlockNumber::Latest, &[])
                .compat()
                .await
            {
                Ok(res) => res
                    .base_fee_per_gas
                    .first()
                    .map(|val| increase_by_percent_one_gwei(*val, BASE_BLOCK_FEE_DIFF_PCT)),
                Err(e) => {
                    error!("Error {} on eth_feeHistory request", e);
                    None
                },
            };

            let all_prices = vec![gas_station_price, eth_gas_price, eth_fee_history_price];
            all_prices
                .into_iter()
                .flatten()
                .max()
                .or_mm_err(|| Web3RpcError::Internal("All requests failed".into()))
        };
        Box::new(fut.boxed().compat())
    }
}

#[derive(Clone, Debug, Deserialize, PartialEq, Serialize)]
pub struct EthTxFeeDetails {
    coin: String,
    gas: u64,
    /// WEI units per 1 gas
    gas_price: BigDecimal,
    total_fee: BigDecimal,
}

impl EthTxFeeDetails {
    fn new(gas: U256, gas_price: U256, coin: &str) -> NumConversResult<EthTxFeeDetails> {
        let total_fee = gas * gas_price;
        // Fees are always paid in ETH, can use 18 decimals by default
        let total_fee = u256_to_big_decimal(total_fee, ETH_DECIMALS)?;
        let gas_price = u256_to_big_decimal(gas_price, ETH_DECIMALS)?;

        Ok(EthTxFeeDetails {
            coin: coin.to_owned(),
            gas: gas.into(),
            gas_price,
            total_fee,
        })
    }
}

#[async_trait]
impl MmCoin for EthCoin {
    fn is_asset_chain(&self) -> bool { false }

    fn get_raw_transaction(&self, req: RawTransactionRequest) -> RawTransactionFut {
        Box::new(get_raw_transaction_impl(self.clone(), req).boxed().compat())
    }

    fn withdraw(&self, req: WithdrawRequest) -> WithdrawFut {
        Box::new(Box::pin(withdraw_impl(self.clone(), req)).compat())
    }

    fn decimals(&self) -> u8 { self.decimals }

    fn convert_to_address(&self, from: &str, to_address_format: Json) -> Result<String, String> {
        let to_address_format: EthAddressFormat =
            json::from_value(to_address_format).map_err(|e| ERRL!("Error on parse ETH address format {:?}", e))?;
        match to_address_format {
            EthAddressFormat::SingleCase => ERR!("conversion is available only to mixed-case"),
            EthAddressFormat::MixedCase => {
                let _addr = try_s!(addr_from_str(from));
                Ok(checksum_address(from))
            },
        }
    }

    fn validate_address(&self, address: &str) -> ValidateAddressResult {
        let result = self.address_from_str(address);
        ValidateAddressResult {
            is_valid: result.is_ok(),
            reason: result.err(),
        }
    }

    fn process_history_loop(&self, ctx: MmArc) -> Box<dyn Future<Item = (), Error = ()> + Send> {
        cfg_wasm32! {
            ctx.log.log(
                "🤔",
                &[&"tx_history", &self.ticker],
                &ERRL!("Transaction history is not supported for ETH/ERC20 coins"),
            );
            return Box::new(futures01::future::ok(()));
        }
        cfg_native! {
            let coin = self.clone();
            let fut = async move {
                match coin.coin_type {
                    EthCoinType::Eth => coin.process_eth_history(&ctx).await,
                    EthCoinType::Erc20 { ref token_addr, .. } => coin.process_erc20_history(*token_addr, &ctx).await,
                }
                Ok(())
            };
            Box::new(fut.boxed().compat())
        }
    }

    fn history_sync_status(&self) -> HistorySyncState { self.history_sync_state.lock().unwrap().clone() }

    fn get_trade_fee(&self) -> Box<dyn Future<Item = TradeFee, Error = String> + Send> {
        let coin = self.clone();
        Box::new(
            self.get_gas_price()
                .map_err(|e| e.to_string())
                .and_then(move |gas_price| {
                    let fee = gas_price * U256::from(150_000);
                    let fee_coin = match &coin.coin_type {
                        EthCoinType::Eth => &coin.ticker,
                        EthCoinType::Erc20 { platform, .. } => platform,
                    };
                    Ok(TradeFee {
                        coin: fee_coin.into(),
                        amount: try_s!(u256_to_big_decimal(fee, ETH_DECIMALS)).into(),
                        paid_from_trading_vol: false,
                    })
                }),
        )
    }

    async fn get_sender_trade_fee(
        &self,
        value: TradePreimageValue,
        stage: FeeApproxStage,
    ) -> TradePreimageResult<TradeFee> {
        let gas_price = self.get_gas_price().compat().await?;
        let gas_price = increase_gas_price_by_stage(gas_price, &stage);
        let gas_limit = match self.coin_type {
            EthCoinType::Eth => {
                // this gas_limit includes gas for `ethPayment` and `senderRefund` contract calls
                U256::from(300_000)
            },
            EthCoinType::Erc20 { token_addr, .. } => {
                let value = match value {
                    TradePreimageValue::Exact(value) | TradePreimageValue::UpperBound(value) => {
                        wei_from_big_decimal(&value, self.decimals)?
                    },
                };
                let allowed = self.allowance(self.swap_contract_address).compat().await?;
                if allowed < value {
                    // estimate gas for the `approve` contract call

                    // Pass a dummy spender. Let's use `my_address`.
                    let spender = self.my_address;
                    let approve_function = ERC20_CONTRACT.function("approve")?;
                    let approve_data = approve_function.encode_input(&[Token::Address(spender), Token::Uint(value)])?;
                    let approve_gas_limit = self
                        .estimate_gas_for_contract_call(token_addr, Bytes::from(approve_data))
                        .compat()
                        .await?;

                    // this gas_limit includes gas for `approve`, `erc20Payment` and `senderRefund` contract calls
                    U256::from(300_000) + approve_gas_limit
                } else {
                    // this gas_limit includes gas for `erc20Payment` and `senderRefund` contract calls
                    U256::from(300_000)
                }
            },
        };

        let total_fee = gas_limit * gas_price;
        let amount = u256_to_big_decimal(total_fee, ETH_DECIMALS)?;
        let fee_coin = match &self.coin_type {
            EthCoinType::Eth => &self.ticker,
            EthCoinType::Erc20 { platform, .. } => platform,
        };
        Ok(TradeFee {
            coin: fee_coin.into(),
            amount: amount.into(),
            paid_from_trading_vol: false,
        })
    }

    fn get_receiver_trade_fee(&self, stage: FeeApproxStage) -> TradePreimageFut<TradeFee> {
        let coin = self.clone();
        let fut = async move {
            let gas_price = coin.get_gas_price().compat().await?;
            let gas_price = increase_gas_price_by_stage(gas_price, &stage);
            let total_fee = gas_price * U256::from(150_000);
            let amount = u256_to_big_decimal(total_fee, ETH_DECIMALS)?;
            let fee_coin = match &coin.coin_type {
                EthCoinType::Eth => &coin.ticker,
                EthCoinType::Erc20 { platform, .. } => platform,
            };
            Ok(TradeFee {
                coin: fee_coin.into(),
                amount: amount.into(),
                paid_from_trading_vol: false,
            })
        };
        Box::new(fut.boxed().compat())
    }

    async fn get_fee_to_send_taker_fee(
        &self,
        dex_fee_amount: BigDecimal,
        stage: FeeApproxStage,
    ) -> TradePreimageResult<TradeFee> {
        let dex_fee_amount = wei_from_big_decimal(&dex_fee_amount, self.decimals)?;

        // pass the dummy params
        let to_addr = addr_from_raw_pubkey(&DEX_FEE_ADDR_RAW_PUBKEY)
            .expect("addr_from_raw_pubkey should never fail with DEX_FEE_ADDR_RAW_PUBKEY");
        let (eth_value, data, call_addr, fee_coin) = match &self.coin_type {
            EthCoinType::Eth => (dex_fee_amount, Vec::new(), &to_addr, &self.ticker),
            EthCoinType::Erc20 { platform, token_addr } => {
                let function = ERC20_CONTRACT.function("transfer")?;
                let data = function.encode_input(&[Token::Address(to_addr), Token::Uint(dex_fee_amount)])?;
                (0.into(), data, token_addr, platform)
            },
        };

        let gas_price = self.get_gas_price().compat().await?;
        let gas_price = increase_gas_price_by_stage(gas_price, &stage);
        let estimate_gas_req = CallRequest {
            value: Some(eth_value),
            data: Some(data.clone().into()),
            from: Some(self.my_address),
            to: *call_addr,
            gas: None,
            // gas price must be supplied because some smart contracts base their
            // logic on gas price, e.g. TUSD: https://github.com/KomodoPlatform/atomicDEX-API/issues/643
            gas_price: Some(gas_price),
        };

        // Please note if the wallet's balance is insufficient to withdraw, then `estimate_gas` may fail with the `Exception` error.
        // Ideally we should determine the case when we have the insufficient balance and return `TradePreimageError::NotSufficientBalance` error.
        let gas_limit = self.estimate_gas(estimate_gas_req).compat().await?;
        let total_fee = gas_limit * gas_price;
        let amount = u256_to_big_decimal(total_fee, ETH_DECIMALS)?;
        Ok(TradeFee {
            coin: fee_coin.into(),
            amount: amount.into(),
            paid_from_trading_vol: false,
        })
    }

    fn required_confirmations(&self) -> u64 { self.required_confirmations.load(AtomicOrdering::Relaxed) }

    fn requires_notarization(&self) -> bool { false }

    fn set_required_confirmations(&self, confirmations: u64) {
        self.required_confirmations
            .store(confirmations, AtomicOrdering::Relaxed);
    }

    fn set_requires_notarization(&self, _requires_nota: bool) {
        warn!("set_requires_notarization doesn't take any effect on ETH/ERC20 coins");
    }

    fn swap_contract_address(&self) -> Option<BytesJson> {
        Some(BytesJson::from(self.swap_contract_address.0.as_ref()))
    }

    fn mature_confirmations(&self) -> Option<u32> { None }

    fn coin_protocol_info(&self) -> Vec<u8> { Vec::new() }

    fn is_coin_protocol_supported(&self, _info: &Option<Vec<u8>>) -> bool { true }
}

pub trait TryToAddress {
    fn try_to_address(&self) -> Result<Address, String>;
}

impl TryToAddress for BytesJson {
    fn try_to_address(&self) -> Result<Address, String> { Ok(Address::from(self.0.as_slice())) }
}

impl<T: TryToAddress> TryToAddress for Option<T> {
    fn try_to_address(&self) -> Result<Address, String> {
        match self {
            Some(ref inner) => inner.try_to_address(),
            None => ERR!("Cannot convert None to address"),
        }
    }
}

pub trait GuiAuthMessages {
    fn gui_auth_sign_message_hash(message: String) -> Option<[u8; 32]>;
    fn generate_gui_auth_signed_validation(generator: GuiAuthValidationGenerator)
        -> SignatureResult<GuiAuthValidation>;
}

impl GuiAuthMessages for EthCoin {
    fn gui_auth_sign_message_hash(message: String) -> Option<[u8; 32]> {
        let message_prefix = "atomicDEX Auth Ethereum Signed Message:\n";
        let prefix_len = CompactInteger::from(message_prefix.len());

        let mut stream = Stream::new();
        prefix_len.serialize(&mut stream);
        stream.append_slice(message_prefix.as_bytes());
        stream.append_slice(message.len().to_string().as_bytes());
        stream.append_slice(message.as_bytes());

        Some(keccak256(&stream.out()).take())
    }

    fn generate_gui_auth_signed_validation(
        generator: GuiAuthValidationGenerator,
    ) -> SignatureResult<GuiAuthValidation> {
        let timestamp_message = get_utc_timestamp() + GUI_AUTH_SIGNED_MESSAGE_LIFETIME_SEC;

        let message_hash =
            EthCoin::gui_auth_sign_message_hash(timestamp_message.to_string()).ok_or(SignatureError::PrefixNotFound)?;
        let signature = sign(&generator.secret, &H256::from(message_hash))?;

        Ok(GuiAuthValidation {
            coin_ticker: generator.coin_ticker,
            address: generator.address,
            timestamp_message,
            signature: format!("0x{}", signature),
        })
    }
}

pub fn addr_from_raw_pubkey(pubkey: &[u8]) -> Result<Address, String> {
    let pubkey = try_s!(PublicKey::from_slice(pubkey).map_err(|e| ERRL!("{:?}", e)));
    let eth_public = Public::from(&pubkey.serialize_uncompressed()[1..65]);
    Ok(public_to_address(&eth_public))
}

pub fn addr_from_pubkey_str(pubkey: &str) -> Result<String, String> {
    let pubkey_bytes = try_s!(hex::decode(pubkey));
    let addr = try_s!(addr_from_raw_pubkey(&pubkey_bytes));
    Ok(format!("{:#02x}", addr))
}

fn display_u256_with_decimal_point(number: U256, decimals: u8) -> String {
    let mut string = number.to_string();
    let decimals = decimals as usize;
    if string.len() <= decimals {
        string.insert_str(0, &"0".repeat(decimals - string.len() + 1));
    }

    string.insert(string.len() - decimals, '.');
    string.trim_end_matches('0').into()
}

pub fn u256_to_big_decimal(number: U256, decimals: u8) -> NumConversResult<BigDecimal> {
    let string = display_u256_with_decimal_point(number, decimals);
    Ok(string.parse::<BigDecimal>()?)
}

pub fn wei_from_big_decimal(amount: &BigDecimal, decimals: u8) -> NumConversResult<U256> {
    let mut amount = amount.to_string();
    let dot = amount.find(|c| c == '.');
    let decimals = decimals as usize;
    if let Some(index) = dot {
        let mut fractional = amount.split_off(index);
        // remove the dot from fractional part
        fractional.remove(0);
        if fractional.len() < decimals {
            fractional.insert_str(fractional.len(), &"0".repeat(decimals - fractional.len()));
        }
        fractional.truncate(decimals);
        amount.push_str(&fractional);
    } else {
        amount.insert_str(amount.len(), &"0".repeat(decimals));
    }
    U256::from_dec_str(&amount)
        .map_err(|e| format!("{:?}", e))
        .map_to_mm(NumConversError::new)
}

impl Transaction for SignedEthTx {
    fn tx_hex(&self) -> Vec<u8> { rlp::encode(self).to_vec() }

    fn tx_hash(&self) -> BytesJson { self.hash.to_vec().into() }
}

fn signed_tx_from_web3_tx(transaction: Web3Transaction) -> Result<SignedEthTx, String> {
    let unverified = UnverifiedTransaction {
        r: transaction.r,
        s: transaction.s,
        v: transaction.v.as_u64(),
        hash: transaction.hash,
        unsigned: UnSignedEthTx {
            data: transaction.input.0,
            gas_price: transaction.gas_price,
            gas: transaction.gas,
            value: transaction.value,
            nonce: transaction.nonce,
            action: match transaction.to {
                Some(addr) => Action::Call(addr),
                None => Action::Create,
            },
        },
    };

    Ok(try_s!(SignedEthTx::new(unverified)))
}

#[derive(Deserialize, Debug, Serialize)]
pub struct GasStationData {
    // matic gas station average fees is named standard, using alias to support both format.
    #[serde(alias = "average", alias = "standard")]
    average: MmNumber,
    fast: MmNumber,
}

/// Using tagged representation to allow adding variants with coefficients, percentage, etc in the future.
#[derive(Clone, Copy, Debug, Deserialize)]
#[serde(tag = "policy", content = "additional_data")]
pub enum GasStationPricePolicy {
    /// Use mean between average and fast values, default and recommended to use on ETH mainnet due to
    /// gas price big spikes.
    MeanAverageFast,
    /// Use average value only. Useful for non-heavily congested networks (Matic, etc.)
    Average,
}

impl Default for GasStationPricePolicy {
    fn default() -> Self { GasStationPricePolicy::MeanAverageFast }
}

impl GasStationData {
    fn average_gwei(&self, decimals: u8, gas_price_policy: GasStationPricePolicy) -> NumConversResult<U256> {
        let gas_price = match gas_price_policy {
            GasStationPricePolicy::MeanAverageFast => ((&self.average + &self.fast) / MmNumber::from(2)).into(),
            GasStationPricePolicy::Average => self.average.to_decimal(),
        };
        wei_from_big_decimal(&gas_price, decimals)
    }

    fn get_gas_price(uri: &str, decimals: u8, gas_price_policy: GasStationPricePolicy) -> Web3RpcFut<U256> {
        let uri = uri.to_owned();
        let fut = async move {
            make_gas_station_request(&uri)
                .await?
                .average_gwei(decimals, gas_price_policy)
                .mm_err(|e| Web3RpcError::Internal(e.0))
        };
        Box::new(fut.boxed().compat())
    }
}

async fn get_token_decimals(web3: &Web3<Web3Transport>, token_addr: Address) -> Result<u8, String> {
    let function = try_s!(ERC20_CONTRACT.function("decimals"));
    let data = try_s!(function.encode_input(&[]));
    let request = CallRequest {
        from: Some(Address::default()),
        to: token_addr,
        gas: None,
        gas_price: None,
        value: Some(0.into()),
        data: Some(data.into()),
    };

    let f = web3
        .eth()
        .call(request, Some(BlockNumber::Latest))
        .map_err(|e| ERRL!("{}", e));
    let res = try_s!(f.compat().await);
    let tokens = try_s!(function.decode_output(&res.0));
    let decimals: u64 = match tokens[0] {
        Token::Uint(dec) => dec.into(),
        _ => return ERR!("Invalid decimals type {:?}", tokens),
    };
    Ok(decimals as u8)
}

pub fn valid_addr_from_str(addr_str: &str) -> Result<Address, String> {
    let addr = try_s!(addr_from_str(addr_str));
    if !is_valid_checksum_addr(addr_str) {
        return ERR!("Invalid address checksum");
    }
    Ok(addr)
}

pub fn addr_from_str(addr_str: &str) -> Result<Address, String> {
    if !addr_str.starts_with("0x") {
        return ERR!("Address must be prefixed with 0x");
    };

    Ok(try_s!(Address::from_str(&addr_str[2..])))
}

fn rpc_event_handlers_for_eth_transport(ctx: &MmArc, ticker: String) -> Vec<RpcTransportEventHandlerShared> {
    let metrics = ctx.metrics.weak();
    vec![CoinTransportMetrics::new(metrics, ticker, RpcClientType::Ethereum).into_shared()]
}

#[inline]
fn new_nonce_lock() -> Arc<AsyncMutex<()>> { Arc::new(AsyncMutex::new(())) }

pub async fn eth_coin_from_conf_and_request(
    ctx: &MmArc,
    ticker: &str,
    conf: &Json,
    req: &Json,
    priv_key: &[u8],
    protocol: CoinProtocol,
) -> Result<EthCoin, String> {
    let mut urls: Vec<String> = try_s!(json::from_value(req["urls"].clone()));
    if urls.is_empty() {
        return ERR!("Enable request for ETH coin must have at least 1 node URL");
    }
    let mut rng = small_rng();
    urls.as_mut_slice().shuffle(&mut rng);

    let mut nodes = vec![];
    for url in urls.iter() {
        nodes.push(Web3TransportNode {
            uri: try_s!(url.parse()),
            gui_auth: false,
        });
    }
    drop_mutability!(nodes);

    let swap_contract_address: Address = try_s!(json::from_value(req["swap_contract_address"].clone()));
    if swap_contract_address == Address::default() {
        return ERR!("swap_contract_address can't be zero address");
    }

    let fallback_swap_contract: Option<Address> = try_s!(json::from_value(req["fallback_swap_contract"].clone()));
    if let Some(fallback) = fallback_swap_contract {
        if fallback == Address::default() {
            return ERR!("fallback_swap_contract can't be zero address");
        }
    }

    let key_pair: KeyPair = try_s!(KeyPair::from_secret_slice(priv_key));
    let my_address = key_pair.address();

    let mut web3_instances = vec![];
    let event_handlers = rpc_event_handlers_for_eth_transport(ctx, ticker.to_string());
    for node in nodes.iter() {
        let transport = Web3Transport::with_event_handlers(vec![node.clone()], event_handlers.clone());
        let web3 = Web3::new(transport);
        let version = match web3.web3().client_version().compat().await {
            Ok(v) => v,
            Err(e) => {
                error!("Couldn't get client version for url {}: {}", node.uri, e);
                continue;
            },
        };
        web3_instances.push(Web3Instance {
            web3,
            is_parity: version.contains("Parity") || version.contains("parity"),
        })
    }

    if web3_instances.is_empty() {
        return ERR!("Failed to get client version for all urls");
    }

    let transport = Web3Transport::with_event_handlers(nodes, event_handlers);
    let web3 = Web3::new(transport);

    let (coin_type, decimals) = match protocol {
        CoinProtocol::ETH => (EthCoinType::Eth, ETH_DECIMALS),
        CoinProtocol::ERC20 {
            platform,
            contract_address,
        } => {
            let token_addr = try_s!(valid_addr_from_str(&contract_address));
            let decimals = match conf["decimals"].as_u64() {
                None | Some(0) => try_s!(get_token_decimals(&web3, token_addr).await),
                Some(d) => d as u8,
            };
            (EthCoinType::Erc20 { platform, token_addr }, decimals)
        },
        _ => return ERR!("Expect ETH or ERC20 protocol"),
    };

    // param from request should override the config
    let required_confirmations = req["required_confirmations"]
        .as_u64()
        .unwrap_or_else(|| {
            conf["required_confirmations"]
                .as_u64()
                .unwrap_or(DEFAULT_REQUIRED_CONFIRMATIONS as u64)
        })
        .into();

    if req["requires_notarization"].as_bool().is_some() {
        warn!("requires_notarization doesn't take any effect on ETH/ERC20 coins");
    }

    let sign_message_prefix: Option<String> = json::from_value(conf["sign_message_prefix"].clone()).unwrap_or(None);

    let initial_history_state = if req["tx_history"].as_bool().unwrap_or(false) {
        HistorySyncState::NotStarted
    } else {
        HistorySyncState::NotEnabled
    };

    let gas_station_decimals: Option<u8> = try_s!(json::from_value(req["gas_station_decimals"].clone()));
    let gas_station_policy: GasStationPricePolicy =
        json::from_value(req["gas_station_policy"].clone()).unwrap_or_default();

    let key_lock = match &coin_type {
        EthCoinType::Eth => String::from(ticker),
        EthCoinType::Erc20 { ref platform, .. } => String::from(platform),
    };

    let mut map = NONCE_LOCK.lock().unwrap();

    let nonce_lock = map.entry(key_lock).or_insert_with(new_nonce_lock).clone();

    let coin = EthCoinImpl {
        key_pair,
        my_address,
        coin_type,
        sign_message_prefix,
        swap_contract_address,
        fallback_swap_contract,
        decimals,
        ticker: ticker.into(),
        gas_station_url: try_s!(json::from_value(req["gas_station_url"].clone())),
        gas_station_decimals: gas_station_decimals.unwrap_or(ETH_GAS_STATION_DECIMALS),
        gas_station_policy,
        web3,
        web3_instances,
        history_sync_state: Mutex::new(initial_history_state),
        ctx: ctx.weak(),
        required_confirmations,
        chain_id: conf["chain_id"].as_u64(),
        logs_block_range: conf["logs_block_range"].as_u64().unwrap_or(DEFAULT_LOGS_BLOCK_RANGE),
        nonce_lock,
        erc20_tokens_infos: Default::default(),
    };
    Ok(EthCoin(Arc::new(coin)))
}

/// Displays the address in mixed-case checksum form
/// https://github.com/ethereum/EIPs/blob/master/EIPS/eip-55.md
fn checksum_address(addr: &str) -> String {
    let mut addr = addr.to_lowercase();
    if addr.starts_with("0x") {
        addr.replace_range(..2, "");
    }

    let mut hasher = Keccak256::default();
    hasher.update(&addr);
    let hash = hasher.finalize();
    let mut result: String = "0x".into();
    for (i, c) in addr.chars().enumerate() {
        if c.is_digit(10) {
            result.push(c);
        } else {
            // https://github.com/ethereum/EIPs/blob/master/EIPS/eip-55.md#specification
            // Convert the address to hex, but if the ith digit is a letter (ie. it's one of abcdef)
            // print it in uppercase if the 4*ith bit of the hash of the lowercase hexadecimal
            // address is 1 otherwise print it in lowercase.
            if hash[i / 2] & (1 << (7 - 4 * (i % 2))) != 0 {
                result.push(c.to_ascii_uppercase());
            } else {
                result.push(c.to_ascii_lowercase());
            }
        }
    }

    result
}

/// Checks that input is valid mixed-case checksum form address
/// The input must be 0x prefixed hex string
fn is_valid_checksum_addr(addr: &str) -> bool { addr == checksum_address(addr) }

/// Requests the nonce from all available nodes and checks that returned results equal.
/// Nodes might need some time to sync and there can be other coins that use same nodes in different order.
/// We need to be sure that nonce is updated on all of them before and after transaction is sent.
#[cfg_attr(test, mockable)]
fn get_addr_nonce(addr: Address, web3s: Vec<Web3Instance>) -> Box<dyn Future<Item = U256, Error = String> + Send> {
    let fut = async move {
        let mut errors: u32 = 0;
        loop {
            let futures: Vec<_> = web3s
                .iter()
                .map(|web3| {
                    if web3.is_parity {
                        web3.web3.eth().parity_next_nonce(addr).compat()
                    } else {
                        web3.web3
                            .eth()
                            .transaction_count(addr, Some(BlockNumber::Pending))
                            .compat()
                    }
                })
                .collect();

            let nonces: Vec<_> = join_all(futures)
                .await
                .into_iter()
                .filter_map(|nonce_res| match nonce_res {
                    Ok(n) => Some(n),
                    Err(e) => {
                        error!("Error getting nonce for addr {:?}: {}", addr, e);
                        None
                    },
                })
                .collect();
            if nonces.is_empty() {
                // all requests errored
                errors += 1;
                if errors > 5 {
                    return ERR!("Couldn't get nonce after 5 errored attempts, aborting");
                }
            } else {
                let max = nonces.iter().max().unwrap();
                let min = nonces.iter().min().unwrap();
                if max == min {
                    return Ok(*max);
                } else {
                    warn!("Max nonce {} != {} min nonce", max, min);
                }
            }
            Timer::sleep(1.).await
        }
    };
    Box::new(Box::pin(fut).compat())
}

fn increase_by_percent_one_gwei(num: U256, percent: u64) -> U256 {
    let one_gwei = U256::from(10u64.pow(9));
    let percent = (num / U256::from(100)) * U256::from(percent);
    if percent < one_gwei {
        num + one_gwei
    } else {
        num + percent
    }
}

fn increase_gas_price_by_stage(gas_price: U256, level: &FeeApproxStage) -> U256 {
    match level {
        FeeApproxStage::WithoutApprox => gas_price,
        FeeApproxStage::StartSwap => {
            increase_by_percent_one_gwei(gas_price, GAS_PRICE_APPROXIMATION_PERCENT_ON_START_SWAP)
        },
        FeeApproxStage::OrderIssue => {
            increase_by_percent_one_gwei(gas_price, GAS_PRICE_APPROXIMATION_PERCENT_ON_ORDER_ISSUE)
        },
        FeeApproxStage::TradePreimage => {
            increase_by_percent_one_gwei(gas_price, GAS_PRICE_APPROXIMATION_PERCENT_ON_TRADE_PREIMAGE)
        },
    }
}<|MERGE_RESOLUTION|>--- conflicted
+++ resolved
@@ -67,13 +67,8 @@
             TradeFee, TradePreimageError, TradePreimageFut, TradePreimageResult, TradePreimageValue, Transaction,
             TransactionDetails, TransactionEnum, TransactionErr, TransactionFut, TxMarshalingErr,
             UnexpectedDerivationMethod, ValidateAddressResult, ValidatePaymentError, ValidatePaymentFut,
-<<<<<<< HEAD
             ValidatePaymentInput, VerificationError, VerificationResult, WatcherSearchForSwapTxSpendInput,
             WatcherValidatePaymentInput, WithdrawError, WithdrawFee, WithdrawFut, WithdrawRequest, WithdrawResult};
-=======
-            ValidatePaymentInput, VerificationError, VerificationResult, WatcherValidatePaymentInput, WithdrawError,
-            WithdrawFee, WithdrawFut, WithdrawRequest, WithdrawResult};
->>>>>>> 5dbc5de4
 
 pub use rlp;
 
@@ -991,23 +986,15 @@
         Box::new(fut.boxed().compat())
     }
 
-<<<<<<< HEAD
-    fn watcher_validate_taker_fee(&self, _taker_fee_hash: Vec<u8>, _verified_pub: Vec<u8>) -> ValidatePaymentFut {
+    fn watcher_validate_taker_fee(&self, _taker_fee_hash: Vec<u8>, _verified_pub: Vec<u8>) -> ValidatePaymentFut<()> {
         unimplemented!();
     }
 
-    fn validate_maker_payment(&self, input: ValidatePaymentInput) -> ValidatePaymentFut {
-        let swap_contract_address = try_f!(input
-            .swap_contract_address
-            .try_to_address()
-            .map_to_mm(ValidatePaymentError::InvalidTx));
-=======
     fn validate_maker_payment(&self, input: ValidatePaymentInput) -> ValidatePaymentFut<()> {
         let swap_contract_address = try_f!(input
             .swap_contract_address
             .try_to_address()
             .map_to_mm(ValidatePaymentError::InvalidInput));
->>>>>>> 5dbc5de4
         self.validate_payment(
             &input.payment_tx,
             input.time_lock,
@@ -1018,19 +1005,11 @@
         )
     }
 
-<<<<<<< HEAD
-    fn validate_taker_payment(&self, input: ValidatePaymentInput) -> ValidatePaymentFut {
-        let swap_contract_address = try_f!(input
-            .swap_contract_address
-            .try_to_address()
-            .map_to_mm(ValidatePaymentError::InvalidTx));
-=======
     fn validate_taker_payment(&self, input: ValidatePaymentInput) -> ValidatePaymentFut<()> {
         let swap_contract_address = try_f!(input
             .swap_contract_address
             .try_to_address()
             .map_to_mm(ValidatePaymentError::InvalidInput));
->>>>>>> 5dbc5de4
         self.validate_payment(
             &input.payment_tx,
             input.time_lock,
@@ -1041,14 +1020,7 @@
         )
     }
 
-<<<<<<< HEAD
-    fn watcher_validate_taker_payment(&self, _input: WatcherValidatePaymentInput) -> ValidatePaymentFut {
-=======
-    fn watcher_validate_taker_payment(
-        &self,
-        _input: WatcherValidatePaymentInput,
-    ) -> Box<dyn Future<Item = (), Error = MmError<ValidatePaymentError>> + Send> {
->>>>>>> 5dbc5de4
+    fn watcher_validate_taker_payment(&self, _input: WatcherValidatePaymentInput) -> ValidatePaymentFut<()> {
         unimplemented!();
     }
 
@@ -2757,15 +2729,6 @@
         secret_hash: &[u8],
         amount: BigDecimal,
         expected_swap_contract_address: Address,
-<<<<<<< HEAD
-    ) -> ValidatePaymentFut {
-        let unsigned: UnverifiedTransaction =
-            try_f!(rlp::decode(payment_tx).map_to_mm(|e| ValidatePaymentError::TxParseError(e.to_string())));
-        let tx = try_f!(SignedEthTx::new(unsigned).map_to_mm(|e| ValidatePaymentError::TxParseError(e.to_string())));
-        let sender = try_f!(addr_from_raw_pubkey(sender_pub).map_to_mm(ValidatePaymentError::InvalidPubkey));
-        let expected_value = try_f!(wei_from_big_decimal(&amount, self.decimals)
-            .map_err(|e| MmError::from(ValidatePaymentError::NumConversionErr(e.into_inner()))));
-=======
     ) -> ValidatePaymentFut<()> {
         let unsigned: UnverifiedTransaction = try_f!(rlp::decode(payment_tx));
         let tx =
@@ -2773,7 +2736,6 @@
                 .map_to_mm(|err| ValidatePaymentError::TxDeserializationError(err.to_string())));
         let sender = try_f!(addr_from_raw_pubkey(sender_pub).map_to_mm(ValidatePaymentError::InvalidInput));
         let expected_value = try_f!(wei_from_big_decimal(&amount, self.decimals));
->>>>>>> 5dbc5de4
         let selfi = self.clone();
         let secret_hash = secret_hash.to_vec();
         let fut = async move {
@@ -2782,15 +2744,9 @@
                 .payment_status(expected_swap_contract_address, Token::FixedBytes(swap_id.clone()))
                 .compat()
                 .await
-<<<<<<< HEAD
-                .map_to_mm(ValidatePaymentError::PaymentStatusError)?;
-            if status != PAYMENT_STATE_SENT.into() {
-                return MmError::err(ValidatePaymentError::PaymentStatusError(format!(
-=======
                 .map_to_mm(ValidatePaymentError::Transport)?;
             if status != PAYMENT_STATE_SENT.into() {
                 return MmError::err(ValidatePaymentError::UnexpectedPaymentState(format!(
->>>>>>> 5dbc5de4
                     "Payment state is not PAYMENT_STATE_SENT, got {}",
                     status
                 )));
@@ -2801,20 +2757,11 @@
                 .eth()
                 .transaction(TransactionId::Hash(tx.hash))
                 .compat()
-<<<<<<< HEAD
-                .await
-                .map_to_mm(|e| ValidatePaymentError::TxFromRPCError(e.to_string()))?;
+                .await?;
             let tx_from_rpc = match tx_from_rpc {
                 Some(t) => t,
                 None => {
                     return MmError::err(ValidatePaymentError::TxFromRPCError(format!(
-=======
-                .await?;
-            let tx_from_rpc = match tx_from_rpc {
-                Some(t) => t,
-                None => {
-                    return MmError::err(ValidatePaymentError::UnexpectedPaymentState(format!(
->>>>>>> 5dbc5de4
                         "Didn't find provided tx {:?} on ETH node",
                         tx
                     )))
@@ -2822,11 +2769,7 @@
             };
 
             if tx_from_rpc.from != sender {
-<<<<<<< HEAD
                 return MmError::err(ValidatePaymentError::InvalidTx(format!(
-=======
-                return MmError::err(ValidatePaymentError::WrongPaymentTx(format!(
->>>>>>> 5dbc5de4
                     "Payment tx {:?} was sent from wrong address, expected {:?}",
                     tx_from_rpc, sender
                 )));
@@ -2835,58 +2778,34 @@
             match &selfi.coin_type {
                 EthCoinType::Eth => {
                     if tx_from_rpc.to != Some(expected_swap_contract_address) {
-<<<<<<< HEAD
                         return MmError::err(ValidatePaymentError::InvalidTx(format!(
                             "Payment tx {:?} was sent to wrong address, expected {:?}",
                             tx_from_rpc, expected_swap_contract_address
-=======
-                        return MmError::err(ValidatePaymentError::WrongPaymentTx(format!(
-                            "Payment tx {:?} was sent to wrong address, expected {:?}",
-                            tx_from_rpc, expected_swap_contract_address,
->>>>>>> 5dbc5de4
                         )));
                     }
 
                     if tx_from_rpc.value != expected_value {
-<<<<<<< HEAD
                         return MmError::err(ValidatePaymentError::InvalidTx(format!(
                             "Payment tx {:?} value is invalid, expected {:?}",
-=======
-                        return MmError::err(ValidatePaymentError::WrongPaymentTx(format!(
-                            "Payment tx value arg {:?} is invalid, expected {:?}",
->>>>>>> 5dbc5de4
                             tx_from_rpc, expected_value
                         )));
                     }
 
                     let function = SWAP_CONTRACT
                         .function("ethPayment")
-<<<<<<< HEAD
-                        .map_to_mm(|e| ValidatePaymentError::TxParseError(e.to_string()))?;
-                    let decoded = function
-                        .decode_input(&tx_from_rpc.input.0)
-                        .map_to_mm(|e| ValidatePaymentError::TxParseError(e.to_string()))?;
-                    if decoded[0] != Token::FixedBytes(swap_id.clone()) {
-                        return MmError::err(ValidatePaymentError::InvalidTx(format!(
-=======
                         .map_to_mm(|err| ValidatePaymentError::InternalError(err.to_string()))?;
                     let decoded = function
                         .decode_input(&tx_from_rpc.input.0)
                         .map_to_mm(|err| ValidatePaymentError::TxDeserializationError(err.to_string()))?;
                     if decoded[0] != Token::FixedBytes(swap_id.clone()) {
-                        return MmError::err(ValidatePaymentError::WrongPaymentTx(format!(
->>>>>>> 5dbc5de4
+                        return MmError::err(ValidatePaymentError::InvalidTx(format!(
                             "Invalid 'swap_id' {:?}, expected {:?}",
                             decoded, swap_id
                         )));
                     }
 
                     if decoded[1] != Token::Address(selfi.my_address) {
-<<<<<<< HEAD
                         return MmError::err(ValidatePaymentError::InvalidTx(format!(
-=======
-                        return MmError::err(ValidatePaymentError::WrongPaymentTx(format!(
->>>>>>> 5dbc5de4
                             "Payment tx receiver arg {:?} is invalid, expected {:?}",
                             decoded[1],
                             Token::Address(selfi.my_address)
@@ -2894,32 +2813,18 @@
                     }
 
                     if decoded[2] != Token::FixedBytes(secret_hash.to_vec()) {
-<<<<<<< HEAD
                         return MmError::err(ValidatePaymentError::InvalidTx(format!(
                             "Payment tx secret_hash arg {:?} is invalid, expected {:?}",
                             decoded[2],
                             Token::FixedBytes(secret_hash.to_vec())
-=======
-                        return MmError::err(ValidatePaymentError::WrongPaymentTx(format!(
-                            "Payment tx secret_hash arg {:?} is invalid, expected {:?}",
-                            decoded[2],
-                            Token::FixedBytes(secret_hash.to_vec()),
->>>>>>> 5dbc5de4
                         )));
                     }
 
                     if decoded[3] != Token::Uint(U256::from(time_lock)) {
-<<<<<<< HEAD
                         return MmError::err(ValidatePaymentError::InvalidTx(format!(
                             "Payment tx time_lock arg {:?} is invalid, expected {:?}",
                             decoded[3],
                             Token::Uint(U256::from(time_lock))
-=======
-                        return MmError::err(ValidatePaymentError::WrongPaymentTx(format!(
-                            "Payment tx time_lock arg {:?} is invalid, expected {:?}",
-                            decoded[3],
-                            Token::Uint(U256::from(time_lock)),
->>>>>>> 5dbc5de4
                         )));
                     }
                 },
@@ -2928,61 +2833,35 @@
                     token_addr,
                 } => {
                     if tx_from_rpc.to != Some(expected_swap_contract_address) {
-<<<<<<< HEAD
                         return MmError::err(ValidatePaymentError::InvalidTx(format!(
                             "Payment tx {:?} was sent to wrong address, expected {:?}",
                             tx_from_rpc, expected_swap_contract_address
-=======
-                        return MmError::err(ValidatePaymentError::WrongPaymentTx(format!(
-                            "Payment tx {:?} was sent to wrong address, expected {:?}",
-                            tx_from_rpc, expected_swap_contract_address,
->>>>>>> 5dbc5de4
                         )));
                     }
 
                     let function = SWAP_CONTRACT
                         .function("erc20Payment")
-<<<<<<< HEAD
-                        .map_to_mm(|e| ValidatePaymentError::TxParseError(e.to_string()))?;
-                    let decoded = function
-                        .decode_input(&tx_from_rpc.input.0)
-                        .map_to_mm(|e| ValidatePaymentError::TxParseError(e.to_string()))?;
-                    if decoded[0] != Token::FixedBytes(swap_id.clone()) {
-                        return MmError::err(ValidatePaymentError::InvalidTx(format!(
-=======
                         .map_to_mm(|err| ValidatePaymentError::InternalError(err.to_string()))?;
                     let decoded = function
                         .decode_input(&tx_from_rpc.input.0)
                         .map_to_mm(|err| ValidatePaymentError::TxDeserializationError(err.to_string()))?;
                     if decoded[0] != Token::FixedBytes(swap_id.clone()) {
-                        return MmError::err(ValidatePaymentError::WrongPaymentTx(format!(
->>>>>>> 5dbc5de4
+                        return MmError::err(ValidatePaymentError::InvalidTx(format!(
                             "Invalid 'swap_id' {:?}, expected {:?}",
                             decoded, swap_id
                         )));
                     }
 
                     if decoded[1] != Token::Uint(expected_value) {
-<<<<<<< HEAD
                         return MmError::err(ValidatePaymentError::InvalidTx(format!(
                             "Payment tx value arg {:?} is invalid, expected {:?}",
                             decoded[1],
                             Token::Uint(expected_value)
-=======
-                        return MmError::err(ValidatePaymentError::WrongPaymentTx(format!(
-                            "Payment tx value arg {:?} is invalid, expected {:?}",
-                            decoded[1],
-                            Token::Uint(expected_value),
->>>>>>> 5dbc5de4
                         )));
                     }
 
                     if decoded[2] != Token::Address(*token_addr) {
-<<<<<<< HEAD
                         return MmError::err(ValidatePaymentError::InvalidTx(format!(
-=======
-                        return MmError::err(ValidatePaymentError::WrongPaymentTx(format!(
->>>>>>> 5dbc5de4
                             "Payment tx token_addr arg {:?} is invalid, expected {:?}",
                             decoded[2],
                             Token::Address(*token_addr)
@@ -2990,47 +2869,26 @@
                     }
 
                     if decoded[3] != Token::Address(selfi.my_address) {
-<<<<<<< HEAD
                         return MmError::err(ValidatePaymentError::InvalidTx(format!(
                             "Payment tx receiver arg {:?} is invalid, expected {:?}",
                             decoded[3],
                             Token::Address(selfi.my_address)
-=======
-                        return MmError::err(ValidatePaymentError::WrongPaymentTx(format!(
-                            "Payment tx receiver arg {:?} is invalid, expected {:?}",
-                            decoded[3],
-                            Token::Address(selfi.my_address),
->>>>>>> 5dbc5de4
                         )));
                     }
 
                     if decoded[4] != Token::FixedBytes(secret_hash.to_vec()) {
-<<<<<<< HEAD
                         return MmError::err(ValidatePaymentError::InvalidTx(format!(
                             "Payment tx secret_hash arg {:?} is invalid, expected {:?}",
                             decoded[4],
                             Token::FixedBytes(secret_hash.to_vec())
-=======
-                        return MmError::err(ValidatePaymentError::WrongPaymentTx(format!(
-                            "Payment tx secret_hash arg {:?} is invalid, expected {:?}",
-                            decoded[4],
-                            Token::FixedBytes(secret_hash.to_vec()),
->>>>>>> 5dbc5de4
                         )));
                     }
 
                     if decoded[5] != Token::Uint(U256::from(time_lock)) {
-<<<<<<< HEAD
                         return MmError::err(ValidatePaymentError::InvalidTx(format!(
                             "Payment tx time_lock arg {:?} is invalid, expected {:?}",
                             decoded[5],
                             Token::Uint(U256::from(time_lock))
-=======
-                        return MmError::err(ValidatePaymentError::WrongPaymentTx(format!(
-                            "Payment tx time_lock arg {:?} is invalid, expected {:?}",
-                            decoded[5],
-                            Token::Uint(U256::from(time_lock)),
->>>>>>> 5dbc5de4
                         )));
                     }
                 },
