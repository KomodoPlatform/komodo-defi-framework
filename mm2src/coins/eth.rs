--- conflicted
+++ resolved
@@ -30,9 +30,8 @@
 use crate::hd_wallet::{HDAccountAddressId, HDAccountOps, HDCoinAddress, HDCoinHDAccount, HDCoinHDAddress,
                        HDCoinWithdrawOps, HDConfirmAddress, HDWalletCoinOps, HDXPubExtractor};
 use crate::lp_price::get_base_price_in_rel;
-<<<<<<< HEAD
-use crate::nft::nft_structs::{ContractType, ConvertChain, TransactionNftDetails, WithdrawErc1155, WithdrawErc721};
-use crate::nft::WithdrawNftResult;
+use crate::nft::nft_structs::{ContractType, ConvertChain, NftInfo, TransactionNftDetails, WithdrawErc1155,
+                              WithdrawErc721};
 use crate::rpc_command::account_balance::{AccountBalanceParams, AccountBalanceRpcOps, HDAccountBalanceResponse};
 use crate::rpc_command::get_new_address::{GetNewAddressParams, GetNewAddressResponse, GetNewAddressRpcError,
                                           GetNewAddressRpcOps};
@@ -45,12 +44,7 @@
 use crate::rpc_command::{account_balance, get_new_address, init_account_balance, init_create_account,
                          init_scan_for_new_addresses};
 use crate::{coin_balance, scan_for_new_addresses_impl, BalanceResult, CoinWithDerivationMethod, DerivationMethod,
-            DexFee, PrivKeyPolicy, TransactionResult, ValidateWatcherSpendInput, WatcherSpendType};
-=======
-use crate::nft::nft_structs::{ContractType, ConvertChain, NftInfo, TransactionNftDetails, WithdrawErc1155,
-                              WithdrawErc721};
-use crate::{DexFee, RpcCommonOps, ValidateWatcherSpendInput, WatcherSpendType};
->>>>>>> 97f6bd60
+            DexFee, PrivKeyPolicy, RpcCommonOps, ValidateWatcherSpendInput, WatcherSpendType};
 use async_trait::async_trait;
 use bitcrypto::{dhash160, keccak256, ripemd160, sha256};
 use common::custom_futures::repeatable::{Ready, Retry, RetryOnError};
@@ -126,6 +120,7 @@
 use v2_activation::{build_address_and_priv_key_policy, EthActivationV2Error};
 
 mod nonce;
+use crate::nft::WithdrawNftResult;
 use nonce::ParityNonce;
 
 /// https://github.com/artemii235/etomic-swap/blob/master/contracts/EtomicSwap.sol
@@ -4030,9 +4025,9 @@
                     .await
             },
             EthCoinType::Nft { .. } => {
-                return Box::new(futures01::future::err(TransactionErr::NftProtocolNotSupported(ERRL!(
+                return Err(TransactionErr::NftProtocolNotSupported(ERRL!(
                     "Nft Protocol is not supported yet!"
-                ))))
+                )))
             },
         }
     }
@@ -4145,9 +4140,9 @@
                     .await
             },
             EthCoinType::Nft { .. } => {
-                return Box::new(futures01::future::err(TransactionErr::NftProtocolNotSupported(ERRL!(
+                return Err(TransactionErr::NftProtocolNotSupported(ERRL!(
                     "Nft Protocol is not supported yet!"
-                ))))
+                )))
             },
         }
     }
