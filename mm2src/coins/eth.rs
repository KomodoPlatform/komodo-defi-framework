/******************************************************************************
 * Copyright © 2023 Pampex LTD and TillyHK LTD                                *
 *                                                                            *
 * See the CONTRIBUTOR-LICENSE-AGREEMENT, COPYING, LICENSE-COPYRIGHT-NOTICE   *
 * and DEVELOPER-CERTIFICATE-OF-ORIGIN files in the LEGAL directory in        *
 * the top-level directory of this distribution for the individual copyright  *
 * holder information and the developer policies on copyright and licensing.  *
 *                                                                            *
 * Unless otherwise agreed in a custom licensing agreement, no part of the    *
 * Komodo DeFi Framework software, including this file may be copied, modified, propagated *
 * or distributed except according to the terms contained in the              *
 * LICENSE-COPYRIGHT-NOTICE file.                                             *
 *                                                                            *
 * Removal or modification of this copyright notice is prohibited.            *
 *                                                                            *
 ******************************************************************************/
//
//  eth.rs
//  marketmaker
//
//  Copyright © 2023 Pampex LTD and TillyHK LTD. All rights reserved.
//
use super::eth::Action::{Call, Create};
use super::watcher_common::{validate_watcher_reward, REWARD_GAS_AMOUNT};
use super::*;
use crate::coin_balance::{EnableCoinBalanceError, EnabledCoinBalanceParams, HDAccountBalance, HDAddressBalance,
                          HDBalanceAddress, HDWalletBalance, HDWalletBalanceOps};
use crate::eth::eth_rpc::ETH_RPC_REQUEST_TIMEOUT;
use crate::eth::web3_transport::websocket_transport::{WebsocketTransport, WebsocketTransportNode};
use crate::hd_wallet::{HDAccountAddressId, HDAccountOps, HDCoinAddress, HDCoinHDAccount, HDCoinHDAddress,
                       HDCoinWithdrawOps, HDConfirmAddress, HDWalletCoinOps, HDXPubExtractor};
use crate::lp_price::get_base_price_in_rel;
use crate::nft::nft_structs::{ContractType, ConvertChain, NftInfo, TransactionNftDetails, WithdrawErc1155,
                              WithdrawErc721};
use crate::rpc_command::account_balance::{AccountBalanceParams, AccountBalanceRpcOps, HDAccountBalanceResponse};
use crate::rpc_command::get_new_address::{GetNewAddressParams, GetNewAddressResponse, GetNewAddressRpcError,
                                          GetNewAddressRpcOps};
use crate::rpc_command::hd_account_balance_rpc_error::HDAccountBalanceRpcError;
use crate::rpc_command::init_account_balance::{InitAccountBalanceParams, InitAccountBalanceRpcOps};
use crate::rpc_command::init_create_account::{CreateAccountRpcError, CreateAccountState, CreateNewAccountParams,
                                              InitCreateAccountRpcOps};
use crate::rpc_command::init_scan_for_new_addresses::{InitScanAddressesRpcOps, ScanAddressesParams,
                                                      ScanAddressesResponse};
use crate::rpc_command::init_withdraw::{InitWithdrawCoin, WithdrawTaskHandleShared};
use crate::rpc_command::{account_balance, get_new_address, init_account_balance, init_create_account,
                         init_scan_for_new_addresses};
use crate::{coin_balance, scan_for_new_addresses_impl, BalanceResult, CoinWithDerivationMethod, DerivationMethod,
            DexFee, PrivKeyPolicy, RpcCommonOps, ValidateWatcherSpendInput, WatcherSpendType};
use async_trait::async_trait;
use bitcrypto::{dhash160, keccak256, ripemd160, sha256};
use common::custom_futures::repeatable::{Ready, Retry, RetryOnError};
use common::custom_futures::timeout::FutureTimerExt;
use common::executor::{abortable_queue::AbortableQueue, AbortableSystem, AbortedError, Timer};
use common::executor::{AbortSettings, SpawnAbortable};
use common::log::{debug, error, info, warn};
use common::number_type_casting::SafeTypeCastingNumbers;
use common::{get_utc_timestamp, now_sec, small_rng, DEX_FEE_ADDR_RAW_PUBKEY};
use crypto::privkey::key_pair_from_secret;
use crypto::{Bip44Chain, CryptoCtx, CryptoCtxError, GlobalHDAccountArc, KeyPairPolicy};
use derive_more::Display;
use enum_derives::EnumFromStringify;
use ethabi::{Contract, Function, Token};
pub use ethcore_transaction::SignedTransaction as SignedEthTx;
use ethcore_transaction::{Action, Transaction as UnSignedEthTx, UnverifiedTransaction};
use ethereum_types::{Address, H160, H256, U256};
use ethkey::{public_to_address, sign, verify_address, KeyPair, Public, Signature};
use futures::compat::Future01CompatExt;
use futures::future::{join_all, select_ok, try_join_all, Either, FutureExt, TryFutureExt};
use futures01::Future;
use http::{StatusCode, Uri};
use instant::Instant;
use mm2_core::mm_ctx::{MmArc, MmWeak};
use mm2_event_stream::behaviour::{EventBehaviour, EventInitStatus};
use mm2_net::transport::{slurp_url, GuiAuthValidation, GuiAuthValidationGenerator, SlurpError};
use mm2_number::bigdecimal_custom::CheckedDivision;
use mm2_number::{BigDecimal, MmNumber};
use mm2_rpc::data::legacy::GasStationPricePolicy;
#[cfg(test)] use mocktopus::macros::*;
use rand::seq::SliceRandom;
pub use rlp;
use rpc::v1::types::Bytes as BytesJson;
use secp256k1::PublicKey;
use serde_json::{self as json, Value as Json};
use serialization::{CompactInteger, Serializable, Stream};
use sha3::{Digest, Keccak256};
use std::collections::HashMap;
use std::convert::{TryFrom, TryInto};
use std::ops::Deref;
use std::str::FromStr;
use std::sync::atomic::{AtomicU64, Ordering as AtomicOrdering};
use std::sync::{Arc, Mutex};
use std::time::Duration;
use web3::types::{Action as TraceAction, BlockId, BlockNumber, Bytes, CallRequest, FilterBuilder, Log, Trace,
                  TraceFilterBuilder, Transaction as Web3Transaction, TransactionId, U64};
use web3::{self, Web3};

cfg_wasm32! {
    use common::{now_ms, wait_until_ms};
    use crypto::MetamaskArc;
    use ethereum_types::{H264, H520};
    use mm2_metamask::MetamaskError;
    use web3::types::TransactionRequest;
}

cfg_native! {
    use std::path::PathBuf;
}

mod eth_balance_events;
mod eth_rpc;
#[cfg(test)] mod eth_tests;
#[cfg(target_arch = "wasm32")] mod eth_wasm_tests;
#[cfg(any(test, target_arch = "wasm32"))] mod for_tests;
mod web3_transport;
use web3_transport::{http_transport::HttpTransportNode, Web3Transport};

pub mod eth_hd_wallet;
use eth_hd_wallet::EthHDWallet;

#[path = "eth/v2_activation.rs"] pub mod v2_activation;
use v2_activation::{build_address_and_priv_key_policy, EthActivationV2Error};

mod eth_withdraw;
use eth_withdraw::{EthWithdraw, InitEthWithdraw, StandardEthWithdraw};

mod nonce;
use crate::nft::WithdrawNftResult;
use nonce::ParityNonce;

/// https://github.com/artemii235/etomic-swap/blob/master/contracts/EtomicSwap.sol
/// Dev chain (195.201.137.5:8565) contract address: 0x83965C539899cC0F918552e5A26915de40ee8852
/// Ropsten: https://ropsten.etherscan.io/address/0x7bc1bbdd6a0a722fc9bffc49c921b685ecb84b94
/// ETH mainnet: https://etherscan.io/address/0x8500AFc0bc5214728082163326C2FF0C73f4a871
pub const SWAP_CONTRACT_ABI: &str = include_str!("eth/swap_contract_abi.json");
/// https://github.com/ethereum/EIPs/blob/master/EIPS/eip-20.md
pub const ERC20_ABI: &str = include_str!("eth/erc20_abi.json");
/// https://github.com/ethereum/EIPs/blob/master/EIPS/eip-721.md
const ERC721_ABI: &str = include_str!("eth/erc721_abi.json");
/// https://github.com/ethereum/EIPs/blob/master/EIPS/eip-1155.md
const ERC1155_ABI: &str = include_str!("eth/erc1155_abi.json");
/// Payment states from etomic swap smart contract: https://github.com/artemii235/etomic-swap/blob/master/contracts/EtomicSwap.sol#L5
pub enum PaymentState {
    Uninitialized,
    Sent,
    Spent,
    Refunded,
}
// Ethgasstation API returns response in 10^8 wei units. So 10 from their API mean 1 gwei
const ETH_GAS_STATION_DECIMALS: u8 = 8;
const GAS_PRICE_PERCENT: u64 = 10;
/// It can change 12.5% max each block according to https://www.blocknative.com/blog/eip-1559-fees
const BASE_BLOCK_FEE_DIFF_PCT: u64 = 13;
const DEFAULT_LOGS_BLOCK_RANGE: u64 = 1000;

const DEFAULT_REQUIRED_CONFIRMATIONS: u8 = 1;

const ETH_DECIMALS: u8 = 18;

/// Take into account that the dynamic fee may increase by 3% during the swap.
const GAS_PRICE_APPROXIMATION_PERCENT_ON_START_SWAP: u64 = 3;
/// Take into account that the dynamic fee may increase until the locktime is expired
const GAS_PRICE_APPROXIMATION_PERCENT_ON_WATCHER_PREIMAGE: u64 = 3;
/// Take into account that the dynamic fee may increase at each of the following stages:
/// - it may increase by 2% until a swap is started;
/// - it may increase by 3% during the swap.
const GAS_PRICE_APPROXIMATION_PERCENT_ON_ORDER_ISSUE: u64 = 5;
/// Take into account that the dynamic fee may increase at each of the following stages:
/// - it may increase by 2% until an order is issued;
/// - it may increase by 2% until a swap is started;
/// - it may increase by 3% during the swap.
const GAS_PRICE_APPROXIMATION_PERCENT_ON_TRADE_PREIMAGE: u64 = 7;

pub const ETH_GAS: u64 = 150_000;

/// Lifetime of generated signed message for gui-auth requests
const GUI_AUTH_SIGNED_MESSAGE_LIFETIME_SEC: i64 = 90;

lazy_static! {
    pub static ref SWAP_CONTRACT: Contract = Contract::load(SWAP_CONTRACT_ABI.as_bytes()).unwrap();
    pub static ref ERC20_CONTRACT: Contract = Contract::load(ERC20_ABI.as_bytes()).unwrap();
    pub static ref ERC721_CONTRACT: Contract = Contract::load(ERC721_ABI.as_bytes()).unwrap();
    pub static ref ERC1155_CONTRACT: Contract = Contract::load(ERC1155_ABI.as_bytes()).unwrap();
}

pub type GasStationResult = Result<GasStationData, MmError<GasStationReqErr>>;
pub type EthDerivationMethod = DerivationMethod<Address, EthHDWallet>;
pub type Web3RpcFut<T> = Box<dyn Future<Item = T, Error = MmError<Web3RpcError>> + Send>;
pub type Web3RpcResult<T> = Result<T, MmError<Web3RpcError>>;
type EthPrivKeyPolicy = PrivKeyPolicy<KeyPair>;
type GasDetails = (U256, U256);

#[derive(Debug, Display)]
pub enum GasStationReqErr {
    #[display(fmt = "Transport '{}' error: {}", uri, error)]
    Transport {
        uri: String,
        error: String,
    },
    #[display(fmt = "Invalid response: {}", _0)]
    InvalidResponse(String),
    Internal(String),
}

impl From<serde_json::Error> for GasStationReqErr {
    fn from(e: serde_json::Error) -> Self { GasStationReqErr::InvalidResponse(e.to_string()) }
}

impl From<SlurpError> for GasStationReqErr {
    fn from(e: SlurpError) -> Self {
        let error = e.to_string();
        match e {
            SlurpError::ErrorDeserializing { .. } => GasStationReqErr::InvalidResponse(error),
            SlurpError::Transport { uri, .. } | SlurpError::Timeout { uri, .. } => {
                GasStationReqErr::Transport { uri, error }
            },
            SlurpError::Internal(_) | SlurpError::InvalidRequest(_) => GasStationReqErr::Internal(error),
        }
    }
}

#[derive(Debug, Display)]
pub enum Web3RpcError {
    #[display(fmt = "Transport: {}", _0)]
    Transport(String),
    #[display(fmt = "Invalid response: {}", _0)]
    InvalidResponse(String),
    #[display(fmt = "Timeout: {}", _0)]
    Timeout(String),
    #[display(fmt = "Internal: {}", _0)]
    Internal(String),
    #[display(fmt = "Nft Protocol is not supported yet!")]
    NftProtocolNotSupported,
}

impl From<GasStationReqErr> for Web3RpcError {
    fn from(err: GasStationReqErr) -> Self {
        match err {
            GasStationReqErr::Transport { .. } => Web3RpcError::Transport(err.to_string()),
            GasStationReqErr::InvalidResponse(err) => Web3RpcError::InvalidResponse(err),
            GasStationReqErr::Internal(err) => Web3RpcError::Internal(err),
        }
    }
}

impl From<serde_json::Error> for Web3RpcError {
    fn from(e: serde_json::Error) -> Self { Web3RpcError::InvalidResponse(e.to_string()) }
}

impl From<web3::Error> for Web3RpcError {
    fn from(e: web3::Error) -> Self {
        let error_str = e.to_string();
        match e {
            web3::Error::InvalidResponse(_) | web3::Error::Decoder(_) | web3::Error::Rpc(_) => {
                Web3RpcError::InvalidResponse(error_str)
            },
            web3::Error::Unreachable | web3::Error::Transport(_) | web3::Error::Io(_) => {
                Web3RpcError::Transport(error_str)
            },
            _ => Web3RpcError::Internal(error_str),
        }
    }
}

impl From<web3::Error> for RawTransactionError {
    fn from(e: web3::Error) -> Self { RawTransactionError::Transport(e.to_string()) }
}

impl From<Web3RpcError> for RawTransactionError {
    fn from(e: Web3RpcError) -> Self {
        match e {
            Web3RpcError::Transport(tr) | Web3RpcError::InvalidResponse(tr) => RawTransactionError::Transport(tr),
            Web3RpcError::Internal(internal) | Web3RpcError::Timeout(internal) => {
                RawTransactionError::InternalError(internal)
            },
            Web3RpcError::NftProtocolNotSupported => {
                RawTransactionError::InternalError("Nft Protocol is not supported yet!".to_string())
            },
        }
    }
}

impl From<ethabi::Error> for Web3RpcError {
    fn from(e: ethabi::Error) -> Web3RpcError {
        // Currently, we use the `ethabi` crate to work with a smart contract ABI known at compile time.
        // It's an internal error if there are any issues during working with a smart contract ABI.
        Web3RpcError::Internal(e.to_string())
    }
}

impl From<UnexpectedDerivationMethod> for Web3RpcError {
    fn from(e: UnexpectedDerivationMethod) -> Self { Web3RpcError::Internal(e.to_string()) }
}

#[cfg(target_arch = "wasm32")]
impl From<MetamaskError> for Web3RpcError {
    fn from(e: MetamaskError) -> Self {
        match e {
            MetamaskError::Internal(internal) => Web3RpcError::Internal(internal),
            other => Web3RpcError::Transport(other.to_string()),
        }
    }
}

impl From<ethabi::Error> for WithdrawError {
    fn from(e: ethabi::Error) -> Self {
        // Currently, we use the `ethabi` crate to work with a smart contract ABI known at compile time.
        // It's an internal error if there are any issues during working with a smart contract ABI.
        WithdrawError::InternalError(e.to_string())
    }
}

impl From<web3::Error> for WithdrawError {
    fn from(e: web3::Error) -> Self { WithdrawError::Transport(e.to_string()) }
}

impl From<Web3RpcError> for WithdrawError {
    fn from(e: Web3RpcError) -> Self {
        match e {
            Web3RpcError::Transport(err) | Web3RpcError::InvalidResponse(err) => WithdrawError::Transport(err),
            Web3RpcError::Internal(internal) | Web3RpcError::Timeout(internal) => {
                WithdrawError::InternalError(internal)
            },
            Web3RpcError::NftProtocolNotSupported => WithdrawError::NftProtocolNotSupported,
        }
    }
}

impl From<web3::Error> for TradePreimageError {
    fn from(e: web3::Error) -> Self { TradePreimageError::Transport(e.to_string()) }
}

impl From<Web3RpcError> for TradePreimageError {
    fn from(e: Web3RpcError) -> Self {
        match e {
            Web3RpcError::Transport(err) | Web3RpcError::InvalidResponse(err) => TradePreimageError::Transport(err),
            Web3RpcError::Internal(internal) | Web3RpcError::Timeout(internal) => {
                TradePreimageError::InternalError(internal)
            },
            Web3RpcError::NftProtocolNotSupported => TradePreimageError::NftProtocolNotSupported,
        }
    }
}

impl From<ethabi::Error> for TradePreimageError {
    fn from(e: ethabi::Error) -> Self {
        // Currently, we use the `ethabi` crate to work with a smart contract ABI known at compile time.
        // It's an internal error if there are any issues during working with a smart contract ABI.
        TradePreimageError::InternalError(e.to_string())
    }
}

impl From<ethabi::Error> for BalanceError {
    fn from(e: ethabi::Error) -> Self {
        // Currently, we use the `ethabi` crate to work with a smart contract ABI known at compile time.
        // It's an internal error if there are any issues during working with a smart contract ABI.
        BalanceError::Internal(e.to_string())
    }
}

impl From<web3::Error> for BalanceError {
    fn from(e: web3::Error) -> Self { BalanceError::from(Web3RpcError::from(e)) }
}

impl From<Web3RpcError> for BalanceError {
    fn from(e: Web3RpcError) -> Self {
        match e {
            Web3RpcError::Transport(tr) | Web3RpcError::InvalidResponse(tr) => BalanceError::Transport(tr),
            Web3RpcError::Internal(internal) | Web3RpcError::Timeout(internal) => BalanceError::Internal(internal),
            Web3RpcError::NftProtocolNotSupported => {
                BalanceError::Internal("Nft Protocol is not supported yet!".to_string())
            },
        }
    }
}

#[derive(Debug, Deserialize, Serialize)]
struct SavedTraces {
    /// ETH traces for my_address
    traces: Vec<Trace>,
    /// Earliest processed block
    earliest_block: U64,
    /// Latest processed block
    latest_block: U64,
}

#[derive(Debug, Deserialize, Serialize)]
struct SavedErc20Events {
    /// ERC20 events for my_address
    events: Vec<Log>,
    /// Earliest processed block
    earliest_block: U64,
    /// Latest processed block
    latest_block: U64,
}

#[derive(Clone, Debug, PartialEq, Eq)]
pub enum EthCoinType {
    /// Ethereum itself or it's forks: ETC/others
    Eth,
    /// ERC20 token with smart contract address
    /// https://github.com/ethereum/EIPs/blob/master/EIPS/eip-20.md
    Erc20 {
        platform: String,
        token_addr: Address,
    },
    Nft {
        platform: String,
    },
}

/// An alternative to `crate::PrivKeyBuildPolicy`, typical only for ETH coin.
pub enum EthPrivKeyBuildPolicy {
    IguanaPrivKey(IguanaPrivKey),
    GlobalHDAccount(GlobalHDAccountArc),
    #[cfg(target_arch = "wasm32")]
    Metamask(MetamaskArc),
    Trezor,
}

impl EthPrivKeyBuildPolicy {
    /// Detects the `EthPrivKeyBuildPolicy` with which the given `MmArc` is initialized.
    pub fn detect_priv_key_policy(ctx: &MmArc) -> MmResult<EthPrivKeyBuildPolicy, CryptoCtxError> {
        let crypto_ctx = CryptoCtx::from_ctx(ctx)?;

        match crypto_ctx.key_pair_policy() {
            KeyPairPolicy::Iguana => {
                // Use an internal private key as the coin secret.
                let priv_key = crypto_ctx.mm2_internal_privkey_secret();
                Ok(EthPrivKeyBuildPolicy::IguanaPrivKey(priv_key))
            },
            KeyPairPolicy::GlobalHDAccount(global_hd) => Ok(EthPrivKeyBuildPolicy::GlobalHDAccount(global_hd.clone())),
        }
    }
}

impl From<PrivKeyBuildPolicy> for EthPrivKeyBuildPolicy {
    fn from(policy: PrivKeyBuildPolicy) -> Self {
        match policy {
            PrivKeyBuildPolicy::IguanaPrivKey(iguana) => EthPrivKeyBuildPolicy::IguanaPrivKey(iguana),
            PrivKeyBuildPolicy::GlobalHDAccount(global_hd) => EthPrivKeyBuildPolicy::GlobalHDAccount(global_hd),
            PrivKeyBuildPolicy::Trezor => EthPrivKeyBuildPolicy::Trezor,
        }
    }
}

/// pImpl idiom.
pub struct EthCoinImpl {
    ticker: String,
    pub coin_type: EthCoinType,
    priv_key_policy: EthPrivKeyPolicy,
    /// Either an Iguana address or a 'EthHDWallet' instance.
    /// Arc is used to use the same hd wallet from platform coin if we need to.
    /// This allows the reuse of the same derived accounts/addresses of the
    /// platform coin for tokens and vice versa.
    derivation_method: Arc<EthDerivationMethod>,
    sign_message_prefix: Option<String>,
    swap_contract_address: Address,
    fallback_swap_contract: Option<Address>,
    contract_supports_watchers: bool,
    web3_instances: AsyncMutex<Vec<Web3Instance>>,
    decimals: u8,
    gas_station_url: Option<String>,
    gas_station_decimals: u8,
    gas_station_policy: GasStationPricePolicy,
    history_sync_state: Mutex<HistorySyncState>,
    required_confirmations: AtomicU64,
    /// Coin needs access to the context in order to reuse the logging and shutdown facilities.
    /// Using a weak reference by default in order to avoid circular references and leaks.
    pub ctx: MmWeak,
    chain_id: Option<u64>,
    /// The name of the coin with which Trezor wallet associates this asset.
    trezor_coin: Option<String>,
    /// the block range used for eth_getLogs
    logs_block_range: u64,
    nonce_lock: Arc<AsyncMutex<()>>,
    erc20_tokens_infos: Arc<Mutex<HashMap<String, Erc20TokenInfo>>>,
    /// Stores information about NFTs owned by the user. Each entry in the HashMap is uniquely identified by a composite key
    /// consisting of the token address and token ID, separated by a comma. This field is essential for tracking the NFT assets
    /// information (chain & contract type, amount etc.), where ownership and amount, in ERC1155 case, might change over time.
    pub nfts_infos: Arc<AsyncMutex<HashMap<String, NftInfo>>>,
    /// This spawner is used to spawn coin's related futures that should be aborted on coin deactivation
    /// and on [`MmArc::stop`].
    pub abortable_system: AbortableQueue,
}

#[derive(Clone, Debug)]
pub struct Web3Instance {
    web3: Web3<Web3Transport>,
    is_parity: bool,
}

#[derive(Clone, Debug)]
pub struct Erc20TokenInfo {
    pub token_address: Address,
    pub decimals: u8,
}

#[derive(Deserialize, Serialize)]
#[serde(tag = "format")]
pub enum EthAddressFormat {
    /// Single-case address (lowercase)
    #[serde(rename = "singlecase")]
    SingleCase,
    /// Mixed-case address.
    /// https://eips.ethereum.org/EIPS/eip-55
    #[serde(rename = "mixedcase")]
    MixedCase,
}

#[cfg_attr(test, mockable)]
async fn make_gas_station_request(url: &str) -> GasStationResult {
    let resp = slurp_url(url).await?;
    if resp.0 != StatusCode::OK {
        let error = format!("Gas price request failed with status code {}", resp.0);
        return MmError::err(GasStationReqErr::Transport {
            uri: url.to_owned(),
            error,
        });
    }
    let result: GasStationData = json::from_slice(&resp.2)?;
    Ok(result)
}

impl EthCoinImpl {
    #[cfg(not(target_arch = "wasm32"))]
    fn eth_traces_path(&self, ctx: &MmArc, my_address: Address) -> PathBuf {
        ctx.dbdir()
            .join("TRANSACTIONS")
            .join(format!("{}_{:#02x}_trace.json", self.ticker, my_address))
    }

    /// Load saved ETH traces from local DB
    #[cfg(not(target_arch = "wasm32"))]
    fn load_saved_traces(&self, ctx: &MmArc, my_address: Address) -> Option<SavedTraces> {
        let content = gstuff::slurp(&self.eth_traces_path(ctx, my_address));
        if content.is_empty() {
            None
        } else {
            match json::from_slice(&content) {
                Ok(t) => Some(t),
                Err(_) => None,
            }
        }
    }

    /// Load saved ETH traces from local DB
    #[cfg(target_arch = "wasm32")]
    fn load_saved_traces(&self, _ctx: &MmArc, _my_address: Address) -> Option<SavedTraces> {
        common::panic_w("'load_saved_traces' is not implemented in WASM");
        unreachable!()
    }

    /// Store ETH traces to local DB
    #[cfg(not(target_arch = "wasm32"))]
    fn store_eth_traces(&self, ctx: &MmArc, my_address: Address, traces: &SavedTraces) {
        let content = json::to_vec(traces).unwrap();
        let tmp_file = format!("{}.tmp", self.eth_traces_path(ctx, my_address).display());
        std::fs::write(&tmp_file, content).unwrap();
        std::fs::rename(tmp_file, self.eth_traces_path(ctx, my_address)).unwrap();
    }

    /// Store ETH traces to local DB
    #[cfg(target_arch = "wasm32")]
    fn store_eth_traces(&self, _ctx: &MmArc, _my_address: Address, _traces: &SavedTraces) {
        common::panic_w("'store_eth_traces' is not implemented in WASM");
        unreachable!()
    }

    #[cfg(not(target_arch = "wasm32"))]
    fn erc20_events_path(&self, ctx: &MmArc, my_address: Address) -> PathBuf {
        ctx.dbdir()
            .join("TRANSACTIONS")
            .join(format!("{}_{:#02x}_events.json", self.ticker, my_address))
    }

    /// Store ERC20 events to local DB
    #[cfg(not(target_arch = "wasm32"))]
    fn store_erc20_events(&self, ctx: &MmArc, my_address: Address, events: &SavedErc20Events) {
        let content = json::to_vec(events).unwrap();
        let tmp_file = format!("{}.tmp", self.erc20_events_path(ctx, my_address).display());
        std::fs::write(&tmp_file, content).unwrap();
        std::fs::rename(tmp_file, self.erc20_events_path(ctx, my_address)).unwrap();
    }

    /// Store ERC20 events to local DB
    #[cfg(target_arch = "wasm32")]
    fn store_erc20_events(&self, _ctx: &MmArc, _my_address: Address, _events: &SavedErc20Events) {
        common::panic_w("'store_erc20_events' is not implemented in WASM");
        unreachable!()
    }

    /// Load saved ERC20 events from local DB
    #[cfg(not(target_arch = "wasm32"))]
    fn load_saved_erc20_events(&self, ctx: &MmArc, my_address: Address) -> Option<SavedErc20Events> {
        let content = gstuff::slurp(&self.erc20_events_path(ctx, my_address));
        if content.is_empty() {
            None
        } else {
            match json::from_slice(&content) {
                Ok(t) => Some(t),
                Err(_) => None,
            }
        }
    }

    /// Load saved ERC20 events from local DB
    #[cfg(target_arch = "wasm32")]
    fn load_saved_erc20_events(&self, _ctx: &MmArc, _my_address: Address) -> Option<SavedErc20Events> {
        common::panic_w("'load_saved_erc20_events' is not implemented in WASM");
        unreachable!()
    }

    /// The id used to differentiate payments on Etomic swap smart contract
    fn etomic_swap_id(&self, time_lock: u32, secret_hash: &[u8]) -> Vec<u8> {
        let mut input = vec![];
        input.extend_from_slice(&time_lock.to_le_bytes());
        input.extend_from_slice(secret_hash);
        sha256(&input).to_vec()
    }

    /// Try to parse address from string.
    pub fn address_from_str(&self, address: &str) -> Result<Address, String> {
        Ok(try_s!(valid_addr_from_str(address)))
    }

    pub fn erc20_token_address(&self) -> Option<Address> {
        match self.coin_type {
            EthCoinType::Erc20 { token_addr, .. } => Some(token_addr),
            EthCoinType::Eth | EthCoinType::Nft { .. } => None,
        }
    }

    pub fn add_erc_token_info(&self, ticker: String, info: Erc20TokenInfo) {
        self.erc20_tokens_infos.lock().unwrap().insert(ticker, info);
    }

    /// # Warning
    /// Be very careful using this function since it returns dereferenced clone
    /// of value behind the MutexGuard and makes it non-thread-safe.
    pub fn get_erc_tokens_infos(&self) -> HashMap<String, Erc20TokenInfo> {
        let guard = self.erc20_tokens_infos.lock().unwrap();
        (*guard).clone()
    }
}

async fn get_raw_transaction_impl(coin: EthCoin, req: RawTransactionRequest) -> RawTransactionResult {
    let tx = match req.tx_hash.strip_prefix("0x") {
        Some(tx) => tx,
        None => &req.tx_hash,
    };
    let hash = H256::from_str(tx).map_to_mm(|e| RawTransactionError::InvalidHashError(e.to_string()))?;
    get_tx_hex_by_hash_impl(coin, hash).await
}

async fn get_tx_hex_by_hash_impl(coin: EthCoin, tx_hash: H256) -> RawTransactionResult {
    let web3_tx = coin
        .transaction(TransactionId::Hash(tx_hash))
        .await?
        .or_mm_err(|| RawTransactionError::HashNotExist(tx_hash.to_string()))?;
    let raw = signed_tx_from_web3_tx(web3_tx).map_to_mm(RawTransactionError::InternalError)?;
    Ok(RawTransactionRes {
        tx_hex: BytesJson(rlp::encode(&raw).to_vec()),
    })
}

async fn withdraw_impl(coin: EthCoin, req: WithdrawRequest) -> WithdrawResult {
<<<<<<< HEAD
    StandardEthWithdraw::new(coin.clone(), req)?.build().await
}
=======
    let to_addr = coin
        .address_from_str(&req.to)
        .map_to_mm(WithdrawError::InvalidAddress)?;
    let (my_balance, my_address, key_pair) = match req.from {
        Some(from) => {
            let path_to_coin = coin.priv_key_policy.path_to_coin_or_err()?;
            let path_to_address = from.to_address_path(path_to_coin.coin_type())?;
            let raw_priv_key = coin
                .priv_key_policy
                .hd_wallet_derived_priv_key_or_err(&path_to_address.to_derivation_path(path_to_coin)?)?;
            let key_pair = KeyPair::from_secret_slice(raw_priv_key.as_slice())
                .map_to_mm(|e| WithdrawError::InternalError(e.to_string()))?;
            let address = key_pair.address();
            let balance = coin.address_balance(address).compat().await?;
            (balance, address, key_pair)
        },
        None => (
            coin.my_balance().compat().await?,
            coin.derivation_method.single_addr_or_err().await?,
            coin.priv_key_policy.activated_key_or_err()?.clone(),
        ),
    };
    let my_balance_dec = u256_to_big_decimal(my_balance, coin.decimals)?;

    let (mut wei_amount, dec_amount) = if req.max {
        (my_balance, my_balance_dec.clone())
    } else {
        let wei_amount = wei_from_big_decimal(&req.amount, coin.decimals)?;
        (wei_amount, req.amount.clone())
    };
    if wei_amount > my_balance {
        return MmError::err(WithdrawError::NotSufficientBalance {
            coin: coin.ticker.clone(),
            available: my_balance_dec.clone(),
            required: dec_amount,
        });
    };
    let (mut eth_value, data, call_addr, fee_coin) = match &coin.coin_type {
        EthCoinType::Eth => (wei_amount, vec![], to_addr, coin.ticker()),
        EthCoinType::Erc20 { platform, token_addr } => {
            let function = ERC20_CONTRACT.function("transfer")?;
            let data = function.encode_input(&[Token::Address(to_addr), Token::Uint(wei_amount)])?;
            (0.into(), data, *token_addr, platform.as_str())
        },
        EthCoinType::Nft { .. } => return MmError::err(WithdrawError::NftProtocolNotSupported),
    };
    let eth_value_dec = u256_to_big_decimal(eth_value, coin.decimals)?;

    let (gas, gas_price) = get_eth_gas_details(
        &coin,
        req.fee,
        eth_value,
        data.clone().into(),
        my_address,
        call_addr,
        req.max,
    )
    .await?;
    let total_fee = gas * gas_price;
    let total_fee_dec = u256_to_big_decimal(total_fee, coin.decimals)?;

    if req.max && coin.coin_type == EthCoinType::Eth {
        if eth_value < total_fee || wei_amount < total_fee {
            return MmError::err(WithdrawError::AmountTooLow {
                amount: eth_value_dec,
                threshold: total_fee_dec,
            });
        }
        eth_value -= total_fee;
        wei_amount -= total_fee;
    };

    let (tx_hash, tx_hex) = match coin.priv_key_policy {
        EthPrivKeyPolicy::Iguana(_) | EthPrivKeyPolicy::HDWallet { .. } => {
            // Todo: nonce_lock is still global for all addresses but this needs to be per address
            let _nonce_lock = coin.nonce_lock.lock().await;
            let (nonce, _) = coin
                .clone()
                .get_addr_nonce(my_address)
                .compat()
                .timeout_secs(30.)
                .await?
                .map_to_mm(WithdrawError::Transport)?;

            let tx = UnSignedEthTx {
                nonce,
                value: eth_value,
                action: Call(call_addr),
                data,
                gas,
                gas_price,
            };

            let signed = tx.sign(key_pair.secret(), coin.chain_id);
            let bytes = rlp::encode(&signed);

            (signed.hash, BytesJson::from(bytes.to_vec()))
        },
        EthPrivKeyPolicy::Trezor => {
            return MmError::err(WithdrawError::UnsupportedError(
                "Trezor is not supported for EVM yet!".to_string(),
            ))
        },
        #[cfg(target_arch = "wasm32")]
        EthPrivKeyPolicy::Metamask(_) => {
            if !req.broadcast {
                let error = "Set 'broadcast' to generate, sign and broadcast a transaction with MetaMask".to_string();
                return MmError::err(WithdrawError::BroadcastExpected(error));
            }

            let tx_to_send = TransactionRequest {
                from: my_address,
                to: Some(to_addr),
                gas: Some(gas),
                gas_price: Some(gas_price),
                value: Some(eth_value),
                data: Some(data.clone().into()),
                nonce: None,
                ..TransactionRequest::default()
            };

            // Wait for 10 seconds for the transaction to appear on the RPC node.
            let wait_rpc_timeout = 10_000;
            let check_every = 1.;

            // Please note that this method may take a long time
            // due to `wallet_switchEthereumChain` and `eth_sendTransaction` requests.
            let tx_hash = coin.send_transaction(tx_to_send).await?;

            let signed_tx = coin
                .wait_for_tx_appears_on_rpc(tx_hash, wait_rpc_timeout, check_every)
                .await?;
            let tx_hex = signed_tx
                .map(|tx| BytesJson::from(rlp::encode(&tx).to_vec()))
                // Return an empty `tx_hex` if the transaction is still not appeared on the RPC node.
                .unwrap_or_default();
            (tx_hash, tx_hex)
        },
    };

    let tx_hash_bytes = BytesJson::from(tx_hash.0.to_vec());
    let tx_hash_str = format!("{:02x}", tx_hash_bytes);
>>>>>>> efb9c319

#[async_trait]
impl InitWithdrawCoin for EthCoin {
    async fn init_withdraw(
        &self,
        ctx: MmArc,
        req: WithdrawRequest,
        task_handle: WithdrawTaskHandleShared,
    ) -> Result<TransactionDetails, MmError<WithdrawError>> {
        InitEthWithdraw::new(ctx, self.clone(), req, task_handle)?.build().await
    }
}

/// `withdraw_erc1155` function returns details of `ERC-1155` transaction including tx hex,
/// which should be sent to`send_raw_transaction` RPC to broadcast the transaction.
pub async fn withdraw_erc1155(ctx: MmArc, withdraw_type: WithdrawErc1155) -> WithdrawNftResult {
    let coin = lp_coinfind_or_err(&ctx, withdraw_type.chain.to_ticker()).await?;
    let (to_addr, token_addr, eth_coin) =
        get_valid_nft_addr_to_withdraw(coin, &withdraw_type.to, &withdraw_type.token_address)?;

    let token_id_str = &withdraw_type.token_id.to_string();
    let wallet_amount = eth_coin.erc1155_balance(token_addr, token_id_str).await?;

    let amount_dec = if withdraw_type.max {
        wallet_amount.clone()
    } else {
        withdraw_type.amount.unwrap_or_else(|| 1.into())
    };

    if amount_dec > wallet_amount {
        return MmError::err(WithdrawError::NotEnoughNftsAmount {
            token_address: withdraw_type.token_address,
            token_id: withdraw_type.token_id.to_string(),
            available: wallet_amount,
            required: amount_dec,
        });
    }

    let my_address = eth_coin.derivation_method.single_addr_or_err().await?;
    let (eth_value, data, call_addr, fee_coin) = match eth_coin.coin_type {
        EthCoinType::Eth => {
            let function = ERC1155_CONTRACT.function("safeTransferFrom")?;
            let token_id_u256 =
                U256::from_dec_str(token_id_str).map_to_mm(|e| NumConversError::new(format!("{:?}", e)))?;
            let amount_u256 =
                U256::from_dec_str(&amount_dec.to_string()).map_to_mm(|e| NumConversError::new(format!("{:?}", e)))?;
            let data = function.encode_input(&[
                Token::Address(my_address),
                Token::Address(to_addr),
                Token::Uint(token_id_u256),
                Token::Uint(amount_u256),
                Token::Bytes("0x".into()),
            ])?;
            (0.into(), data, token_addr, eth_coin.ticker())
        },
        EthCoinType::Erc20 { .. } => {
            return MmError::err(WithdrawError::InternalError(
                "Erc20 coin type doesnt support withdraw nft".to_owned(),
            ))
        },
        EthCoinType::Nft { .. } => return MmError::err(WithdrawError::NftProtocolNotSupported),
    };
    let (gas, gas_price) = get_eth_gas_details(
        &eth_coin,
        withdraw_type.fee,
        eth_value,
        data.clone().into(),
        my_address,
        call_addr,
        false,
    )
    .await?;
    let _nonce_lock = eth_coin.nonce_lock.lock().await;
    let (nonce, _) = eth_coin
        .clone()
        .get_addr_nonce(my_address)
        .compat()
        .timeout_secs(30.)
        .await?
        .map_to_mm(WithdrawError::Transport)?;

    let tx = UnSignedEthTx {
        nonce,
        value: eth_value,
        action: Call(call_addr),
        data,
        gas,
        gas_price,
    };

    let secret = eth_coin.priv_key_policy.activated_key_or_err()?.secret();
    let signed = tx.sign(secret, eth_coin.chain_id);
    let signed_bytes = rlp::encode(&signed);
    let fee_details = EthTxFeeDetails::new(gas, gas_price, fee_coin)?;

    Ok(TransactionNftDetails {
        tx_hex: BytesJson::from(signed_bytes.to_vec()),
        tx_hash: format!("{:02x}", signed.tx_hash()),
        from: vec![eth_coin.my_address()?],
        to: vec![withdraw_type.to],
        contract_type: ContractType::Erc1155,
        token_address: withdraw_type.token_address,
        token_id: withdraw_type.token_id,
        amount: amount_dec,
        fee_details: Some(fee_details.into()),
        coin: eth_coin.ticker.clone(),
        block_height: 0,
        timestamp: now_sec(),
        internal_id: 0,
        transaction_type: TransactionType::NftTransfer,
    })
}

/// `withdraw_erc721` function returns details of `ERC-721` transaction including tx hex,
/// which should be sent to`send_raw_transaction` RPC to broadcast the transaction.
pub async fn withdraw_erc721(ctx: MmArc, withdraw_type: WithdrawErc721) -> WithdrawNftResult {
    let coin = lp_coinfind_or_err(&ctx, withdraw_type.chain.to_ticker()).await?;
    let (to_addr, token_addr, eth_coin) =
        get_valid_nft_addr_to_withdraw(coin, &withdraw_type.to, &withdraw_type.token_address)?;

    let token_id_str = &withdraw_type.token_id.to_string();
    let token_owner = eth_coin.erc721_owner(token_addr, token_id_str).await?;
    let my_address = eth_coin.derivation_method.single_addr_or_err().await?;
    if token_owner != my_address {
        return MmError::err(WithdrawError::MyAddressNotNftOwner {
            my_address: eth_addr_to_hex(&my_address),
            token_owner: eth_addr_to_hex(&token_owner),
        });
    }

    let my_address = eth_coin.derivation_method.single_addr_or_err().await?;
    let (eth_value, data, call_addr, fee_coin) = match eth_coin.coin_type {
        EthCoinType::Eth => {
            let function = ERC721_CONTRACT.function("safeTransferFrom")?;
            let token_id_u256 = U256::from_dec_str(&withdraw_type.token_id.to_string())
                .map_to_mm(|e| NumConversError::new(format!("{:?}", e)))?;
            let data = function.encode_input(&[
                Token::Address(my_address),
                Token::Address(to_addr),
                Token::Uint(token_id_u256),
            ])?;
            (0.into(), data, token_addr, eth_coin.ticker())
        },
        EthCoinType::Erc20 { .. } => {
            return MmError::err(WithdrawError::InternalError(
                "Erc20 coin type doesnt support withdraw nft".to_owned(),
            ))
        },
        // TODO: start to use NFT GLOBAL TOKEN for withdraw
        EthCoinType::Nft { .. } => return MmError::err(WithdrawError::NftProtocolNotSupported),
    };
    let (gas, gas_price) = get_eth_gas_details(
        &eth_coin,
        withdraw_type.fee,
        eth_value,
        data.clone().into(),
        my_address,
        call_addr,
        false,
    )
    .await?;
    let _nonce_lock = eth_coin.nonce_lock.lock().await;
    let (nonce, _) = eth_coin
        .clone()
        .get_addr_nonce(my_address)
        .compat()
        .timeout_secs(30.)
        .await?
        .map_to_mm(WithdrawError::Transport)?;

    let tx = UnSignedEthTx {
        nonce,
        value: eth_value,
        action: Call(call_addr),
        data,
        gas,
        gas_price,
    };

    let secret = eth_coin.priv_key_policy.activated_key_or_err()?.secret();
    let signed = tx.sign(secret, eth_coin.chain_id);
    let signed_bytes = rlp::encode(&signed);
    let fee_details = EthTxFeeDetails::new(gas, gas_price, fee_coin)?;

    Ok(TransactionNftDetails {
        tx_hex: BytesJson::from(signed_bytes.to_vec()),
        tx_hash: format!("{:02x}", signed.tx_hash()),
        from: vec![eth_coin.my_address()?],
        to: vec![withdraw_type.to],
        contract_type: ContractType::Erc721,
        token_address: withdraw_type.token_address,
        token_id: withdraw_type.token_id,
        amount: 1.into(),
        fee_details: Some(fee_details.into()),
        coin: eth_coin.ticker.clone(),
        block_height: 0,
        timestamp: now_sec(),
        internal_id: 0,
        transaction_type: TransactionType::NftTransfer,
    })
}

#[derive(Clone)]
pub struct EthCoin(Arc<EthCoinImpl>);
impl Deref for EthCoin {
    type Target = EthCoinImpl;
    fn deref(&self) -> &EthCoinImpl { &self.0 }
}

#[async_trait]
impl SwapOps for EthCoin {
    fn send_taker_fee(&self, fee_addr: &[u8], dex_fee: DexFee, _uuid: &[u8]) -> TransactionFut {
        let address = try_tx_fus!(addr_from_raw_pubkey(fee_addr));

        Box::new(
            self.send_to_address(
                address,
                try_tx_fus!(wei_from_big_decimal(&dex_fee.fee_amount().into(), self.decimals)),
            )
            .map(TransactionEnum::from),
        )
    }

    fn send_maker_payment(&self, maker_payment: SendPaymentArgs) -> TransactionFut {
        Box::new(
            self.send_hash_time_locked_payment(maker_payment)
                .map(TransactionEnum::from),
        )
    }

    fn send_taker_payment(&self, taker_payment: SendPaymentArgs) -> TransactionFut {
        Box::new(
            self.send_hash_time_locked_payment(taker_payment)
                .map(TransactionEnum::from),
        )
    }

    async fn send_maker_spends_taker_payment(
        &self,
        maker_spends_payment_args: SpendPaymentArgs<'_>,
    ) -> TransactionResult {
        self.spend_hash_time_locked_payment(maker_spends_payment_args)
            .await
            .map(TransactionEnum::from)
    }

    async fn send_taker_spends_maker_payment(
        &self,
        taker_spends_payment_args: SpendPaymentArgs<'_>,
    ) -> TransactionResult {
        self.spend_hash_time_locked_payment(taker_spends_payment_args)
            .await
            .map(TransactionEnum::from)
    }

    async fn send_taker_refunds_payment(&self, taker_refunds_payment_args: RefundPaymentArgs<'_>) -> TransactionResult {
        self.refund_hash_time_locked_payment(taker_refunds_payment_args)
            .await
            .map(TransactionEnum::from)
    }

    async fn send_maker_refunds_payment(&self, maker_refunds_payment_args: RefundPaymentArgs<'_>) -> TransactionResult {
        self.refund_hash_time_locked_payment(maker_refunds_payment_args)
            .await
            .map(TransactionEnum::from)
    }

    fn validate_fee(&self, validate_fee_args: ValidateFeeArgs<'_>) -> ValidatePaymentFut<()> {
        let tx = match validate_fee_args.fee_tx {
            TransactionEnum::SignedEthTx(t) => t.clone(),
            _ => panic!(),
        };
        validate_fee_impl(self.clone(), EthValidateFeeArgs {
            fee_tx_hash: &tx.hash,
            expected_sender: validate_fee_args.expected_sender,
            fee_addr: validate_fee_args.fee_addr,
            amount: &validate_fee_args.dex_fee.fee_amount().into(),
            min_block_number: validate_fee_args.min_block_number,
            uuid: validate_fee_args.uuid,
        })
    }

    #[inline]
    async fn validate_maker_payment(&self, input: ValidatePaymentInput) -> ValidatePaymentResult<()> {
        self.validate_payment(input).compat().await
    }

    #[inline]
    async fn validate_taker_payment(&self, input: ValidatePaymentInput) -> ValidatePaymentResult<()> {
        self.validate_payment(input).compat().await
    }

    fn check_if_my_payment_sent(
        &self,
        if_my_payment_sent_args: CheckIfMyPaymentSentArgs,
    ) -> Box<dyn Future<Item = Option<TransactionEnum>, Error = String> + Send> {
        let id = self.etomic_swap_id(
            try_fus!(if_my_payment_sent_args.time_lock.try_into()),
            if_my_payment_sent_args.secret_hash,
        );
        let swap_contract_address = try_fus!(if_my_payment_sent_args.swap_contract_address.try_to_address());
        let selfi = self.clone();
        let from_block = if_my_payment_sent_args.search_from_block;
        let fut = async move {
            let status = try_s!(
                selfi
                    .payment_status(swap_contract_address, Token::FixedBytes(id.clone()))
                    .compat()
                    .await
            );

            if status == U256::from(PaymentState::Uninitialized as u8) {
                return Ok(None);
            };

            let mut current_block = try_s!(selfi.current_block().compat().await);
            if current_block < from_block {
                current_block = from_block;
            }

            let mut from_block = from_block;

            loop {
                let to_block = current_block.min(from_block + selfi.logs_block_range);

                let events = try_s!(
                    selfi
                        .payment_sent_events(swap_contract_address, from_block, to_block)
                        .compat()
                        .await
                );

                let found = events.iter().find(|event| &event.data.0[..32] == id.as_slice());

                match found {
                    Some(event) => {
                        let transaction = try_s!(
                            selfi
                                .transaction(TransactionId::Hash(event.transaction_hash.unwrap()))
                                .await
                        );
                        match transaction {
                            Some(t) => break Ok(Some(try_s!(signed_tx_from_web3_tx(t)).into())),
                            None => break Ok(None),
                        }
                    },
                    None => {
                        if to_block >= current_block {
                            break Ok(None);
                        }
                        from_block = to_block;
                    },
                }
            }
        };
        Box::new(fut.boxed().compat())
    }

    async fn search_for_swap_tx_spend_my(
        &self,
        input: SearchForSwapTxSpendInput<'_>,
    ) -> Result<Option<FoundSwapTxSpend>, String> {
        let swap_contract_address = try_s!(input.swap_contract_address.try_to_address());
        self.search_for_swap_tx_spend(
            input.tx,
            swap_contract_address,
            input.secret_hash,
            input.search_from_block,
            input.watcher_reward,
        )
        .await
    }

    async fn search_for_swap_tx_spend_other(
        &self,
        input: SearchForSwapTxSpendInput<'_>,
    ) -> Result<Option<FoundSwapTxSpend>, String> {
        let swap_contract_address = try_s!(input.swap_contract_address.try_to_address());
        self.search_for_swap_tx_spend(
            input.tx,
            swap_contract_address,
            input.secret_hash,
            input.search_from_block,
            input.watcher_reward,
        )
        .await
    }

    fn check_tx_signed_by_pub(&self, _tx: &[u8], _expected_pub: &[u8]) -> Result<bool, MmError<ValidatePaymentError>> {
        unimplemented!();
    }

    async fn extract_secret(
        &self,
        _secret_hash: &[u8],
        spend_tx: &[u8],
        watcher_reward: bool,
    ) -> Result<Vec<u8>, String> {
        let unverified: UnverifiedTransaction = try_s!(rlp::decode(spend_tx));
        let function_name = get_function_name("receiverSpend", watcher_reward);
        let function = try_s!(SWAP_CONTRACT.function(&function_name));

        // Validate contract call; expected to be receiverSpend.
        // https://www.4byte.directory/signatures/?bytes4_signature=02ed292b.
        let expected_signature = function.short_signature();
        let actual_signature = &unverified.data[0..4];
        if actual_signature != expected_signature {
            return ERR!(
                "Expected 'receiverSpend' contract call signature: {:?}, found {:?}",
                expected_signature,
                actual_signature
            );
        };

        let tokens = try_s!(decode_contract_call(function, &unverified.data));
        if tokens.len() < 3 {
            return ERR!("Invalid arguments in 'receiverSpend' call: {:?}", tokens);
        }
        match &tokens[2] {
            Token::FixedBytes(secret) => Ok(secret.to_vec()),
            _ => ERR!(
                "Expected secret to be fixed bytes, decoded function data is {:?}",
                tokens
            ),
        }
    }

    fn is_auto_refundable(&self) -> bool { false }

    async fn wait_for_htlc_refund(&self, _tx: &[u8], _locktime: u64) -> RefundResult<()> {
        MmError::err(RefundError::Internal(
            "wait_for_htlc_refund is not supported for this coin!".into(),
        ))
    }

    fn negotiate_swap_contract_addr(
        &self,
        other_side_address: Option<&[u8]>,
    ) -> Result<Option<BytesJson>, MmError<NegotiateSwapContractAddrErr>> {
        match other_side_address {
            Some(bytes) => {
                if bytes.len() != 20 {
                    return MmError::err(NegotiateSwapContractAddrErr::InvalidOtherAddrLen(bytes.into()));
                }
                let other_addr = Address::from_slice(bytes);

                if other_addr == self.swap_contract_address {
                    return Ok(Some(self.swap_contract_address.0.to_vec().into()));
                }

                if Some(other_addr) == self.fallback_swap_contract {
                    return Ok(self.fallback_swap_contract.map(|addr| addr.0.to_vec().into()));
                }
                MmError::err(NegotiateSwapContractAddrErr::UnexpectedOtherAddr(bytes.into()))
            },
            None => self
                .fallback_swap_contract
                .map(|addr| Some(addr.0.to_vec().into()))
                .ok_or_else(|| MmError::new(NegotiateSwapContractAddrErr::NoOtherAddrAndNoFallback)),
        }
    }

    #[inline]
    fn derive_htlc_key_pair(&self, _swap_unique_data: &[u8]) -> keys::KeyPair {
        match self.priv_key_policy {
            EthPrivKeyPolicy::Iguana(ref key_pair)
            | EthPrivKeyPolicy::HDWallet {
                activated_key: ref key_pair,
                ..
            } => key_pair_from_secret(key_pair.secret().as_bytes()).expect("valid key"),
            EthPrivKeyPolicy::Trezor => todo!(),
            #[cfg(target_arch = "wasm32")]
            EthPrivKeyPolicy::Metamask(_) => todo!(),
        }
    }

    #[inline]
    fn derive_htlc_pubkey(&self, _swap_unique_data: &[u8]) -> Vec<u8> {
        match self.priv_key_policy {
            EthPrivKeyPolicy::Iguana(ref key_pair)
            | EthPrivKeyPolicy::HDWallet {
                activated_key: ref key_pair,
                ..
            } => key_pair_from_secret(key_pair.secret().as_bytes())
                .expect("valid key")
                .public_slice()
                .to_vec(),
            EthPrivKeyPolicy::Trezor => todo!(),
            #[cfg(target_arch = "wasm32")]
            EthPrivKeyPolicy::Metamask(ref metamask_policy) => metamask_policy.public_key.as_bytes().to_vec(),
        }
    }

    fn validate_other_pubkey(&self, raw_pubkey: &[u8]) -> MmResult<(), ValidateOtherPubKeyErr> {
        if let Err(e) = PublicKey::from_slice(raw_pubkey) {
            return MmError::err(ValidateOtherPubKeyErr::InvalidPubKey(e.to_string()));
        };
        Ok(())
    }

    async fn maker_payment_instructions(
        &self,
        args: PaymentInstructionArgs<'_>,
    ) -> Result<Option<Vec<u8>>, MmError<PaymentInstructionsErr>> {
        let watcher_reward = if args.watcher_reward {
            Some(
                self.get_watcher_reward_amount(args.wait_until)
                    .await
                    .map_err(|err| PaymentInstructionsErr::WatcherRewardErr(err.get_inner().to_string()))?
                    .to_string()
                    .into_bytes(),
            )
        } else {
            None
        };
        Ok(watcher_reward)
    }

    async fn taker_payment_instructions(
        &self,
        _args: PaymentInstructionArgs<'_>,
    ) -> Result<Option<Vec<u8>>, MmError<PaymentInstructionsErr>> {
        Ok(None)
    }

    fn validate_maker_payment_instructions(
        &self,
        instructions: &[u8],
        _args: PaymentInstructionArgs,
    ) -> Result<PaymentInstructions, MmError<ValidateInstructionsErr>> {
        let watcher_reward = BigDecimal::from_str(
            &String::from_utf8(instructions.to_vec())
                .map_err(|err| ValidateInstructionsErr::DeserializationErr(err.to_string()))?,
        )
        .map_err(|err| ValidateInstructionsErr::DeserializationErr(err.to_string()))?;

        // TODO: Reward can be validated here
        Ok(PaymentInstructions::WatcherReward(watcher_reward))
    }

    fn validate_taker_payment_instructions(
        &self,
        _instructions: &[u8],
        _args: PaymentInstructionArgs,
    ) -> Result<PaymentInstructions, MmError<ValidateInstructionsErr>> {
        MmError::err(ValidateInstructionsErr::UnsupportedCoin(self.ticker().to_string()))
    }

    fn is_supported_by_watchers(&self) -> bool {
        std::env::var("USE_WATCHER_REWARD").is_ok()
        //self.contract_supports_watchers
    }
}

#[async_trait]
impl TakerSwapMakerCoin for EthCoin {
    async fn on_taker_payment_refund_start(&self, _maker_payment: &[u8]) -> RefundResult<()> { Ok(()) }

    async fn on_taker_payment_refund_success(&self, _maker_payment: &[u8]) -> RefundResult<()> { Ok(()) }
}

#[async_trait]
impl MakerSwapTakerCoin for EthCoin {
    async fn on_maker_payment_refund_start(&self, _taker_payment: &[u8]) -> RefundResult<()> { Ok(()) }

    async fn on_maker_payment_refund_success(&self, _taker_payment: &[u8]) -> RefundResult<()> { Ok(()) }
}

#[async_trait]
impl WatcherOps for EthCoin {
    fn send_maker_payment_spend_preimage(&self, input: SendMakerPaymentSpendPreimageInput) -> TransactionFut {
        Box::new(
            self.watcher_spends_hash_time_locked_payment(input)
                .map(TransactionEnum::from),
        )
    }

    fn create_maker_payment_spend_preimage(
        &self,
        maker_payment_tx: &[u8],
        _time_lock: u64,
        _maker_pub: &[u8],
        _secret_hash: &[u8],
        _swap_unique_data: &[u8],
    ) -> TransactionFut {
        let tx: UnverifiedTransaction = try_tx_fus!(rlp::decode(maker_payment_tx));
        let signed = try_tx_fus!(SignedEthTx::new(tx));
        let fut = async move { Ok(TransactionEnum::from(signed)) };

        Box::new(fut.boxed().compat())
    }

    fn create_taker_payment_refund_preimage(
        &self,
        taker_payment_tx: &[u8],
        _time_lock: u64,
        _maker_pub: &[u8],
        _secret_hash: &[u8],
        _swap_contract_address: &Option<BytesJson>,
        _swap_unique_data: &[u8],
    ) -> TransactionFut {
        let tx: UnverifiedTransaction = try_tx_fus!(rlp::decode(taker_payment_tx));
        let signed = try_tx_fus!(SignedEthTx::new(tx));
        let fut = async move { Ok(TransactionEnum::from(signed)) };

        Box::new(fut.boxed().compat())
    }

    fn send_taker_payment_refund_preimage(&self, args: RefundPaymentArgs) -> TransactionFut {
        Box::new(
            self.watcher_refunds_hash_time_locked_payment(args)
                .map(TransactionEnum::from),
        )
    }

    fn watcher_validate_taker_fee(&self, validate_fee_args: WatcherValidateTakerFeeInput) -> ValidatePaymentFut<()> {
        validate_fee_impl(self.clone(), EthValidateFeeArgs {
            fee_tx_hash: &H256::from_slice(validate_fee_args.taker_fee_hash.as_slice()),
            expected_sender: &validate_fee_args.sender_pubkey,
            fee_addr: &validate_fee_args.fee_addr,
            amount: &BigDecimal::from(0),
            min_block_number: validate_fee_args.min_block_number,
            uuid: &[],
        })

        // TODO: Add validations specific for watchers
        // 1.Validate if taker fee is old
    }

    fn taker_validates_payment_spend_or_refund(&self, input: ValidateWatcherSpendInput) -> ValidatePaymentFut<()> {
        let watcher_reward = try_f!(input
            .watcher_reward
            .clone()
            .ok_or_else(|| ValidatePaymentError::WatcherRewardError("Watcher reward not found".to_string())));
        let expected_reward_amount = try_f!(wei_from_big_decimal(&watcher_reward.amount, ETH_DECIMALS));

        let expected_swap_contract_address = try_f!(input
            .swap_contract_address
            .try_to_address()
            .map_to_mm(ValidatePaymentError::InvalidParameter));

        let unsigned: UnverifiedTransaction = try_f!(rlp::decode(&input.payment_tx));
        let tx =
            try_f!(SignedEthTx::new(unsigned)
                .map_to_mm(|err| ValidatePaymentError::TxDeserializationError(err.to_string())));

        let selfi = self.clone();
        let time_lock = try_f!(input
            .time_lock
            .try_into()
            .map_to_mm(ValidatePaymentError::TimelockOverflow));
        let swap_id = selfi.etomic_swap_id(time_lock, &input.secret_hash);
        let decimals = self.decimals;
        let secret_hash = if input.secret_hash.len() == 32 {
            ripemd160(&input.secret_hash).to_vec()
        } else {
            input.secret_hash.to_vec()
        };
        let maker_addr =
            try_f!(addr_from_raw_pubkey(&input.maker_pub).map_to_mm(ValidatePaymentError::InvalidParameter));

        let trade_amount = try_f!(wei_from_big_decimal(&(input.amount), decimals));
        let fut = async move {
            match tx.action {
                Call(contract_address) => {
                    if contract_address != expected_swap_contract_address {
                        return MmError::err(ValidatePaymentError::WrongPaymentTx(format!(
                            "Transaction {:?} was sent to wrong address, expected {:?}",
                            contract_address, expected_swap_contract_address,
                        )));
                    }
                },
                Create => {
                    return MmError::err(ValidatePaymentError::WrongPaymentTx(
                        "Tx action must be Call, found Create instead".to_string(),
                    ));
                },
            };

            let actual_status = selfi
                .payment_status(expected_swap_contract_address, Token::FixedBytes(swap_id.clone()))
                .compat()
                .await
                .map_to_mm(ValidatePaymentError::Transport)?;
            let expected_status = match input.spend_type {
                WatcherSpendType::MakerPaymentSpend => U256::from(PaymentState::Spent as u8),
                WatcherSpendType::TakerPaymentRefund => U256::from(PaymentState::Refunded as u8),
            };
            if actual_status != expected_status {
                return MmError::err(ValidatePaymentError::UnexpectedPaymentState(format!(
                    "Payment state is not {}, got {}",
                    expected_status, actual_status
                )));
            }

            let function_name = match input.spend_type {
                WatcherSpendType::MakerPaymentSpend => get_function_name("receiverSpend", true),
                WatcherSpendType::TakerPaymentRefund => get_function_name("senderRefund", true),
            };
            let function = SWAP_CONTRACT
                .function(&function_name)
                .map_to_mm(|err| ValidatePaymentError::InternalError(err.to_string()))?;

            let decoded = decode_contract_call(function, &tx.data)
                .map_to_mm(|err| ValidatePaymentError::TxDeserializationError(err.to_string()))?;

            let swap_id_input = get_function_input_data(&decoded, function, 0)
                .map_to_mm(ValidatePaymentError::TxDeserializationError)?;
            if swap_id_input != Token::FixedBytes(swap_id.clone()) {
                return MmError::err(ValidatePaymentError::WrongPaymentTx(format!(
                    "Transaction invalid swap_id arg {:?}, expected {:?}",
                    swap_id_input,
                    Token::FixedBytes(swap_id.clone())
                )));
            }

            let hash_input = match input.spend_type {
                WatcherSpendType::MakerPaymentSpend => {
                    let secret_input = get_function_input_data(&decoded, function, 2)
                        .map_to_mm(ValidatePaymentError::TxDeserializationError)?
                        .into_fixed_bytes()
                        .ok_or_else(|| {
                            ValidatePaymentError::WrongPaymentTx("Invalid type for secret hash argument".to_string())
                        })?;
                    dhash160(&secret_input).to_vec()
                },
                WatcherSpendType::TakerPaymentRefund => get_function_input_data(&decoded, function, 2)
                    .map_to_mm(ValidatePaymentError::TxDeserializationError)?
                    .into_fixed_bytes()
                    .ok_or_else(|| {
                        ValidatePaymentError::WrongPaymentTx("Invalid type for secret argument".to_string())
                    })?,
            };
            if hash_input != secret_hash {
                return MmError::err(ValidatePaymentError::WrongPaymentTx(format!(
                    "Transaction secret or secret_hash arg {:?} is invalid, expected {:?}",
                    hash_input,
                    Token::FixedBytes(secret_hash),
                )));
            }

            let my_address = selfi.derivation_method.single_addr_or_err().await?;
            let sender_input = get_function_input_data(&decoded, function, 4)
                .map_to_mm(ValidatePaymentError::TxDeserializationError)?;
            let expected_sender = match input.spend_type {
                WatcherSpendType::MakerPaymentSpend => maker_addr,
                WatcherSpendType::TakerPaymentRefund => my_address,
            };
            if sender_input != Token::Address(expected_sender) {
                return MmError::err(ValidatePaymentError::WrongPaymentTx(format!(
                    "Transaction sender arg {:?} is invalid, expected {:?}",
                    sender_input,
                    Token::Address(expected_sender)
                )));
            }

            let receiver_input = get_function_input_data(&decoded, function, 5)
                .map_to_mm(ValidatePaymentError::TxDeserializationError)?;
            let expected_receiver = match input.spend_type {
                WatcherSpendType::MakerPaymentSpend => my_address,
                WatcherSpendType::TakerPaymentRefund => maker_addr,
            };
            if receiver_input != Token::Address(expected_receiver) {
                return MmError::err(ValidatePaymentError::WrongPaymentTx(format!(
                    "Transaction receiver arg {:?} is invalid, expected {:?}",
                    receiver_input,
                    Token::Address(expected_receiver)
                )));
            }

            let reward_target_input = get_function_input_data(&decoded, function, 6)
                .map_to_mm(ValidatePaymentError::TxDeserializationError)?;
            if reward_target_input != Token::Uint(U256::from(watcher_reward.reward_target as u8)) {
                return MmError::err(ValidatePaymentError::WrongPaymentTx(format!(
                    "Transaction reward target arg {:?} is invalid, expected {:?}",
                    reward_target_input,
                    Token::Uint(U256::from(watcher_reward.reward_target as u8))
                )));
            }

            let contract_reward_input = get_function_input_data(&decoded, function, 7)
                .map_to_mm(ValidatePaymentError::TxDeserializationError)?;
            if contract_reward_input != Token::Bool(watcher_reward.send_contract_reward_on_spend) {
                return MmError::err(ValidatePaymentError::WrongPaymentTx(format!(
                    "Transaction sends contract reward on spend arg {:?} is invalid, expected {:?}",
                    contract_reward_input,
                    Token::Bool(watcher_reward.send_contract_reward_on_spend)
                )));
            }

            let reward_amount_input = get_function_input_data(&decoded, function, 8)
                .map_to_mm(ValidatePaymentError::TxDeserializationError)?;
            if reward_amount_input != Token::Uint(expected_reward_amount) {
                return MmError::err(ValidatePaymentError::WrongPaymentTx(format!(
                    "Transaction watcher reward amount arg {:?} is invalid, expected {:?}",
                    reward_amount_input,
                    Token::Uint(expected_reward_amount)
                )));
            }

            if tx.value != U256::zero() {
                return MmError::err(ValidatePaymentError::WrongPaymentTx(format!(
                    "Transaction value arg {:?} is invalid, expected 0",
                    tx.value
                )));
            }

            match &selfi.coin_type {
                EthCoinType::Eth => {
                    let amount_input = get_function_input_data(&decoded, function, 1)
                        .map_to_mm(ValidatePaymentError::TxDeserializationError)?;
                    let total_amount = match input.spend_type {
                        WatcherSpendType::MakerPaymentSpend => {
                            if !matches!(watcher_reward.reward_target, RewardTarget::None)
                                || watcher_reward.send_contract_reward_on_spend
                            {
                                trade_amount + expected_reward_amount
                            } else {
                                trade_amount
                            }
                        },
                        WatcherSpendType::TakerPaymentRefund => trade_amount + expected_reward_amount,
                    };
                    if amount_input != Token::Uint(total_amount) {
                        return MmError::err(ValidatePaymentError::WrongPaymentTx(format!(
                            "Transaction amount arg {:?} is invalid, expected {:?}",
                            amount_input,
                            Token::Uint(total_amount),
                        )));
                    }

                    let token_address_input = get_function_input_data(&decoded, function, 3)
                        .map_to_mm(ValidatePaymentError::TxDeserializationError)?;
                    if token_address_input != Token::Address(Address::default()) {
                        return MmError::err(ValidatePaymentError::WrongPaymentTx(format!(
                            "Transaction token address arg {:?} is invalid, expected {:?}",
                            token_address_input,
                            Token::Address(Address::default()),
                        )));
                    }
                },
                EthCoinType::Erc20 {
                    platform: _,
                    token_addr,
                } => {
                    let amount_input = get_function_input_data(&decoded, function, 1)
                        .map_to_mm(ValidatePaymentError::TxDeserializationError)?;
                    if amount_input != Token::Uint(trade_amount) {
                        return MmError::err(ValidatePaymentError::WrongPaymentTx(format!(
                            "Transaction amount arg {:?} is invalid, expected {:?}",
                            amount_input,
                            Token::Uint(trade_amount),
                        )));
                    }

                    let token_address_input = get_function_input_data(&decoded, function, 3)
                        .map_to_mm(ValidatePaymentError::TxDeserializationError)?;
                    if token_address_input != Token::Address(*token_addr) {
                        return MmError::err(ValidatePaymentError::WrongPaymentTx(format!(
                            "Transaction token address arg {:?} is invalid, expected {:?}",
                            token_address_input,
                            Token::Address(*token_addr),
                        )));
                    }
                },
                EthCoinType::Nft { .. } => return MmError::err(ValidatePaymentError::NftProtocolNotSupported),
            }

            Ok(())
        };
        Box::new(fut.boxed().compat())
    }

    fn watcher_validate_taker_payment(&self, input: WatcherValidatePaymentInput) -> ValidatePaymentFut<()> {
        let unsigned: UnverifiedTransaction = try_f!(rlp::decode(&input.payment_tx));
        let tx =
            try_f!(SignedEthTx::new(unsigned)
                .map_to_mm(|err| ValidatePaymentError::TxDeserializationError(err.to_string())));
        let sender = try_f!(addr_from_raw_pubkey(&input.taker_pub).map_to_mm(ValidatePaymentError::InvalidParameter));
        let receiver = try_f!(addr_from_raw_pubkey(&input.maker_pub).map_to_mm(ValidatePaymentError::InvalidParameter));
        let time_lock = try_f!(input
            .time_lock
            .try_into()
            .map_to_mm(ValidatePaymentError::TimelockOverflow));

        let selfi = self.clone();
        let swap_id = selfi.etomic_swap_id(time_lock, &input.secret_hash);
        let secret_hash = if input.secret_hash.len() == 32 {
            ripemd160(&input.secret_hash).to_vec()
        } else {
            input.secret_hash.to_vec()
        };
        let expected_swap_contract_address = self.swap_contract_address;
        let fallback_swap_contract = self.fallback_swap_contract;

        let fut = async move {
            let tx_from_rpc = selfi.transaction(TransactionId::Hash(tx.hash)).await?;

            let tx_from_rpc = tx_from_rpc.as_ref().ok_or_else(|| {
                ValidatePaymentError::TxDoesNotExist(format!("Didn't find provided tx {:?} on ETH node", tx))
            })?;

            if tx_from_rpc.from != Some(sender) {
                return MmError::err(ValidatePaymentError::WrongPaymentTx(format!(
                    "{INVALID_SENDER_ERR_LOG}: Payment tx {tx_from_rpc:?} was sent from wrong address, expected {sender:?}"
                )));
            }

            let swap_contract_address = tx_from_rpc.to.ok_or_else(|| {
                ValidatePaymentError::TxDeserializationError(format!(
                    "Swap contract address not found in payment Tx {tx_from_rpc:?}"
                ))
            })?;

            if swap_contract_address != expected_swap_contract_address
                && Some(swap_contract_address) != fallback_swap_contract
            {
                return MmError::err(ValidatePaymentError::WrongPaymentTx(format!(
                    "{INVALID_CONTRACT_ADDRESS_ERR_LOG}: Payment tx {tx_from_rpc:?} was sent to wrong address, expected either {expected_swap_contract_address:?} or the fallback {fallback_swap_contract:?}"
                )));
            }

            let status = selfi
                .payment_status(swap_contract_address, Token::FixedBytes(swap_id.clone()))
                .compat()
                .await
                .map_to_mm(ValidatePaymentError::Transport)?;
            if status != U256::from(PaymentState::Sent as u8) && status != U256::from(PaymentState::Spent as u8) {
                return MmError::err(ValidatePaymentError::UnexpectedPaymentState(format!(
                    "{INVALID_PAYMENT_STATE_ERR_LOG}: Payment state is not PAYMENT_STATE_SENT or PAYMENT_STATE_SPENT, got {status}"
                )));
            }

            let watcher_reward = selfi
                .get_taker_watcher_reward(&input.maker_coin, None, None, None, input.wait_until)
                .await
                .map_err(|err| ValidatePaymentError::WatcherRewardError(err.into_inner().to_string()))?;
            let expected_reward_amount = wei_from_big_decimal(&watcher_reward.amount, ETH_DECIMALS)?;

            match &selfi.coin_type {
                EthCoinType::Eth => {
                    let function_name = get_function_name("ethPayment", true);
                    let function = SWAP_CONTRACT
                        .function(&function_name)
                        .map_to_mm(|err| ValidatePaymentError::InternalError(err.to_string()))?;
                    let decoded = decode_contract_call(function, &tx_from_rpc.input.0)
                        .map_to_mm(|err| ValidatePaymentError::TxDeserializationError(err.to_string()))?;

                    let swap_id_input = get_function_input_data(&decoded, function, 0)
                        .map_to_mm(ValidatePaymentError::TxDeserializationError)?;
                    if swap_id_input != Token::FixedBytes(swap_id.clone()) {
                        return MmError::err(ValidatePaymentError::WrongPaymentTx(format!(
                            "{INVALID_SWAP_ID_ERR_LOG}: Invalid 'swap_id' {decoded:?}, expected {swap_id:?}"
                        )));
                    }

                    let receiver_input = get_function_input_data(&decoded, function, 1)
                        .map_to_mm(ValidatePaymentError::TxDeserializationError)?;
                    if receiver_input != Token::Address(receiver) {
                        return MmError::err(ValidatePaymentError::WrongPaymentTx(format!(
                            "{INVALID_RECEIVER_ERR_LOG}: Payment tx receiver arg {receiver_input:?} is invalid, expected {:?}", Token::Address(receiver)
                        )));
                    }

                    let secret_hash_input = get_function_input_data(&decoded, function, 2)
                        .map_to_mm(ValidatePaymentError::TxDeserializationError)?;
                    if secret_hash_input != Token::FixedBytes(secret_hash.to_vec()) {
                        return MmError::err(ValidatePaymentError::WrongPaymentTx(format!(
                            "Payment tx secret_hash arg {:?} is invalid, expected {:?}",
                            secret_hash_input,
                            Token::FixedBytes(secret_hash.to_vec()),
                        )));
                    }

                    let time_lock_input = get_function_input_data(&decoded, function, 3)
                        .map_to_mm(ValidatePaymentError::TxDeserializationError)?;
                    if time_lock_input != Token::Uint(U256::from(input.time_lock)) {
                        return MmError::err(ValidatePaymentError::WrongPaymentTx(format!(
                            "Payment tx time_lock arg {:?} is invalid, expected {:?}",
                            time_lock_input,
                            Token::Uint(U256::from(input.time_lock)),
                        )));
                    }

                    let reward_target_input = get_function_input_data(&decoded, function, 4)
                        .map_to_mm(ValidatePaymentError::TxDeserializationError)?;
                    let expected_reward_target = watcher_reward.reward_target as u8;
                    if reward_target_input != Token::Uint(U256::from(expected_reward_target)) {
                        return MmError::err(ValidatePaymentError::WrongPaymentTx(format!(
                            "Payment tx reward target arg {:?} is invalid, expected {:?}",
                            reward_target_input, expected_reward_target
                        )));
                    }

                    let sends_contract_reward_input = get_function_input_data(&decoded, function, 5)
                        .map_to_mm(ValidatePaymentError::TxDeserializationError)?;
                    if sends_contract_reward_input != Token::Bool(watcher_reward.send_contract_reward_on_spend) {
                        return MmError::err(ValidatePaymentError::WrongPaymentTx(format!(
                            "Payment tx sends_contract_reward_on_spend arg {:?} is invalid, expected {:?}",
                            sends_contract_reward_input, watcher_reward.send_contract_reward_on_spend
                        )));
                    }

                    let reward_amount_input = get_function_input_data(&decoded, function, 6)
                        .map_to_mm(ValidatePaymentError::TxDeserializationError)?
                        .into_uint()
                        .ok_or_else(|| {
                            ValidatePaymentError::WrongPaymentTx("Invalid type for reward amount argument".to_string())
                        })?;

                    validate_watcher_reward(expected_reward_amount.as_u64(), reward_amount_input.as_u64(), false)?;

                    // TODO: Validate the value
                },
                EthCoinType::Erc20 {
                    platform: _,
                    token_addr,
                } => {
                    let function_name = get_function_name("erc20Payment", true);
                    let function = SWAP_CONTRACT
                        .function(&function_name)
                        .map_to_mm(|err| ValidatePaymentError::InternalError(err.to_string()))?;
                    let decoded = decode_contract_call(function, &tx_from_rpc.input.0)
                        .map_to_mm(|err| ValidatePaymentError::TxDeserializationError(err.to_string()))?;

                    let swap_id_input = get_function_input_data(&decoded, function, 0)
                        .map_to_mm(ValidatePaymentError::TxDeserializationError)?;
                    if swap_id_input != Token::FixedBytes(swap_id.clone()) {
                        return MmError::err(ValidatePaymentError::WrongPaymentTx(format!(
                            "{INVALID_SWAP_ID_ERR_LOG}: Invalid 'swap_id' {decoded:?}, expected {swap_id:?}"
                        )));
                    }

                    let token_addr_input = get_function_input_data(&decoded, function, 2)
                        .map_to_mm(ValidatePaymentError::TxDeserializationError)?;
                    if token_addr_input != Token::Address(*token_addr) {
                        return MmError::err(ValidatePaymentError::WrongPaymentTx(format!(
                            "Payment tx token_addr arg {:?} is invalid, expected {:?}",
                            token_addr_input,
                            Token::Address(*token_addr)
                        )));
                    }

                    let receiver_addr_input = get_function_input_data(&decoded, function, 3)
                        .map_to_mm(ValidatePaymentError::TxDeserializationError)?;
                    if receiver_addr_input != Token::Address(receiver) {
                        return MmError::err(ValidatePaymentError::WrongPaymentTx(format!(
                            "{INVALID_RECEIVER_ERR_LOG}: Payment tx receiver arg {receiver_addr_input:?} is invalid, expected {:?}", Token::Address(receiver),
                        )));
                    }

                    let secret_hash_input = get_function_input_data(&decoded, function, 4)
                        .map_to_mm(ValidatePaymentError::TxDeserializationError)?;
                    if secret_hash_input != Token::FixedBytes(secret_hash.to_vec()) {
                        return MmError::err(ValidatePaymentError::WrongPaymentTx(format!(
                            "Payment tx secret_hash arg {:?} is invalid, expected {:?}",
                            secret_hash_input,
                            Token::FixedBytes(secret_hash.to_vec()),
                        )));
                    }

                    let time_lock_input = get_function_input_data(&decoded, function, 5)
                        .map_to_mm(ValidatePaymentError::TxDeserializationError)?;
                    if time_lock_input != Token::Uint(U256::from(input.time_lock)) {
                        return MmError::err(ValidatePaymentError::WrongPaymentTx(format!(
                            "Payment tx time_lock arg {:?} is invalid, expected {:?}",
                            time_lock_input,
                            Token::Uint(U256::from(input.time_lock)),
                        )));
                    }

                    let reward_target_input = get_function_input_data(&decoded, function, 6)
                        .map_to_mm(ValidatePaymentError::TxDeserializationError)?;
                    let expected_reward_target = watcher_reward.reward_target as u8;
                    if reward_target_input != Token::Uint(U256::from(expected_reward_target)) {
                        return MmError::err(ValidatePaymentError::WrongPaymentTx(format!(
                            "Payment tx reward target arg {:?} is invalid, expected {:?}",
                            reward_target_input, expected_reward_target
                        )));
                    }

                    let sends_contract_reward_input = get_function_input_data(&decoded, function, 7)
                        .map_to_mm(ValidatePaymentError::TxDeserializationError)?;
                    if sends_contract_reward_input != Token::Bool(watcher_reward.send_contract_reward_on_spend) {
                        return MmError::err(ValidatePaymentError::WrongPaymentTx(format!(
                            "Payment tx sends_contract_reward_on_spend arg {:?} is invalid, expected {:?}",
                            sends_contract_reward_input, watcher_reward.send_contract_reward_on_spend
                        )));
                    }

                    let reward_amount_input = get_function_input_data(&decoded, function, 8)
                        .map_to_mm(ValidatePaymentError::TxDeserializationError)?
                        .into_uint()
                        .ok_or_else(|| {
                            ValidatePaymentError::WrongPaymentTx("Invalid type for reward amount argument".to_string())
                        })?;

                    validate_watcher_reward(expected_reward_amount.as_u64(), reward_amount_input.as_u64(), false)?;

                    if tx_from_rpc.value != reward_amount_input {
                        return MmError::err(ValidatePaymentError::WrongPaymentTx(format!(
                            "Payment tx value arg {:?} is invalid, expected {:?}",
                            tx_from_rpc.value, reward_amount_input
                        )));
                    }
                },
                EthCoinType::Nft { .. } => return MmError::err(ValidatePaymentError::NftProtocolNotSupported),
            }

            Ok(())
        };
        Box::new(fut.boxed().compat())
    }

    async fn watcher_search_for_swap_tx_spend(
        &self,
        input: WatcherSearchForSwapTxSpendInput<'_>,
    ) -> Result<Option<FoundSwapTxSpend>, String> {
        let unverified: UnverifiedTransaction = try_s!(rlp::decode(input.tx));
        let tx = try_s!(SignedEthTx::new(unverified));
        let swap_contract_address = match tx.action {
            Call(address) => address,
            Create => return Err(ERRL!("Invalid payment action: the payment action cannot be create")),
        };

        self.search_for_swap_tx_spend(
            input.tx,
            swap_contract_address,
            input.secret_hash,
            input.search_from_block,
            true,
        )
        .await
    }

    async fn get_taker_watcher_reward(
        &self,
        other_coin: &MmCoinEnum,
        _coin_amount: Option<BigDecimal>,
        _other_coin_amount: Option<BigDecimal>,
        reward_amount: Option<BigDecimal>,
        wait_until: u64,
    ) -> Result<WatcherReward, MmError<WatcherRewardError>> {
        let reward_target = if other_coin.is_eth() {
            RewardTarget::Contract
        } else {
            RewardTarget::PaymentSender
        };

        let amount = match reward_amount {
            Some(amount) => amount,
            None => self.get_watcher_reward_amount(wait_until).await?,
        };

        let send_contract_reward_on_spend = false;

        Ok(WatcherReward {
            amount,
            is_exact_amount: false,
            reward_target,
            send_contract_reward_on_spend,
        })
    }

    async fn get_maker_watcher_reward(
        &self,
        other_coin: &MmCoinEnum,
        reward_amount: Option<BigDecimal>,
        wait_until: u64,
    ) -> Result<Option<WatcherReward>, MmError<WatcherRewardError>> {
        let reward_target = if other_coin.is_eth() {
            RewardTarget::None
        } else {
            RewardTarget::PaymentSpender
        };

        let is_exact_amount = reward_amount.is_some();
        let amount = match reward_amount {
            Some(amount) => amount,
            None => {
                let gas_cost_eth = self.get_watcher_reward_amount(wait_until).await?;

                match &self.coin_type {
                    EthCoinType::Eth => gas_cost_eth,
                    EthCoinType::Erc20 { .. } => {
                        if other_coin.is_eth() {
                            gas_cost_eth
                        } else {
                            get_base_price_in_rel(Some(self.ticker().to_string()), Some("ETH".to_string()))
                                .await
                                .and_then(|price_in_eth| gas_cost_eth.checked_div(price_in_eth))
                                .ok_or_else(|| {
                                    WatcherRewardError::RPCError(format!(
                                        "Price of coin {} in ETH could not be found",
                                        self.ticker()
                                    ))
                                })?
                        }
                    },
                    EthCoinType::Nft { .. } => {
                        return MmError::err(WatcherRewardError::InternalError(
                            "Nft Protocol is not supported yet!".to_string(),
                        ))
                    },
                }
            },
        };

        let send_contract_reward_on_spend = other_coin.is_eth();

        Ok(Some(WatcherReward {
            amount,
            is_exact_amount,
            reward_target,
            send_contract_reward_on_spend,
        }))
    }
}

#[async_trait]
#[cfg_attr(test, mockable)]
#[async_trait]
impl MarketCoinOps for EthCoin {
    fn ticker(&self) -> &str { &self.ticker[..] }

    fn my_address(&self) -> MmResult<String, MyAddressError> {
        match self.derivation_method() {
            DerivationMethod::SingleAddress(my_address) => Ok(display_eth_address(my_address)),
            DerivationMethod::HDWallet(_) => MmError::err(MyAddressError::UnexpectedDerivationMethod(
                "'my_address' is deprecated for HD wallets".to_string(),
            )),
        }
    }

    async fn get_public_key(&self) -> Result<String, MmError<UnexpectedDerivationMethod>> {
        match self.priv_key_policy {
            EthPrivKeyPolicy::Iguana(ref key_pair)
            | EthPrivKeyPolicy::HDWallet {
                activated_key: ref key_pair,
                ..
            } => {
                let uncompressed_without_prefix = hex::encode(key_pair.public());
                Ok(format!("04{}", uncompressed_without_prefix))
            },
            EthPrivKeyPolicy::Trezor => {
                let public_key = self
                    .deref()
                    .derivation_method
                    .hd_wallet()
                    .ok_or(UnexpectedDerivationMethod::ExpectedHDWallet)?
                    .get_enabled_address()
                    .await
                    .ok_or_else(|| UnexpectedDerivationMethod::InternalError("no enabled address".to_owned()))?
                    .pubkey();
                let uncompressed_without_prefix = hex::encode(public_key);
                Ok(format!("04{}", uncompressed_without_prefix))
            },
            #[cfg(target_arch = "wasm32")]
            EthPrivKeyPolicy::Metamask(ref metamask_policy) => {
                Ok(format!("{:02x}", metamask_policy.public_key_uncompressed))
            },
        }
    }

    /// Hash message for signature using Ethereum's message signing format.
    /// keccak256(PREFIX_LENGTH + PREFIX + MESSAGE_LENGTH + MESSAGE)
    fn sign_message_hash(&self, message: &str) -> Option<[u8; 32]> {
        let message_prefix = self.sign_message_prefix.as_ref()?;

        let mut stream = Stream::new();
        let prefix_len = CompactInteger::from(message_prefix.len());
        prefix_len.serialize(&mut stream);
        stream.append_slice(message_prefix.as_bytes());
        stream.append_slice(message.len().to_string().as_bytes());
        stream.append_slice(message.as_bytes());
        Some(keccak256(&stream.out()).take())
    }

    fn sign_message(&self, message: &str) -> SignatureResult<String> {
        let message_hash = self.sign_message_hash(message).ok_or(SignatureError::PrefixNotFound)?;
        let privkey = &self.priv_key_policy.activated_key_or_err()?.secret();
        let signature = sign(privkey, &H256::from(message_hash))?;
        Ok(format!("0x{}", signature))
    }

    fn verify_message(&self, signature: &str, message: &str, address: &str) -> VerificationResult<bool> {
        let message_hash = self
            .sign_message_hash(message)
            .ok_or(VerificationError::PrefixNotFound)?;
        let address = self
            .address_from_str(address)
            .map_err(VerificationError::AddressDecodingError)?;
        let signature = Signature::from_str(signature.strip_prefix("0x").unwrap_or(signature))?;
        let is_verified = verify_address(&address, &signature, &H256::from(message_hash))?;
        Ok(is_verified)
    }

    fn my_balance(&self) -> BalanceFut<CoinBalance> {
        let decimals = self.decimals;
        let fut = self
            .my_balance()
            .and_then(move |result| Ok(u256_to_big_decimal(result, decimals)?))
            .map(|spendable| CoinBalance {
                spendable,
                unspendable: BigDecimal::from(0),
            });
        Box::new(fut)
    }

    fn base_coin_balance(&self) -> BalanceFut<BigDecimal> {
        Box::new(
            self.eth_balance()
                .and_then(move |result| Ok(u256_to_big_decimal(result, ETH_DECIMALS)?)),
        )
    }

    fn platform_ticker(&self) -> &str {
        match &self.coin_type {
            EthCoinType::Eth => self.ticker(),
            EthCoinType::Erc20 { platform, .. } | EthCoinType::Nft { platform } => platform,
        }
    }

    fn send_raw_tx(&self, mut tx: &str) -> Box<dyn Future<Item = String, Error = String> + Send> {
        if tx.starts_with("0x") {
            tx = &tx[2..];
        }
        let bytes = try_fus!(hex::decode(tx));

        let coin = self.clone();

        let fut = async move {
            let result = coin
                .send_raw_transaction(bytes.into())
                .await
                .map(|res| format!("{:02x}", res))
                .map_err(|e| ERRL!("{}", e));

            result
        };

        Box::new(fut.boxed().compat())
    }

    fn send_raw_tx_bytes(&self, tx: &[u8]) -> Box<dyn Future<Item = String, Error = String> + Send> {
        let coin = self.clone();

        let tx = tx.to_owned();
        let fut = async move {
            coin.send_raw_transaction(tx.into())
                .await
                .map(|res| format!("{:02x}", res))
                .map_err(|e| ERRL!("{}", e))
        };

        Box::new(fut.boxed().compat())
    }

    async fn sign_raw_tx(&self, args: &SignRawTransactionRequest) -> RawTransactionResult {
        if let SignRawTransactionEnum::ETH(eth_args) = &args.tx {
            sign_raw_eth_tx(self, eth_args).await
        } else {
            MmError::err(RawTransactionError::InvalidParam("eth type expected".to_string()))
        }
    }

    fn wait_for_confirmations(&self, input: ConfirmPaymentInput) -> Box<dyn Future<Item = (), Error = String> + Send> {
        macro_rules! update_status_with_error {
            ($status: ident, $error: ident) => {
                match $error.get_inner() {
                    Web3RpcError::Timeout(_) => $status.append(" Timed out."),
                    _ => $status.append(" Failed."),
                }
            };
        }

        let ctx = try_fus!(MmArc::from_weak(&self.ctx).ok_or("No context"));
        let mut status = ctx.log.status_handle();
        status.status(&[&self.ticker], "Waiting for confirmations…");
        status.deadline(input.wait_until * 1000);

        let unsigned: UnverifiedTransaction = try_fus!(rlp::decode(&input.payment_tx));
        let tx = try_fus!(SignedEthTx::new(unsigned));
        let tx_hash = tx.hash();

        let required_confirms = U64::from(input.confirmations);
        let check_every = input.check_every as f64;
        let selfi = self.clone();
        let fut = async move {
            loop {
                // Wait for one confirmation and return the transaction confirmation block number
                let confirmed_at = match selfi
                    .transaction_confirmed_at(tx_hash, input.wait_until, check_every)
                    .compat()
                    .await
                {
                    Ok(c) => c,
                    Err(e) => {
                        update_status_with_error!(status, e);
                        return Err(e.to_string());
                    },
                };

                // checking that confirmed_at is greater than zero to prevent overflow.
                // untrusted RPC nodes might send a zero value to cause overflow if we didn't do this check.
                // required_confirms should always be more than 0 anyways but we should keep this check nonetheless.
                if confirmed_at <= U64::from(0) {
                    error!(
                        "confirmed_at: {}, for payment tx: {:02x}, for coin:{} should be greater than zero!",
                        confirmed_at,
                        tx_hash,
                        selfi.ticker()
                    );
                    Timer::sleep(check_every).await;
                    continue;
                }

                // Wait for a block that achieves the required confirmations
                let confirmation_block_number = confirmed_at + required_confirms - 1;
                if let Err(e) = selfi
                    .wait_for_block(confirmation_block_number, input.wait_until, check_every)
                    .compat()
                    .await
                {
                    update_status_with_error!(status, e);
                    return Err(e.to_string());
                }

                // Make sure that there was no chain reorganization that led to transaction confirmation block to be changed
                match selfi
                    .transaction_confirmed_at(tx_hash, input.wait_until, check_every)
                    .compat()
                    .await
                {
                    Ok(conf) => {
                        if conf == confirmed_at {
                            status.append(" Confirmed.");
                            break Ok(());
                        }
                    },
                    Err(e) => {
                        update_status_with_error!(status, e);
                        return Err(e.to_string());
                    },
                }

                Timer::sleep(check_every).await;
            }
        };

        Box::new(fut.boxed().compat())
    }

    fn wait_for_htlc_tx_spend(&self, args: WaitForHTLCTxSpendArgs<'_>) -> TransactionFut {
        let unverified: UnverifiedTransaction = try_tx_fus!(rlp::decode(args.tx_bytes));
        let tx = try_tx_fus!(SignedEthTx::new(unverified));

        let swap_contract_address = match args.swap_contract_address {
            Some(addr) => try_tx_fus!(addr.try_to_address()),
            None => match tx.action {
                Call(address) => address,
                Create => {
                    return Box::new(futures01::future::err(TransactionErr::Plain(ERRL!(
                        "Invalid payment action: the payment action cannot be create"
                    ))))
                },
            },
        };

        let func_name = match self.coin_type {
            EthCoinType::Eth => get_function_name("ethPayment", args.watcher_reward),
            EthCoinType::Erc20 { .. } => get_function_name("erc20Payment", args.watcher_reward),
            EthCoinType::Nft { .. } => {
                return Box::new(futures01::future::err(TransactionErr::NftProtocolNotSupported(ERRL!(
                    "Nft Protocol is not supported yet!"
                ))))
            },
        };

        let payment_func = try_tx_fus!(SWAP_CONTRACT.function(&func_name));
        let decoded = try_tx_fus!(decode_contract_call(payment_func, &tx.data));
        let id = match decoded.first() {
            Some(Token::FixedBytes(bytes)) => bytes.clone(),
            invalid_token => {
                return Box::new(futures01::future::err(TransactionErr::Plain(ERRL!(
                    "Expected Token::FixedBytes, got {:?}",
                    invalid_token
                ))))
            },
        };
        let selfi = self.clone();
        let from_block = args.from_block;
        let wait_until = args.wait_until;
        let check_every = args.check_every;
        let fut = async move {
            loop {
                if now_sec() > wait_until {
                    return TX_PLAIN_ERR!(
                        "Waited too long until {} for transaction {:?} to be spent ",
                        wait_until,
                        tx,
                    );
                }

                let current_block = match selfi.current_block().compat().await {
                    Ok(b) => b,
                    Err(e) => {
                        error!("Error getting block number: {}", e);
                        Timer::sleep(5.).await;
                        continue;
                    },
                };

                let events = match selfi
                    .spend_events(swap_contract_address, from_block, current_block)
                    .compat()
                    .await
                {
                    Ok(ev) => ev,
                    Err(e) => {
                        error!("Error getting spend events: {}", e);
                        Timer::sleep(5.).await;
                        continue;
                    },
                };

                let found = events.iter().find(|event| &event.data.0[..32] == id.as_slice());

                if let Some(event) = found {
                    if let Some(tx_hash) = event.transaction_hash {
                        let transaction = match selfi.transaction(TransactionId::Hash(tx_hash)).await {
                            Ok(Some(t)) => t,
                            Ok(None) => {
                                info!("Tx {} not found yet", tx_hash);
                                Timer::sleep(check_every).await;
                                continue;
                            },
                            Err(e) => {
                                error!("Get tx {} error: {}", tx_hash, e);
                                Timer::sleep(check_every).await;
                                continue;
                            },
                        };

                        return Ok(TransactionEnum::from(try_tx_s!(signed_tx_from_web3_tx(transaction))));
                    }
                }

                Timer::sleep(5.).await;
            }
        };
        Box::new(fut.boxed().compat())
    }

    fn tx_enum_from_bytes(&self, bytes: &[u8]) -> Result<TransactionEnum, MmError<TxMarshalingErr>> {
        signed_eth_tx_from_bytes(bytes)
            .map(TransactionEnum::from)
            .map_to_mm(TxMarshalingErr::InvalidInput)
    }

    fn current_block(&self) -> Box<dyn Future<Item = u64, Error = String> + Send> {
        let coin = self.clone();

        let fut = async move {
            coin.block_number()
                .await
                .map(|res| res.as_u64())
                .map_err(|e| ERRL!("{}", e))
        };

        Box::new(fut.boxed().compat())
    }

    fn display_priv_key(&self) -> Result<String, String> {
        match self.priv_key_policy {
            EthPrivKeyPolicy::Iguana(ref key_pair)
            | EthPrivKeyPolicy::HDWallet {
                activated_key: ref key_pair,
                ..
            } => Ok(format!("{:#02x}", key_pair.secret())),
            EthPrivKeyPolicy::Trezor => ERR!("'display_priv_key' is not supported for Hardware Wallets"),
            #[cfg(target_arch = "wasm32")]
            EthPrivKeyPolicy::Metamask(_) => ERR!("'display_priv_key' is not supported for MetaMask"),
        }
    }

    #[inline]
    fn min_tx_amount(&self) -> BigDecimal { BigDecimal::from(0) }

    #[inline]
    fn min_trading_vol(&self) -> MmNumber {
        let pow = self.decimals as u32;
        MmNumber::from(1) / MmNumber::from(10u64.pow(pow))
    }

    fn is_trezor(&self) -> bool { self.priv_key_policy.is_trezor() }
}

pub fn signed_eth_tx_from_bytes(bytes: &[u8]) -> Result<SignedEthTx, String> {
    let tx: UnverifiedTransaction = try_s!(rlp::decode(bytes));
    let signed = try_s!(SignedEthTx::new(tx));
    Ok(signed)
}

// We can use a nonce lock shared between tokens using the same platform coin and the platform itself.
// For example, ETH/USDT-ERC20 should use the same lock, but it will be different for BNB/USDT-BEP20.
lazy_static! {
    static ref NONCE_LOCK: Mutex<HashMap<String, Arc<AsyncMutex<()>>>> = Mutex::new(HashMap::new());
}

type EthTxFut = Box<dyn Future<Item = SignedEthTx, Error = TransactionErr> + Send + 'static>;

async fn sign_transaction_with_keypair(
    ctx: MmArc,
    coin: &EthCoin,
    key_pair: &KeyPair,
    value: U256,
    action: Action,
    data: Vec<u8>,
    gas: U256,
) -> Result<(SignedEthTx, Vec<Web3Instance>), TransactionErr> {
    let mut status = ctx.log.status_handle();
    macro_rules! tags {
        () => {
            &[&"sign"]
        };
    }
    let _nonce_lock = coin.nonce_lock.lock().await;
    status.status(tags!(), "get_addr_nonce…");
    let my_address = try_tx_s!(coin.derivation_method.single_addr_or_err().await);
    let (nonce, web3_instances_with_latest_nonce) = try_tx_s!(coin.clone().get_addr_nonce(my_address).compat().await);
    status.status(tags!(), "get_gas_price…");
    let gas_price = try_tx_s!(coin.get_gas_price().compat().await);

    let tx = UnSignedEthTx {
        nonce,
        gas_price,
        gas,
        action,
        value,
        data,
    };

    Ok((
        tx.sign(key_pair.secret(), coin.chain_id),
        web3_instances_with_latest_nonce,
    ))
}

#[allow(clippy::too_many_arguments)]
async fn sign_and_send_transaction_with_keypair(
    ctx: MmArc,
    coin: &EthCoin,
    key_pair: &KeyPair,
    address: Address,
    value: U256,
    action: Action,
    data: Vec<u8>,
    gas: U256,
) -> Result<SignedEthTx, TransactionErr> {
    let mut status = ctx.log.status_handle();
    macro_rules! tags {
        () => {
            &[&"sign-and-send"]
        };
    }
    let (signed, web3_instances_with_latest_nonce) =
        sign_transaction_with_keypair(ctx, coin, key_pair, value, action, data, gas).await?;
    let bytes = Bytes(rlp::encode(&signed).to_vec());
    status.status(tags!(), "send_raw_transaction…");

    let futures = web3_instances_with_latest_nonce
        .into_iter()
        .map(|web3_instance| web3_instance.web3.eth().send_raw_transaction(bytes.clone()));
    try_tx_s!(select_ok(futures).await.map_err(|e| ERRL!("{}", e)), signed);

    status.status(tags!(), "get_addr_nonce…");
    coin.wait_for_addr_nonce_increase(address, signed.transaction.unsigned.nonce)
        .await;
    Ok(signed)
}

#[cfg(target_arch = "wasm32")]
async fn sign_and_send_transaction_with_metamask(
    coin: EthCoin,
    value: U256,
    action: Action,
    data: Vec<u8>,
    gas: U256,
) -> Result<SignedEthTx, TransactionErr> {
    let to = match action {
        Action::Create => None,
        Action::Call(to) => Some(to),
    };

    let my_address = try_tx_s!(coin.derivation_method.single_addr_or_err().await);
    let gas_price = try_tx_s!(coin.get_gas_price().compat().await);

    let tx_to_send = TransactionRequest {
        from: my_address,
        to,
        gas: Some(gas),
        gas_price: Some(gas_price),
        value: Some(value),
        data: Some(data.clone().into()),
        nonce: None,
        ..TransactionRequest::default()
    };

    // It's important to return the transaction hex for the swap,
    // so wait up to 60 seconds for the transaction to appear on the RPC node.
    let wait_rpc_timeout = 60_000;
    let check_every = 1.;

    // Please note that this method may take a long time
    // due to `wallet_switchEthereumChain` and `eth_sendTransaction` requests.
    let tx_hash = try_tx_s!(coin.send_transaction(tx_to_send).await);

    let maybe_signed_tx = try_tx_s!(
        coin.wait_for_tx_appears_on_rpc(tx_hash, wait_rpc_timeout, check_every)
            .await
    );
    match maybe_signed_tx {
        Some(signed_tx) => Ok(signed_tx),
        None => TX_PLAIN_ERR!(
            "Waited too long until the transaction {:?} appear on the RPC node",
            tx_hash
        ),
    }
}

/// Sign eth transaction
async fn sign_raw_eth_tx(coin: &EthCoin, args: &SignEthTransactionParams) -> RawTransactionResult {
    let ctx = MmArc::from_weak(&coin.ctx)
        .ok_or("!ctx")
        .map_to_mm(|err| RawTransactionError::TransactionError(err.to_string()))?;
    let value = wei_from_big_decimal(args.value.as_ref().unwrap_or(&BigDecimal::from(0)), coin.decimals)?;
    let action = if let Some(to) = &args.to {
        Call(Address::from_str(to).map_to_mm(|err| RawTransactionError::InvalidParam(err.to_string()))?)
    } else {
        Create
    };
    let data = hex::decode(args.data.as_ref().unwrap_or(&String::from("")))?;
    match coin.priv_key_policy {
        // TODO: use zeroise for privkey
        EthPrivKeyPolicy::Iguana(ref key_pair)
        | EthPrivKeyPolicy::HDWallet {
            activated_key: ref key_pair,
            ..
        } => {
            return sign_transaction_with_keypair(ctx, coin, key_pair, value, action, data, args.gas_limit)
                .await
                .map(|(signed_tx, _)| RawTransactionRes {
                    tx_hex: signed_tx.tx_hex().into(),
                })
                .map_to_mm(|err| RawTransactionError::TransactionError(err.get_plain_text_format()));
        },
        #[cfg(target_arch = "wasm32")]
        EthPrivKeyPolicy::Metamask(_) => MmError::err(RawTransactionError::InvalidParam(
            "sign raw eth tx not implemented for Metamask".into(),
        )),
        EthPrivKeyPolicy::Trezor => MmError::err(RawTransactionError::InvalidParam(
            "sign raw eth tx not implemented for Trezor".into(),
        )),
    }
}

#[async_trait]
impl RpcCommonOps for EthCoin {
    type RpcClient = Web3Instance;
    type Error = Web3RpcError;

    async fn get_live_client(&self) -> Result<Self::RpcClient, Self::Error> {
        let mut clients = self.web3_instances.lock().await;

        // try to find first live client
        for (i, client) in clients.clone().into_iter().enumerate() {
            if let Web3Transport::Websocket(socket_transport) = &client.web3.transport() {
                socket_transport.maybe_spawn_connection_loop(self.clone());
            };

            if !client.web3.transport().is_last_request_failed() {
                // Bring the live client to the front of rpc_clients
                clients.rotate_left(i);
                return Ok(client);
            }

            match client
                .web3
                .web3()
                .client_version()
                .timeout(ETH_RPC_REQUEST_TIMEOUT)
                .await
            {
                Ok(Ok(_)) => {
                    // Bring the live client to the front of rpc_clients
                    clients.rotate_left(i);
                    return Ok(client);
                },
                Ok(Err(rpc_error)) => {
                    debug!("Could not get client version on: {:?}. Error: {}", &client, rpc_error);

                    if let Web3Transport::Websocket(socket_transport) = client.web3.transport() {
                        socket_transport.stop_connection_loop().await;
                    };
                },
                Err(timeout_error) => {
                    debug!(
                        "Client version timeout exceed on: {:?}. Error: {}",
                        &client, timeout_error
                    );

                    if let Web3Transport::Websocket(socket_transport) = client.web3.transport() {
                        socket_transport.stop_connection_loop().await;
                    };
                },
            };
        }

        return Err(Web3RpcError::Transport(
            "All the current rpc nodes are unavailable.".to_string(),
        ));
    }
}

impl EthCoin {
    pub(crate) async fn web3(&self) -> Result<Web3<Web3Transport>, Web3RpcError> {
        self.get_live_client().await.map(|t| t.web3)
    }

    /// Gets `SenderRefunded` events from etomic swap smart contract since `from_block`
    fn refund_events(
        &self,
        swap_contract_address: Address,
        from_block: u64,
        to_block: u64,
    ) -> Box<dyn Future<Item = Vec<Log>, Error = String> + Send> {
        let contract_event = try_fus!(SWAP_CONTRACT.event("SenderRefunded"));
        let filter = FilterBuilder::default()
            .topics(Some(vec![contract_event.signature()]), None, None, None)
            .from_block(BlockNumber::Number(from_block.into()))
            .to_block(BlockNumber::Number(to_block.into()))
            .address(vec![swap_contract_address])
            .build();

        let coin = self.clone();

        let fut = async move { coin.logs(filter).await.map_err(|e| ERRL!("{}", e)) };

        Box::new(fut.boxed().compat())
    }

    /// Gets ETH traces from ETH node between addresses in `from_block` and `to_block`
    async fn eth_traces(
        &self,
        from_addr: Vec<Address>,
        to_addr: Vec<Address>,
        from_block: BlockNumber,
        to_block: BlockNumber,
        limit: Option<usize>,
    ) -> Web3RpcResult<Vec<Trace>> {
        let mut filter = TraceFilterBuilder::default()
            .from_address(from_addr)
            .to_address(to_addr)
            .from_block(from_block)
            .to_block(to_block);
        if let Some(l) = limit {
            filter = filter.count(l);
        }
        drop_mutability!(filter);

        self.trace_filter(filter.build()).await.map_to_mm(Web3RpcError::from)
    }

    /// Gets Transfer events from ERC20 smart contract `addr` between `from_block` and `to_block`
    async fn erc20_transfer_events(
        &self,
        contract: Address,
        from_addr: Option<Address>,
        to_addr: Option<Address>,
        from_block: BlockNumber,
        to_block: BlockNumber,
        limit: Option<usize>,
    ) -> Web3RpcResult<Vec<Log>> {
        let contract_event = ERC20_CONTRACT.event("Transfer")?;
        let topic0 = Some(vec![contract_event.signature()]);
        let topic1 = from_addr.map(|addr| vec![addr.into()]);
        let topic2 = to_addr.map(|addr| vec![addr.into()]);

        let mut filter = FilterBuilder::default()
            .topics(topic0, topic1, topic2, None)
            .from_block(from_block)
            .to_block(to_block)
            .address(vec![contract]);
        if let Some(l) = limit {
            filter = filter.limit(l);
        }
        drop_mutability!(filter);

        self.logs(filter.build()).await.map_to_mm(Web3RpcError::from)
    }

    /// Downloads and saves ETH transaction history of my_address, relies on Parity trace_filter API
    /// https://wiki.parity.io/JSONRPC-trace-module#trace_filter, this requires tracing to be enabled
    /// in node config. Other ETH clients (Geth, etc.) are `not` supported (yet).
    #[allow(clippy::cognitive_complexity)]
    #[cfg_attr(target_arch = "wasm32", allow(dead_code))]
    async fn process_eth_history(&self, ctx: &MmArc) {
        // Artem Pikulin: by playing a bit with Parity mainnet node I've discovered that trace_filter API responds after reasonable time for 1000 blocks.
        // I've tried to increase the amount to 10000, but request times out somewhere near 2500000 block.
        // Also the Parity RPC server seem to get stuck while request in running (other requests performance is also lowered).
        let delta = U64::from(1000);

        let my_address = match self.derivation_method.single_addr_or_err().await {
            Ok(addr) => addr,
            Err(e) => {
                ctx.log.log(
                    "",
                    &[&"tx_history", &self.ticker],
                    &ERRL!("Error on getting my address: {}", e),
                );
                return;
            },
        };
        let mut success_iteration = 0i32;
        loop {
            if ctx.is_stopping() {
                break;
            };
            {
                let coins_ctx = CoinsContext::from_ctx(ctx).unwrap();
                let coins = coins_ctx.coins.lock().await;
                if !coins.contains_key(&self.ticker) {
                    ctx.log.log("", &[&"tx_history", &self.ticker], "Loop stopped");
                    break;
                };
            }

            let current_block = match self.block_number().await {
                Ok(block) => block,
                Err(e) => {
                    ctx.log.log(
                        "",
                        &[&"tx_history", &self.ticker],
                        &ERRL!("Error {} on eth_block_number, retrying", e),
                    );
                    Timer::sleep(10.).await;
                    continue;
                },
            };

            let mut saved_traces = match self.load_saved_traces(ctx, my_address) {
                Some(traces) => traces,
                None => SavedTraces {
                    traces: vec![],
                    earliest_block: current_block,
                    latest_block: current_block,
                },
            };
            *self.history_sync_state.lock().unwrap() = HistorySyncState::InProgress(json!({
                "blocks_left": saved_traces.earliest_block.as_u64(),
            }));

            let mut existing_history = match self.load_history_from_file(ctx).compat().await {
                Ok(history) => history,
                Err(e) => {
                    ctx.log.log(
                        "",
                        &[&"tx_history", &self.ticker],
                        &ERRL!("Error {} on 'load_history_from_file', stop the history loop", e),
                    );
                    return;
                },
            };

            // AP: AFAIK ETH RPC doesn't support conditional filters like `get this OR this` so we have
            // to run several queries to get trace events including our address as sender `or` receiver
            // TODO refactor this to batch requests instead of single request per query
            if saved_traces.earliest_block > 0.into() {
                let before_earliest = if saved_traces.earliest_block >= delta {
                    saved_traces.earliest_block - delta
                } else {
                    0.into()
                };

                let from_traces_before_earliest = match self
                    .eth_traces(
                        vec![my_address],
                        vec![],
                        BlockNumber::Number(before_earliest),
                        BlockNumber::Number(saved_traces.earliest_block),
                        None,
                    )
                    .await
                {
                    Ok(traces) => traces,
                    Err(e) => {
                        ctx.log.log(
                            "",
                            &[&"tx_history", &self.ticker],
                            &ERRL!("Error {} on eth_traces, retrying", e),
                        );
                        Timer::sleep(10.).await;
                        continue;
                    },
                };

                let to_traces_before_earliest = match self
                    .eth_traces(
                        vec![],
                        vec![my_address],
                        BlockNumber::Number(before_earliest),
                        BlockNumber::Number(saved_traces.earliest_block),
                        None,
                    )
                    .await
                {
                    Ok(traces) => traces,
                    Err(e) => {
                        ctx.log.log(
                            "",
                            &[&"tx_history", &self.ticker],
                            &ERRL!("Error {} on eth_traces, retrying", e),
                        );
                        Timer::sleep(10.).await;
                        continue;
                    },
                };

                let total_length = from_traces_before_earliest.len() + to_traces_before_earliest.len();
                mm_counter!(ctx.metrics, "tx.history.response.total_length", total_length as u64,
                    "coin" => self.ticker.clone(), "client" => "ethereum", "method" => "eth_traces");

                saved_traces.traces.extend(from_traces_before_earliest);
                saved_traces.traces.extend(to_traces_before_earliest);
                saved_traces.earliest_block = if before_earliest > 0.into() {
                    // need to exclude the before earliest block from next iteration
                    before_earliest - 1
                } else {
                    0.into()
                };
                self.store_eth_traces(ctx, my_address, &saved_traces);
            }

            if current_block > saved_traces.latest_block {
                let from_traces_after_latest = match self
                    .eth_traces(
                        vec![my_address],
                        vec![],
                        BlockNumber::Number(saved_traces.latest_block + 1),
                        BlockNumber::Number(current_block),
                        None,
                    )
                    .await
                {
                    Ok(traces) => traces,
                    Err(e) => {
                        ctx.log.log(
                            "",
                            &[&"tx_history", &self.ticker],
                            &ERRL!("Error {} on eth_traces, retrying", e),
                        );
                        Timer::sleep(10.).await;
                        continue;
                    },
                };

                let to_traces_after_latest = match self
                    .eth_traces(
                        vec![],
                        vec![my_address],
                        BlockNumber::Number(saved_traces.latest_block + 1),
                        BlockNumber::Number(current_block),
                        None,
                    )
                    .await
                {
                    Ok(traces) => traces,
                    Err(e) => {
                        ctx.log.log(
                            "",
                            &[&"tx_history", &self.ticker],
                            &ERRL!("Error {} on eth_traces, retrying", e),
                        );
                        Timer::sleep(10.).await;
                        continue;
                    },
                };

                let total_length = from_traces_after_latest.len() + to_traces_after_latest.len();
                mm_counter!(ctx.metrics, "tx.history.response.total_length", total_length as u64,
                    "coin" => self.ticker.clone(), "client" => "ethereum", "method" => "eth_traces");

                saved_traces.traces.extend(from_traces_after_latest);
                saved_traces.traces.extend(to_traces_after_latest);
                saved_traces.latest_block = current_block;

                self.store_eth_traces(ctx, my_address, &saved_traces);
            }
            saved_traces.traces.sort_by(|a, b| b.block_number.cmp(&a.block_number));
            for trace in saved_traces.traces {
                let hash = sha256(&json::to_vec(&trace).unwrap());
                let internal_id = BytesJson::from(hash.to_vec());
                let processed = existing_history.iter().find(|tx| tx.internal_id == internal_id);
                if processed.is_some() {
                    continue;
                }

                // TODO Only standard Call traces are supported, contract creations, suicides and block rewards will be supported later
                let call_data = match trace.action {
                    TraceAction::Call(d) => d,
                    _ => continue,
                };

                mm_counter!(ctx.metrics, "tx.history.request.count", 1, "coin" => self.ticker.clone(), "method" => "tx_detail_by_hash");

                let web3_tx = match self
                    .transaction(TransactionId::Hash(trace.transaction_hash.unwrap()))
                    .await
                {
                    Ok(tx) => tx,
                    Err(e) => {
                        ctx.log.log(
                            "",
                            &[&"tx_history", &self.ticker],
                            &ERRL!(
                                "Error {} on getting transaction {:?}",
                                e,
                                trace.transaction_hash.unwrap()
                            ),
                        );
                        continue;
                    },
                };
                let web3_tx = match web3_tx {
                    Some(t) => t,
                    None => {
                        ctx.log.log(
                            "",
                            &[&"tx_history", &self.ticker],
                            &ERRL!("No such transaction {:?}", trace.transaction_hash.unwrap()),
                        );
                        continue;
                    },
                };

                mm_counter!(ctx.metrics, "tx.history.response.count", 1, "coin" => self.ticker.clone(), "method" => "tx_detail_by_hash");

                let receipt = match self.transaction_receipt(trace.transaction_hash.unwrap()).await {
                    Ok(r) => r,
                    Err(e) => {
                        ctx.log.log(
                            "",
                            &[&"tx_history", &self.ticker],
                            &ERRL!(
                                "Error {} on getting transaction {:?} receipt",
                                e,
                                trace.transaction_hash.unwrap()
                            ),
                        );
                        continue;
                    },
                };
                let fee_coin = match &self.coin_type {
                    EthCoinType::Eth => self.ticker(),
                    EthCoinType::Erc20 { platform, .. } => platform.as_str(),
                    EthCoinType::Nft { .. } => {
                        ctx.log.log(
                            "",
                            &[&"tx_history", &self.ticker],
                            &ERRL!("Error on getting fee coin: Nft Protocol is not supported yet!"),
                        );
                        continue;
                    },
                };
                let fee_details: Option<EthTxFeeDetails> = match receipt {
                    Some(r) => {
                        let gas_used = r.gas_used.unwrap_or_default();
                        let gas_price = web3_tx.gas_price.unwrap_or_default();
                        // It's relatively safe to unwrap `EthTxFeeDetails::new` as it may fail
                        // due to `u256_to_big_decimal` only.
                        // Also TX history is not used by any GUI and has significant disadvantages.
                        Some(EthTxFeeDetails::new(gas_used, gas_price, fee_coin).unwrap())
                    },
                    None => None,
                };

                let total_amount: BigDecimal = u256_to_big_decimal(call_data.value, ETH_DECIMALS).unwrap();
                let mut received_by_me = 0.into();
                let mut spent_by_me = 0.into();

                if call_data.from == my_address {
                    // ETH transfer is actually happening only if no error occurred
                    if trace.error.is_none() {
                        spent_by_me = total_amount.clone();
                    }
                    if let Some(ref fee) = fee_details {
                        spent_by_me += &fee.total_fee;
                    }
                }

                if call_data.to == my_address {
                    // ETH transfer is actually happening only if no error occurred
                    if trace.error.is_none() {
                        received_by_me = total_amount.clone();
                    }
                }

                let raw = signed_tx_from_web3_tx(web3_tx).unwrap();
                let block = match self
                    .block(BlockId::Number(BlockNumber::Number(trace.block_number.into())))
                    .await
                {
                    Ok(b) => b.unwrap(),
                    Err(e) => {
                        ctx.log.log(
                            "",
                            &[&"tx_history", &self.ticker],
                            &ERRL!("Error {} on getting block {} data", e, trace.block_number),
                        );
                        continue;
                    },
                };

                let details = TransactionDetails {
                    my_balance_change: &received_by_me - &spent_by_me,
                    spent_by_me,
                    received_by_me,
                    total_amount,
                    to: vec![display_eth_address(&call_data.to)],
                    from: vec![display_eth_address(&call_data.from)],
                    coin: self.ticker.clone(),
                    fee_details: fee_details.map(|d| d.into()),
                    block_height: trace.block_number,
                    tx_hash: format!("{:02x}", BytesJson(raw.hash.as_bytes().to_vec())),
                    tx_hex: BytesJson(rlp::encode(&raw).to_vec()),
                    internal_id,
                    timestamp: block.timestamp.into_or_max(),
                    kmd_rewards: None,
                    transaction_type: Default::default(),
                    memo: None,
                };

                existing_history.push(details);

                if let Err(e) = self.save_history_to_file(ctx, existing_history.clone()).compat().await {
                    ctx.log.log(
                        "",
                        &[&"tx_history", &self.ticker],
                        &ERRL!("Error {} on 'save_history_to_file', stop the history loop", e),
                    );
                    return;
                }
            }
            if saved_traces.earliest_block == 0.into() {
                if success_iteration == 0 {
                    ctx.log.log(
                        "😅",
                        &[&"tx_history", &("coin", self.ticker.clone().as_str())],
                        "history has been loaded successfully",
                    );
                }

                success_iteration += 1;
                *self.history_sync_state.lock().unwrap() = HistorySyncState::Finished;
                Timer::sleep(15.).await;
            } else {
                Timer::sleep(2.).await;
            }
        }
    }

    /// Downloads and saves ERC20 transaction history of my_address
    #[allow(clippy::cognitive_complexity)]
    #[cfg_attr(target_arch = "wasm32", allow(dead_code))]
    async fn process_erc20_history(&self, token_addr: H160, ctx: &MmArc) {
        let delta = U64::from(10000);

        let my_address = match self.derivation_method.single_addr_or_err().await {
            Ok(addr) => addr,
            Err(e) => {
                ctx.log.log(
                    "",
                    &[&"tx_history", &self.ticker],
                    &ERRL!("Error on getting my address: {}", e),
                );
                return;
            },
        };
        let mut success_iteration = 0i32;
        loop {
            if ctx.is_stopping() {
                break;
            };
            {
                let coins_ctx = CoinsContext::from_ctx(ctx).unwrap();
                let coins = coins_ctx.coins.lock().await;
                if !coins.contains_key(&self.ticker) {
                    ctx.log.log("", &[&"tx_history", &self.ticker], "Loop stopped");
                    break;
                };
            }

            let current_block = match self.block_number().await {
                Ok(block) => block,
                Err(e) => {
                    ctx.log.log(
                        "",
                        &[&"tx_history", &self.ticker],
                        &ERRL!("Error {} on eth_block_number, retrying", e),
                    );
                    Timer::sleep(10.).await;
                    continue;
                },
            };

            let mut saved_events = match self.load_saved_erc20_events(ctx, my_address) {
                Some(events) => events,
                None => SavedErc20Events {
                    events: vec![],
                    earliest_block: current_block,
                    latest_block: current_block,
                },
            };
            *self.history_sync_state.lock().unwrap() = HistorySyncState::InProgress(json!({
                "blocks_left": saved_events.earliest_block,
            }));

            // AP: AFAIK ETH RPC doesn't support conditional filters like `get this OR this` so we have
            // to run several queries to get transfer events including our address as sender `or` receiver
            // TODO refactor this to batch requests instead of single request per query
            if saved_events.earliest_block > 0.into() {
                let before_earliest = if saved_events.earliest_block >= delta {
                    saved_events.earliest_block - delta
                } else {
                    0.into()
                };

                let from_events_before_earliest = match self
                    .erc20_transfer_events(
                        token_addr,
                        Some(my_address),
                        None,
                        BlockNumber::Number(before_earliest),
                        BlockNumber::Number(saved_events.earliest_block - 1),
                        None,
                    )
                    .await
                {
                    Ok(events) => events,
                    Err(e) => {
                        ctx.log.log(
                            "",
                            &[&"tx_history", &self.ticker],
                            &ERRL!("Error {} on erc20_transfer_events, retrying", e),
                        );
                        Timer::sleep(10.).await;
                        continue;
                    },
                };

                let to_events_before_earliest = match self
                    .erc20_transfer_events(
                        token_addr,
                        None,
                        Some(my_address),
                        BlockNumber::Number(before_earliest),
                        BlockNumber::Number(saved_events.earliest_block - 1),
                        None,
                    )
                    .await
                {
                    Ok(events) => events,
                    Err(e) => {
                        ctx.log.log(
                            "",
                            &[&"tx_history", &self.ticker],
                            &ERRL!("Error {} on erc20_transfer_events, retrying", e),
                        );
                        Timer::sleep(10.).await;
                        continue;
                    },
                };

                let total_length = from_events_before_earliest.len() + to_events_before_earliest.len();
                mm_counter!(ctx.metrics, "tx.history.response.total_length", total_length as u64,
                    "coin" => self.ticker.clone(), "client" => "ethereum", "method" => "erc20_transfer_events");

                saved_events.events.extend(from_events_before_earliest);
                saved_events.events.extend(to_events_before_earliest);
                saved_events.earliest_block = if before_earliest > 0.into() {
                    before_earliest - 1
                } else {
                    0.into()
                };
                self.store_erc20_events(ctx, my_address, &saved_events);
            }

            if current_block > saved_events.latest_block {
                let from_events_after_latest = match self
                    .erc20_transfer_events(
                        token_addr,
                        Some(my_address),
                        None,
                        BlockNumber::Number(saved_events.latest_block + 1),
                        BlockNumber::Number(current_block),
                        None,
                    )
                    .await
                {
                    Ok(events) => events,
                    Err(e) => {
                        ctx.log.log(
                            "",
                            &[&"tx_history", &self.ticker],
                            &ERRL!("Error {} on erc20_transfer_events, retrying", e),
                        );
                        Timer::sleep(10.).await;
                        continue;
                    },
                };

                let to_events_after_latest = match self
                    .erc20_transfer_events(
                        token_addr,
                        None,
                        Some(my_address),
                        BlockNumber::Number(saved_events.latest_block + 1),
                        BlockNumber::Number(current_block),
                        None,
                    )
                    .await
                {
                    Ok(events) => events,
                    Err(e) => {
                        ctx.log.log(
                            "",
                            &[&"tx_history", &self.ticker],
                            &ERRL!("Error {} on erc20_transfer_events, retrying", e),
                        );
                        Timer::sleep(10.).await;
                        continue;
                    },
                };

                let total_length = from_events_after_latest.len() + to_events_after_latest.len();
                mm_counter!(ctx.metrics, "tx.history.response.total_length", total_length as u64,
                    "coin" => self.ticker.clone(), "client" => "ethereum", "method" => "erc20_transfer_events");

                saved_events.events.extend(from_events_after_latest);
                saved_events.events.extend(to_events_after_latest);
                saved_events.latest_block = current_block;
                self.store_erc20_events(ctx, my_address, &saved_events);
            }

            let all_events: HashMap<_, _> = saved_events
                .events
                .iter()
                .filter(|e| e.block_number.is_some() && e.transaction_hash.is_some() && !e.is_removed())
                .map(|e| (e.transaction_hash.unwrap(), e))
                .collect();
            let mut all_events: Vec<_> = all_events.into_values().collect();
            all_events.sort_by(|a, b| b.block_number.unwrap().cmp(&a.block_number.unwrap()));

            for event in all_events {
                let mut existing_history = match self.load_history_from_file(ctx).compat().await {
                    Ok(history) => history,
                    Err(e) => {
                        ctx.log.log(
                            "",
                            &[&"tx_history", &self.ticker],
                            &ERRL!("Error {} on 'load_history_from_file', stop the history loop", e),
                        );
                        return;
                    },
                };
                let internal_id = BytesJson::from(sha256(&json::to_vec(&event).unwrap()).to_vec());
                if existing_history.iter().any(|item| item.internal_id == internal_id) {
                    // the transaction already imported
                    continue;
                };

                let amount = U256::from(event.data.0.as_slice());
                let total_amount = u256_to_big_decimal(amount, self.decimals).unwrap();
                let mut received_by_me = 0.into();
                let mut spent_by_me = 0.into();

                let from_addr = H160::from(event.topics[1]);
                let to_addr = H160::from(event.topics[2]);

                if from_addr == my_address {
                    spent_by_me = total_amount.clone();
                }

                if to_addr == my_address {
                    received_by_me = total_amount.clone();
                }

                mm_counter!(ctx.metrics, "tx.history.request.count", 1,
                    "coin" => self.ticker.clone(), "client" => "ethereum", "method" => "tx_detail_by_hash");

                let web3_tx = match self
                    .transaction(TransactionId::Hash(event.transaction_hash.unwrap()))
                    .await
                {
                    Ok(tx) => tx,
                    Err(e) => {
                        ctx.log.log(
                            "",
                            &[&"tx_history", &self.ticker],
                            &ERRL!(
                                "Error {} on getting transaction {:?}",
                                e,
                                event.transaction_hash.unwrap()
                            ),
                        );
                        continue;
                    },
                };

                mm_counter!(ctx.metrics, "tx.history.response.count", 1,
                    "coin" => self.ticker.clone(), "client" => "ethereum", "method" => "tx_detail_by_hash");

                let web3_tx = match web3_tx {
                    Some(t) => t,
                    None => {
                        ctx.log.log(
                            "",
                            &[&"tx_history", &self.ticker],
                            &ERRL!("No such transaction {:?}", event.transaction_hash.unwrap()),
                        );
                        continue;
                    },
                };

                let receipt = match self.transaction_receipt(event.transaction_hash.unwrap()).await {
                    Ok(r) => r,
                    Err(e) => {
                        ctx.log.log(
                            "",
                            &[&"tx_history", &self.ticker],
                            &ERRL!(
                                "Error {} on getting transaction {:?} receipt",
                                e,
                                event.transaction_hash.unwrap()
                            ),
                        );
                        continue;
                    },
                };
                let fee_coin = match &self.coin_type {
                    EthCoinType::Eth => self.ticker(),
                    EthCoinType::Erc20 { platform, .. } => platform.as_str(),
                    EthCoinType::Nft { .. } => {
                        ctx.log.log(
                            "",
                            &[&"tx_history", &self.ticker],
                            &ERRL!("Error on getting fee coin: Nft Protocol is not supported yet!"),
                        );
                        continue;
                    },
                };
                let fee_details = match receipt {
                    Some(r) => {
                        let gas_used = r.gas_used.unwrap_or_default();
                        let gas_price = web3_tx.gas_price.unwrap_or_default();
                        // It's relatively safe to unwrap `EthTxFeeDetails::new` as it may fail
                        // due to `u256_to_big_decimal` only.
                        // Also TX history is not used by any GUI and has significant disadvantages.
                        Some(EthTxFeeDetails::new(gas_used, gas_price, fee_coin).unwrap())
                    },
                    None => None,
                };
                let block_number = event.block_number.unwrap();
                let block = match self.block(BlockId::Number(BlockNumber::Number(block_number))).await {
                    Ok(Some(b)) => b,
                    Ok(None) => {
                        ctx.log.log(
                            "",
                            &[&"tx_history", &self.ticker],
                            &ERRL!("Block {} is None", block_number),
                        );
                        continue;
                    },
                    Err(e) => {
                        ctx.log.log(
                            "",
                            &[&"tx_history", &self.ticker],
                            &ERRL!("Error {} on getting block {} data", e, block_number),
                        );
                        continue;
                    },
                };

                let raw = signed_tx_from_web3_tx(web3_tx).unwrap();
                let details = TransactionDetails {
                    my_balance_change: &received_by_me - &spent_by_me,
                    spent_by_me,
                    received_by_me,
                    total_amount,
                    to: vec![display_eth_address(&to_addr)],
                    from: vec![display_eth_address(&from_addr)],
                    coin: self.ticker.clone(),
                    fee_details: fee_details.map(|d| d.into()),
                    block_height: block_number.as_u64(),
                    tx_hash: format!("{:02x}", BytesJson(raw.hash.as_bytes().to_vec())),
                    tx_hex: BytesJson(rlp::encode(&raw).to_vec()),
                    internal_id: BytesJson(internal_id.to_vec()),
                    timestamp: block.timestamp.into_or_max(),
                    kmd_rewards: None,
                    transaction_type: Default::default(),
                    memo: None,
                };

                existing_history.push(details);

                if let Err(e) = self.save_history_to_file(ctx, existing_history).compat().await {
                    ctx.log.log(
                        "",
                        &[&"tx_history", &self.ticker],
                        &ERRL!("Error {} on 'save_history_to_file', stop the history loop", e),
                    );
                    return;
                }
            }
            if saved_events.earliest_block == 0.into() {
                if success_iteration == 0 {
                    ctx.log.log(
                        "😅",
                        &[&"tx_history", &("coin", self.ticker.clone().as_str())],
                        "history has been loaded successfully",
                    );
                }

                success_iteration += 1;
                *self.history_sync_state.lock().unwrap() = HistorySyncState::Finished;
                Timer::sleep(15.).await;
            } else {
                Timer::sleep(2.).await;
            }
        }
    }
}

#[cfg_attr(test, mockable)]
impl EthCoin {
    fn sign_and_send_transaction(&self, value: U256, action: Action, data: Vec<u8>, gas: U256) -> EthTxFut {
        let ctx = try_tx_fus!(MmArc::from_weak(&self.ctx).ok_or("!ctx"));
        let coin = self.clone();
        let fut = async move {
            match coin.priv_key_policy {
                EthPrivKeyPolicy::Iguana(ref key_pair)
                | EthPrivKeyPolicy::HDWallet {
                    activated_key: ref key_pair,
                    ..
                } => {
                    let address = coin
                        .derivation_method
                        .single_addr_or_err()
                        .await
                        .map_err(|e| TransactionErr::Plain(ERRL!("{}", e)))?;
                    sign_and_send_transaction_with_keypair(ctx, &coin, key_pair, address, value, action, data, gas)
                        .await
                },
                EthPrivKeyPolicy::Trezor => Err(TransactionErr::Plain(ERRL!("Trezor is not supported for swaps yet!"))),
                #[cfg(target_arch = "wasm32")]
                EthPrivKeyPolicy::Metamask(_) => {
                    sign_and_send_transaction_with_metamask(coin, value, action, data, gas).await
                },
            }
        };
        Box::new(fut.boxed().compat())
    }

    pub fn send_to_address(&self, address: Address, value: U256) -> EthTxFut {
        match &self.coin_type {
            EthCoinType::Eth => self.sign_and_send_transaction(value, Call(address), vec![], U256::from(21000)),
            EthCoinType::Erc20 {
                platform: _,
                token_addr,
            } => {
                let abi = try_tx_fus!(Contract::load(ERC20_ABI.as_bytes()));
                let function = try_tx_fus!(abi.function("transfer"));
                let data = try_tx_fus!(function.encode_input(&[Token::Address(address), Token::Uint(value)]));
                self.sign_and_send_transaction(0.into(), Call(*token_addr), data, U256::from(210_000))
            },
            EthCoinType::Nft { .. } => {
                return Box::new(futures01::future::err(TransactionErr::NftProtocolNotSupported(ERRL!(
                    "Nft Protocol is not supported yet!"
                ))))
            },
        }
    }

    fn send_hash_time_locked_payment(&self, args: SendPaymentArgs<'_>) -> EthTxFut {
        let receiver_addr = try_tx_fus!(addr_from_raw_pubkey(args.other_pubkey));
        let swap_contract_address = try_tx_fus!(args.swap_contract_address.try_to_address());
        let id = self.etomic_swap_id(try_tx_fus!(args.time_lock.try_into()), args.secret_hash);
        let trade_amount = try_tx_fus!(wei_from_big_decimal(&args.amount, self.decimals));

        let time_lock = U256::from(args.time_lock);
        let gas = U256::from(ETH_GAS);

        let secret_hash = if args.secret_hash.len() == 32 {
            ripemd160(args.secret_hash).to_vec()
        } else {
            args.secret_hash.to_vec()
        };

        match &self.coin_type {
            EthCoinType::Eth => {
                let function_name = get_function_name("ethPayment", args.watcher_reward.is_some());
                let function = try_tx_fus!(SWAP_CONTRACT.function(&function_name));

                let mut value = trade_amount;
                let data = match &args.watcher_reward {
                    Some(reward) => {
                        let reward_amount = try_tx_fus!(wei_from_big_decimal(&reward.amount, self.decimals));
                        if !matches!(reward.reward_target, RewardTarget::None) || reward.send_contract_reward_on_spend {
                            value += reward_amount;
                        }

                        try_tx_fus!(function.encode_input(&[
                            Token::FixedBytes(id),
                            Token::Address(receiver_addr),
                            Token::FixedBytes(secret_hash),
                            Token::Uint(time_lock),
                            Token::Uint(U256::from(reward.reward_target as u8)),
                            Token::Bool(reward.send_contract_reward_on_spend),
                            Token::Uint(reward_amount)
                        ]))
                    },
                    None => try_tx_fus!(function.encode_input(&[
                        Token::FixedBytes(id),
                        Token::Address(receiver_addr),
                        Token::FixedBytes(secret_hash),
                        Token::Uint(time_lock),
                    ])),
                };

                self.sign_and_send_transaction(value, Call(swap_contract_address), data, gas)
            },
            EthCoinType::Erc20 {
                platform: _,
                token_addr,
            } => {
                let allowance_fut = self
                    .allowance(swap_contract_address)
                    .map_err(|e| TransactionErr::Plain(ERRL!("{}", e)));

                let function_name = get_function_name("erc20Payment", args.watcher_reward.is_some());
                let function = try_tx_fus!(SWAP_CONTRACT.function(&function_name));

                let mut value = U256::from(0);
                let mut amount = trade_amount;

                debug!("Using watcher reward {:?} for swap payment", args.watcher_reward);

                let data = match args.watcher_reward {
                    Some(reward) => {
                        let reward_amount = match reward.reward_target {
                            RewardTarget::Contract | RewardTarget::PaymentSender => {
                                let eth_reward_amount = try_tx_fus!(wei_from_big_decimal(&reward.amount, ETH_DECIMALS));
                                value += eth_reward_amount;
                                eth_reward_amount
                            },
                            RewardTarget::PaymentSpender => {
                                let token_reward_amount =
                                    try_tx_fus!(wei_from_big_decimal(&reward.amount, self.decimals));
                                amount += token_reward_amount;
                                token_reward_amount
                            },
                            _ => {
                                // TODO tests passed without this change, need to research on how it worked
                                if reward.send_contract_reward_on_spend {
                                    let eth_reward_amount =
                                        try_tx_fus!(wei_from_big_decimal(&reward.amount, ETH_DECIMALS));
                                    value += eth_reward_amount;
                                    eth_reward_amount
                                } else {
                                    0.into()
                                }
                            },
                        };

                        try_tx_fus!(function.encode_input(&[
                            Token::FixedBytes(id),
                            Token::Uint(amount),
                            Token::Address(*token_addr),
                            Token::Address(receiver_addr),
                            Token::FixedBytes(secret_hash),
                            Token::Uint(time_lock),
                            Token::Uint(U256::from(reward.reward_target as u8)),
                            Token::Bool(reward.send_contract_reward_on_spend),
                            Token::Uint(reward_amount),
                        ]))
                    },
                    None => {
                        try_tx_fus!(function.encode_input(&[
                            Token::FixedBytes(id),
                            Token::Uint(trade_amount),
                            Token::Address(*token_addr),
                            Token::Address(receiver_addr),
                            Token::FixedBytes(secret_hash),
                            Token::Uint(time_lock)
                        ]))
                    },
                };

                let wait_for_required_allowance_until = args.wait_for_confirmation_until;

                let arc = self.clone();
                Box::new(allowance_fut.and_then(move |allowed| -> EthTxFut {
                    if allowed < amount {
                        Box::new(
                            arc.approve(swap_contract_address, U256::max_value())
                                .and_then(move |approved| {
                                    // make sure the approve tx is confirmed by making sure that the allowed value has been updated
                                    // this call is cheaper than waiting for confirmation calls
                                    arc.wait_for_required_allowance(
                                        swap_contract_address,
                                        amount,
                                        wait_for_required_allowance_until,
                                    )
                                    .map_err(move |e| {
                                        TransactionErr::Plain(ERRL!(
                                            "Allowed value was not updated in time after sending approve transaction {:02x}: {}",
                                            approved.tx_hash(),
                                            e
                                        ))
                                    })
                                    .and_then(move |_| {
                                        arc.sign_and_send_transaction(
                                            value,
                                            Call(swap_contract_address),
                                            data,
                                            gas,
                                        )
                                    })
                                }),
                        )
                    } else {
                        Box::new(arc.sign_and_send_transaction(
                            value,
                            Call(swap_contract_address),
                            data,
                            gas,
                        ))
                    }
                }))
            },
            EthCoinType::Nft { .. } => {
                return Box::new(futures01::future::err(TransactionErr::NftProtocolNotSupported(ERRL!(
                    "Nft Protocol is not supported yet!"
                ))))
            },
        }
    }

    fn watcher_spends_hash_time_locked_payment(&self, input: SendMakerPaymentSpendPreimageInput) -> EthTxFut {
        let tx: UnverifiedTransaction = try_tx_fus!(rlp::decode(input.preimage));
        let payment = try_tx_fus!(SignedEthTx::new(tx));

        let function_name = get_function_name("receiverSpend", input.watcher_reward);
        let spend_func = try_tx_fus!(SWAP_CONTRACT.function(&function_name));
        let clone = self.clone();
        let secret_vec = input.secret.to_vec();
        let taker_addr = addr_from_raw_pubkey(input.taker_pub).unwrap();
        let swap_contract_address = match payment.action {
            Call(address) => address,
            Create => {
                return Box::new(futures01::future::err(TransactionErr::Plain(ERRL!(
                    "Invalid payment action: the payment action cannot be create"
                ))))
            },
        };

        let watcher_reward = input.watcher_reward;
        match self.coin_type {
            EthCoinType::Eth => {
                let function_name = get_function_name("ethPayment", watcher_reward);
                let payment_func = try_tx_fus!(SWAP_CONTRACT.function(&function_name));
                let decoded = try_tx_fus!(decode_contract_call(payment_func, &payment.data));
                let swap_id_input = try_tx_fus!(get_function_input_data(&decoded, payment_func, 0));

                let state_f = self.payment_status(swap_contract_address, swap_id_input.clone());
                Box::new(
                    state_f
                        .map_err(TransactionErr::Plain)
                        .and_then(move |state| -> EthTxFut {
                            if state != U256::from(PaymentState::Sent as u8) {
                                return Box::new(futures01::future::err(TransactionErr::Plain(ERRL!(
                                    "Payment {:?} state is not PAYMENT_STATE_SENT, got {}",
                                    payment,
                                    state
                                ))));
                            }

                            let value = payment.value;
                            let reward_target = try_tx_fus!(get_function_input_data(&decoded, payment_func, 4));
                            let sends_contract_reward = try_tx_fus!(get_function_input_data(&decoded, payment_func, 5));
                            let watcher_reward_amount = try_tx_fus!(get_function_input_data(&decoded, payment_func, 6));

                            let data = try_tx_fus!(spend_func.encode_input(&[
                                swap_id_input,
                                Token::Uint(value),
                                Token::FixedBytes(secret_vec.clone()),
                                Token::Address(Address::default()),
                                Token::Address(payment.sender()),
                                Token::Address(taker_addr),
                                reward_target,
                                sends_contract_reward,
                                watcher_reward_amount,
                            ]));

                            clone.sign_and_send_transaction(
                                0.into(),
                                Call(swap_contract_address),
                                data,
                                U256::from(ETH_GAS),
                            )
                        }),
                )
            },
            EthCoinType::Erc20 {
                platform: _,
                token_addr,
            } => {
                let function_name = get_function_name("erc20Payment", watcher_reward);
                let payment_func = try_tx_fus!(SWAP_CONTRACT.function(&function_name));

                let decoded = try_tx_fus!(decode_contract_call(payment_func, &payment.data));
                let swap_id_input = try_tx_fus!(get_function_input_data(&decoded, payment_func, 0));
                let amount_input = try_tx_fus!(get_function_input_data(&decoded, payment_func, 1));

                let reward_target = try_tx_fus!(get_function_input_data(&decoded, payment_func, 6));
                let sends_contract_reward = try_tx_fus!(get_function_input_data(&decoded, payment_func, 7));
                let reward_amount = try_tx_fus!(get_function_input_data(&decoded, payment_func, 8));

                let state_f = self.payment_status(swap_contract_address, swap_id_input.clone());

                Box::new(
                    state_f
                        .map_err(TransactionErr::Plain)
                        .and_then(move |state| -> EthTxFut {
                            if state != U256::from(PaymentState::Sent as u8) {
                                return Box::new(futures01::future::err(TransactionErr::Plain(ERRL!(
                                    "Payment {:?} state is not PAYMENT_STATE_SENT, got {}",
                                    payment,
                                    state
                                ))));
                            }
                            let data = try_tx_fus!(spend_func.encode_input(&[
                                swap_id_input.clone(),
                                amount_input,
                                Token::FixedBytes(secret_vec.clone()),
                                Token::Address(token_addr),
                                Token::Address(payment.sender()),
                                Token::Address(taker_addr),
                                reward_target,
                                sends_contract_reward,
                                reward_amount
                            ]));
                            clone.sign_and_send_transaction(
                                0.into(),
                                Call(swap_contract_address),
                                data,
                                U256::from(ETH_GAS),
                            )
                        }),
                )
            },
            EthCoinType::Nft { .. } => {
                return Box::new(futures01::future::err(TransactionErr::NftProtocolNotSupported(ERRL!(
                    "Nft Protocol is not supported yet!"
                ))))
            },
        }
    }

    fn watcher_refunds_hash_time_locked_payment(&self, args: RefundPaymentArgs) -> EthTxFut {
        let tx: UnverifiedTransaction = try_tx_fus!(rlp::decode(args.payment_tx));
        let payment = try_tx_fus!(SignedEthTx::new(tx));

        let function_name = get_function_name("senderRefund", true);
        let refund_func = try_tx_fus!(SWAP_CONTRACT.function(&function_name));

        let clone = self.clone();
        let taker_addr = addr_from_raw_pubkey(args.other_pubkey).unwrap();
        let swap_contract_address = match payment.action {
            Call(address) => address,
            Create => {
                return Box::new(futures01::future::err(TransactionErr::Plain(ERRL!(
                    "Invalid payment action: the payment action cannot be create"
                ))))
            },
        };

        match self.coin_type {
            EthCoinType::Eth => {
                let function_name = get_function_name("ethPayment", true);
                let payment_func = try_tx_fus!(SWAP_CONTRACT.function(&function_name));
                let decoded = try_tx_fus!(decode_contract_call(payment_func, &payment.data));
                let swap_id_input = try_tx_fus!(get_function_input_data(&decoded, payment_func, 0));
                let receiver_input = try_tx_fus!(get_function_input_data(&decoded, payment_func, 1));
                let hash_input = try_tx_fus!(get_function_input_data(&decoded, payment_func, 2));

                let state_f = self.payment_status(swap_contract_address, swap_id_input.clone());
                Box::new(
                    state_f
                        .map_err(TransactionErr::Plain)
                        .and_then(move |state| -> EthTxFut {
                            if state != U256::from(PaymentState::Sent as u8) {
                                return Box::new(futures01::future::err(TransactionErr::Plain(ERRL!(
                                    "Payment {:?} state is not PAYMENT_STATE_SENT, got {}",
                                    payment,
                                    state
                                ))));
                            }

                            let value = payment.value;
                            let reward_target = try_tx_fus!(get_function_input_data(&decoded, payment_func, 4));
                            let sends_contract_reward = try_tx_fus!(get_function_input_data(&decoded, payment_func, 5));
                            let reward_amount = try_tx_fus!(get_function_input_data(&decoded, payment_func, 6));

                            let data = try_tx_fus!(refund_func.encode_input(&[
                                swap_id_input.clone(),
                                Token::Uint(value),
                                hash_input.clone(),
                                Token::Address(Address::default()),
                                Token::Address(taker_addr),
                                receiver_input.clone(),
                                reward_target,
                                sends_contract_reward,
                                reward_amount
                            ]));

                            clone.sign_and_send_transaction(
                                0.into(),
                                Call(swap_contract_address),
                                data,
                                U256::from(ETH_GAS),
                            )
                        }),
                )
            },
            EthCoinType::Erc20 {
                platform: _,
                token_addr,
            } => {
                let function_name = get_function_name("erc20Payment", true);
                let payment_func = try_tx_fus!(SWAP_CONTRACT.function(&function_name));

                let decoded = try_tx_fus!(decode_contract_call(payment_func, &payment.data));
                let swap_id_input = try_tx_fus!(get_function_input_data(&decoded, payment_func, 0));
                let amount_input = try_tx_fus!(get_function_input_data(&decoded, payment_func, 1));
                let receiver_input = try_tx_fus!(get_function_input_data(&decoded, payment_func, 3));
                let hash_input = try_tx_fus!(get_function_input_data(&decoded, payment_func, 4));

                let reward_target = try_tx_fus!(get_function_input_data(&decoded, payment_func, 6));
                let sends_contract_reward = try_tx_fus!(get_function_input_data(&decoded, payment_func, 7));
                let reward_amount = try_tx_fus!(get_function_input_data(&decoded, payment_func, 8));

                let state_f = self.payment_status(swap_contract_address, swap_id_input.clone());
                Box::new(
                    state_f
                        .map_err(TransactionErr::Plain)
                        .and_then(move |state| -> EthTxFut {
                            if state != U256::from(PaymentState::Sent as u8) {
                                return Box::new(futures01::future::err(TransactionErr::Plain(ERRL!(
                                    "Payment {:?} state is not PAYMENT_STATE_SENT, got {}",
                                    payment,
                                    state
                                ))));
                            }

                            let data = try_tx_fus!(refund_func.encode_input(&[
                                swap_id_input.clone(),
                                amount_input.clone(),
                                hash_input.clone(),
                                Token::Address(token_addr),
                                Token::Address(taker_addr),
                                receiver_input.clone(),
                                reward_target,
                                sends_contract_reward,
                                reward_amount
                            ]));

                            clone.sign_and_send_transaction(
                                0.into(),
                                Call(swap_contract_address),
                                data,
                                U256::from(ETH_GAS),
                            )
                        }),
                )
            },
            EthCoinType::Nft { .. } => {
                return Box::new(futures01::future::err(TransactionErr::NftProtocolNotSupported(ERRL!(
                    "Nft Protocol is not supported yet!"
                ))))
            },
        }
    }

    async fn spend_hash_time_locked_payment<'a>(
        &self,
        args: SpendPaymentArgs<'a>,
    ) -> Result<SignedEthTx, TransactionErr> {
        let tx: UnverifiedTransaction = try_tx_s!(rlp::decode(args.other_payment_tx));
        let payment = try_tx_s!(SignedEthTx::new(tx));
        let my_address = try_tx_s!(self.derivation_method.single_addr_or_err().await);
        let swap_contract_address = try_tx_s!(args.swap_contract_address.try_to_address());

        let function_name = get_function_name("receiverSpend", args.watcher_reward);
        let spend_func = try_tx_s!(SWAP_CONTRACT.function(&function_name));

        let secret_vec = args.secret.to_vec();
        let watcher_reward = args.watcher_reward;

        match self.coin_type {
            EthCoinType::Eth => {
                let function_name = get_function_name("ethPayment", watcher_reward);
                let payment_func = try_tx_s!(SWAP_CONTRACT.function(&function_name));
                let decoded = try_tx_s!(decode_contract_call(payment_func, &payment.data));

                let state = try_tx_s!(
                    self.payment_status(swap_contract_address, decoded[0].clone())
                        .compat()
                        .await
                );
                if state != U256::from(PaymentState::Sent as u8) {
                    return Err(TransactionErr::Plain(ERRL!(
                        "Payment {:?} state is not PAYMENT_STATE_SENT, got {}",
                        payment,
                        state
                    )));
                }

                let data = if watcher_reward {
                    try_tx_s!(spend_func.encode_input(&[
                        decoded[0].clone(),
                        Token::Uint(payment.value),
                        Token::FixedBytes(secret_vec),
                        Token::Address(Address::default()),
                        Token::Address(payment.sender()),
                        Token::Address(my_address),
                        decoded[4].clone(),
                        decoded[5].clone(),
                        decoded[6].clone(),
                    ]))
                } else {
                    try_tx_s!(spend_func.encode_input(&[
                        decoded[0].clone(),
                        Token::Uint(payment.value),
                        Token::FixedBytes(secret_vec),
                        Token::Address(Address::default()),
                        Token::Address(payment.sender()),
                    ]))
                };

                self.sign_and_send_transaction(0.into(), Call(swap_contract_address), data, U256::from(ETH_GAS))
                    .compat()
                    .await
            },
            EthCoinType::Erc20 {
                platform: _,
                token_addr,
            } => {
                let function_name = get_function_name("erc20Payment", watcher_reward);
                let payment_func = try_tx_s!(SWAP_CONTRACT.function(&function_name));

                let decoded = try_tx_s!(decode_contract_call(payment_func, &payment.data));
                let state = try_tx_s!(
                    self.payment_status(swap_contract_address, decoded[0].clone())
                        .compat()
                        .await
                );
                if state != U256::from(PaymentState::Sent as u8) {
                    return Err(TransactionErr::Plain(ERRL!(
                        "Payment {:?} state is not PAYMENT_STATE_SENT, got {}",
                        payment,
                        state
                    )));
                }

                let data = if watcher_reward {
                    try_tx_s!(spend_func.encode_input(&[
                        decoded[0].clone(),
                        decoded[1].clone(),
                        Token::FixedBytes(secret_vec),
                        Token::Address(token_addr),
                        Token::Address(payment.sender()),
                        Token::Address(my_address),
                        decoded[6].clone(),
                        decoded[7].clone(),
                        decoded[8].clone(),
                    ]))
                } else {
                    try_tx_s!(spend_func.encode_input(&[
                        decoded[0].clone(),
                        decoded[1].clone(),
                        Token::FixedBytes(secret_vec),
                        Token::Address(token_addr),
                        Token::Address(payment.sender()),
                    ]))
                };

                self.sign_and_send_transaction(0.into(), Call(swap_contract_address), data, U256::from(ETH_GAS))
                    .compat()
                    .await
            },
            EthCoinType::Nft { .. } => {
                return Err(TransactionErr::NftProtocolNotSupported(ERRL!(
                    "Nft Protocol is not supported yet!"
                )))
            },
        }
    }

    async fn refund_hash_time_locked_payment<'a>(
        &self,
        args: RefundPaymentArgs<'a>,
    ) -> Result<SignedEthTx, TransactionErr> {
        let tx: UnverifiedTransaction = try_tx_s!(rlp::decode(args.payment_tx));
        let payment = try_tx_s!(SignedEthTx::new(tx));
        let my_address = try_tx_s!(self.derivation_method.single_addr_or_err().await);
        let swap_contract_address = try_tx_s!(args.swap_contract_address.try_to_address());

        let function_name = get_function_name("senderRefund", args.watcher_reward);
        let refund_func = try_tx_s!(SWAP_CONTRACT.function(&function_name));
        let watcher_reward = args.watcher_reward;

        match self.coin_type {
            EthCoinType::Eth => {
                let function_name = get_function_name("ethPayment", watcher_reward);
                let payment_func = try_tx_s!(SWAP_CONTRACT.function(&function_name));

                let decoded = try_tx_s!(decode_contract_call(payment_func, &payment.data));

                let state = try_tx_s!(
                    self.payment_status(swap_contract_address, decoded[0].clone())
                        .compat()
                        .await
                );
                if state != U256::from(PaymentState::Sent as u8) {
                    return Err(TransactionErr::Plain(ERRL!(
                        "Payment {:?} state is not PAYMENT_STATE_SENT, got {}",
                        payment,
                        state
                    )));
                }

                let value = payment.value;
                let data = if watcher_reward {
                    try_tx_s!(refund_func.encode_input(&[
                        decoded[0].clone(),
                        Token::Uint(value),
                        decoded[2].clone(),
                        Token::Address(Address::default()),
                        Token::Address(my_address),
                        decoded[1].clone(),
                        decoded[4].clone(),
                        decoded[5].clone(),
                        decoded[6].clone(),
                    ]))
                } else {
                    try_tx_s!(refund_func.encode_input(&[
                        decoded[0].clone(),
                        Token::Uint(value),
                        decoded[2].clone(),
                        Token::Address(Address::default()),
                        decoded[1].clone(),
                    ]))
                };

                self.sign_and_send_transaction(0.into(), Call(swap_contract_address), data, U256::from(ETH_GAS))
                    .compat()
                    .await
            },
            EthCoinType::Erc20 {
                platform: _,
                token_addr,
            } => {
                let function_name = get_function_name("erc20Payment", watcher_reward);
                let payment_func = try_tx_s!(SWAP_CONTRACT.function(&function_name));

                let decoded = try_tx_s!(decode_contract_call(payment_func, &payment.data));
                let state = try_tx_s!(
                    self.payment_status(swap_contract_address, decoded[0].clone())
                        .compat()
                        .await
                );
                if state != U256::from(PaymentState::Sent as u8) {
                    return Err(TransactionErr::Plain(ERRL!(
                        "Payment {:?} state is not PAYMENT_STATE_SENT, got {}",
                        payment,
                        state
                    )));
                }

                let data = if watcher_reward {
                    try_tx_s!(refund_func.encode_input(&[
                        decoded[0].clone(),
                        decoded[1].clone(),
                        decoded[4].clone(),
                        Token::Address(token_addr),
                        Token::Address(my_address),
                        decoded[3].clone(),
                        decoded[6].clone(),
                        decoded[7].clone(),
                        decoded[8].clone(),
                    ]))
                } else {
                    try_tx_s!(refund_func.encode_input(&[
                        decoded[0].clone(),
                        decoded[1].clone(),
                        decoded[4].clone(),
                        Token::Address(token_addr),
                        decoded[3].clone(),
                    ]))
                };

                self.sign_and_send_transaction(0.into(), Call(swap_contract_address), data, U256::from(ETH_GAS))
                    .compat()
                    .await
            },
            EthCoinType::Nft { .. } => {
                return Err(TransactionErr::NftProtocolNotSupported(ERRL!(
                    "Nft Protocol is not supported yet!"
                )))
            },
        }
    }

    fn address_balance(&self, address: Address) -> BalanceFut<U256> {
        let coin = self.clone();
        let fut = async move {
            match coin.coin_type {
                EthCoinType::Eth => Ok(coin.balance(address, Some(BlockNumber::Latest)).await?),
                EthCoinType::Erc20 { ref token_addr, .. } => {
                    let function = ERC20_CONTRACT.function("balanceOf")?;
                    let data = function.encode_input(&[Token::Address(address)])?;

                    let res = coin.call_request(address, *token_addr, None, Some(data.into())).await?;
                    let decoded = function.decode_output(&res.0)?;
                    match decoded[0] {
                        Token::Uint(number) => Ok(number),
                        _ => {
                            let error = format!("Expected U256 as balanceOf result but got {:?}", decoded);
                            MmError::err(BalanceError::InvalidResponse(error))
                        },
                    }
                },
                EthCoinType::Nft { .. } => {
                    MmError::err(BalanceError::Internal("Nft Protocol is not supported yet!".to_string()))
                },
            }
        };
        Box::new(fut.boxed().compat())
    }

    fn my_balance(&self) -> BalanceFut<U256> {
        let coin = self.clone();
        let fut = async move {
            let my_address = coin.derivation_method.single_addr_or_err().await?;
            coin.address_balance(my_address).compat().await
        };
        Box::new(fut.boxed().compat())
    }

    pub async fn get_tokens_balance_list(&self) -> Result<HashMap<String, CoinBalance>, MmError<BalanceError>> {
        let coin = || self;
        let mut requests = Vec::new();
        for (token_ticker, info) in self.get_erc_tokens_infos() {
            let fut = async move {
                let balance_as_u256 = coin().get_token_balance_by_address(info.token_address).await?;
                let balance_as_big_decimal = u256_to_big_decimal(balance_as_u256, info.decimals)?;
                let balance = CoinBalance::new(balance_as_big_decimal);
                Ok((token_ticker, balance))
            };
            requests.push(fut);
        }

        try_join_all(requests).await.map(|res| res.into_iter().collect())
    }

    async fn get_token_balance_by_address(&self, token_address: Address) -> Result<U256, MmError<BalanceError>> {
        let coin = self.clone();
        let function = ERC20_CONTRACT.function("balanceOf")?;
        let my_address = self.derivation_method.single_addr_or_err().await?;
        let data = function.encode_input(&[Token::Address(my_address)])?;
        let res = coin
            .call_request(my_address, token_address, None, Some(data.into()))
            .await?;
        let decoded = function.decode_output(&res.0)?;

        match decoded[0] {
            Token::Uint(number) => Ok(number),
            _ => {
                let error = format!("Expected U256 as balanceOf result but got {:?}", decoded);
                MmError::err(BalanceError::InvalidResponse(error))
            },
        }
    }

    async fn erc1155_balance(&self, token_addr: Address, token_id: &str) -> MmResult<BigDecimal, BalanceError> {
        let wallet_amount_uint = match self.coin_type {
            EthCoinType::Eth | EthCoinType::Nft { .. } => {
                let function = ERC1155_CONTRACT.function("balanceOf")?;
                let token_id_u256 =
                    U256::from_dec_str(token_id).map_to_mm(|e| NumConversError::new(format!("{:?}", e)))?;
                let my_address = self.derivation_method.single_addr_or_err().await?;
                let data = function.encode_input(&[Token::Address(my_address), Token::Uint(token_id_u256)])?;
                let result = self
                    .call_request(my_address, token_addr, None, Some(data.into()))
                    .await?;
                let decoded = function.decode_output(&result.0)?;
                match decoded[0] {
                    Token::Uint(number) => number,
                    _ => {
                        let error = format!("Expected U256 as balanceOf result but got {:?}", decoded);
                        return MmError::err(BalanceError::InvalidResponse(error));
                    },
                }
            },
            EthCoinType::Erc20 { .. } => {
                return MmError::err(BalanceError::Internal(
                    "Erc20 coin type doesnt support Erc1155 standard".to_owned(),
                ))
            },
        };
        let wallet_amount = u256_to_big_decimal(wallet_amount_uint, self.decimals)?;
        Ok(wallet_amount)
    }

    async fn erc721_owner(&self, token_addr: Address, token_id: &str) -> MmResult<Address, GetNftInfoError> {
        let owner_address = match self.coin_type {
            EthCoinType::Eth | EthCoinType::Nft { .. } => {
                let function = ERC721_CONTRACT.function("ownerOf")?;
                let token_id_u256 =
                    U256::from_dec_str(token_id).map_to_mm(|e| NumConversError::new(format!("{:?}", e)))?;
                let data = function.encode_input(&[Token::Uint(token_id_u256)])?;
                let my_address = self.derivation_method.single_addr_or_err().await?;
                let result = self
                    .call_request(my_address, token_addr, None, Some(data.into()))
                    .await?;
                let decoded = function.decode_output(&result.0)?;
                match decoded[0] {
                    Token::Address(owner) => owner,
                    _ => {
                        let error = format!("Expected Address as ownerOf result but got {:?}", decoded);
                        return MmError::err(GetNftInfoError::InvalidResponse(error));
                    },
                }
            },
            EthCoinType::Erc20 { .. } => {
                return MmError::err(GetNftInfoError::Internal(
                    "Erc20 coin type doesnt support Erc721 standard".to_owned(),
                ))
            },
        };
        Ok(owner_address)
    }

    fn estimate_gas_wrapper(&self, req: CallRequest) -> Box<dyn Future<Item = U256, Error = web3::Error> + Send> {
        let coin = self.clone();

        // always using None block number as old Geth version accept only single argument in this RPC
        let fut = async move { coin.estimate_gas(req, None).await };

        Box::new(fut.boxed().compat())
    }

    /// Estimates how much gas is necessary to allow the contract call to complete.
    /// `contract_addr` can be a ERC20 token address or any other contract address.
    ///
    /// # Important
    ///
    /// Don't use this method to estimate gas for a withdrawal of `ETH` coin.
    /// For more details, see `withdraw_impl`.
    ///
    /// Also, note that the contract call has to be initiated by my wallet address,
    /// because [`CallRequest::from`] is set to [`EthCoinImpl::my_address`].
    fn estimate_gas_for_contract_call(&self, contract_addr: Address, call_data: Bytes) -> Web3RpcFut<U256> {
        let coin = self.clone();
        let fut = async move {
            let my_address = coin.derivation_method.single_addr_or_err().await?;
            let gas_price = coin.get_gas_price().compat().await?;
            let eth_value = U256::zero();
            let estimate_gas_req = CallRequest {
                value: Some(eth_value),
                data: Some(call_data),
                from: Some(my_address),
                to: Some(contract_addr),
                gas: None,
                // gas price must be supplied because some smart contracts base their
                // logic on gas price, e.g. TUSD: https://github.com/KomodoPlatform/atomicDEX-API/issues/643
                gas_price: Some(gas_price),
                ..CallRequest::default()
            };
            coin.estimate_gas_wrapper(estimate_gas_req)
                .compat()
                .await
                .map_to_mm(Web3RpcError::from)
        };
        Box::new(fut.boxed().compat())
    }

    fn eth_balance(&self) -> BalanceFut<U256> {
        let coin = self.clone();
        let fut = async move {
            let my_address = coin.derivation_method.single_addr_or_err().await?;
            coin.balance(my_address, Some(BlockNumber::Latest))
                .await
                .map_to_mm(BalanceError::from)
        };
        Box::new(fut.boxed().compat())
    }

    async fn call_request(
        &self,
        from: Address,
        to: Address,
        value: Option<U256>,
        data: Option<Bytes>,
    ) -> Result<Bytes, web3::Error> {
        let request = CallRequest {
            from: Some(from),
            to: Some(to),
            gas: None,
            gas_price: None,
            value,
            data,
            ..CallRequest::default()
        };

        self.call(request, Some(BlockId::Number(BlockNumber::Latest))).await
    }

    fn allowance(&self, spender: Address) -> Web3RpcFut<U256> {
        let coin = self.clone();
        let fut = async move {
            match coin.coin_type {
                EthCoinType::Eth => MmError::err(Web3RpcError::Internal(
                    "'allowance' must not be called for ETH coin".to_owned(),
                )),
                EthCoinType::Erc20 { ref token_addr, .. } => {
                    let function = ERC20_CONTRACT.function("allowance")?;
                    let my_address = coin.derivation_method.single_addr_or_err().await?;
                    let data = function.encode_input(&[Token::Address(my_address), Token::Address(spender)])?;

                    let res = coin
                        .call_request(my_address, *token_addr, None, Some(data.into()))
                        .await?;
                    let decoded = function.decode_output(&res.0)?;

                    match decoded[0] {
                        Token::Uint(number) => Ok(number),
                        _ => {
                            let error = format!("Expected U256 as allowance result but got {:?}", decoded);
                            MmError::err(Web3RpcError::InvalidResponse(error))
                        },
                    }
                },
                EthCoinType::Nft { .. } => MmError::err(Web3RpcError::NftProtocolNotSupported),
            }
        };
        Box::new(fut.boxed().compat())
    }

    fn wait_for_required_allowance(
        &self,
        spender: Address,
        required_allowance: U256,
        wait_until: u64,
    ) -> Web3RpcFut<()> {
        const CHECK_ALLOWANCE_EVERY: f64 = 5.;

        let selfi = self.clone();
        let fut = async move {
            loop {
                if now_sec() > wait_until {
                    return MmError::err(Web3RpcError::Timeout(ERRL!(
                        "Waited too long until {} for allowance to be updated to at least {}",
                        wait_until,
                        required_allowance
                    )));
                }

                match selfi.allowance(spender).compat().await {
                    Ok(allowed) if allowed >= required_allowance => return Ok(()),
                    Ok(_allowed) => (),
                    Err(e) => match e.get_inner() {
                        Web3RpcError::Transport(e) => error!("Error {} on trying to get the allowed amount!", e),
                        _ => return Err(e),
                    },
                }

                Timer::sleep(CHECK_ALLOWANCE_EVERY).await;
            }
        };
        Box::new(fut.boxed().compat())
    }

    fn approve(&self, spender: Address, amount: U256) -> EthTxFut {
        let coin = self.clone();
        let fut = async move {
            let token_addr = match coin.coin_type {
                EthCoinType::Eth => return TX_PLAIN_ERR!("'approve' is expected to be call for ERC20 coins only"),
                EthCoinType::Erc20 { token_addr, .. } => token_addr,
                EthCoinType::Nft { .. } => {
                    return Err(TransactionErr::NftProtocolNotSupported(ERRL!(
                        "Nft Protocol is not supported yet!"
                    )))
                },
            };
            let function = try_tx_s!(ERC20_CONTRACT.function("approve"));
            let data = try_tx_s!(function.encode_input(&[Token::Address(spender), Token::Uint(amount)]));

            let gas_limit = try_tx_s!(
                coin.estimate_gas_for_contract_call(token_addr, Bytes::from(data.clone()))
                    .compat()
                    .await
            );

            coin.sign_and_send_transaction(0.into(), Call(token_addr), data, gas_limit)
                .compat()
                .await
        };
        Box::new(fut.boxed().compat())
    }

    /// Gets `PaymentSent` events from etomic swap smart contract since `from_block`
    fn payment_sent_events(
        &self,
        swap_contract_address: Address,
        from_block: u64,
        to_block: u64,
    ) -> Box<dyn Future<Item = Vec<Log>, Error = String> + Send> {
        let contract_event = try_fus!(SWAP_CONTRACT.event("PaymentSent"));
        let filter = FilterBuilder::default()
            .topics(Some(vec![contract_event.signature()]), None, None, None)
            .from_block(BlockNumber::Number(from_block.into()))
            .to_block(BlockNumber::Number(to_block.into()))
            .address(vec![swap_contract_address])
            .build();

        let coin = self.clone();

        let fut = async move { coin.logs(filter).await.map_err(|e| ERRL!("{}", e)) };
        Box::new(fut.boxed().compat())
    }

    /// Gets `ReceiverSpent` events from etomic swap smart contract since `from_block`
    fn spend_events(
        &self,
        swap_contract_address: Address,
        from_block: u64,
        to_block: u64,
    ) -> Box<dyn Future<Item = Vec<Log>, Error = String> + Send> {
        let contract_event = try_fus!(SWAP_CONTRACT.event("ReceiverSpent"));
        let filter = FilterBuilder::default()
            .topics(Some(vec![contract_event.signature()]), None, None, None)
            .from_block(BlockNumber::Number(from_block.into()))
            .to_block(BlockNumber::Number(to_block.into()))
            .address(vec![swap_contract_address])
            .build();

        let coin = self.clone();

        let fut = async move { coin.logs(filter).await.map_err(|e| ERRL!("{}", e)) };
        Box::new(fut.boxed().compat())
    }

    fn validate_payment(&self, input: ValidatePaymentInput) -> ValidatePaymentFut<()> {
        let expected_swap_contract_address = try_f!(input
            .swap_contract_address
            .try_to_address()
            .map_to_mm(ValidatePaymentError::InvalidParameter));

        let unsigned: UnverifiedTransaction = try_f!(rlp::decode(&input.payment_tx));
        let tx =
            try_f!(SignedEthTx::new(unsigned)
                .map_to_mm(|err| ValidatePaymentError::TxDeserializationError(err.to_string())));
        let sender = try_f!(addr_from_raw_pubkey(&input.other_pub).map_to_mm(ValidatePaymentError::InvalidParameter));
        let time_lock = try_f!(input
            .time_lock
            .try_into()
            .map_to_mm(ValidatePaymentError::TimelockOverflow));

        let selfi = self.clone();
        let swap_id = selfi.etomic_swap_id(time_lock, &input.secret_hash);
        let decimals = self.decimals;
        let secret_hash = if input.secret_hash.len() == 32 {
            ripemd160(&input.secret_hash).to_vec()
        } else {
            input.secret_hash.to_vec()
        };
        let trade_amount = try_f!(wei_from_big_decimal(&(input.amount), decimals));
        let fut = async move {
            let status = selfi
                .payment_status(expected_swap_contract_address, Token::FixedBytes(swap_id.clone()))
                .compat()
                .await
                .map_to_mm(ValidatePaymentError::Transport)?;
            if status != U256::from(PaymentState::Sent as u8) {
                return MmError::err(ValidatePaymentError::UnexpectedPaymentState(format!(
                    "Payment state is not PAYMENT_STATE_SENT, got {}",
                    status
                )));
            }

            let tx_from_rpc = selfi.transaction(TransactionId::Hash(tx.hash)).await?;
            let tx_from_rpc = tx_from_rpc.as_ref().ok_or_else(|| {
                ValidatePaymentError::TxDoesNotExist(format!("Didn't find provided tx {:?} on ETH node", tx.hash))
            })?;

            if tx_from_rpc.from != Some(sender) {
                return MmError::err(ValidatePaymentError::WrongPaymentTx(format!(
                    "Payment tx {:?} was sent from wrong address, expected {:?}",
                    tx_from_rpc, sender
                )));
            }

            let my_address = selfi.derivation_method.single_addr_or_err().await?;
            match &selfi.coin_type {
                EthCoinType::Eth => {
                    let mut expected_value = trade_amount;

                    if tx_from_rpc.to != Some(expected_swap_contract_address) {
                        return MmError::err(ValidatePaymentError::WrongPaymentTx(format!(
                            "Payment tx {:?} was sent to wrong address, expected {:?}",
                            tx_from_rpc, expected_swap_contract_address,
                        )));
                    }

                    let function_name = get_function_name("ethPayment", input.watcher_reward.is_some());
                    let function = SWAP_CONTRACT
                        .function(&function_name)
                        .map_to_mm(|err| ValidatePaymentError::InternalError(err.to_string()))?;

                    let decoded = decode_contract_call(function, &tx_from_rpc.input.0)
                        .map_to_mm(|err| ValidatePaymentError::TxDeserializationError(err.to_string()))?;

                    if decoded[0] != Token::FixedBytes(swap_id.clone()) {
                        return MmError::err(ValidatePaymentError::WrongPaymentTx(format!(
                            "Invalid 'swap_id' {:?}, expected {:?}",
                            decoded, swap_id
                        )));
                    }

                    if decoded[1] != Token::Address(my_address) {
                        return MmError::err(ValidatePaymentError::WrongPaymentTx(format!(
                            "Payment tx receiver arg {:?} is invalid, expected {:?}",
                            decoded[1],
                            Token::Address(my_address)
                        )));
                    }

                    if decoded[2] != Token::FixedBytes(secret_hash.to_vec()) {
                        return MmError::err(ValidatePaymentError::WrongPaymentTx(format!(
                            "Payment tx secret_hash arg {:?} is invalid, expected {:?}",
                            decoded[2],
                            Token::FixedBytes(secret_hash.to_vec()),
                        )));
                    }

                    if decoded[3] != Token::Uint(U256::from(input.time_lock)) {
                        return MmError::err(ValidatePaymentError::WrongPaymentTx(format!(
                            "Payment tx time_lock arg {:?} is invalid, expected {:?}",
                            decoded[3],
                            Token::Uint(U256::from(input.time_lock)),
                        )));
                    }

                    if let Some(watcher_reward) = input.watcher_reward {
                        if decoded[4] != Token::Uint(U256::from(watcher_reward.reward_target as u8)) {
                            return MmError::err(ValidatePaymentError::WrongPaymentTx(format!(
                                "Payment tx reward target arg {:?} is invalid, expected {:?}",
                                decoded[4], watcher_reward.reward_target as u8
                            )));
                        }

                        if decoded[5] != Token::Bool(watcher_reward.send_contract_reward_on_spend) {
                            return MmError::err(ValidatePaymentError::WrongPaymentTx(format!(
                                "Payment tx sends_contract_reward_on_spend arg {:?} is invalid, expected {:?}",
                                decoded[5], watcher_reward.send_contract_reward_on_spend
                            )));
                        }

                        let expected_reward_amount = wei_from_big_decimal(&watcher_reward.amount, decimals)?;
                        let actual_reward_amount = decoded[6].clone().into_uint().ok_or_else(|| {
                            ValidatePaymentError::WrongPaymentTx("Invalid type for watcher reward argument".to_string())
                        })?;

                        validate_watcher_reward(
                            expected_reward_amount.as_u64(),
                            actual_reward_amount.as_u64(),
                            watcher_reward.is_exact_amount,
                        )?;

                        match watcher_reward.reward_target {
                            RewardTarget::None | RewardTarget::PaymentReceiver => {
                                if watcher_reward.send_contract_reward_on_spend {
                                    expected_value += actual_reward_amount
                                }
                            },
                            RewardTarget::PaymentSender | RewardTarget::PaymentSpender | RewardTarget::Contract => {
                                expected_value += actual_reward_amount
                            },
                        };
                    }

                    if tx_from_rpc.value != expected_value {
                        return MmError::err(ValidatePaymentError::WrongPaymentTx(format!(
                            "Payment tx value arg {:?} is invalid, expected {:?}",
                            tx_from_rpc.value, trade_amount
                        )));
                    }
                },
                EthCoinType::Erc20 {
                    platform: _,
                    token_addr,
                } => {
                    let mut expected_value = U256::from(0);
                    let mut expected_amount = trade_amount;

                    if tx_from_rpc.to != Some(expected_swap_contract_address) {
                        return MmError::err(ValidatePaymentError::WrongPaymentTx(format!(
                            "Payment tx {:?} was sent to wrong address, expected {:?}",
                            tx_from_rpc, expected_swap_contract_address,
                        )));
                    }
                    let function_name = get_function_name("erc20Payment", input.watcher_reward.is_some());
                    let function = SWAP_CONTRACT
                        .function(&function_name)
                        .map_to_mm(|err| ValidatePaymentError::InternalError(err.to_string()))?;
                    let decoded = decode_contract_call(function, &tx_from_rpc.input.0)
                        .map_to_mm(|err| ValidatePaymentError::TxDeserializationError(err.to_string()))?;

                    if decoded[0] != Token::FixedBytes(swap_id.clone()) {
                        return MmError::err(ValidatePaymentError::WrongPaymentTx(format!(
                            "Invalid 'swap_id' {:?}, expected {:?}",
                            decoded, swap_id
                        )));
                    }

                    if decoded[2] != Token::Address(*token_addr) {
                        return MmError::err(ValidatePaymentError::WrongPaymentTx(format!(
                            "Payment tx token_addr arg {:?} is invalid, expected {:?}",
                            decoded[2],
                            Token::Address(*token_addr)
                        )));
                    }

                    if decoded[3] != Token::Address(my_address) {
                        return MmError::err(ValidatePaymentError::WrongPaymentTx(format!(
                            "Payment tx receiver arg {:?} is invalid, expected {:?}",
                            decoded[3],
                            Token::Address(my_address),
                        )));
                    }

                    if decoded[4] != Token::FixedBytes(secret_hash.to_vec()) {
                        return MmError::err(ValidatePaymentError::WrongPaymentTx(format!(
                            "Payment tx secret_hash arg {:?} is invalid, expected {:?}",
                            decoded[4],
                            Token::FixedBytes(secret_hash.to_vec()),
                        )));
                    }

                    if decoded[5] != Token::Uint(U256::from(input.time_lock)) {
                        return MmError::err(ValidatePaymentError::WrongPaymentTx(format!(
                            "Payment tx time_lock arg {:?} is invalid, expected {:?}",
                            decoded[5],
                            Token::Uint(U256::from(input.time_lock)),
                        )));
                    }

                    if let Some(watcher_reward) = input.watcher_reward {
                        if decoded[6] != Token::Uint(U256::from(watcher_reward.reward_target as u8)) {
                            return MmError::err(ValidatePaymentError::WrongPaymentTx(format!(
                                "Payment tx reward target arg {:?} is invalid, expected {:?}",
                                decoded[4], watcher_reward.reward_target as u8
                            )));
                        }

                        if decoded[7] != Token::Bool(watcher_reward.send_contract_reward_on_spend) {
                            return MmError::err(ValidatePaymentError::WrongPaymentTx(format!(
                                "Payment tx sends_contract_reward_on_spend arg {:?} is invalid, expected {:?}",
                                decoded[5], watcher_reward.send_contract_reward_on_spend
                            )));
                        }

                        let expected_reward_amount = match watcher_reward.reward_target {
                            RewardTarget::Contract | RewardTarget::PaymentSender => {
                                wei_from_big_decimal(&watcher_reward.amount, ETH_DECIMALS)?
                            },
                            RewardTarget::PaymentSpender => {
                                wei_from_big_decimal(&watcher_reward.amount, selfi.decimals)?
                            },
                            _ => {
                                // TODO tests passed without this change, need to research on how it worked
                                if watcher_reward.send_contract_reward_on_spend {
                                    wei_from_big_decimal(&watcher_reward.amount, ETH_DECIMALS)?
                                } else {
                                    0.into()
                                }
                            },
                        };

                        let actual_reward_amount = get_function_input_data(&decoded, function, 8)
                            .map_to_mm(ValidatePaymentError::TxDeserializationError)?
                            .into_uint()
                            .ok_or_else(|| {
                                ValidatePaymentError::WrongPaymentTx(
                                    "Invalid type for watcher reward argument".to_string(),
                                )
                            })?;

                        validate_watcher_reward(
                            expected_reward_amount.as_u64(),
                            actual_reward_amount.as_u64(),
                            watcher_reward.is_exact_amount,
                        )?;

                        match watcher_reward.reward_target {
                            RewardTarget::PaymentSender | RewardTarget::Contract => {
                                expected_value += actual_reward_amount
                            },
                            RewardTarget::PaymentSpender => expected_amount += actual_reward_amount,
                            _ => {
                                if watcher_reward.send_contract_reward_on_spend {
                                    expected_value += actual_reward_amount
                                }
                            },
                        };

                        if decoded[1] != Token::Uint(expected_amount) {
                            return MmError::err(ValidatePaymentError::WrongPaymentTx(format!(
                                "Payment tx amount arg {:?} is invalid, expected {:?}",
                                decoded[1], expected_amount,
                            )));
                        }
                    }

                    if tx_from_rpc.value != expected_value {
                        return MmError::err(ValidatePaymentError::WrongPaymentTx(format!(
                            "Payment tx value arg {:?} is invalid, expected {:?}",
                            tx_from_rpc.value, expected_value
                        )));
                    }
                },
                EthCoinType::Nft { .. } => return MmError::err(ValidatePaymentError::NftProtocolNotSupported),
            }

            Ok(())
        };
        Box::new(fut.boxed().compat())
    }

    fn payment_status(
        &self,
        swap_contract_address: H160,
        token: Token,
    ) -> Box<dyn Future<Item = U256, Error = String> + Send + 'static> {
        let function = try_fus!(SWAP_CONTRACT.function("payments"));

        let data = try_fus!(function.encode_input(&[token]));

        let coin = self.clone();
        let fut = async move {
            let my_address = coin
                .derivation_method
                .single_addr_or_err()
                .await
                .map_err(|e| ERRL!("{}", e))?;
            coin.call_request(my_address, swap_contract_address, None, Some(data.into()))
                .await
                .map_err(|e| ERRL!("{}", e))
        };

        Box::new(fut.boxed().compat().and_then(move |bytes| {
            let decoded_tokens = try_s!(function.decode_output(&bytes.0));
            let state = decoded_tokens
                .get(2)
                .ok_or_else(|| ERRL!("Payment status must contain 'state' as the 2nd token"))?;
            match state {
                Token::Uint(state) => Ok(*state),
                _ => ERR!("Payment status must be uint, got {:?}", state),
            }
        }))
    }

    async fn search_for_swap_tx_spend(
        &self,
        tx: &[u8],
        swap_contract_address: Address,
        _secret_hash: &[u8],
        search_from_block: u64,
        watcher_reward: bool,
    ) -> Result<Option<FoundSwapTxSpend>, String> {
        let unverified: UnverifiedTransaction = try_s!(rlp::decode(tx));
        let tx = try_s!(SignedEthTx::new(unverified));

        let func_name = match self.coin_type {
            EthCoinType::Eth => get_function_name("ethPayment", watcher_reward),
            EthCoinType::Erc20 { .. } => get_function_name("erc20Payment", watcher_reward),
            EthCoinType::Nft { .. } => return ERR!("Nft Protocol is not supported yet!"),
        };

        let payment_func = try_s!(SWAP_CONTRACT.function(&func_name));
        let decoded = try_s!(decode_contract_call(payment_func, &tx.data));
        let id = match decoded.first() {
            Some(Token::FixedBytes(bytes)) => bytes.clone(),
            invalid_token => return ERR!("Expected Token::FixedBytes, got {:?}", invalid_token),
        };

        let mut current_block = try_s!(self.current_block().compat().await);
        if current_block < search_from_block {
            current_block = search_from_block;
        }

        let mut from_block = search_from_block;

        loop {
            let to_block = current_block.min(from_block + self.logs_block_range);

            let spend_events = try_s!(
                self.spend_events(swap_contract_address, from_block, to_block)
                    .compat()
                    .await
            );
            let found = spend_events.iter().find(|event| &event.data.0[..32] == id.as_slice());

            if let Some(event) = found {
                match event.transaction_hash {
                    Some(tx_hash) => {
                        let transaction = match try_s!(self.transaction(TransactionId::Hash(tx_hash)).await) {
                            Some(t) => t,
                            None => {
                                return ERR!("Found ReceiverSpent event, but transaction {:02x} is missing", tx_hash)
                            },
                        };

                        return Ok(Some(FoundSwapTxSpend::Spent(TransactionEnum::from(try_s!(
                            signed_tx_from_web3_tx(transaction)
                        )))));
                    },
                    None => return ERR!("Found ReceiverSpent event, but it doesn't have tx_hash"),
                }
            }

            let refund_events = try_s!(
                self.refund_events(swap_contract_address, from_block, to_block)
                    .compat()
                    .await
            );
            let found = refund_events.iter().find(|event| &event.data.0[..32] == id.as_slice());

            if let Some(event) = found {
                match event.transaction_hash {
                    Some(tx_hash) => {
                        let transaction = match try_s!(self.transaction(TransactionId::Hash(tx_hash)).await) {
                            Some(t) => t,
                            None => {
                                return ERR!("Found SenderRefunded event, but transaction {:02x} is missing", tx_hash)
                            },
                        };

                        return Ok(Some(FoundSwapTxSpend::Refunded(TransactionEnum::from(try_s!(
                            signed_tx_from_web3_tx(transaction)
                        )))));
                    },
                    None => return ERR!("Found SenderRefunded event, but it doesn't have tx_hash"),
                }
            }

            if to_block >= current_block {
                break;
            }
            from_block = to_block;
        }

        Ok(None)
    }

    pub async fn get_watcher_reward_amount(&self, wait_until: u64) -> Result<BigDecimal, MmError<WatcherRewardError>> {
        let gas_price = repeatable!(async { self.get_gas_price().compat().await.retry_on_err() })
            .until_s(wait_until)
            .repeat_every_secs(10.)
            .await
            .map_err(|_| WatcherRewardError::RPCError("Error getting the gas price".to_string()))?;

        let gas_cost_wei = U256::from(REWARD_GAS_AMOUNT) * gas_price;
        let gas_cost_eth = u256_to_big_decimal(gas_cost_wei, ETH_DECIMALS)
            .map_err(|e| WatcherRewardError::InternalError(e.to_string()))?;
        Ok(gas_cost_eth)
    }

    /// Get gas price
    pub fn get_gas_price(&self) -> Web3RpcFut<U256> {
        let coin = self.clone();
        let fut = async move {
            // TODO refactor to error_log_passthrough once simple maker bot is merged
            let gas_station_price = match &coin.gas_station_url {
                Some(url) => {
                    match GasStationData::get_gas_price(url, coin.gas_station_decimals, coin.gas_station_policy.clone())
                        .compat()
                        .await
                    {
                        Ok(from_station) => Some(increase_by_percent_one_gwei(from_station, GAS_PRICE_PERCENT)),
                        Err(e) => {
                            error!("Error {} on request to gas station url {}", e, url);
                            None
                        },
                    }
                },
                None => None,
            };

            let eth_gas_price = match coin.gas_price().await {
                Ok(eth_gas) => Some(eth_gas),
                Err(e) => {
                    error!("Error {} on eth_gasPrice request", e);
                    None
                },
            };

            let eth_fee_history_price = match coin.eth_fee_history(U256::from(1u64), BlockNumber::Latest, &[]).await {
                Ok(res) => res
                    .base_fee_per_gas
                    .first()
                    .map(|val| increase_by_percent_one_gwei(*val, BASE_BLOCK_FEE_DIFF_PCT)),
                Err(e) => {
                    debug!("Error {} on eth_feeHistory request", e);
                    None
                },
            };

            // on editions < 2021 the compiler will resolve array.into_iter() as (&array).into_iter()
            // https://doc.rust-lang.org/edition-guide/rust-2021/IntoIterator-for-arrays.html#details
            IntoIterator::into_iter([gas_station_price, eth_gas_price, eth_fee_history_price])
                .flatten()
                .max()
                .or_mm_err(|| Web3RpcError::Internal("All requests failed".into()))
        };
        Box::new(fut.boxed().compat())
    }

    /// Checks every second till at least one ETH node recognizes that nonce is increased.
    /// Parity has reliable "nextNonce" method that always returns correct nonce for address.
    /// But we can't expect that all nodes will always be Parity.
    /// Some of ETH forks use Geth only so they don't have Parity nodes at all.
    ///
    /// Please note that we just keep looping in case of a transport error hoping it will go away.
    ///
    /// # Warning
    ///
    /// The function is endless, we just keep looping in case of a transport error hoping it will go away.
    async fn wait_for_addr_nonce_increase(&self, addr: Address, prev_nonce: U256) {
        repeatable!(async {
            match self.clone().get_addr_nonce(addr).compat().await {
                Ok((new_nonce, _)) if new_nonce > prev_nonce => Ready(()),
                Ok((_nonce, _)) => Retry(()),
                Err(e) => {
                    error!("Error getting {} {} nonce: {}", self.ticker(), addr, e);
                    Retry(())
                },
            }
        })
        .until_ready()
        .repeat_every_secs(1.)
        .await
        .ok();
    }

    /// Returns `None` if the transaction hasn't appeared on the RPC nodes at the specified time.
    #[cfg(target_arch = "wasm32")]
    async fn wait_for_tx_appears_on_rpc(
        &self,
        tx_hash: H256,
        wait_rpc_timeout_ms: u64,
        check_every: f64,
    ) -> Web3RpcResult<Option<SignedEthTx>> {
        let wait_until = wait_until_ms(wait_rpc_timeout_ms);
        while now_ms() < wait_until {
            let maybe_tx = self.transaction(TransactionId::Hash(tx_hash)).await?;
            if let Some(tx) = maybe_tx {
                let signed_tx = signed_tx_from_web3_tx(tx).map_to_mm(Web3RpcError::InvalidResponse)?;
                return Ok(Some(signed_tx));
            }

            Timer::sleep(check_every).await;
        }

        let timeout_s = wait_rpc_timeout_ms / 1000;
        warn!(
            "Couldn't fetch the '{tx_hash:02x}' transaction hex as it hasn't appeared on the RPC node in {timeout_s}s"
        );
        Ok(None)
    }

    fn transaction_confirmed_at(&self, payment_hash: H256, wait_until: u64, check_every: f64) -> Web3RpcFut<U64> {
        let selfi = self.clone();
        let fut = async move {
            loop {
                if now_sec() > wait_until {
                    return MmError::err(Web3RpcError::Timeout(ERRL!(
                        "Waited too long until {} for payment tx: {:02x}, for coin:{}, to be confirmed!",
                        wait_until,
                        payment_hash,
                        selfi.ticker()
                    )));
                }

                let web3_receipt = match selfi.transaction_receipt(payment_hash).await {
                    Ok(r) => r,
                    Err(e) => {
                        error!(
                            "Error {:?} getting the {} transaction {:?}, retrying in 15 seconds",
                            e,
                            selfi.ticker(),
                            payment_hash
                        );
                        Timer::sleep(check_every).await;
                        continue;
                    },
                };

                if let Some(receipt) = web3_receipt {
                    if receipt.status != Some(1.into()) {
                        return MmError::err(Web3RpcError::Internal(ERRL!(
                            "Tx receipt {:?} status of {} tx {:?} is failed",
                            receipt,
                            selfi.ticker(),
                            payment_hash
                        )));
                    }

                    if let Some(confirmed_at) = receipt.block_number {
                        break Ok(confirmed_at);
                    }
                }

                Timer::sleep(check_every).await;
            }
        };
        Box::new(fut.boxed().compat())
    }

    fn wait_for_block(&self, block_number: U64, wait_until: u64, check_every: f64) -> Web3RpcFut<()> {
        let selfi = self.clone();
        let fut = async move {
            loop {
                if now_sec() > wait_until {
                    return MmError::err(Web3RpcError::Timeout(ERRL!(
                        "Waited too long until {} for block number: {:02x} to appear on-chain, for coin:{}",
                        wait_until,
                        block_number,
                        selfi.ticker()
                    )));
                }

                match selfi.block_number().await {
                    Ok(current_block) => {
                        if current_block >= block_number {
                            break Ok(());
                        }
                    },
                    Err(e) => {
                        error!(
                            "Error {:?} getting the {} block number retrying in 15 seconds",
                            e,
                            selfi.ticker()
                        );
                    },
                };

                Timer::sleep(check_every).await;
            }
        };
        Box::new(fut.boxed().compat())
    }

    async fn spawn_balance_stream_if_enabled(&self, ctx: &MmArc) -> Result<(), String> {
        if let Some(stream_config) = &ctx.event_stream_configuration {
            if let EventInitStatus::Failed(err) = EventBehaviour::spawn_if_active(self.clone(), stream_config).await {
                return ERR!("Failed spawning balance events. Error: {}", err);
            }
        }

        Ok(())
    }

    /// Requests the nonce from all available nodes and returns the highest nonce available with the list of nodes that returned the highest nonce.
    /// Transactions will be sent using the nodes that returned the highest nonce.
    fn get_addr_nonce(self, addr: Address) -> Box<dyn Future<Item = (U256, Vec<Web3Instance>), Error = String> + Send> {
        const TMP_SOCKET_DURATION: Duration = Duration::from_secs(300);

        let fut = async move {
            let mut errors: u32 = 0;
            let web3_instances = self.web3_instances.lock().await.to_vec();
            loop {
                let (futures, web3_instances): (Vec<_>, Vec<_>) = web3_instances
                    .iter()
                    .map(|instance| {
                        if let Web3Transport::Websocket(socket_transport) = instance.web3.transport() {
                            socket_transport.maybe_spawn_temporary_connection_loop(
                                self.clone(),
                                Instant::now() + TMP_SOCKET_DURATION,
                            );
                        };

                        if instance.is_parity {
                            let parity: ParityNonce<_> = instance.web3.api();
                            (Either::Left(parity.parity_next_nonce(addr)), instance.clone())
                        } else {
                            (
                                Either::Right(instance.web3.eth().transaction_count(addr, Some(BlockNumber::Pending))),
                                instance.clone(),
                            )
                        }
                    })
                    .unzip();

                let nonces: Vec<_> = join_all(futures)
                    .await
                    .into_iter()
                    .zip(web3_instances.into_iter())
                    .filter_map(|(nonce_res, instance)| match nonce_res {
                        Ok(n) => Some((n, instance)),
                        Err(e) => {
                            error!("Error getting nonce for addr {:?}: {}", addr, e);
                            None
                        },
                    })
                    .collect();
                if nonces.is_empty() {
                    // all requests errored
                    errors += 1;
                    if errors > 5 {
                        return ERR!("Couldn't get nonce after 5 errored attempts, aborting");
                    }
                } else {
                    let max = nonces
                        .iter()
                        .map(|(n, _)| *n)
                        .max()
                        .expect("nonces should not be empty!");
                    break Ok((
                        max,
                        nonces
                            .into_iter()
                            .filter_map(|(n, instance)| if n == max { Some(instance) } else { None })
                            .collect(),
                    ));
                }
                Timer::sleep(1.).await
            }
        };
        Box::new(Box::pin(fut).compat())
    }
}

#[derive(Clone, Debug, Deserialize, PartialEq, Serialize)]
pub struct EthTxFeeDetails {
    pub coin: String,
    pub gas: u64,
    /// WEI units per 1 gas
    pub gas_price: BigDecimal,
    pub total_fee: BigDecimal,
}

impl EthTxFeeDetails {
    pub(crate) fn new(gas: U256, gas_price: U256, coin: &str) -> NumConversResult<EthTxFeeDetails> {
        let total_fee = gas * gas_price;
        // Fees are always paid in ETH, can use 18 decimals by default
        let total_fee = u256_to_big_decimal(total_fee, ETH_DECIMALS)?;
        let gas_price = u256_to_big_decimal(gas_price, ETH_DECIMALS)?;

        let gas_u64 = u64::try_from(gas).map_to_mm(|e| NumConversError::new(e.to_string()))?;

        Ok(EthTxFeeDetails {
            coin: coin.to_owned(),
            gas: gas_u64,
            gas_price,
            total_fee,
        })
    }
}

#[async_trait]
impl MmCoin for EthCoin {
    fn is_asset_chain(&self) -> bool { false }

    fn spawner(&self) -> CoinFutSpawner { CoinFutSpawner::new(&self.abortable_system) }

    fn get_raw_transaction(&self, req: RawTransactionRequest) -> RawTransactionFut {
        Box::new(get_raw_transaction_impl(self.clone(), req).boxed().compat())
    }

    fn get_tx_hex_by_hash(&self, tx_hash: Vec<u8>) -> RawTransactionFut {
        if tx_hash.len() != H256::len_bytes() {
            let error = format!(
                "TX hash should have exactly {} bytes, got {}",
                H256::len_bytes(),
                tx_hash.len(),
            );
            return Box::new(futures01::future::err(MmError::new(
                RawTransactionError::InvalidHashError(error),
            )));
        }

        let tx_hash = H256::from_slice(tx_hash.as_slice());
        Box::new(get_tx_hex_by_hash_impl(self.clone(), tx_hash).boxed().compat())
    }

    fn withdraw(&self, req: WithdrawRequest) -> WithdrawFut {
        Box::new(Box::pin(withdraw_impl(self.clone(), req)).compat())
    }

    fn decimals(&self) -> u8 { self.decimals }

    fn convert_to_address(&self, from: &str, to_address_format: Json) -> Result<String, String> {
        let to_address_format: EthAddressFormat =
            json::from_value(to_address_format).map_err(|e| ERRL!("Error on parse ETH address format {:?}", e))?;
        match to_address_format {
            EthAddressFormat::SingleCase => ERR!("conversion is available only to mixed-case"),
            EthAddressFormat::MixedCase => {
                let _addr = try_s!(addr_from_str(from));
                Ok(checksum_address(from))
            },
        }
    }

    fn validate_address(&self, address: &str) -> ValidateAddressResult {
        let result = self.address_from_str(address);
        ValidateAddressResult {
            is_valid: result.is_ok(),
            reason: result.err(),
        }
    }

    fn process_history_loop(&self, ctx: MmArc) -> Box<dyn Future<Item = (), Error = ()> + Send> {
        cfg_wasm32! {
            ctx.log.log(
                "🤔",
                &[&"tx_history", &self.ticker],
                &ERRL!("Transaction history is not supported for ETH/ERC20 coins"),
            );
            Box::new(futures01::future::ok(()))
        }
        cfg_native! {
            let coin = self.clone();
            let fut = async move {
                match coin.coin_type {
                    EthCoinType::Eth => coin.process_eth_history(&ctx).await,
                    EthCoinType::Erc20 { ref token_addr, .. } => coin.process_erc20_history(*token_addr, &ctx).await,
                    EthCoinType::Nft {..} => return Err(())
                }
                Ok(())
            };
            Box::new(fut.boxed().compat())
        }
    }

    fn history_sync_status(&self) -> HistorySyncState { self.history_sync_state.lock().unwrap().clone() }

    fn get_trade_fee(&self) -> Box<dyn Future<Item = TradeFee, Error = String> + Send> {
        let coin = self.clone();
        Box::new(
            self.get_gas_price()
                .map_err(|e| e.to_string())
                .and_then(move |gas_price| {
                    let fee = gas_price * U256::from(ETH_GAS);
                    let fee_coin = match &coin.coin_type {
                        EthCoinType::Eth => &coin.ticker,
                        EthCoinType::Erc20 { platform, .. } => platform,
                        EthCoinType::Nft { .. } => return ERR!("Nft Protocol is not supported yet!"),
                    };
                    Ok(TradeFee {
                        coin: fee_coin.into(),
                        amount: try_s!(u256_to_big_decimal(fee, ETH_DECIMALS)).into(),
                        paid_from_trading_vol: false,
                    })
                }),
        )
    }

    async fn get_sender_trade_fee(
        &self,
        value: TradePreimageValue,
        stage: FeeApproxStage,
    ) -> TradePreimageResult<TradeFee> {
        let gas_price = self.get_gas_price().compat().await?;
        let gas_price = increase_gas_price_by_stage(gas_price, &stage);
        let gas_limit = match self.coin_type {
            EthCoinType::Eth => {
                // this gas_limit includes gas for `ethPayment` and `senderRefund` contract calls
                U256::from(300_000)
            },
            EthCoinType::Erc20 { token_addr, .. } => {
                let value = match value {
                    TradePreimageValue::Exact(value) | TradePreimageValue::UpperBound(value) => {
                        wei_from_big_decimal(&value, self.decimals)?
                    },
                };
                let allowed = self.allowance(self.swap_contract_address).compat().await?;
                if allowed < value {
                    // estimate gas for the `approve` contract call

                    // Pass a dummy spender. Let's use `my_address`.
                    let spender = self.derivation_method.single_addr_or_err().await?;
                    let approve_function = ERC20_CONTRACT.function("approve")?;
                    let approve_data = approve_function.encode_input(&[Token::Address(spender), Token::Uint(value)])?;
                    let approve_gas_limit = self
                        .estimate_gas_for_contract_call(token_addr, Bytes::from(approve_data))
                        .compat()
                        .await?;

                    // this gas_limit includes gas for `approve`, `erc20Payment` and `senderRefund` contract calls
                    U256::from(300_000) + approve_gas_limit
                } else {
                    // this gas_limit includes gas for `erc20Payment` and `senderRefund` contract calls
                    U256::from(300_000)
                }
            },
            EthCoinType::Nft { .. } => return MmError::err(TradePreimageError::NftProtocolNotSupported),
        };

        let total_fee = gas_limit * gas_price;
        let amount = u256_to_big_decimal(total_fee, ETH_DECIMALS)?;
        let fee_coin = match &self.coin_type {
            EthCoinType::Eth => &self.ticker,
            EthCoinType::Erc20 { platform, .. } => platform,
            EthCoinType::Nft { .. } => return MmError::err(TradePreimageError::NftProtocolNotSupported),
        };
        Ok(TradeFee {
            coin: fee_coin.into(),
            amount: amount.into(),
            paid_from_trading_vol: false,
        })
    }

    fn get_receiver_trade_fee(&self, stage: FeeApproxStage) -> TradePreimageFut<TradeFee> {
        let coin = self.clone();
        let fut = async move {
            let gas_price = coin.get_gas_price().compat().await?;
            let gas_price = increase_gas_price_by_stage(gas_price, &stage);
            let total_fee = gas_price * U256::from(ETH_GAS);
            let amount = u256_to_big_decimal(total_fee, ETH_DECIMALS)?;
            let fee_coin = match &coin.coin_type {
                EthCoinType::Eth => &coin.ticker,
                EthCoinType::Erc20 { platform, .. } => platform,
                EthCoinType::Nft { .. } => return MmError::err(TradePreimageError::NftProtocolNotSupported),
            };
            Ok(TradeFee {
                coin: fee_coin.into(),
                amount: amount.into(),
                paid_from_trading_vol: false,
            })
        };
        Box::new(fut.boxed().compat())
    }

    async fn get_fee_to_send_taker_fee(
        &self,
        dex_fee_amount: DexFee,
        stage: FeeApproxStage,
    ) -> TradePreimageResult<TradeFee> {
        let dex_fee_amount = wei_from_big_decimal(&dex_fee_amount.fee_amount().into(), self.decimals)?;

        // pass the dummy params
        let to_addr = addr_from_raw_pubkey(&DEX_FEE_ADDR_RAW_PUBKEY)
            .expect("addr_from_raw_pubkey should never fail with DEX_FEE_ADDR_RAW_PUBKEY");
        let (eth_value, data, call_addr, fee_coin) = match &self.coin_type {
            EthCoinType::Eth => (dex_fee_amount, Vec::new(), &to_addr, &self.ticker),
            EthCoinType::Erc20 { platform, token_addr } => {
                let function = ERC20_CONTRACT.function("transfer")?;
                let data = function.encode_input(&[Token::Address(to_addr), Token::Uint(dex_fee_amount)])?;
                (0.into(), data, token_addr, platform)
            },
            EthCoinType::Nft { .. } => return MmError::err(TradePreimageError::NftProtocolNotSupported),
        };

        let my_address = self.derivation_method.single_addr_or_err().await?;
        let gas_price = self.get_gas_price().compat().await?;
        let gas_price = increase_gas_price_by_stage(gas_price, &stage);
        let estimate_gas_req = CallRequest {
            value: Some(eth_value),
            data: Some(data.clone().into()),
            from: Some(my_address),
            to: Some(*call_addr),
            gas: None,
            // gas price must be supplied because some smart contracts base their
            // logic on gas price, e.g. TUSD: https://github.com/KomodoPlatform/atomicDEX-API/issues/643
            gas_price: Some(gas_price),
            ..CallRequest::default()
        };

        // Please note if the wallet's balance is insufficient to withdraw, then `estimate_gas` may fail with the `Exception` error.
        // Ideally we should determine the case when we have the insufficient balance and return `TradePreimageError::NotSufficientBalance` error.
        let gas_limit = self.estimate_gas_wrapper(estimate_gas_req).compat().await?;
        let total_fee = gas_limit * gas_price;
        let amount = u256_to_big_decimal(total_fee, ETH_DECIMALS)?;
        Ok(TradeFee {
            coin: fee_coin.into(),
            amount: amount.into(),
            paid_from_trading_vol: false,
        })
    }

    fn required_confirmations(&self) -> u64 { self.required_confirmations.load(AtomicOrdering::Relaxed) }

    fn requires_notarization(&self) -> bool { false }

    fn set_required_confirmations(&self, confirmations: u64) {
        self.required_confirmations
            .store(confirmations, AtomicOrdering::Relaxed);
    }

    fn set_requires_notarization(&self, _requires_nota: bool) {
        warn!("set_requires_notarization doesn't take any effect on ETH/ERC20 coins");
    }

    fn swap_contract_address(&self) -> Option<BytesJson> {
        Some(BytesJson::from(self.swap_contract_address.0.as_ref()))
    }

    fn fallback_swap_contract(&self) -> Option<BytesJson> {
        self.fallback_swap_contract.map(|a| BytesJson::from(a.0.as_ref()))
    }

    fn mature_confirmations(&self) -> Option<u32> { None }

    fn coin_protocol_info(&self, _amount_to_receive: Option<MmNumber>) -> Vec<u8> { Vec::new() }

    fn is_coin_protocol_supported(
        &self,
        _info: &Option<Vec<u8>>,
        _amount_to_send: Option<MmNumber>,
        _locktime: u64,
        _is_maker: bool,
    ) -> bool {
        true
    }

    fn on_disabled(&self) -> Result<(), AbortedError> { AbortableSystem::abort_all(&self.abortable_system) }

    fn on_token_deactivated(&self, ticker: &str) {
        if let Ok(tokens) = self.erc20_tokens_infos.lock().as_deref_mut() {
            tokens.remove(ticker);
        };
    }
}

pub trait TryToAddress {
    fn try_to_address(&self) -> Result<Address, String>;
}

impl TryToAddress for BytesJson {
    fn try_to_address(&self) -> Result<Address, String> { self.0.try_to_address() }
}

impl TryToAddress for [u8] {
    fn try_to_address(&self) -> Result<Address, String> { (&self).try_to_address() }
}

impl<'a> TryToAddress for &'a [u8] {
    fn try_to_address(&self) -> Result<Address, String> {
        if self.len() != Address::len_bytes() {
            return ERR!(
                "Cannot construct an Ethereum address from {} bytes slice",
                Address::len_bytes()
            );
        }

        Ok(Address::from_slice(self))
    }
}

impl<T: TryToAddress> TryToAddress for Option<T> {
    fn try_to_address(&self) -> Result<Address, String> {
        match self {
            Some(ref inner) => inner.try_to_address(),
            None => ERR!("Cannot convert None to address"),
        }
    }
}

pub trait GuiAuthMessages {
    fn gui_auth_sign_message_hash(message: String) -> Option<[u8; 32]>;
    fn generate_gui_auth_signed_validation(generator: GuiAuthValidationGenerator)
        -> SignatureResult<GuiAuthValidation>;
}

impl GuiAuthMessages for EthCoin {
    fn gui_auth_sign_message_hash(message: String) -> Option<[u8; 32]> {
        let message_prefix = "atomicDEX Auth Ethereum Signed Message:\n";
        let prefix_len = CompactInteger::from(message_prefix.len());

        let mut stream = Stream::new();
        prefix_len.serialize(&mut stream);
        stream.append_slice(message_prefix.as_bytes());
        stream.append_slice(message.len().to_string().as_bytes());
        stream.append_slice(message.as_bytes());

        Some(keccak256(&stream.out()).take())
    }

    fn generate_gui_auth_signed_validation(
        generator: GuiAuthValidationGenerator,
    ) -> SignatureResult<GuiAuthValidation> {
        let timestamp_message = get_utc_timestamp() + GUI_AUTH_SIGNED_MESSAGE_LIFETIME_SEC;

        let message_hash =
            EthCoin::gui_auth_sign_message_hash(timestamp_message.to_string()).ok_or(SignatureError::PrefixNotFound)?;
        let signature = sign(&generator.secret, &H256::from(message_hash))?;

        Ok(GuiAuthValidation {
            coin_ticker: generator.coin_ticker,
            address: generator.address,
            timestamp_message,
            signature: format!("0x{}", signature),
        })
    }
}

fn validate_fee_impl(coin: EthCoin, validate_fee_args: EthValidateFeeArgs<'_>) -> ValidatePaymentFut<()> {
    let fee_tx_hash = validate_fee_args.fee_tx_hash.to_owned();
    let sender_addr = try_f!(
        addr_from_raw_pubkey(validate_fee_args.expected_sender).map_to_mm(ValidatePaymentError::InvalidParameter)
    );
    let fee_addr =
        try_f!(addr_from_raw_pubkey(validate_fee_args.fee_addr).map_to_mm(ValidatePaymentError::InvalidParameter));
    let amount = validate_fee_args.amount.clone();
    let min_block_number = validate_fee_args.min_block_number;

    let fut = async move {
        let expected_value = wei_from_big_decimal(&amount, coin.decimals)?;
        let tx_from_rpc = coin.transaction(TransactionId::Hash(fee_tx_hash)).await?;

        let tx_from_rpc = tx_from_rpc.as_ref().ok_or_else(|| {
            ValidatePaymentError::TxDoesNotExist(format!("Didn't find provided tx {:?} on ETH node", fee_tx_hash))
        })?;

        if tx_from_rpc.from != Some(sender_addr) {
            return MmError::err(ValidatePaymentError::WrongPaymentTx(format!(
                "{}: Fee tx {:?} was sent from wrong address, expected {:?}",
                INVALID_SENDER_ERR_LOG, tx_from_rpc, sender_addr
            )));
        }

        if let Some(block_number) = tx_from_rpc.block_number {
            if block_number <= min_block_number.into() {
                return MmError::err(ValidatePaymentError::WrongPaymentTx(format!(
                    "{}: Fee tx {:?} confirmed before min_block {}",
                    EARLY_CONFIRMATION_ERR_LOG, tx_from_rpc, min_block_number
                )));
            }
        }
        match &coin.coin_type {
            EthCoinType::Eth => {
                if tx_from_rpc.to != Some(fee_addr) {
                    return MmError::err(ValidatePaymentError::WrongPaymentTx(format!(
                        "{}: Fee tx {:?} was sent to wrong address, expected {:?}",
                        INVALID_RECEIVER_ERR_LOG, tx_from_rpc, fee_addr
                    )));
                }

                if tx_from_rpc.value < expected_value {
                    return MmError::err(ValidatePaymentError::WrongPaymentTx(format!(
                        "Fee tx {:?} value is less than expected {:?}",
                        tx_from_rpc, expected_value
                    )));
                }
            },
            EthCoinType::Erc20 {
                platform: _,
                token_addr,
            } => {
                if tx_from_rpc.to != Some(*token_addr) {
                    return MmError::err(ValidatePaymentError::WrongPaymentTx(format!(
                        "{}: ERC20 Fee tx {:?} called wrong smart contract, expected {:?}",
                        INVALID_CONTRACT_ADDRESS_ERR_LOG, tx_from_rpc, token_addr
                    )));
                }

                let function = ERC20_CONTRACT
                    .function("transfer")
                    .map_to_mm(|e| ValidatePaymentError::InternalError(e.to_string()))?;
                let decoded_input = decode_contract_call(function, &tx_from_rpc.input.0)
                    .map_to_mm(|e| ValidatePaymentError::TxDeserializationError(e.to_string()))?;
                let address_input = get_function_input_data(&decoded_input, function, 0)
                    .map_to_mm(ValidatePaymentError::TxDeserializationError)?;

                if address_input != Token::Address(fee_addr) {
                    return MmError::err(ValidatePaymentError::WrongPaymentTx(format!(
                        "{}: ERC20 Fee tx was sent to wrong address {:?}, expected {:?}",
                        INVALID_RECEIVER_ERR_LOG, address_input, fee_addr
                    )));
                }

                let value_input = get_function_input_data(&decoded_input, function, 1)
                    .map_to_mm(ValidatePaymentError::TxDeserializationError)?;

                match value_input {
                    Token::Uint(value) => {
                        if value < expected_value {
                            return MmError::err(ValidatePaymentError::WrongPaymentTx(format!(
                                "ERC20 Fee tx value {} is less than expected {}",
                                value, expected_value
                            )));
                        }
                    },
                    _ => {
                        return MmError::err(ValidatePaymentError::WrongPaymentTx(format!(
                            "Should have got uint token but got {:?}",
                            value_input
                        )))
                    },
                }
            },
            EthCoinType::Nft { .. } => return MmError::err(ValidatePaymentError::NftProtocolNotSupported),
        }

        Ok(())
    };
    Box::new(fut.boxed().compat())
}

fn get_function_input_data(decoded: &[Token], func: &Function, index: usize) -> Result<Token, String> {
    decoded.get(index).cloned().ok_or(format!(
        "Missing input in function {}: No input found at index {}",
        func.name.clone(),
        index
    ))
}

fn get_function_name(name: &str, watcher_reward: bool) -> String {
    if watcher_reward {
        format!("{}{}", name, "Reward")
    } else {
        name.to_owned()
    }
}

pub fn addr_from_raw_pubkey(pubkey: &[u8]) -> Result<Address, String> {
    let pubkey = try_s!(PublicKey::from_slice(pubkey).map_err(|e| ERRL!("{:?}", e)));
    let eth_public = Public::from_slice(&pubkey.serialize_uncompressed()[1..65]);
    Ok(public_to_address(&eth_public))
}

pub fn addr_from_pubkey_str(pubkey: &str) -> Result<String, String> {
    let pubkey_bytes = try_s!(hex::decode(pubkey));
    let addr = try_s!(addr_from_raw_pubkey(&pubkey_bytes));
    Ok(format!("{:#02x}", addr))
}

fn display_u256_with_decimal_point(number: U256, decimals: u8) -> String {
    let mut string = number.to_string();
    let decimals = decimals as usize;
    if string.len() <= decimals {
        string.insert_str(0, &"0".repeat(decimals - string.len() + 1));
    }

    string.insert(string.len() - decimals, '.');
    string.trim_end_matches('0').into()
}

pub fn u256_to_big_decimal(number: U256, decimals: u8) -> NumConversResult<BigDecimal> {
    let string = display_u256_with_decimal_point(number, decimals);
    Ok(string.parse::<BigDecimal>()?)
}

pub fn wei_from_big_decimal(amount: &BigDecimal, decimals: u8) -> NumConversResult<U256> {
    let mut amount = amount.to_string();
    let dot = amount.find(|c| c == '.');
    let decimals = decimals as usize;
    if let Some(index) = dot {
        let mut fractional = amount.split_off(index);
        // remove the dot from fractional part
        fractional.remove(0);
        if fractional.len() < decimals {
            fractional.insert_str(fractional.len(), &"0".repeat(decimals - fractional.len()));
        }
        fractional.truncate(decimals);
        amount.push_str(&fractional);
    } else {
        amount.insert_str(amount.len(), &"0".repeat(decimals));
    }
    U256::from_dec_str(&amount).map_to_mm(|e| NumConversError::new(format!("{:?}", e)))
}

impl Transaction for SignedEthTx {
    fn tx_hex(&self) -> Vec<u8> { rlp::encode(self).to_vec() }

    fn tx_hash(&self) -> BytesJson { self.hash.0.to_vec().into() }
}

fn signed_tx_from_web3_tx(transaction: Web3Transaction) -> Result<SignedEthTx, String> {
    let r = transaction.r.ok_or_else(|| ERRL!("'Transaction::r' is not set"))?;
    let s = transaction.s.ok_or_else(|| ERRL!("'Transaction::s' is not set"))?;
    let v = transaction
        .v
        .ok_or_else(|| ERRL!("'Transaction::v' is not set"))?
        .as_u64();
    let gas_price = transaction
        .gas_price
        .ok_or_else(|| ERRL!("'Transaction::gas_price' is not set"))?;

    let unverified = UnverifiedTransaction {
        r,
        s,
        v,
        hash: transaction.hash,
        unsigned: UnSignedEthTx {
            data: transaction.input.0,
            gas_price,
            gas: transaction.gas,
            value: transaction.value,
            nonce: transaction.nonce,
            action: match transaction.to {
                Some(addr) => Call(addr),
                None => Action::Create,
            },
        },
    };

    Ok(try_s!(SignedEthTx::new(unverified)))
}

#[derive(Deserialize, Debug, Serialize)]
pub struct GasStationData {
    // matic gas station average fees is named standard, using alias to support both format.
    #[serde(alias = "average", alias = "standard")]
    average: MmNumber,
    fast: MmNumber,
}

impl GasStationData {
    fn average_gwei(&self, decimals: u8, gas_price_policy: GasStationPricePolicy) -> NumConversResult<U256> {
        let gas_price = match gas_price_policy {
            GasStationPricePolicy::MeanAverageFast => ((&self.average + &self.fast) / MmNumber::from(2)).into(),
            GasStationPricePolicy::Average => self.average.to_decimal(),
        };
        wei_from_big_decimal(&gas_price, decimals)
    }

    fn get_gas_price(uri: &str, decimals: u8, gas_price_policy: GasStationPricePolicy) -> Web3RpcFut<U256> {
        let uri = uri.to_owned();
        let fut = async move {
            make_gas_station_request(&uri)
                .await?
                .average_gwei(decimals, gas_price_policy)
                .mm_err(|e| Web3RpcError::Internal(e.0))
        };
        Box::new(fut.boxed().compat())
    }
}

async fn get_token_decimals(web3: &Web3<Web3Transport>, token_addr: Address) -> Result<u8, String> {
    let function = try_s!(ERC20_CONTRACT.function("decimals"));
    let data = try_s!(function.encode_input(&[]));
    let request = CallRequest {
        from: Some(Address::default()),
        to: Some(token_addr),
        gas: None,
        gas_price: None,
        value: Some(0.into()),
        data: Some(data.into()),
        ..CallRequest::default()
    };

    let res = web3
        .eth()
        .call(request, Some(BlockId::Number(BlockNumber::Latest)))
        .map_err(|e| ERRL!("{}", e))
        .await?;
    let tokens = try_s!(function.decode_output(&res.0));
    let decimals = match tokens[0] {
        Token::Uint(dec) => dec.as_u64(),
        _ => return ERR!("Invalid decimals type {:?}", tokens),
    };
    Ok(decimals as u8)
}

pub fn valid_addr_from_str(addr_str: &str) -> Result<Address, String> {
    let addr = try_s!(addr_from_str(addr_str));
    if !is_valid_checksum_addr(addr_str) {
        return ERR!("Invalid address checksum");
    }
    Ok(addr)
}

pub fn addr_from_str(addr_str: &str) -> Result<Address, String> {
    if !addr_str.starts_with("0x") {
        return ERR!("Address must be prefixed with 0x");
    };

    Ok(try_s!(Address::from_str(&addr_str[2..])))
}

/// This function fixes a bug appeared on `ethabi` update:
/// 1. `ethabi(6.1.0)::Function::decode_input` had
/// ```rust
/// decode(&self.input_param_types(), &data[4..])
/// ```
///
/// 2. `ethabi(17.2.0)::Function::decode_input` has
/// ```rust
/// decode(&self.input_param_types(), data)
/// ```
pub fn decode_contract_call(function: &Function, contract_call_bytes: &[u8]) -> Result<Vec<Token>, ethabi::Error> {
    if contract_call_bytes.len() < 4 {
        return Err(ethabi::Error::Other(
            "Contract call should contain at least 4 bytes known as a function signature".into(),
        ));
    }

    let actual_signature = &contract_call_bytes[..4];
    let expected_signature = &function.short_signature();
    if actual_signature != expected_signature {
        let error =
            format!("Unexpected contract call signature: expected {expected_signature:?}, found {actual_signature:?}");
        return Err(ethabi::Error::Other(error.into()));
    }

    function.decode_input(&contract_call_bytes[4..])
}

fn rpc_event_handlers_for_eth_transport(ctx: &MmArc, ticker: String) -> Vec<RpcTransportEventHandlerShared> {
    let metrics = ctx.metrics.weak();
    vec![CoinTransportMetrics::new(metrics, ticker, RpcClientType::Ethereum).into_shared()]
}

#[inline]
fn new_nonce_lock() -> Arc<AsyncMutex<()>> { Arc::new(AsyncMutex::new(())) }

/// Activate eth coin or erc20 token from coin config and private key build policy
pub async fn eth_coin_from_conf_and_request(
    ctx: &MmArc,
    ticker: &str,
    conf: &Json,
    req: &Json,
    protocol: CoinProtocol,
    priv_key_policy: PrivKeyBuildPolicy,
) -> Result<EthCoin, String> {
    // Convert `PrivKeyBuildPolicy` to `EthPrivKeyBuildPolicy` if it's possible.
    let priv_key_policy = try_s!(EthPrivKeyBuildPolicy::try_from(priv_key_policy));

    let mut urls: Vec<String> = try_s!(json::from_value(req["urls"].clone()));
    if urls.is_empty() {
        return ERR!("Enable request for ETH coin must have at least 1 node URL");
    }
    let mut rng = small_rng();
    urls.as_mut_slice().shuffle(&mut rng);

    let swap_contract_address: Address = try_s!(json::from_value(req["swap_contract_address"].clone()));
    if swap_contract_address == Address::default() {
        return ERR!("swap_contract_address can't be zero address");
    }
    let fallback_swap_contract: Option<Address> = try_s!(json::from_value(req["fallback_swap_contract"].clone()));
    if let Some(fallback) = fallback_swap_contract {
        if fallback == Address::default() {
            return ERR!("fallback_swap_contract can't be zero address");
        }
    }
    let contract_supports_watchers = req["contract_supports_watchers"].as_bool().unwrap_or_default();

    let path_to_address = try_s!(json::from_value::<Option<HDAccountAddressId>>(
        req["path_to_address"].clone()
    ))
    .unwrap_or_default();
    let (key_pair, derivation_method) =
        try_s!(build_address_and_priv_key_policy(ctx, ticker, conf, priv_key_policy, &path_to_address, None).await);

    let mut web3_instances = vec![];
    let event_handlers = rpc_event_handlers_for_eth_transport(ctx, ticker.to_string());
    for url in urls.iter() {
        let uri: Uri = try_s!(url.parse());

        let transport = match uri.scheme_str() {
            Some("ws") | Some("wss") => {
                const TMP_SOCKET_CONNECTION: Duration = Duration::from_secs(20);

                let node = WebsocketTransportNode {
                    uri: uri.clone(),
                    gui_auth: false,
                };
                let websocket_transport = WebsocketTransport::with_event_handlers(node, event_handlers.clone());

                // Temporarily start the connection loop (we close the connection once we have the client version below).
                // Ideally, it would be much better to not do this workaround, which requires a lot of refactoring or
                // dropping websocket support on parity nodes.
                let fut = websocket_transport
                    .clone()
                    .start_connection_loop(Some(Instant::now() + TMP_SOCKET_CONNECTION));
                let settings = AbortSettings::info_on_abort(format!("connection loop stopped for {:?}", uri));
                ctx.spawner().spawn_with_settings(fut, settings);

                Web3Transport::Websocket(websocket_transport)
            },
            Some("http") | Some("https") => {
                let node = HttpTransportNode { uri, gui_auth: false };

                Web3Transport::new_http_with_event_handlers(node, event_handlers.clone())
            },
            _ => {
                return ERR!(
                    "Invalid node address '{}'. Only http(s) and ws(s) nodes are supported",
                    uri
                );
            },
        };

        let web3 = Web3::new(transport);
        let version = match web3.web3().client_version().await {
            Ok(v) => v,
            Err(e) => {
                error!("Couldn't get client version for url {}: {}", url, e);

                continue;
            },
        };

        web3_instances.push(Web3Instance {
            web3,
            is_parity: version.contains("Parity") || version.contains("parity"),
        })
    }

    if web3_instances.is_empty() {
        return ERR!("Failed to get client version for all urls");
    }

    let (coin_type, decimals) = match protocol {
        CoinProtocol::ETH => (EthCoinType::Eth, ETH_DECIMALS),
        CoinProtocol::ERC20 {
            platform,
            contract_address,
        } => {
            let token_addr = try_s!(valid_addr_from_str(&contract_address));
            let decimals = match conf["decimals"].as_u64() {
                None | Some(0) => try_s!(
                    get_token_decimals(
                        &web3_instances
                            .first()
                            .expect("web3_instances can't be empty in ETH activation")
                            .web3,
                        token_addr
                    )
                    .await
                ),
                Some(d) => d as u8,
            };
            (EthCoinType::Erc20 { platform, token_addr }, decimals)
        },
        _ => return ERR!("Expect ETH or ERC20 protocol"),
    };

    // param from request should override the config
    let required_confirmations = req["required_confirmations"]
        .as_u64()
        .unwrap_or_else(|| {
            conf["required_confirmations"]
                .as_u64()
                .unwrap_or(DEFAULT_REQUIRED_CONFIRMATIONS as u64)
        })
        .into();

    if req["requires_notarization"].as_bool().is_some() {
        warn!("requires_notarization doesn't take any effect on ETH/ERC20 coins");
    }

    let sign_message_prefix: Option<String> = json::from_value(conf["sign_message_prefix"].clone()).unwrap_or(None);

    let trezor_coin: Option<String> = json::from_value(conf["trezor_coin"].clone()).unwrap_or(None);

    let initial_history_state = if req["tx_history"].as_bool().unwrap_or(false) {
        HistorySyncState::NotStarted
    } else {
        HistorySyncState::NotEnabled
    };

    let gas_station_decimals: Option<u8> = try_s!(json::from_value(req["gas_station_decimals"].clone()));
    let gas_station_policy: GasStationPricePolicy =
        json::from_value(req["gas_station_policy"].clone()).unwrap_or_default();

    let key_lock = match &coin_type {
        EthCoinType::Eth => String::from(ticker),
        EthCoinType::Erc20 { ref platform, .. } => String::from(platform),
        EthCoinType::Nft { .. } => return ERR!("Does not support NFT protocol"),
    };

    let nonce_lock = {
        let mut map = NONCE_LOCK.lock().unwrap();
        map.entry(key_lock).or_insert_with(new_nonce_lock).clone()
    };

    // Create an abortable system linked to the `MmCtx` so if the context is stopped via `MmArc::stop`,
    // all spawned futures related to `ETH` coin will be aborted as well.
    let abortable_system = try_s!(ctx.abortable_system.create_subsystem());

    let coin = EthCoinImpl {
        priv_key_policy: key_pair,
        derivation_method: Arc::new(derivation_method),
        coin_type,
        sign_message_prefix,
        swap_contract_address,
        fallback_swap_contract,
        contract_supports_watchers,
        decimals,
        ticker: ticker.into(),
        gas_station_url: try_s!(json::from_value(req["gas_station_url"].clone())),
        gas_station_decimals: gas_station_decimals.unwrap_or(ETH_GAS_STATION_DECIMALS),
        gas_station_policy,
        web3_instances: AsyncMutex::new(web3_instances),
        history_sync_state: Mutex::new(initial_history_state),
        ctx: ctx.weak(),
        required_confirmations,
        chain_id: conf["chain_id"].as_u64(),
        trezor_coin,
        logs_block_range: conf["logs_block_range"].as_u64().unwrap_or(DEFAULT_LOGS_BLOCK_RANGE),
        nonce_lock,
        erc20_tokens_infos: Default::default(),
        nfts_infos: Default::default(),
        abortable_system,
    };

    let coin = EthCoin(Arc::new(coin));
    coin.spawn_balance_stream_if_enabled(ctx).await?;

    Ok(coin)
}

/// Displays the address in mixed-case checksum form
/// https://github.com/ethereum/EIPs/blob/master/EIPS/eip-55.md
pub fn checksum_address(addr: &str) -> String {
    let mut addr = addr.to_lowercase();
    if addr.starts_with("0x") {
        addr.replace_range(..2, "");
    }

    let mut hasher = Keccak256::default();
    hasher.update(&addr);
    let hash = hasher.finalize();
    let mut result: String = "0x".into();
    for (i, c) in addr.chars().enumerate() {
        if c.is_ascii_digit() {
            result.push(c);
        } else {
            // https://github.com/ethereum/EIPs/blob/master/EIPS/eip-55.md#specification
            // Convert the address to hex, but if the ith digit is a letter (ie. it's one of abcdef)
            // print it in uppercase if the 4*ith bit of the hash of the lowercase hexadecimal
            // address is 1 otherwise print it in lowercase.
            if hash[i / 2] & (1 << (7 - 4 * (i % 2))) != 0 {
                result.push(c.to_ascii_uppercase());
            } else {
                result.push(c.to_ascii_lowercase());
            }
        }
    }

    result
}

/// `eth_addr_to_hex` converts Address to hex format.
/// Note: the result will be in lowercase.
pub(crate) fn eth_addr_to_hex(address: &Address) -> String { format!("{:#02x}", address) }

/// Checks that input is valid mixed-case checksum form address
/// The input must be 0x prefixed hex string
fn is_valid_checksum_addr(addr: &str) -> bool { addr == checksum_address(addr) }

/// `display_eth_address` converts Address to mixed-case checksum form.
#[inline]
pub fn display_eth_address(addr: &Address) -> String { checksum_address(&eth_addr_to_hex(addr)) }

fn increase_by_percent_one_gwei(num: U256, percent: u64) -> U256 {
    let one_gwei = U256::from(10u64.pow(9));
    let percent = (num / U256::from(100)) * U256::from(percent);
    if percent < one_gwei {
        num + one_gwei
    } else {
        num + percent
    }
}

fn increase_gas_price_by_stage(gas_price: U256, level: &FeeApproxStage) -> U256 {
    match level {
        FeeApproxStage::WithoutApprox => gas_price,
        FeeApproxStage::StartSwap => {
            increase_by_percent_one_gwei(gas_price, GAS_PRICE_APPROXIMATION_PERCENT_ON_START_SWAP)
        },
        FeeApproxStage::OrderIssue => {
            increase_by_percent_one_gwei(gas_price, GAS_PRICE_APPROXIMATION_PERCENT_ON_ORDER_ISSUE)
        },
        FeeApproxStage::TradePreimage => {
            increase_by_percent_one_gwei(gas_price, GAS_PRICE_APPROXIMATION_PERCENT_ON_TRADE_PREIMAGE)
        },
        FeeApproxStage::WatcherPreimage => {
            increase_by_percent_one_gwei(gas_price, GAS_PRICE_APPROXIMATION_PERCENT_ON_WATCHER_PREIMAGE)
        },
    }
}

/// Represents errors that can occur while retrieving an Ethereum address.
#[derive(Clone, Debug, Deserialize, Display, PartialEq, Serialize)]
pub enum GetEthAddressError {
    UnexpectedDerivationMethod(UnexpectedDerivationMethod),
    EthActivationV2Error(EthActivationV2Error),
    Internal(String),
}

impl From<UnexpectedDerivationMethod> for GetEthAddressError {
    fn from(e: UnexpectedDerivationMethod) -> Self { GetEthAddressError::UnexpectedDerivationMethod(e) }
}

impl From<EthActivationV2Error> for GetEthAddressError {
    fn from(e: EthActivationV2Error) -> Self { GetEthAddressError::EthActivationV2Error(e) }
}

impl From<CryptoCtxError> for GetEthAddressError {
    fn from(e: CryptoCtxError) -> Self { GetEthAddressError::Internal(e.to_string()) }
}

/// `get_eth_address` returns wallet address for coin with `ETH` protocol type.
/// Note: result address has mixed-case checksum form.
pub async fn get_eth_address(
    ctx: &MmArc,
    conf: &Json,
    ticker: &str,
    path_to_address: &HDAccountAddressId,
) -> MmResult<MyWalletAddress, GetEthAddressError> {
    let crypto_ctx = CryptoCtx::from_ctx(ctx)?;
    // Todo: this should be refactored to be inside detect_priv_key_policy where key_pair_policy uses trezor as well
    let priv_key_policy = if crypto_ctx.hw_ctx().is_some() {
        PrivKeyBuildPolicy::Trezor
    } else {
        PrivKeyBuildPolicy::detect_priv_key_policy(ctx)?
    }
    .into();

    // Todo: This creates an HD wallet different from the ETH one for NFT, we should combine them in the future when implementing NFT HD wallet
    let (_, derivation_method) =
        build_address_and_priv_key_policy(ctx, ticker, conf, priv_key_policy, path_to_address, None).await?;
    let my_address = match derivation_method {
        EthDerivationMethod::SingleAddress(my_address) => my_address,
        EthDerivationMethod::HDWallet(_) => {
            return Err(MmError::new(GetEthAddressError::UnexpectedDerivationMethod(
                UnexpectedDerivationMethod::UnsupportedError("HDWallet is not supported for NFT yet!".to_owned()),
            )));
        },
    };

    Ok(MyWalletAddress {
        coin: ticker.to_owned(),
        wallet_address: display_eth_address(&my_address),
    })
}

/// Errors encountered while validating Ethereum addresses for NFT withdrawal.
#[derive(Display)]
pub enum GetValidEthWithdrawAddError {
    /// The specified coin does not support NFT withdrawal.
    #[display(fmt = "{} coin doesn't support NFT withdrawing", coin)]
    CoinDoesntSupportNftWithdraw { coin: String },
    /// The provided address is invalid.
    InvalidAddress(String),
}

/// Validates Ethereum addresses for NFT withdrawal.
/// Returns a tuple of valid `to` address, `token` address, and `EthCoin` instance on success.
/// Errors if the coin doesn't support NFT withdrawal or if the addresses are invalid.
fn get_valid_nft_addr_to_withdraw(
    coin_enum: MmCoinEnum,
    to: &str,
    token_add: &str,
) -> MmResult<(Address, Address, EthCoin), GetValidEthWithdrawAddError> {
    let eth_coin = match coin_enum {
        MmCoinEnum::EthCoin(eth_coin) => eth_coin,
        _ => {
            return MmError::err(GetValidEthWithdrawAddError::CoinDoesntSupportNftWithdraw {
                coin: coin_enum.ticker().to_owned(),
            })
        },
    };
    let to_addr = valid_addr_from_str(to).map_err(GetValidEthWithdrawAddError::InvalidAddress)?;
    let token_addr = addr_from_str(token_add).map_err(GetValidEthWithdrawAddError::InvalidAddress)?;
    Ok((to_addr, token_addr, eth_coin))
}

#[derive(Clone, Debug, Deserialize, Display, EnumFromStringify, PartialEq, Serialize)]
pub enum EthGasDetailsErr {
    #[display(fmt = "Invalid fee policy: {}", _0)]
    InvalidFeePolicy(String),
    #[from_stringify("NumConversError")]
    #[display(fmt = "Internal error: {}", _0)]
    Internal(String),
    #[display(fmt = "Transport: {}", _0)]
    Transport(String),
    #[display(fmt = "Nft Protocol is not supported yet!")]
    NftProtocolNotSupported,
}

impl From<web3::Error> for EthGasDetailsErr {
    fn from(e: web3::Error) -> Self { EthGasDetailsErr::from(Web3RpcError::from(e)) }
}

impl From<Web3RpcError> for EthGasDetailsErr {
    fn from(e: Web3RpcError) -> Self {
        match e {
            Web3RpcError::Transport(tr) | Web3RpcError::InvalidResponse(tr) => EthGasDetailsErr::Transport(tr),
            Web3RpcError::Internal(internal) | Web3RpcError::Timeout(internal) => EthGasDetailsErr::Internal(internal),
            Web3RpcError::NftProtocolNotSupported => EthGasDetailsErr::NftProtocolNotSupported,
        }
    }
}

async fn get_eth_gas_details(
    eth_coin: &EthCoin,
    fee: Option<WithdrawFee>,
    eth_value: U256,
    data: Bytes,
    sender_address: Address,
    call_addr: Address,
    fungible_max: bool,
) -> MmResult<GasDetails, EthGasDetailsErr> {
    match fee {
        Some(WithdrawFee::EthGas { gas_price, gas }) => {
            let gas_price = wei_from_big_decimal(&gas_price, 9)?;
            Ok((gas.into(), gas_price))
        },
        Some(fee_policy) => {
            let error = format!("Expected 'EthGas' fee type, found {:?}", fee_policy);
            MmError::err(EthGasDetailsErr::InvalidFeePolicy(error))
        },
        None => {
            let gas_price = eth_coin.get_gas_price().compat().await?;
            // covering edge case by deducting the standard transfer fee when we want to max withdraw ETH
            let eth_value_for_estimate = if fungible_max && eth_coin.coin_type == EthCoinType::Eth {
                eth_value - gas_price * U256::from(21000)
            } else {
                eth_value
            };
            let estimate_gas_req = CallRequest {
                value: Some(eth_value_for_estimate),
                data: Some(data),
                from: Some(sender_address),
                to: Some(call_addr),
                gas: None,
                // gas price must be supplied because some smart contracts base their
                // logic on gas price, e.g. TUSD: https://github.com/KomodoPlatform/atomicDEX-API/issues/643
                gas_price: Some(gas_price),
                ..CallRequest::default()
            };
            // TODO Note if the wallet's balance is insufficient to withdraw, then `estimate_gas` may fail with the `Exception` error.
            // TODO Ideally we should determine the case when we have the insufficient balance and return `WithdrawError::NotSufficientBalance`.
            let gas_limit = eth_coin.estimate_gas_wrapper(estimate_gas_req).compat().await?;
            Ok((gas_limit, gas_price))
        },
    }
}

impl CoinWithPrivKeyPolicy for EthCoin {
    type KeyPair = KeyPair;

    fn priv_key_policy(&self) -> &PrivKeyPolicy<Self::KeyPair> { &self.priv_key_policy }
}

impl CoinWithDerivationMethod for EthCoin {
    fn derivation_method(&self) -> &DerivationMethod<HDCoinAddress<Self>, Self::HDWallet> { &self.derivation_method }
}

#[async_trait]
impl GetNewAddressRpcOps for EthCoin {
    async fn get_new_address_rpc_without_conf(
        &self,
        params: GetNewAddressParams,
    ) -> MmResult<GetNewAddressResponse, GetNewAddressRpcError> {
        get_new_address::common_impl::get_new_address_rpc_without_conf(self, params).await
    }

    async fn get_new_address_rpc<ConfirmAddress>(
        &self,
        params: GetNewAddressParams,
        confirm_address: &ConfirmAddress,
    ) -> MmResult<GetNewAddressResponse, GetNewAddressRpcError>
    where
        ConfirmAddress: HDConfirmAddress,
    {
        get_new_address::common_impl::get_new_address_rpc(self, params, confirm_address).await
    }
}

#[async_trait]
impl AccountBalanceRpcOps for EthCoin {
    async fn account_balance_rpc(
        &self,
        params: AccountBalanceParams,
    ) -> MmResult<HDAccountBalanceResponse, HDAccountBalanceRpcError> {
        account_balance::common_impl::account_balance_rpc(self, params).await
    }
}

#[async_trait]
impl InitAccountBalanceRpcOps for EthCoin {
    async fn init_account_balance_rpc(
        &self,
        params: InitAccountBalanceParams,
    ) -> MmResult<HDAccountBalance, HDAccountBalanceRpcError> {
        init_account_balance::common_impl::init_account_balance_rpc(self, params).await
    }
}

#[async_trait]
impl InitScanAddressesRpcOps for EthCoin {
    async fn init_scan_for_new_addresses_rpc(
        &self,
        params: ScanAddressesParams,
    ) -> MmResult<ScanAddressesResponse, HDAccountBalanceRpcError> {
        init_scan_for_new_addresses::common_impl::scan_for_new_addresses_rpc(self, params).await
    }
}

#[async_trait]
impl InitCreateAccountRpcOps for EthCoin {
    async fn init_create_account_rpc<XPubExtractor>(
        &self,
        params: CreateNewAccountParams,
        state: CreateAccountState,
        xpub_extractor: Option<XPubExtractor>,
    ) -> MmResult<HDAccountBalance, CreateAccountRpcError>
    where
        XPubExtractor: HDXPubExtractor + Send,
    {
        init_create_account::common_impl::init_create_new_account_rpc(self, params, state, xpub_extractor).await
    }

    async fn revert_creating_account(&self, account_id: u32) {
        init_create_account::common_impl::revert_creating_account(self, account_id).await
    }
}

pub fn pubkey_from_extended(extended_pubkey: &Secp256k1ExtendedPublicKey) -> Public {
    let serialized = extended_pubkey.public_key().serialize_uncompressed();
    let mut pubkey_uncompressed = Public::default();
    pubkey_uncompressed.as_mut().copy_from_slice(&serialized[1..]);
    pubkey_uncompressed
}<|MERGE_RESOLUTION|>--- conflicted
+++ resolved
@@ -664,153 +664,8 @@
 }
 
 async fn withdraw_impl(coin: EthCoin, req: WithdrawRequest) -> WithdrawResult {
-<<<<<<< HEAD
     StandardEthWithdraw::new(coin.clone(), req)?.build().await
 }
-=======
-    let to_addr = coin
-        .address_from_str(&req.to)
-        .map_to_mm(WithdrawError::InvalidAddress)?;
-    let (my_balance, my_address, key_pair) = match req.from {
-        Some(from) => {
-            let path_to_coin = coin.priv_key_policy.path_to_coin_or_err()?;
-            let path_to_address = from.to_address_path(path_to_coin.coin_type())?;
-            let raw_priv_key = coin
-                .priv_key_policy
-                .hd_wallet_derived_priv_key_or_err(&path_to_address.to_derivation_path(path_to_coin)?)?;
-            let key_pair = KeyPair::from_secret_slice(raw_priv_key.as_slice())
-                .map_to_mm(|e| WithdrawError::InternalError(e.to_string()))?;
-            let address = key_pair.address();
-            let balance = coin.address_balance(address).compat().await?;
-            (balance, address, key_pair)
-        },
-        None => (
-            coin.my_balance().compat().await?,
-            coin.derivation_method.single_addr_or_err().await?,
-            coin.priv_key_policy.activated_key_or_err()?.clone(),
-        ),
-    };
-    let my_balance_dec = u256_to_big_decimal(my_balance, coin.decimals)?;
-
-    let (mut wei_amount, dec_amount) = if req.max {
-        (my_balance, my_balance_dec.clone())
-    } else {
-        let wei_amount = wei_from_big_decimal(&req.amount, coin.decimals)?;
-        (wei_amount, req.amount.clone())
-    };
-    if wei_amount > my_balance {
-        return MmError::err(WithdrawError::NotSufficientBalance {
-            coin: coin.ticker.clone(),
-            available: my_balance_dec.clone(),
-            required: dec_amount,
-        });
-    };
-    let (mut eth_value, data, call_addr, fee_coin) = match &coin.coin_type {
-        EthCoinType::Eth => (wei_amount, vec![], to_addr, coin.ticker()),
-        EthCoinType::Erc20 { platform, token_addr } => {
-            let function = ERC20_CONTRACT.function("transfer")?;
-            let data = function.encode_input(&[Token::Address(to_addr), Token::Uint(wei_amount)])?;
-            (0.into(), data, *token_addr, platform.as_str())
-        },
-        EthCoinType::Nft { .. } => return MmError::err(WithdrawError::NftProtocolNotSupported),
-    };
-    let eth_value_dec = u256_to_big_decimal(eth_value, coin.decimals)?;
-
-    let (gas, gas_price) = get_eth_gas_details(
-        &coin,
-        req.fee,
-        eth_value,
-        data.clone().into(),
-        my_address,
-        call_addr,
-        req.max,
-    )
-    .await?;
-    let total_fee = gas * gas_price;
-    let total_fee_dec = u256_to_big_decimal(total_fee, coin.decimals)?;
-
-    if req.max && coin.coin_type == EthCoinType::Eth {
-        if eth_value < total_fee || wei_amount < total_fee {
-            return MmError::err(WithdrawError::AmountTooLow {
-                amount: eth_value_dec,
-                threshold: total_fee_dec,
-            });
-        }
-        eth_value -= total_fee;
-        wei_amount -= total_fee;
-    };
-
-    let (tx_hash, tx_hex) = match coin.priv_key_policy {
-        EthPrivKeyPolicy::Iguana(_) | EthPrivKeyPolicy::HDWallet { .. } => {
-            // Todo: nonce_lock is still global for all addresses but this needs to be per address
-            let _nonce_lock = coin.nonce_lock.lock().await;
-            let (nonce, _) = coin
-                .clone()
-                .get_addr_nonce(my_address)
-                .compat()
-                .timeout_secs(30.)
-                .await?
-                .map_to_mm(WithdrawError::Transport)?;
-
-            let tx = UnSignedEthTx {
-                nonce,
-                value: eth_value,
-                action: Call(call_addr),
-                data,
-                gas,
-                gas_price,
-            };
-
-            let signed = tx.sign(key_pair.secret(), coin.chain_id);
-            let bytes = rlp::encode(&signed);
-
-            (signed.hash, BytesJson::from(bytes.to_vec()))
-        },
-        EthPrivKeyPolicy::Trezor => {
-            return MmError::err(WithdrawError::UnsupportedError(
-                "Trezor is not supported for EVM yet!".to_string(),
-            ))
-        },
-        #[cfg(target_arch = "wasm32")]
-        EthPrivKeyPolicy::Metamask(_) => {
-            if !req.broadcast {
-                let error = "Set 'broadcast' to generate, sign and broadcast a transaction with MetaMask".to_string();
-                return MmError::err(WithdrawError::BroadcastExpected(error));
-            }
-
-            let tx_to_send = TransactionRequest {
-                from: my_address,
-                to: Some(to_addr),
-                gas: Some(gas),
-                gas_price: Some(gas_price),
-                value: Some(eth_value),
-                data: Some(data.clone().into()),
-                nonce: None,
-                ..TransactionRequest::default()
-            };
-
-            // Wait for 10 seconds for the transaction to appear on the RPC node.
-            let wait_rpc_timeout = 10_000;
-            let check_every = 1.;
-
-            // Please note that this method may take a long time
-            // due to `wallet_switchEthereumChain` and `eth_sendTransaction` requests.
-            let tx_hash = coin.send_transaction(tx_to_send).await?;
-
-            let signed_tx = coin
-                .wait_for_tx_appears_on_rpc(tx_hash, wait_rpc_timeout, check_every)
-                .await?;
-            let tx_hex = signed_tx
-                .map(|tx| BytesJson::from(rlp::encode(&tx).to_vec()))
-                // Return an empty `tx_hex` if the transaction is still not appeared on the RPC node.
-                .unwrap_or_default();
-            (tx_hash, tx_hex)
-        },
-    };
-
-    let tx_hash_bytes = BytesJson::from(tx_hash.0.to_vec());
-    let tx_hash_str = format!("{:02x}", tx_hash_bytes);
->>>>>>> efb9c319
 
 #[async_trait]
 impl InitWithdrawCoin for EthCoin {
