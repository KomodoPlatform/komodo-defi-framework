--- conflicted
+++ resolved
@@ -3449,17 +3449,6 @@
     }
 
     pub async fn get_tokens_balance_list(&self) -> Result<HashMap<String, CoinBalance>, MmError<BalanceError>> {
-<<<<<<< HEAD
-        let coin = self.clone();
-        let mut token_balances = HashMap::new();
-        for (token_ticker, info) in self.get_erc_tokens_infos().iter() {
-            let balance_as_u256 = coin.get_token_balance_by_address(info.token_address).await?;
-            let balance_as_big_decimal = u256_to_big_decimal(balance_as_u256, info.decimals)?;
-            let balance = CoinBalance {
-                spendable: balance_as_big_decimal,
-                unspendable: BigDecimal::from(0),
-                protocol_specific_balance: None,
-=======
         let coin = || self;
         let mut requests = Vec::new();
         for (token_ticker, info) in self.get_erc_tokens_infos() {
@@ -3468,7 +3457,6 @@
                 let balance_as_big_decimal = u256_to_big_decimal(balance_as_u256, info.decimals)?;
                 let balance = CoinBalance::new(balance_as_big_decimal);
                 Ok((token_ticker, balance))
->>>>>>> e62426e0
             };
             requests.push(fut);
         }
