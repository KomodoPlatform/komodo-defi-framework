/******************************************************************************
 * Copyright © 2022 Atomic Private Limited and its contributors               *
 *                                                                            *
 * See the CONTRIBUTOR-LICENSE-AGREEMENT, COPYING, LICENSE-COPYRIGHT-NOTICE   *
 * and DEVELOPER-CERTIFICATE-OF-ORIGIN files in the LEGAL directory in        *
 * the top-level directory of this distribution for the individual copyright  *
 * holder information and the developer policies on copyright and licensing.  *
 *                                                                            *
 * Unless otherwise agreed in a custom licensing agreement, no part of the    *
 * AtomicDEX software, including this file may be copied, modified, propagated*
 * or distributed except according to the terms contained in the              *
 * LICENSE-COPYRIGHT-NOTICE file.                                             *
 *                                                                            *
 * Removal or modification of this copyright notice is prohibited.            *
 *                                                                            *
 ******************************************************************************/
//
//  eth.rs
//  marketmaker
//
//  Copyright © 2022 AtomicDEX. All rights reserved.
//
use super::eth::Action::{Call, Create};
<<<<<<< HEAD
use crate::lp_price::get_base_price_in_rel;
#[cfg(feature = "enable-nft-integration")]
=======
>>>>>>> 35595c65
use crate::nft::nft_structs::{ContractType, ConvertChain, NftListReq, TransactionNftDetails, WithdrawErc1155,
                              WithdrawErc721};
use async_trait::async_trait;
use bitcrypto::{keccak256, ripemd160, sha256};
use common::custom_futures::repeatable::{Ready, Retry, RetryOnError};
use common::custom_futures::timeout::FutureTimerExt;
use common::executor::{abortable_queue::AbortableQueue, AbortableSystem, AbortedError, Timer};
use common::log::{debug, error, info, warn};
use common::number_type_casting::SafeTypeCastingNumbers;
use common::{get_utc_timestamp, now_ms, small_rng, DEX_FEE_ADDR_RAW_PUBKEY};
use crypto::privkey::key_pair_from_secret;
use crypto::{CryptoCtx, CryptoCtxError, GlobalHDAccountArc, KeyPairPolicy};
use derive_more::Display;
use enum_from::EnumFromStringify;
use ethabi::{Contract, Function, Token};
pub use ethcore_transaction::SignedTransaction as SignedEthTx;
use ethcore_transaction::{Action, Transaction as UnSignedEthTx, UnverifiedTransaction};
use ethereum_types::{Address, H160, H256, U256};
use ethkey::{public_to_address, KeyPair, Public, Signature};
use ethkey::{sign, verify_address};
use futures::compat::Future01CompatExt;
use futures::future::{join_all, select_ok, try_join_all, Either, FutureExt, TryFutureExt};
use futures01::Future;
use http::StatusCode;
use mm2_core::mm_ctx::{MmArc, MmWeak};
use mm2_err_handle::prelude::*;
use mm2_net::transport::{slurp_url, GuiAuthValidation, GuiAuthValidationGenerator, SlurpError};
use mm2_number::big_decimal::CheckedDiv;
use mm2_number::{BigDecimal, MmNumber};
#[cfg(test)] use mocktopus::macros::*;
use rand::seq::SliceRandom;
use rpc::v1::types::Bytes as BytesJson;
use secp256k1::PublicKey;
use serde_json::{self as json, Value as Json};
use serialization::{CompactInteger, Serializable, Stream};
use sha3::{Digest, Keccak256};
use std::collections::HashMap;
use std::convert::TryFrom;
use std::ops::Deref;
#[cfg(not(target_arch = "wasm32"))] use std::path::PathBuf;
use std::str::FromStr;
use std::sync::atomic::{AtomicU64, Ordering as AtomicOrdering};
use std::sync::{Arc, Mutex};
use web3::types::{Action as TraceAction, BlockId, BlockNumber, Bytes, CallRequest, FilterBuilder, Log, Trace,
                  TraceFilterBuilder, Transaction as Web3Transaction, TransactionId, U64};
use web3::{self, Web3};
use web3_transport::{http_transport::HttpTransportNode, EthFeeHistoryNamespace, Web3Transport};

cfg_wasm32! {
    use crypto::MetamaskArc;
    use ethereum_types::{H264, H520};
    use mm2_metamask::MetamaskError;
    use web3::types::TransactionRequest;
}

use super::watcher_common::{validate_watcher_reward, REWARD_GAS_AMOUNT};
use super::{coin_conf, AsyncMutex, BalanceError, BalanceFut, CheckIfMyPaymentSentArgs, CoinBalance, CoinFutSpawner,
            CoinProtocol, CoinTransportMetrics, CoinsContext, ConfirmPaymentInput, EthValidateFeeArgs, FeeApproxStage,
            FoundSwapTxSpend, HistorySyncState, IguanaPrivKey, MakerSwapTakerCoin, MarketCoinOps, MmCoin, MmCoinEnum,
            MyAddressError, MyWalletAddress, NegotiateSwapContractAddrErr, NumConversError, NumConversResult,
            PaymentInstructionArgs, PaymentInstructions, PaymentInstructionsErr, PrivKeyBuildPolicy,
            PrivKeyPolicyNotAllowed, RawTransactionError, RawTransactionFut, RawTransactionRequest, RawTransactionRes,
            RawTransactionResult, RefundError, RefundPaymentArgs, RefundResult, RewardTarget, RpcClientType,
            RpcTransportEventHandler, RpcTransportEventHandlerShared, SearchForSwapTxSpendInput,
            SendMakerPaymentSpendPreimageInput, SendPaymentArgs, SignatureError, SignatureResult, SpendPaymentArgs,
            SwapOps, TakerSwapMakerCoin, TradeFee, TradePreimageError, TradePreimageFut, TradePreimageResult,
            TradePreimageValue, Transaction, TransactionDetails, TransactionEnum, TransactionErr, TransactionFut,
            TxMarshalingErr, UnexpectedDerivationMethod, ValidateAddressResult, ValidateFeeArgs,
            ValidateInstructionsErr, ValidateOtherPubKeyErr, ValidatePaymentError, ValidatePaymentFut,
            ValidatePaymentInput, VerificationError, VerificationResult, WaitForHTLCTxSpendArgs, WatcherOps,
            WatcherReward, WatcherRewardError, WatcherSearchForSwapTxSpendInput, WatcherValidatePaymentInput,
            WatcherValidateTakerFeeInput, WithdrawError, WithdrawFee, WithdrawFut, WithdrawRequest, WithdrawResult,
            EARLY_CONFIRMATION_ERR_LOG, INVALID_CONTRACT_ADDRESS_ERR_LOG, INVALID_PAYMENT_STATE_ERR_LOG,
            INVALID_RECEIVER_ERR_LOG, INVALID_SENDER_ERR_LOG, INVALID_SWAP_ID_ERR_LOG};
pub use rlp;

#[cfg(test)] mod eth_tests;
#[cfg(target_arch = "wasm32")] mod eth_wasm_tests;
mod web3_transport;

#[path = "eth/v2_activation.rs"] pub mod v2_activation;
use crate::nft::{find_wallet_amount, WithdrawNftResult};
<<<<<<< HEAD
#[cfg(feature = "enable-nft-integration")]
use crate::{lp_coinfind_or_err, TransactionType};
=======
use crate::{lp_coinfind_or_err, MmCoinEnum, TransactionType};
>>>>>>> 35595c65
use v2_activation::{build_address_and_priv_key_policy, EthActivationV2Error};

mod nonce;
use nonce::ParityNonce;

/// https://github.com/artemii235/etomic-swap/blob/master/contracts/EtomicSwap.sol
/// Dev chain (195.201.0.6:8565) contract address: 0xa09ad3cd7e96586ebd05a2607ee56b56fb2db8fd
/// Ropsten: https://ropsten.etherscan.io/address/0x7bc1bbdd6a0a722fc9bffc49c921b685ecb84b94
/// ETH mainnet: https://etherscan.io/address/0x8500AFc0bc5214728082163326C2FF0C73f4a871
const SWAP_CONTRACT_ABI: &str = include_str!("eth/swap_contract_abi.json");
/// https://github.com/ethereum/EIPs/blob/master/EIPS/eip-20.md
const ERC20_ABI: &str = include_str!("eth/erc20_abi.json");
/// https://github.com/ethereum/EIPs/blob/master/EIPS/eip-721.md
const ERC721_ABI: &str = include_str!("eth/erc721_abi.json");
/// https://github.com/ethereum/EIPs/blob/master/EIPS/eip-1155.md
const ERC1155_ABI: &str = include_str!("eth/erc1155_abi.json");
/// Payment states from etomic swap smart contract: https://github.com/artemii235/etomic-swap/blob/master/contracts/EtomicSwap.sol#L5
pub enum PaymentState {
    Uninitialized,
    Sent,
    Spent,
    Refunded,
}
// Ethgasstation API returns response in 10^8 wei units. So 10 from their API mean 1 gwei
const ETH_GAS_STATION_DECIMALS: u8 = 8;
const GAS_PRICE_PERCENT: u64 = 10;
/// It can change 12.5% max each block according to https://www.blocknative.com/blog/eip-1559-fees
const BASE_BLOCK_FEE_DIFF_PCT: u64 = 13;
const DEFAULT_LOGS_BLOCK_RANGE: u64 = 1000;

const DEFAULT_REQUIRED_CONFIRMATIONS: u8 = 1;

const ETH_DECIMALS: u8 = 18;

/// Take into account that the dynamic fee may increase by 3% during the swap.
const GAS_PRICE_APPROXIMATION_PERCENT_ON_START_SWAP: u64 = 3;
/// Take into account that the dynamic fee may increase until the locktime is expired
const GAS_PRICE_APPROXIMATION_PERCENT_ON_WATCHER_PREIMAGE: u64 = 3;
/// Take into account that the dynamic fee may increase at each of the following stages:
/// - it may increase by 2% until a swap is started;
/// - it may increase by 3% during the swap.
const GAS_PRICE_APPROXIMATION_PERCENT_ON_ORDER_ISSUE: u64 = 5;
/// Take into account that the dynamic fee may increase at each of the following stages:
/// - it may increase by 2% until an order is issued;
/// - it may increase by 2% until a swap is started;
/// - it may increase by 3% during the swap.
const GAS_PRICE_APPROXIMATION_PERCENT_ON_TRADE_PREIMAGE: u64 = 7;

const ETH_GAS: u64 = 150_000;

/// Lifetime of generated signed message for gui-auth requests
const GUI_AUTH_SIGNED_MESSAGE_LIFETIME_SEC: i64 = 90;

lazy_static! {
    pub static ref SWAP_CONTRACT: Contract = Contract::load(SWAP_CONTRACT_ABI.as_bytes()).unwrap();
    pub static ref ERC20_CONTRACT: Contract = Contract::load(ERC20_ABI.as_bytes()).unwrap();
    pub static ref ERC721_CONTRACT: Contract = Contract::load(ERC721_ABI.as_bytes()).unwrap();
    pub static ref ERC1155_CONTRACT: Contract = Contract::load(ERC1155_ABI.as_bytes()).unwrap();
}

pub type Web3RpcFut<T> = Box<dyn Future<Item = T, Error = MmError<Web3RpcError>> + Send>;
pub type Web3RpcResult<T> = Result<T, MmError<Web3RpcError>>;
pub type GasStationResult = Result<GasStationData, MmError<GasStationReqErr>>;
type GasDetails = (U256, U256);

#[derive(Debug, Display)]
pub enum GasStationReqErr {
    #[display(fmt = "Transport '{}' error: {}", uri, error)]
    Transport {
        uri: String,
        error: String,
    },
    #[display(fmt = "Invalid response: {}", _0)]
    InvalidResponse(String),
    Internal(String),
}

impl From<serde_json::Error> for GasStationReqErr {
    fn from(e: serde_json::Error) -> Self { GasStationReqErr::InvalidResponse(e.to_string()) }
}

impl From<SlurpError> for GasStationReqErr {
    fn from(e: SlurpError) -> Self {
        let error = e.to_string();
        match e {
            SlurpError::ErrorDeserializing { .. } => GasStationReqErr::InvalidResponse(error),
            SlurpError::Transport { uri, .. } | SlurpError::Timeout { uri, .. } => {
                GasStationReqErr::Transport { uri, error }
            },
            SlurpError::Internal(_) | SlurpError::InvalidRequest(_) => GasStationReqErr::Internal(error),
        }
    }
}

#[derive(Debug, Display)]
pub enum Web3RpcError {
    #[display(fmt = "Transport: {}", _0)]
    Transport(String),
    #[display(fmt = "Invalid response: {}", _0)]
    InvalidResponse(String),
    #[display(fmt = "Timeout: {}", _0)]
    Timeout(String),
    #[display(fmt = "Internal: {}", _0)]
    Internal(String),
}

impl From<GasStationReqErr> for Web3RpcError {
    fn from(err: GasStationReqErr) -> Self {
        match err {
            GasStationReqErr::Transport { .. } => Web3RpcError::Transport(err.to_string()),
            GasStationReqErr::InvalidResponse(err) => Web3RpcError::InvalidResponse(err),
            GasStationReqErr::Internal(err) => Web3RpcError::Internal(err),
        }
    }
}

impl From<serde_json::Error> for Web3RpcError {
    fn from(e: serde_json::Error) -> Self { Web3RpcError::InvalidResponse(e.to_string()) }
}

impl From<web3::Error> for Web3RpcError {
    fn from(e: web3::Error) -> Self {
        let error_str = e.to_string();
        match e {
            web3::Error::InvalidResponse(_) | web3::Error::Decoder(_) | web3::Error::Rpc(_) => {
                Web3RpcError::InvalidResponse(error_str)
            },
            web3::Error::Unreachable | web3::Error::Transport(_) | web3::Error::Io(_) => {
                Web3RpcError::Transport(error_str)
            },
            _ => Web3RpcError::Internal(error_str),
        }
    }
}

impl From<web3::Error> for RawTransactionError {
    fn from(e: web3::Error) -> Self { RawTransactionError::Transport(e.to_string()) }
}

impl From<Web3RpcError> for RawTransactionError {
    fn from(e: Web3RpcError) -> Self {
        match e {
            Web3RpcError::Transport(tr) | Web3RpcError::InvalidResponse(tr) => RawTransactionError::Transport(tr),
            Web3RpcError::Internal(internal) | Web3RpcError::Timeout(internal) => {
                RawTransactionError::InternalError(internal)
            },
        }
    }
}

impl From<ethabi::Error> for Web3RpcError {
    fn from(e: ethabi::Error) -> Web3RpcError {
        // Currently, we use the `ethabi` crate to work with a smart contract ABI known at compile time.
        // It's an internal error if there are any issues during working with a smart contract ABI.
        Web3RpcError::Internal(e.to_string())
    }
}

#[cfg(target_arch = "wasm32")]
impl From<MetamaskError> for Web3RpcError {
    fn from(e: MetamaskError) -> Self {
        match e {
            MetamaskError::Internal(internal) => Web3RpcError::Internal(internal),
            other => Web3RpcError::Transport(other.to_string()),
        }
    }
}

impl From<ethabi::Error> for WithdrawError {
    fn from(e: ethabi::Error) -> Self {
        // Currently, we use the `ethabi` crate to work with a smart contract ABI known at compile time.
        // It's an internal error if there are any issues during working with a smart contract ABI.
        WithdrawError::InternalError(e.to_string())
    }
}

impl From<web3::Error> for WithdrawError {
    fn from(e: web3::Error) -> Self { WithdrawError::Transport(e.to_string()) }
}

impl From<Web3RpcError> for WithdrawError {
    fn from(e: Web3RpcError) -> Self {
        match e {
            Web3RpcError::Transport(err) | Web3RpcError::InvalidResponse(err) => WithdrawError::Transport(err),
            Web3RpcError::Internal(internal) | Web3RpcError::Timeout(internal) => {
                WithdrawError::InternalError(internal)
            },
        }
    }
}

impl From<web3::Error> for TradePreimageError {
    fn from(e: web3::Error) -> Self { TradePreimageError::Transport(e.to_string()) }
}

impl From<Web3RpcError> for TradePreimageError {
    fn from(e: Web3RpcError) -> Self {
        match e {
            Web3RpcError::Transport(err) | Web3RpcError::InvalidResponse(err) => TradePreimageError::Transport(err),
            Web3RpcError::Internal(internal) | Web3RpcError::Timeout(internal) => {
                TradePreimageError::InternalError(internal)
            },
        }
    }
}

impl From<ethabi::Error> for TradePreimageError {
    fn from(e: ethabi::Error) -> Self {
        // Currently, we use the `ethabi` crate to work with a smart contract ABI known at compile time.
        // It's an internal error if there are any issues during working with a smart contract ABI.
        TradePreimageError::InternalError(e.to_string())
    }
}

impl From<ethabi::Error> for BalanceError {
    fn from(e: ethabi::Error) -> Self {
        // Currently, we use the `ethabi` crate to work with a smart contract ABI known at compile time.
        // It's an internal error if there are any issues during working with a smart contract ABI.
        BalanceError::Internal(e.to_string())
    }
}

impl From<web3::Error> for BalanceError {
    fn from(e: web3::Error) -> Self { BalanceError::from(Web3RpcError::from(e)) }
}

impl From<Web3RpcError> for BalanceError {
    fn from(e: Web3RpcError) -> Self {
        match e {
            Web3RpcError::Transport(tr) | Web3RpcError::InvalidResponse(tr) => BalanceError::Transport(tr),
            Web3RpcError::Internal(internal) | Web3RpcError::Timeout(internal) => BalanceError::Internal(internal),
        }
    }
}

#[derive(Debug, Deserialize, Serialize)]
struct SavedTraces {
    /// ETH traces for my_address
    traces: Vec<Trace>,
    /// Earliest processed block
    earliest_block: U64,
    /// Latest processed block
    latest_block: U64,
}

#[derive(Debug, Deserialize, Serialize)]
struct SavedErc20Events {
    /// ERC20 events for my_address
    events: Vec<Log>,
    /// Earliest processed block
    earliest_block: U64,
    /// Latest processed block
    latest_block: U64,
}

#[derive(Debug, PartialEq, Eq)]
pub enum EthCoinType {
    /// Ethereum itself or it's forks: ETC/others
    Eth,
    /// ERC20 token with smart contract address
    /// https://github.com/ethereum/EIPs/blob/master/EIPS/eip-20.md
    Erc20 { platform: String, token_addr: Address },
}

/// An alternative to `crate::PrivKeyBuildPolicy`, typical only for ETH coin.
pub enum EthPrivKeyBuildPolicy {
    IguanaPrivKey(IguanaPrivKey),
    GlobalHDAccount(GlobalHDAccountArc),
    #[cfg(target_arch = "wasm32")]
    Metamask(MetamaskArc),
}

impl EthPrivKeyBuildPolicy {
    /// Detects the `EthPrivKeyBuildPolicy` with which the given `MmArc` is initialized.
    pub fn detect_priv_key_policy(ctx: &MmArc) -> MmResult<EthPrivKeyBuildPolicy, CryptoCtxError> {
        let crypto_ctx = CryptoCtx::from_ctx(ctx)?;

        match crypto_ctx.key_pair_policy() {
            KeyPairPolicy::Iguana => {
                // Use an internal private key as the coin secret.
                let priv_key = crypto_ctx.mm2_internal_privkey_secret();
                Ok(EthPrivKeyBuildPolicy::IguanaPrivKey(priv_key))
            },
            KeyPairPolicy::GlobalHDAccount(global_hd) => Ok(EthPrivKeyBuildPolicy::GlobalHDAccount(global_hd.clone())),
        }
    }
}

impl TryFrom<PrivKeyBuildPolicy> for EthPrivKeyBuildPolicy {
    type Error = PrivKeyPolicyNotAllowed;

    /// Converts `PrivKeyBuildPolicy` to `EthPrivKeyBuildPolicy`
    /// taking into account that  ETH doesn't support `Trezor` yet.
    fn try_from(policy: PrivKeyBuildPolicy) -> Result<Self, Self::Error> {
        match policy {
            PrivKeyBuildPolicy::IguanaPrivKey(iguana) => Ok(EthPrivKeyBuildPolicy::IguanaPrivKey(iguana)),
            PrivKeyBuildPolicy::GlobalHDAccount(global_hd) => Ok(EthPrivKeyBuildPolicy::GlobalHDAccount(global_hd)),
            PrivKeyBuildPolicy::Trezor => Err(PrivKeyPolicyNotAllowed::HardwareWalletNotSupported),
        }
    }
}

/// An alternative to `crate::PrivKeyPolicy`, typical only for ETH coin.
#[derive(Clone)]
pub enum EthPrivKeyPolicy {
    KeyPair(KeyPair),
    #[cfg(target_arch = "wasm32")]
    Metamask(EthMetamaskPolicy),
}

#[cfg(target_arch = "wasm32")]
#[derive(Clone)]
pub struct EthMetamaskPolicy {
    pub(crate) public_key: H264,
    pub(crate) public_key_uncompressed: H520,
}

impl From<KeyPair> for EthPrivKeyPolicy {
    fn from(key_pair: KeyPair) -> Self { EthPrivKeyPolicy::KeyPair(key_pair) }
}

impl EthPrivKeyPolicy {
    pub fn key_pair_or_err(&self) -> MmResult<&KeyPair, PrivKeyPolicyNotAllowed> {
        match self {
            EthPrivKeyPolicy::KeyPair(key_pair) => Ok(key_pair),
            #[cfg(target_arch = "wasm32")]
            EthPrivKeyPolicy::Metamask(_) => MmError::err(PrivKeyPolicyNotAllowed::HardwareWalletNotSupported),
        }
    }
}

/// pImpl idiom.
pub struct EthCoinImpl {
    ticker: String,
    pub coin_type: EthCoinType,
    priv_key_policy: EthPrivKeyPolicy,
    my_address: Address,
    sign_message_prefix: Option<String>,
    swap_contract_address: Address,
    fallback_swap_contract: Option<Address>,
    contract_supports_watchers: bool,
    web3: Web3<Web3Transport>,
    /// The separate web3 instances kept to get nonce, will replace the web3 completely soon
    web3_instances: Vec<Web3Instance>,
    decimals: u8,
    gas_station_url: Option<String>,
    gas_station_decimals: u8,
    gas_station_policy: GasStationPricePolicy,
    history_sync_state: Mutex<HistorySyncState>,
    required_confirmations: AtomicU64,
    /// Coin needs access to the context in order to reuse the logging and shutdown facilities.
    /// Using a weak reference by default in order to avoid circular references and leaks.
    pub ctx: MmWeak,
    chain_id: Option<u64>,
    /// the block range used for eth_getLogs
    logs_block_range: u64,
    nonce_lock: Arc<AsyncMutex<()>>,
    erc20_tokens_infos: Arc<Mutex<HashMap<String, Erc20TokenInfo>>>,
    /// This spawner is used to spawn coin's related futures that should be aborted on coin deactivation
    /// and on [`MmArc::stop`].
    pub abortable_system: AbortableQueue,
}

#[derive(Clone, Debug)]
pub struct Web3Instance {
    web3: Web3<Web3Transport>,
    is_parity: bool,
}

#[derive(Clone, Debug)]
pub struct Erc20TokenInfo {
    pub token_address: Address,
    pub decimals: u8,
}

#[derive(Deserialize, Serialize)]
#[serde(tag = "format")]
pub enum EthAddressFormat {
    /// Single-case address (lowercase)
    #[serde(rename = "singlecase")]
    SingleCase,
    /// Mixed-case address.
    /// https://eips.ethereum.org/EIPS/eip-55
    #[serde(rename = "mixedcase")]
    MixedCase,
}

#[cfg_attr(test, mockable)]
async fn make_gas_station_request(url: &str) -> GasStationResult {
    let resp = slurp_url(url).await?;
    if resp.0 != StatusCode::OK {
        let error = format!("Gas price request failed with status code {}", resp.0);
        return MmError::err(GasStationReqErr::Transport {
            uri: url.to_owned(),
            error,
        });
    }
    let result: GasStationData = json::from_slice(&resp.2)?;
    Ok(result)
}

impl EthCoinImpl {
    /// Gets Transfer events from ERC20 smart contract `addr` between `from_block` and `to_block`
    fn erc20_transfer_events(
        &self,
        contract: Address,
        from_addr: Option<Address>,
        to_addr: Option<Address>,
        from_block: BlockNumber,
        to_block: BlockNumber,
        limit: Option<usize>,
    ) -> Box<dyn Future<Item = Vec<Log>, Error = String> + Send> {
        let contract_event = try_fus!(ERC20_CONTRACT.event("Transfer"));
        let topic0 = Some(vec![contract_event.signature()]);
        let topic1 = from_addr.map(|addr| vec![addr.into()]);
        let topic2 = to_addr.map(|addr| vec![addr.into()]);
        let mut filter = FilterBuilder::default()
            .topics(topic0, topic1, topic2, None)
            .from_block(from_block)
            .to_block(to_block)
            .address(vec![contract]);

        if let Some(l) = limit {
            filter = filter.limit(l);
        }

        Box::new(
            self.web3
                .eth()
                .logs(filter.build())
                .compat()
                .map_err(|e| ERRL!("{}", e)),
        )
    }

    /// Gets ETH traces from ETH node between addresses in `from_block` and `to_block`
    fn eth_traces(
        &self,
        from_addr: Vec<Address>,
        to_addr: Vec<Address>,
        from_block: BlockNumber,
        to_block: BlockNumber,
        limit: Option<usize>,
    ) -> Box<dyn Future<Item = Vec<Trace>, Error = String> + Send> {
        let mut filter = TraceFilterBuilder::default()
            .from_address(from_addr)
            .to_address(to_addr)
            .from_block(from_block)
            .to_block(to_block);

        if let Some(l) = limit {
            filter = filter.count(l);
        }

        Box::new(
            self.web3
                .trace()
                .filter(filter.build())
                .compat()
                .map_err(|e| ERRL!("{}", e)),
        )
    }

    #[cfg(not(target_arch = "wasm32"))]
    fn eth_traces_path(&self, ctx: &MmArc) -> PathBuf {
        ctx.dbdir()
            .join("TRANSACTIONS")
            .join(format!("{}_{:#02x}_trace.json", self.ticker, self.my_address))
    }

    /// Load saved ETH traces from local DB
    #[cfg(not(target_arch = "wasm32"))]
    fn load_saved_traces(&self, ctx: &MmArc) -> Option<SavedTraces> {
        let content = gstuff::slurp(&self.eth_traces_path(ctx));
        if content.is_empty() {
            None
        } else {
            match json::from_slice(&content) {
                Ok(t) => Some(t),
                Err(_) => None,
            }
        }
    }

    /// Load saved ETH traces from local DB
    #[cfg(target_arch = "wasm32")]
    fn load_saved_traces(&self, _ctx: &MmArc) -> Option<SavedTraces> {
        common::panic_w("'load_saved_traces' is not implemented in WASM");
        unreachable!()
    }

    /// Store ETH traces to local DB
    #[cfg(not(target_arch = "wasm32"))]
    fn store_eth_traces(&self, ctx: &MmArc, traces: &SavedTraces) {
        let content = json::to_vec(traces).unwrap();
        let tmp_file = format!("{}.tmp", self.eth_traces_path(ctx).display());
        std::fs::write(&tmp_file, content).unwrap();
        std::fs::rename(tmp_file, self.eth_traces_path(ctx)).unwrap();
    }

    /// Store ETH traces to local DB
    #[cfg(target_arch = "wasm32")]
    fn store_eth_traces(&self, _ctx: &MmArc, _traces: &SavedTraces) {
        common::panic_w("'store_eth_traces' is not implemented in WASM");
        unreachable!()
    }

    #[cfg(not(target_arch = "wasm32"))]
    fn erc20_events_path(&self, ctx: &MmArc) -> PathBuf {
        ctx.dbdir()
            .join("TRANSACTIONS")
            .join(format!("{}_{:#02x}_events.json", self.ticker, self.my_address))
    }

    /// Store ERC20 events to local DB
    #[cfg(not(target_arch = "wasm32"))]
    fn store_erc20_events(&self, ctx: &MmArc, events: &SavedErc20Events) {
        let content = json::to_vec(events).unwrap();
        let tmp_file = format!("{}.tmp", self.erc20_events_path(ctx).display());
        std::fs::write(&tmp_file, content).unwrap();
        std::fs::rename(tmp_file, self.erc20_events_path(ctx)).unwrap();
    }

    /// Store ERC20 events to local DB
    #[cfg(target_arch = "wasm32")]
    fn store_erc20_events(&self, _ctx: &MmArc, _events: &SavedErc20Events) {
        common::panic_w("'store_erc20_events' is not implemented in WASM");
        unreachable!()
    }

    /// Load saved ERC20 events from local DB
    #[cfg(not(target_arch = "wasm32"))]
    fn load_saved_erc20_events(&self, ctx: &MmArc) -> Option<SavedErc20Events> {
        let content = gstuff::slurp(&self.erc20_events_path(ctx));
        if content.is_empty() {
            None
        } else {
            match json::from_slice(&content) {
                Ok(t) => Some(t),
                Err(_) => None,
            }
        }
    }

    /// Load saved ERC20 events from local DB
    #[cfg(target_arch = "wasm32")]
    fn load_saved_erc20_events(&self, _ctx: &MmArc) -> Option<SavedErc20Events> {
        common::panic_w("'load_saved_erc20_events' is not implemented in WASM");
        unreachable!()
    }

    /// The id used to differentiate payments on Etomic swap smart contract
    fn etomic_swap_id(&self, time_lock: u32, secret_hash: &[u8]) -> Vec<u8> {
        let mut input = vec![];
        input.extend_from_slice(&time_lock.to_le_bytes());
        input.extend_from_slice(secret_hash);
        sha256(&input).to_vec()
    }

    /// Gets `SenderRefunded` events from etomic swap smart contract since `from_block`
    fn refund_events(
        &self,
        swap_contract_address: Address,
        from_block: u64,
        to_block: u64,
    ) -> Box<dyn Future<Item = Vec<Log>, Error = String> + Send> {
        let contract_event = try_fus!(SWAP_CONTRACT.event("SenderRefunded"));
        let filter = FilterBuilder::default()
            .topics(Some(vec![contract_event.signature()]), None, None, None)
            .from_block(BlockNumber::Number(from_block.into()))
            .to_block(BlockNumber::Number(to_block.into()))
            .address(vec![swap_contract_address])
            .build();

        Box::new(self.web3.eth().logs(filter).compat().map_err(|e| ERRL!("{}", e)))
    }

    /// Try to parse address from string.
    pub fn address_from_str(&self, address: &str) -> Result<Address, String> {
        Ok(try_s!(valid_addr_from_str(address)))
    }

    pub fn erc20_token_address(&self) -> Option<Address> {
        match self.coin_type {
            EthCoinType::Erc20 { token_addr, .. } => Some(token_addr),
            EthCoinType::Eth => None,
        }
    }

    pub fn add_erc_token_info(&self, ticker: String, info: Erc20TokenInfo) {
        self.erc20_tokens_infos.lock().unwrap().insert(ticker, info);
    }

    /// # Warning
    /// Be very careful using this function since it returns dereferenced clone
    /// of value behind the MutexGuard and makes it non-thread-safe.
    pub fn get_erc_tokens_infos(&self) -> HashMap<String, Erc20TokenInfo> {
        let guard = self.erc20_tokens_infos.lock().unwrap();
        (*guard).clone()
    }
}

async fn get_raw_transaction_impl(coin: EthCoin, req: RawTransactionRequest) -> RawTransactionResult {
    let tx = match req.tx_hash.strip_prefix("0x") {
        Some(tx) => tx,
        None => &req.tx_hash,
    };
    let hash = H256::from_str(tx).map_to_mm(|e| RawTransactionError::InvalidHashError(e.to_string()))?;
    get_tx_hex_by_hash_impl(coin, hash).await
}

async fn get_tx_hex_by_hash_impl(coin: EthCoin, tx_hash: H256) -> RawTransactionResult {
    let web3_tx = coin
        .web3
        .eth()
        .transaction(TransactionId::Hash(tx_hash))
        .await?
        .or_mm_err(|| RawTransactionError::HashNotExist(tx_hash.to_string()))?;
    let raw = signed_tx_from_web3_tx(web3_tx).map_to_mm(RawTransactionError::InternalError)?;
    Ok(RawTransactionRes {
        tx_hex: BytesJson(rlp::encode(&raw).to_vec()),
    })
}

async fn withdraw_impl(coin: EthCoin, req: WithdrawRequest) -> WithdrawResult {
    let to_addr = coin
        .address_from_str(&req.to)
        .map_to_mm(WithdrawError::InvalidAddress)?;
    let my_balance = coin.my_balance().compat().await?;
    let my_balance_dec = u256_to_big_decimal(my_balance, coin.decimals)?;

    let (mut wei_amount, dec_amount) = if req.max {
        (my_balance, my_balance_dec.clone())
    } else {
        let wei_amount = wei_from_big_decimal(&req.amount, coin.decimals)?;
        (wei_amount, req.amount.clone())
    };
    if wei_amount > my_balance {
        return MmError::err(WithdrawError::NotSufficientBalance {
            coin: coin.ticker.clone(),
            available: my_balance_dec.clone(),
            required: dec_amount,
        });
    };
    let (mut eth_value, data, call_addr, fee_coin) = match &coin.coin_type {
        EthCoinType::Eth => (wei_amount, vec![], to_addr, coin.ticker()),
        EthCoinType::Erc20 { platform, token_addr } => {
            let function = ERC20_CONTRACT.function("transfer")?;
            let data = function.encode_input(&[Token::Address(to_addr), Token::Uint(wei_amount)])?;
            (0.into(), data, *token_addr, platform.as_str())
        },
    };
    let eth_value_dec = u256_to_big_decimal(eth_value, coin.decimals)?;

    let (gas, gas_price) =
        get_eth_gas_details(&coin, req.fee, eth_value, data.clone().into(), call_addr, req.max).await?;
    let total_fee = gas * gas_price;
    let total_fee_dec = u256_to_big_decimal(total_fee, coin.decimals)?;

    if req.max && coin.coin_type == EthCoinType::Eth {
        if eth_value < total_fee || wei_amount < total_fee {
            return MmError::err(WithdrawError::AmountTooLow {
                amount: eth_value_dec,
                threshold: total_fee_dec,
            });
        }
        eth_value -= total_fee;
        wei_amount -= total_fee;
    };

    let (tx_hash, tx_hex) = match coin.priv_key_policy {
        EthPrivKeyPolicy::KeyPair(ref key_pair) => {
            let _nonce_lock = coin.nonce_lock.lock().await;
            let (nonce, _) = get_addr_nonce(coin.my_address, coin.web3_instances.clone())
                .compat()
                .timeout_secs(30.)
                .await?
                .map_to_mm(WithdrawError::Transport)?;

            let tx = UnSignedEthTx {
                nonce,
                value: eth_value,
                action: Action::Call(call_addr),
                data,
                gas,
                gas_price,
            };

            let signed = tx.sign(key_pair.secret(), coin.chain_id);
            let bytes = rlp::encode(&signed);

            (signed.hash, BytesJson::from(bytes.to_vec()))
        },
        #[cfg(target_arch = "wasm32")]
        EthPrivKeyPolicy::Metamask(_) => {
            if !req.broadcast {
                let error = "Set 'broadcast' to generate, sign and broadcast a transaction with MetaMask".to_string();
                return MmError::err(WithdrawError::BroadcastExpected(error));
            }

            let tx_to_send = TransactionRequest {
                from: coin.my_address,
                to: Some(to_addr),
                gas: Some(gas),
                gas_price: Some(gas_price),
                value: Some(eth_value),
                data: Some(data.clone().into()),
                nonce: None,
                ..TransactionRequest::default()
            };

            // Wait for 10 seconds for the transaction to appear on the RPC node.
            let wait_rpc_timeout = 10_000;
            let check_every = 1.;

            // Please note that this method may take a long time
            // due to `wallet_switchEthereumChain` and `eth_sendTransaction` requests.
            let tx_hash = coin.web3.eth().send_transaction(tx_to_send).await?;

            let signed_tx = coin
                .wait_for_tx_appears_on_rpc(tx_hash, wait_rpc_timeout, check_every)
                .await?;
            let tx_hex = signed_tx
                .map(|tx| BytesJson::from(rlp::encode(&tx).to_vec()))
                // Return an empty `tx_hex` if the transaction is still not appeared on the RPC node.
                .unwrap_or_default();
            (tx_hash, tx_hex)
        },
    };

    let tx_hash_bytes = BytesJson::from(tx_hash.0.to_vec());
    let tx_hash_str = format!("{:02x}", tx_hash_bytes);

    let amount_decimal = u256_to_big_decimal(wei_amount, coin.decimals)?;
    let mut spent_by_me = amount_decimal.clone();
    let received_by_me = if to_addr == coin.my_address {
        amount_decimal.clone()
    } else {
        0.into()
    };
    let fee_details = EthTxFeeDetails::new(gas, gas_price, fee_coin)?;
    if coin.coin_type == EthCoinType::Eth {
        spent_by_me += &fee_details.total_fee;
    }
    let my_address = coin.my_address()?;
    Ok(TransactionDetails {
        to: vec![checksum_address(&format!("{:#02x}", to_addr))],
        from: vec![my_address],
        total_amount: amount_decimal,
        my_balance_change: &received_by_me - &spent_by_me,
        spent_by_me,
        received_by_me,
        tx_hex,
        tx_hash: tx_hash_str,
        block_height: 0,
        fee_details: Some(fee_details.into()),
        coin: coin.ticker.clone(),
        internal_id: vec![].into(),
        timestamp: now_ms() / 1000,
        kmd_rewards: None,
        transaction_type: Default::default(),
        memo: None,
    })
}

/// `withdraw_erc1155` function returns details of `ERC-1155` transaction including tx hex,
/// which should be sent to`send_raw_transaction` RPC to broadcast the transaction.
pub async fn withdraw_erc1155(ctx: MmArc, withdraw_type: WithdrawErc1155, url: String) -> WithdrawNftResult {
    let coin = lp_coinfind_or_err(&ctx, &withdraw_type.chain.to_ticker()).await?;
    let (to_addr, token_addr, eth_coin) =
        get_valid_nft_add_to_withdraw(coin, &withdraw_type.to, &withdraw_type.token_address)?;
    let my_address = eth_coin.my_address()?;

    // todo check amount in nft cache, instead of sending new moralis req
    // dont use `get_nft_metadata` for erc1155, it can return info related to other owner.
    let nft_req = NftListReq {
        chains: vec![withdraw_type.chain],
        url,
    };
    let wallet_amount = find_wallet_amount(
        ctx,
        nft_req,
        withdraw_type.token_address.clone(),
        withdraw_type.token_id.clone(),
    )
    .await?;

    let amount_dec = if withdraw_type.max {
        wallet_amount.clone()
    } else {
        withdraw_type.amount.unwrap_or_else(|| 1.into())
    };

    if amount_dec > wallet_amount {
        return MmError::err(WithdrawError::NotEnoughNftsAmount {
            token_address: withdraw_type.token_address,
            token_id: withdraw_type.token_id.to_string(),
            available: wallet_amount,
            required: amount_dec,
        });
    }

    let (eth_value, data, call_addr, fee_coin) = match eth_coin.coin_type {
        EthCoinType::Eth => {
            let function = ERC1155_CONTRACT.function("safeTransferFrom")?;
            let token_id_u256 = U256::from_dec_str(&withdraw_type.token_id.to_string())
                .map_err(|e| format!("{:?}", e))
                .map_to_mm(NumConversError::new)?;
            let amount_u256 = U256::from_dec_str(&amount_dec.to_string())
                .map_err(|e| format!("{:?}", e))
                .map_to_mm(NumConversError::new)?;
            let data = function.encode_input(&[
                Token::Address(eth_coin.my_address),
                Token::Address(to_addr),
                Token::Uint(token_id_u256),
                Token::Uint(amount_u256),
                Token::Bytes("0x".into()),
            ])?;
            (0.into(), data, token_addr, eth_coin.ticker())
        },
        EthCoinType::Erc20 { .. } => {
            return MmError::err(WithdrawError::InternalError(
                "Erc20 coin type doesnt support withdraw nft".to_owned(),
            ))
        },
    };
    let (gas, gas_price) = get_eth_gas_details(
        &eth_coin,
        withdraw_type.fee,
        eth_value,
        data.clone().into(),
        call_addr,
        false,
    )
    .await?;
    let _nonce_lock = eth_coin.nonce_lock.lock().await;
    let (nonce, _) = get_addr_nonce(eth_coin.my_address, eth_coin.web3_instances.clone())
        .compat()
        .timeout_secs(30.)
        .await?
        .map_to_mm(WithdrawError::Transport)?;

    let tx = UnSignedEthTx {
        nonce,
        value: eth_value,
        action: Action::Call(call_addr),
        data,
        gas,
        gas_price,
    };

    let secret = eth_coin.priv_key_policy.key_pair_or_err()?.secret();
    let signed = tx.sign(secret, eth_coin.chain_id);
    let signed_bytes = rlp::encode(&signed);
    let fee_details = EthTxFeeDetails::new(gas, gas_price, fee_coin)?;

    Ok(TransactionNftDetails {
        tx_hex: BytesJson::from(signed_bytes.to_vec()),
        tx_hash: format!("{:02x}", signed.tx_hash()),
        from: vec![my_address],
        to: vec![withdraw_type.to],
        contract_type: ContractType::Erc1155,
        token_address: withdraw_type.token_address,
        token_id: withdraw_type.token_id,
        amount: amount_dec,
        fee_details: Some(fee_details.into()),
        coin: eth_coin.ticker.clone(),
        block_height: 0,
        timestamp: now_ms() / 1000,
        internal_id: 0,
        transaction_type: TransactionType::NftTransfer,
    })
}

/// `withdraw_erc721` function returns details of `ERC-721` transaction including tx hex,
/// which should be sent to`send_raw_transaction` RPC to broadcast the transaction.
pub async fn withdraw_erc721(ctx: MmArc, withdraw_type: WithdrawErc721) -> WithdrawNftResult {
    let coin = lp_coinfind_or_err(&ctx, &withdraw_type.chain.to_ticker()).await?;
    let (to_addr, token_addr, eth_coin) =
        get_valid_nft_add_to_withdraw(coin, &withdraw_type.to, &withdraw_type.token_address)?;
    let my_address = eth_coin.my_address()?;

    let (eth_value, data, call_addr, fee_coin) = match eth_coin.coin_type {
        EthCoinType::Eth => {
            let function = ERC721_CONTRACT.function("safeTransferFrom")?;
            let token_id_u256 = U256::from_dec_str(&withdraw_type.token_id.to_string())
                .map_err(|e| format!("{:?}", e))
                .map_to_mm(NumConversError::new)?;
            let data = function.encode_input(&[
                Token::Address(eth_coin.my_address),
                Token::Address(to_addr),
                Token::Uint(token_id_u256),
            ])?;
            (0.into(), data, token_addr, eth_coin.ticker())
        },
        EthCoinType::Erc20 { .. } => {
            return MmError::err(WithdrawError::InternalError(
                "Erc20 coin type doesnt support withdraw nft".to_owned(),
            ))
        },
    };
    let (gas, gas_price) = get_eth_gas_details(
        &eth_coin,
        withdraw_type.fee,
        eth_value,
        data.clone().into(),
        call_addr,
        false,
    )
    .await?;
    let _nonce_lock = eth_coin.nonce_lock.lock().await;
    let (nonce, _) = get_addr_nonce(eth_coin.my_address, eth_coin.web3_instances.clone())
        .compat()
        .timeout_secs(30.)
        .await?
        .map_to_mm(WithdrawError::Transport)?;

    let tx = UnSignedEthTx {
        nonce,
        value: eth_value,
        action: Action::Call(call_addr),
        data,
        gas,
        gas_price,
    };

    let secret = eth_coin.priv_key_policy.key_pair_or_err()?.secret();
    let signed = tx.sign(secret, eth_coin.chain_id);
    let signed_bytes = rlp::encode(&signed);
    let fee_details = EthTxFeeDetails::new(gas, gas_price, fee_coin)?;

    Ok(TransactionNftDetails {
        tx_hex: BytesJson::from(signed_bytes.to_vec()),
        tx_hash: format!("{:02x}", signed.tx_hash()),
        from: vec![my_address],
        to: vec![withdraw_type.to],
        contract_type: ContractType::Erc721,
        token_address: withdraw_type.token_address,
        token_id: withdraw_type.token_id,
        amount: 1.into(),
        fee_details: Some(fee_details.into()),
        coin: eth_coin.ticker.clone(),
        block_height: 0,
        timestamp: now_ms() / 1000,
        internal_id: 0,
        transaction_type: TransactionType::NftTransfer,
    })
}

#[derive(Clone)]
pub struct EthCoin(Arc<EthCoinImpl>);
impl Deref for EthCoin {
    type Target = EthCoinImpl;
    fn deref(&self) -> &EthCoinImpl { &self.0 }
}

#[async_trait]
impl SwapOps for EthCoin {
    fn send_taker_fee(&self, fee_addr: &[u8], amount: BigDecimal, _uuid: &[u8]) -> TransactionFut {
        let address = try_tx_fus!(addr_from_raw_pubkey(fee_addr));

        Box::new(
            self.send_to_address(address, try_tx_fus!(wei_from_big_decimal(&amount, self.decimals)))
                .map(TransactionEnum::from),
        )
    }

    fn send_maker_payment(&self, maker_payment: SendPaymentArgs) -> TransactionFut {
        Box::new(
            self.send_hash_time_locked_payment(maker_payment)
                .map(TransactionEnum::from),
        )
    }

    fn send_taker_payment(&self, taker_payment: SendPaymentArgs) -> TransactionFut {
        Box::new(
            self.send_hash_time_locked_payment(taker_payment)
                .map(TransactionEnum::from),
        )
    }

    fn send_maker_spends_taker_payment(&self, maker_spends_payment_args: SpendPaymentArgs) -> TransactionFut {
        Box::new(
            self.spend_hash_time_locked_payment(maker_spends_payment_args)
                .map(TransactionEnum::from),
        )
    }

    fn send_taker_spends_maker_payment(&self, taker_spends_payment_args: SpendPaymentArgs) -> TransactionFut {
        Box::new(
            self.spend_hash_time_locked_payment(taker_spends_payment_args)
                .map(TransactionEnum::from),
        )
    }

    fn send_taker_refunds_payment(&self, taker_refunds_payment_args: RefundPaymentArgs) -> TransactionFut {
        Box::new(
            self.refund_hash_time_locked_payment(taker_refunds_payment_args)
                .map(TransactionEnum::from),
        )
    }

    fn send_maker_refunds_payment(&self, maker_refunds_payment_args: RefundPaymentArgs) -> TransactionFut {
        Box::new(
            self.refund_hash_time_locked_payment(maker_refunds_payment_args)
                .map(TransactionEnum::from),
        )
    }

    fn validate_fee(&self, validate_fee_args: ValidateFeeArgs<'_>) -> ValidatePaymentFut<()> {
        let tx = match validate_fee_args.fee_tx {
            TransactionEnum::SignedEthTx(t) => t.clone(),
            _ => panic!(),
        };
        validate_fee_impl(self.clone(), EthValidateFeeArgs {
            fee_tx_hash: &tx.hash,
            expected_sender: validate_fee_args.expected_sender,
            fee_addr: validate_fee_args.fee_addr,
            amount: validate_fee_args.amount,
            min_block_number: validate_fee_args.min_block_number,
            uuid: validate_fee_args.uuid,
        })
    }

    #[inline]
    fn validate_maker_payment(&self, input: ValidatePaymentInput) -> ValidatePaymentFut<()> {
        self.validate_payment(input)
    }

    #[inline]
    fn validate_taker_payment(&self, input: ValidatePaymentInput) -> ValidatePaymentFut<()> {
        self.validate_payment(input)
    }

    fn check_if_my_payment_sent(
        &self,
        if_my_payment_sent_args: CheckIfMyPaymentSentArgs,
    ) -> Box<dyn Future<Item = Option<TransactionEnum>, Error = String> + Send> {
        let id = self.etomic_swap_id(if_my_payment_sent_args.time_lock, if_my_payment_sent_args.secret_hash);
        let swap_contract_address = try_fus!(if_my_payment_sent_args.swap_contract_address.try_to_address());
        let selfi = self.clone();
        let from_block = if_my_payment_sent_args.search_from_block;
        let fut = async move {
            let status = try_s!(
                selfi
                    .payment_status(swap_contract_address, Token::FixedBytes(id.clone()))
                    .compat()
                    .await
            );

            if status == U256::from(PaymentState::Uninitialized as u8) {
                return Ok(None);
            };

            let mut current_block = try_s!(selfi.current_block().compat().await);
            if current_block < from_block {
                current_block = from_block;
            }

            let mut from_block = from_block;

            loop {
                let to_block = current_block.min(from_block + selfi.logs_block_range);

                let events = try_s!(
                    selfi
                        .payment_sent_events(swap_contract_address, from_block, to_block)
                        .compat()
                        .await
                );

                let found = events.iter().find(|event| &event.data.0[..32] == id.as_slice());

                match found {
                    Some(event) => {
                        let transaction = try_s!(
                            selfi
                                .web3
                                .eth()
                                .transaction(TransactionId::Hash(event.transaction_hash.unwrap()))
                                .await
                        );
                        match transaction {
                            Some(t) => break Ok(Some(try_s!(signed_tx_from_web3_tx(t)).into())),
                            None => break Ok(None),
                        }
                    },
                    None => {
                        if to_block >= current_block {
                            break Ok(None);
                        }
                        from_block = to_block;
                    },
                }
            }
        };
        Box::new(fut.boxed().compat())
    }

    async fn search_for_swap_tx_spend_my(
        &self,
        input: SearchForSwapTxSpendInput<'_>,
    ) -> Result<Option<FoundSwapTxSpend>, String> {
        let swap_contract_address = try_s!(input.swap_contract_address.try_to_address());
        self.search_for_swap_tx_spend(
            input.tx,
            swap_contract_address,
            input.secret_hash,
            input.search_from_block,
            input.watcher_reward,
        )
        .await
    }

    async fn search_for_swap_tx_spend_other(
        &self,
        input: SearchForSwapTxSpendInput<'_>,
    ) -> Result<Option<FoundSwapTxSpend>, String> {
        let swap_contract_address = try_s!(input.swap_contract_address.try_to_address());
        self.search_for_swap_tx_spend(
            input.tx,
            swap_contract_address,
            input.secret_hash,
            input.search_from_block,
            input.watcher_reward,
        )
        .await
    }

    fn check_tx_signed_by_pub(&self, _tx: &[u8], _expected_pub: &[u8]) -> Result<bool, MmError<ValidatePaymentError>> {
        unimplemented!();
    }

    async fn extract_secret(
        &self,
        _secret_hash: &[u8],
        spend_tx: &[u8],
        watcher_reward: bool,
    ) -> Result<Vec<u8>, String> {
        let unverified: UnverifiedTransaction = try_s!(rlp::decode(spend_tx));
        let function_name = get_function_name("receiverSpend", watcher_reward);
        let function = try_s!(SWAP_CONTRACT.function(&function_name));

        // Validate contract call; expected to be receiverSpend.
        // https://www.4byte.directory/signatures/?bytes4_signature=02ed292b.
        let expected_signature = function.short_signature();
        let actual_signature = &unverified.data[0..4];
        if actual_signature != expected_signature {
            return ERR!(
                "Expected 'receiverSpend' contract call signature: {:?}, found {:?}",
                expected_signature,
                actual_signature
            );
        };

        let tokens = try_s!(decode_contract_call(function, &unverified.data));
        if tokens.len() < 3 {
            return ERR!("Invalid arguments in 'receiverSpend' call: {:?}", tokens);
        }
        match &tokens[2] {
            Token::FixedBytes(secret) => Ok(secret.to_vec()),
            _ => ERR!(
                "Expected secret to be fixed bytes, decoded function data is {:?}",
                tokens
            ),
        }
    }

    fn is_auto_refundable(&self) -> bool { false }

    async fn wait_for_htlc_refund(&self, _tx: &[u8], _locktime: u64) -> RefundResult<()> {
        MmError::err(RefundError::Internal(
            "wait_for_htlc_refund is not supported for this coin!".into(),
        ))
    }

    fn negotiate_swap_contract_addr(
        &self,
        other_side_address: Option<&[u8]>,
    ) -> Result<Option<BytesJson>, MmError<NegotiateSwapContractAddrErr>> {
        match other_side_address {
            Some(bytes) => {
                if bytes.len() != 20 {
                    return MmError::err(NegotiateSwapContractAddrErr::InvalidOtherAddrLen(bytes.into()));
                }
                let other_addr = Address::from_slice(bytes);

                if other_addr == self.swap_contract_address {
                    return Ok(Some(self.swap_contract_address.0.to_vec().into()));
                }

                if Some(other_addr) == self.fallback_swap_contract {
                    return Ok(self.fallback_swap_contract.map(|addr| addr.0.to_vec().into()));
                }
                MmError::err(NegotiateSwapContractAddrErr::UnexpectedOtherAddr(bytes.into()))
            },
            None => self
                .fallback_swap_contract
                .map(|addr| Some(addr.0.to_vec().into()))
                .ok_or_else(|| MmError::new(NegotiateSwapContractAddrErr::NoOtherAddrAndNoFallback)),
        }
    }

    #[inline]
    fn derive_htlc_key_pair(&self, _swap_unique_data: &[u8]) -> keys::KeyPair {
        match self.priv_key_policy {
            EthPrivKeyPolicy::KeyPair(ref key_pair) => {
                key_pair_from_secret(key_pair.secret().as_bytes()).expect("valid key")
            },
            #[cfg(target_arch = "wasm32")]
            EthPrivKeyPolicy::Metamask(_) => todo!(),
        }
    }

    #[inline]
    fn derive_htlc_pubkey(&self, _swap_unique_data: &[u8]) -> Vec<u8> {
        match self.priv_key_policy {
            EthPrivKeyPolicy::KeyPair(ref key_pair) => key_pair_from_secret(key_pair.secret().as_bytes())
                .expect("valid key")
                .public_slice()
                .to_vec(),
            #[cfg(target_arch = "wasm32")]
            EthPrivKeyPolicy::Metamask(ref metamask_policy) => metamask_policy.public_key.as_bytes().to_vec(),
        }
    }

    fn validate_other_pubkey(&self, raw_pubkey: &[u8]) -> MmResult<(), ValidateOtherPubKeyErr> {
        if let Err(e) = PublicKey::from_slice(raw_pubkey) {
            return MmError::err(ValidateOtherPubKeyErr::InvalidPubKey(e.to_string()));
        };
        Ok(())
    }

    async fn maker_payment_instructions(
        &self,
        args: PaymentInstructionArgs<'_>,
    ) -> Result<Option<Vec<u8>>, MmError<PaymentInstructionsErr>> {
        let watcher_reward = if args.watcher_reward {
            Some(
                self.get_watcher_reward_amount(args.wait_until)
                    .await
                    .map_err(|err| PaymentInstructionsErr::WatcherRewardErr(err.get_inner().to_string()))?
                    .to_string()
                    .into_bytes(),
            )
        } else {
            None
        };
        Ok(watcher_reward)
    }

    async fn taker_payment_instructions(
        &self,
        _args: PaymentInstructionArgs<'_>,
    ) -> Result<Option<Vec<u8>>, MmError<PaymentInstructionsErr>> {
        Ok(None)
    }

    fn validate_maker_payment_instructions(
        &self,
        instructions: &[u8],
        _args: PaymentInstructionArgs,
    ) -> Result<PaymentInstructions, MmError<ValidateInstructionsErr>> {
        let watcher_reward = BigDecimal::from_str(
            &String::from_utf8(instructions.to_vec())
                .map_err(|err| ValidateInstructionsErr::DeserializationErr(err.to_string()))?,
        )
        .map_err(|err| ValidateInstructionsErr::DeserializationErr(err.to_string()))?;

        // TODO: Reward can be validated here
        Ok(PaymentInstructions::WatcherReward(watcher_reward))
    }

    fn validate_taker_payment_instructions(
        &self,
        _instructions: &[u8],
        _args: PaymentInstructionArgs,
    ) -> Result<PaymentInstructions, MmError<ValidateInstructionsErr>> {
        MmError::err(ValidateInstructionsErr::UnsupportedCoin(self.ticker().to_string()))
    }

    fn is_supported_by_watchers(&self) -> bool {
        false
        //self.contract_supports_watchers
    }
}

#[async_trait]
impl TakerSwapMakerCoin for EthCoin {
    async fn on_taker_payment_refund_start(&self, _maker_payment: &[u8]) -> RefundResult<()> { Ok(()) }

    async fn on_taker_payment_refund_success(&self, _maker_payment: &[u8]) -> RefundResult<()> { Ok(()) }
}

#[async_trait]
impl MakerSwapTakerCoin for EthCoin {
    async fn on_maker_payment_refund_start(&self, _taker_payment: &[u8]) -> RefundResult<()> { Ok(()) }

    async fn on_maker_payment_refund_success(&self, _taker_payment: &[u8]) -> RefundResult<()> { Ok(()) }
}

#[async_trait]
impl WatcherOps for EthCoin {
    fn send_maker_payment_spend_preimage(&self, input: SendMakerPaymentSpendPreimageInput) -> TransactionFut {
        Box::new(
            self.watcher_spends_hash_time_locked_payment(input)
                .map(TransactionEnum::from),
        )
    }

    fn create_maker_payment_spend_preimage(
        &self,
        maker_payment_tx: &[u8],
        _time_lock: u32,
        _maker_pub: &[u8],
        _secret_hash: &[u8],
        _swap_unique_data: &[u8],
    ) -> TransactionFut {
        let tx: UnverifiedTransaction = try_tx_fus!(rlp::decode(maker_payment_tx));
        let signed = try_tx_fus!(SignedEthTx::new(tx));
        let fut = async move { Ok(TransactionEnum::from(signed)) };

        Box::new(fut.boxed().compat())
    }

    fn create_taker_payment_refund_preimage(
        &self,
        taker_payment_tx: &[u8],
        _time_lock: u32,
        _maker_pub: &[u8],
        _secret_hash: &[u8],
        _swap_contract_address: &Option<BytesJson>,
        _swap_unique_data: &[u8],
    ) -> TransactionFut {
        let tx: UnverifiedTransaction = try_tx_fus!(rlp::decode(taker_payment_tx));
        let signed = try_tx_fus!(SignedEthTx::new(tx));
        let fut = async move { Ok(TransactionEnum::from(signed)) };

        Box::new(fut.boxed().compat())
    }

    fn send_taker_payment_refund_preimage(&self, args: RefundPaymentArgs) -> TransactionFut {
        Box::new(
            self.watcher_refunds_hash_time_locked_payment(args)
                .map(TransactionEnum::from),
        )
    }

    fn watcher_validate_taker_fee(&self, validate_fee_args: WatcherValidateTakerFeeInput) -> ValidatePaymentFut<()> {
        validate_fee_impl(self.clone(), EthValidateFeeArgs {
            fee_tx_hash: &H256::from_slice(validate_fee_args.taker_fee_hash.as_slice()),
            expected_sender: &validate_fee_args.sender_pubkey,
            fee_addr: &validate_fee_args.fee_addr,
            amount: &BigDecimal::from(0),
            min_block_number: validate_fee_args.min_block_number,
            uuid: &[],
        })

        // TODO: Add validations specific for watchers
        // 1.Validate if taker fee is old
    }

    fn watcher_validate_taker_payment(&self, input: WatcherValidatePaymentInput) -> ValidatePaymentFut<()> {
        let unsigned: UnverifiedTransaction = try_f!(rlp::decode(&input.payment_tx));
        let tx =
            try_f!(SignedEthTx::new(unsigned)
                .map_to_mm(|err| ValidatePaymentError::TxDeserializationError(err.to_string())));
        let sender = try_f!(addr_from_raw_pubkey(&input.taker_pub).map_to_mm(ValidatePaymentError::InvalidParameter));
        let receiver = try_f!(addr_from_raw_pubkey(&input.maker_pub).map_to_mm(ValidatePaymentError::InvalidParameter));

        let selfi = self.clone();
        let swap_id = selfi.etomic_swap_id(input.time_lock, &input.secret_hash);
        let secret_hash = if input.secret_hash.len() == 32 {
            ripemd160(&input.secret_hash).to_vec()
        } else {
            input.secret_hash.to_vec()
        };
        let expected_swap_contract_address = self.swap_contract_address;
        let fallback_swap_contract = self.fallback_swap_contract;
        let decimals = self.decimals;

        let fut = async move {
            let tx_from_rpc = selfi.web3.eth().transaction(TransactionId::Hash(tx.hash)).await?;

            let tx_from_rpc = tx_from_rpc.as_ref().ok_or_else(|| {
                ValidatePaymentError::TxDoesNotExist(format!("Didn't find provided tx {:?} on ETH node", tx))
            })?;

            if tx_from_rpc.from != Some(sender) {
                return MmError::err(ValidatePaymentError::WrongPaymentTx(format!(
                    "{INVALID_SENDER_ERR_LOG}: Payment tx {tx_from_rpc:?} was sent from wrong address, expected {sender:?}"
                )));
            }

            let swap_contract_address = tx_from_rpc.to.ok_or_else(|| {
                ValidatePaymentError::TxDeserializationError(format!(
                    "Swap contract address not found in payment Tx {tx_from_rpc:?}"
                ))
            })?;

            if swap_contract_address != expected_swap_contract_address
                && Some(swap_contract_address) != fallback_swap_contract
            {
                return MmError::err(ValidatePaymentError::WrongPaymentTx(format!(
                    "{INVALID_CONTRACT_ADDRESS_ERR_LOG}: Payment tx {tx_from_rpc:?} was sent to wrong address, expected either {expected_swap_contract_address:?} or the fallback {fallback_swap_contract:?}"
                )));
            }

            let status = selfi
                .payment_status(swap_contract_address, Token::FixedBytes(swap_id.clone()))
                .compat()
                .await
                .map_to_mm(ValidatePaymentError::Transport)?;
            if status != U256::from(PaymentState::Sent as u8) && status != U256::from(PaymentState::Spent as u8) {
                return MmError::err(ValidatePaymentError::UnexpectedPaymentState(format!(
                    "{INVALID_PAYMENT_STATE_ERR_LOG}: Payment state is not PAYMENT_STATE_SENT or PAYMENT_STATE_SPENT, got {status}"
                )));
            }

            let watcher_reward = selfi
                .get_taker_watcher_reward(&input.maker_coin, None, None, None, input.wait_until)
                .await
                .map_err(|err| ValidatePaymentError::WatcherRewardError(err.into_inner().to_string()))?;
            let expected_reward_amount = wei_from_big_decimal(&watcher_reward.amount, decimals)?;

            match &selfi.coin_type {
                EthCoinType::Eth => {
                    let function_name = get_function_name("ethPayment", true);
                    let function = SWAP_CONTRACT
                        .function(&function_name)
                        .map_to_mm(|err| ValidatePaymentError::InternalError(err.to_string()))?;
                    let decoded = decode_contract_call(function, &tx_from_rpc.input.0)
                        .map_to_mm(|err| ValidatePaymentError::TxDeserializationError(err.to_string()))?;

                    let swap_id_input = get_function_input_data(&decoded, function, 0)
                        .map_to_mm(ValidatePaymentError::TxDeserializationError)?;
                    if swap_id_input != Token::FixedBytes(swap_id.clone()) {
                        return MmError::err(ValidatePaymentError::WrongPaymentTx(format!(
                            "{INVALID_SWAP_ID_ERR_LOG}: Invalid 'swap_id' {decoded:?}, expected {swap_id:?}"
                        )));
                    }

                    let receiver_input = get_function_input_data(&decoded, function, 1)
                        .map_to_mm(ValidatePaymentError::TxDeserializationError)?;
                    if receiver_input != Token::Address(receiver) {
                        return MmError::err(ValidatePaymentError::WrongPaymentTx(format!(
                            "{INVALID_RECEIVER_ERR_LOG}: Payment tx receiver arg {receiver_input:?} is invalid, expected {:?}", Token::Address(receiver)
                        )));
                    }

                    let secret_hash_input = get_function_input_data(&decoded, function, 2)
                        .map_to_mm(ValidatePaymentError::TxDeserializationError)?;
                    if secret_hash_input != Token::FixedBytes(secret_hash.to_vec()) {
                        return MmError::err(ValidatePaymentError::WrongPaymentTx(format!(
                            "Payment tx secret_hash arg {:?} is invalid, expected {:?}",
                            secret_hash_input,
                            Token::FixedBytes(secret_hash.to_vec()),
                        )));
                    }

                    let time_lock_input = get_function_input_data(&decoded, function, 3)
                        .map_to_mm(ValidatePaymentError::TxDeserializationError)?;
                    if time_lock_input != Token::Uint(U256::from(input.time_lock)) {
                        return MmError::err(ValidatePaymentError::WrongPaymentTx(format!(
                            "Payment tx time_lock arg {:?} is invalid, expected {:?}",
                            time_lock_input,
                            Token::Uint(U256::from(input.time_lock)),
                        )));
                    }

                    let reward_target_input = get_function_input_data(&decoded, function, 4)
                        .map_to_mm(ValidatePaymentError::TxDeserializationError)?;
                    let expected_reward_target = watcher_reward.reward_target as u8;
                    if reward_target_input != Token::Uint(U256::from(expected_reward_target)) {
                        return MmError::err(ValidatePaymentError::WrongPaymentTx(format!(
                            "Payment tx reward target arg {:?} is invalid, expected {:?}",
                            reward_target_input, expected_reward_target
                        )));
                    }

                    let sends_contract_reward_input = get_function_input_data(&decoded, function, 5)
                        .map_to_mm(ValidatePaymentError::TxDeserializationError)?;
                    if sends_contract_reward_input != Token::Bool(watcher_reward.send_contract_reward_on_spend) {
                        return MmError::err(ValidatePaymentError::WrongPaymentTx(format!(
                            "Payment tx sends_contract_reward_on_spend arg {:?} is invalid, expected {:?}",
                            sends_contract_reward_input, watcher_reward.send_contract_reward_on_spend
                        )));
                    }

                    let reward_amount_input = get_function_input_data(&decoded, function, 6)
                        .map_to_mm(ValidatePaymentError::TxDeserializationError)?
                        .into_uint()
                        .ok_or_else(|| {
                            ValidatePaymentError::WrongPaymentTx("Invalid type for reward amount argument".to_string())
                        })?;

                    validate_watcher_reward(expected_reward_amount.as_u64(), reward_amount_input.as_u64(), false)?;

                    // TODO: Validate the value
                },
                EthCoinType::Erc20 {
                    platform: _,
                    token_addr,
                } => {
                    let function_name = get_function_name("erc20Payment", true);
                    let function = SWAP_CONTRACT
                        .function(&function_name)
                        .map_to_mm(|err| ValidatePaymentError::InternalError(err.to_string()))?;
                    let decoded = decode_contract_call(function, &tx_from_rpc.input.0)
                        .map_to_mm(|err| ValidatePaymentError::TxDeserializationError(err.to_string()))?;

                    let swap_id_input = get_function_input_data(&decoded, function, 0)
                        .map_to_mm(ValidatePaymentError::TxDeserializationError)?;
                    if swap_id_input != Token::FixedBytes(swap_id.clone()) {
                        return MmError::err(ValidatePaymentError::WrongPaymentTx(format!(
                            "{INVALID_SWAP_ID_ERR_LOG}: Invalid 'swap_id' {decoded:?}, expected {swap_id:?}"
                        )));
                    }

                    let token_addr_input = get_function_input_data(&decoded, function, 2)
                        .map_to_mm(ValidatePaymentError::TxDeserializationError)?;
                    if token_addr_input != Token::Address(*token_addr) {
                        return MmError::err(ValidatePaymentError::WrongPaymentTx(format!(
                            "Payment tx token_addr arg {:?} is invalid, expected {:?}",
                            token_addr_input,
                            Token::Address(*token_addr)
                        )));
                    }

                    let receiver_addr_input = get_function_input_data(&decoded, function, 3)
                        .map_to_mm(ValidatePaymentError::TxDeserializationError)?;
                    if receiver_addr_input != Token::Address(receiver) {
                        return MmError::err(ValidatePaymentError::WrongPaymentTx(format!(
                            "{INVALID_RECEIVER_ERR_LOG}: Payment tx receiver arg {receiver_addr_input:?} is invalid, expected {:?}", Token::Address(receiver),
                        )));
                    }

                    let secret_hash_input = get_function_input_data(&decoded, function, 4)
                        .map_to_mm(ValidatePaymentError::TxDeserializationError)?;
                    if secret_hash_input != Token::FixedBytes(secret_hash.to_vec()) {
                        return MmError::err(ValidatePaymentError::WrongPaymentTx(format!(
                            "Payment tx secret_hash arg {:?} is invalid, expected {:?}",
                            secret_hash_input,
                            Token::FixedBytes(secret_hash.to_vec()),
                        )));
                    }

                    let time_lock_input = get_function_input_data(&decoded, function, 5)
                        .map_to_mm(ValidatePaymentError::TxDeserializationError)?;
                    if time_lock_input != Token::Uint(U256::from(input.time_lock)) {
                        return MmError::err(ValidatePaymentError::WrongPaymentTx(format!(
                            "Payment tx time_lock arg {:?} is invalid, expected {:?}",
                            time_lock_input,
                            Token::Uint(U256::from(input.time_lock)),
                        )));
                    }

                    let reward_target_input = get_function_input_data(&decoded, function, 6)
                        .map_to_mm(ValidatePaymentError::TxDeserializationError)?;
                    let expected_reward_target = watcher_reward.reward_target as u8;
                    if reward_target_input != Token::Uint(U256::from(expected_reward_target)) {
                        return MmError::err(ValidatePaymentError::WrongPaymentTx(format!(
                            "Payment tx reward target arg {:?} is invalid, expected {:?}",
                            reward_target_input, expected_reward_target
                        )));
                    }

                    let sends_contract_reward_input = get_function_input_data(&decoded, function, 7)
                        .map_to_mm(ValidatePaymentError::TxDeserializationError)?;
                    if sends_contract_reward_input != Token::Bool(watcher_reward.send_contract_reward_on_spend) {
                        return MmError::err(ValidatePaymentError::WrongPaymentTx(format!(
                            "Payment tx sends_contract_reward_on_spend arg {:?} is invalid, expected {:?}",
                            sends_contract_reward_input, watcher_reward.send_contract_reward_on_spend
                        )));
                    }

                    let reward_amount_input = get_function_input_data(&decoded, function, 8)
                        .map_to_mm(ValidatePaymentError::TxDeserializationError)?
                        .into_uint()
                        .ok_or_else(|| {
                            ValidatePaymentError::WrongPaymentTx("Invalid type for reward amount argument".to_string())
                        })?;

                    validate_watcher_reward(expected_reward_amount.as_u64(), reward_amount_input.as_u64(), false)?;

                    if tx_from_rpc.value != reward_amount_input {
                        return MmError::err(ValidatePaymentError::WrongPaymentTx(format!(
                            "Payment tx value arg {:?} is invalid, expected {:?}",
                            tx_from_rpc.value, reward_amount_input
                        )));
                    }
                },
            }

            Ok(())
        };
        Box::new(fut.boxed().compat())
    }

    async fn watcher_search_for_swap_tx_spend(
        &self,
        input: WatcherSearchForSwapTxSpendInput<'_>,
    ) -> Result<Option<FoundSwapTxSpend>, String> {
        let unverified: UnverifiedTransaction = try_s!(rlp::decode(input.tx));
        let tx = try_s!(SignedEthTx::new(unverified));
        let swap_contract_address = match tx.action {
            Call(address) => address,
            Create => return Err(ERRL!("Invalid payment action: the payment action cannot be create")),
        };

        self.search_for_swap_tx_spend(
            input.tx,
            swap_contract_address,
            input.secret_hash,
            input.search_from_block,
            input.watcher_reward,
        )
        .await
    }

    async fn get_taker_watcher_reward(
        &self,
        other_coin: &MmCoinEnum,
        _coin_amount: Option<BigDecimal>,
        _other_coin_amount: Option<BigDecimal>,
        reward_amount: Option<BigDecimal>,
        wait_until: u64,
    ) -> Result<WatcherReward, MmError<WatcherRewardError>> {
        let reward_target = if other_coin.is_eth() {
            RewardTarget::Contract
        } else {
            RewardTarget::PaymentSender
        };

        let is_exact_amount = reward_amount.is_some();
        let amount = match reward_amount {
            Some(amount) => amount,
            None => self.get_watcher_reward_amount(wait_until).await?,
        };

        let send_contract_reward_on_spend = false;

        Ok(WatcherReward {
            amount,
            is_exact_amount,
            reward_target,
            send_contract_reward_on_spend,
        })
    }

    async fn get_maker_watcher_reward(
        &self,
        other_coin: &MmCoinEnum,
        reward_amount: Option<BigDecimal>,
        wait_until: u64,
    ) -> Result<Option<WatcherReward>, MmError<WatcherRewardError>> {
        let reward_target = if other_coin.is_eth() {
            RewardTarget::None
        } else {
            RewardTarget::PaymentSpender
        };

        let is_exact_amount = reward_amount.is_some();
        let amount = match reward_amount {
            Some(amount) => amount,
            None => {
                let gas_cost_eth = self.get_watcher_reward_amount(wait_until).await?;

                match &self.coin_type {
                    EthCoinType::Eth => gas_cost_eth,
                    EthCoinType::Erc20 { .. } => {
                        if other_coin.is_eth() {
                            gas_cost_eth
                        } else {
                            get_base_price_in_rel(Some(self.ticker().to_string()), Some("ETH".to_string()))
                                .await
                                .and_then(|price_in_eth| gas_cost_eth.checked_div(price_in_eth))
                                .ok_or_else(|| {
                                    WatcherRewardError::RPCError(format!(
                                        "Price of coin {} in ETH could not be found",
                                        self.ticker()
                                    ))
                                })?
                        }
                    },
                }
            },
        };

        let send_contract_reward_on_spend = true;

        Ok(Some(WatcherReward {
            amount,
            is_exact_amount,
            reward_target,
            send_contract_reward_on_spend,
        }))
    }
}

#[cfg_attr(test, mockable)]
impl MarketCoinOps for EthCoin {
    fn ticker(&self) -> &str { &self.ticker[..] }

    fn my_address(&self) -> MmResult<String, MyAddressError> {
        Ok(checksum_address(&format!("{:#02x}", self.my_address)))
    }

    fn get_public_key(&self) -> Result<String, MmError<UnexpectedDerivationMethod>> {
        match self.priv_key_policy {
            EthPrivKeyPolicy::KeyPair(ref key_pair) => {
                let uncompressed_without_prefix = hex::encode(key_pair.public());
                Ok(format!("04{}", uncompressed_without_prefix))
            },
            #[cfg(target_arch = "wasm32")]
            EthPrivKeyPolicy::Metamask(ref metamask_policy) => {
                Ok(format!("{:02x}", metamask_policy.public_key_uncompressed))
            },
        }
    }

    /// Hash message for signature using Ethereum's message signing format.
    /// keccak256(PREFIX_LENGTH + PREFIX + MESSAGE_LENGTH + MESSAGE)
    fn sign_message_hash(&self, message: &str) -> Option<[u8; 32]> {
        let message_prefix = self.sign_message_prefix.as_ref()?;

        let mut stream = Stream::new();
        let prefix_len = CompactInteger::from(message_prefix.len());
        prefix_len.serialize(&mut stream);
        stream.append_slice(message_prefix.as_bytes());
        stream.append_slice(message.len().to_string().as_bytes());
        stream.append_slice(message.as_bytes());
        Some(keccak256(&stream.out()).take())
    }

    fn sign_message(&self, message: &str) -> SignatureResult<String> {
        let message_hash = self.sign_message_hash(message).ok_or(SignatureError::PrefixNotFound)?;
        let privkey = &self.priv_key_policy.key_pair_or_err()?.secret();
        let signature = sign(privkey, &H256::from(message_hash))?;
        Ok(format!("0x{}", signature))
    }

    fn verify_message(&self, signature: &str, message: &str, address: &str) -> VerificationResult<bool> {
        let message_hash = self
            .sign_message_hash(message)
            .ok_or(VerificationError::PrefixNotFound)?;
        let address = self
            .address_from_str(address)
            .map_err(VerificationError::AddressDecodingError)?;
        let signature = Signature::from_str(signature.strip_prefix("0x").unwrap_or(signature))?;
        let is_verified = verify_address(&address, &signature, &H256::from(message_hash))?;
        Ok(is_verified)
    }

    fn my_balance(&self) -> BalanceFut<CoinBalance> {
        let decimals = self.decimals;
        let fut = self
            .my_balance()
            .and_then(move |result| Ok(u256_to_big_decimal(result, decimals)?))
            .map(|spendable| CoinBalance {
                spendable,
                unspendable: BigDecimal::from(0),
            });
        Box::new(fut)
    }

    fn base_coin_balance(&self) -> BalanceFut<BigDecimal> {
        Box::new(
            self.eth_balance()
                .and_then(move |result| Ok(u256_to_big_decimal(result, ETH_DECIMALS)?)),
        )
    }

    fn platform_ticker(&self) -> &str {
        match &self.coin_type {
            EthCoinType::Eth => self.ticker(),
            EthCoinType::Erc20 { platform, .. } => platform,
        }
    }

    fn send_raw_tx(&self, mut tx: &str) -> Box<dyn Future<Item = String, Error = String> + Send> {
        if tx.starts_with("0x") {
            tx = &tx[2..];
        }
        let bytes = try_fus!(hex::decode(tx));
        Box::new(
            self.web3
                .eth()
                .send_raw_transaction(bytes.into())
                .compat()
                .map(|res| format!("{:02x}", res))
                .map_err(|e| ERRL!("{}", e)),
        )
    }

    fn send_raw_tx_bytes(&self, tx: &[u8]) -> Box<dyn Future<Item = String, Error = String> + Send> {
        Box::new(
            self.web3
                .eth()
                .send_raw_transaction(tx.into())
                .compat()
                .map(|res| format!("{:02x}", res))
                .map_err(|e| ERRL!("{}", e)),
        )
    }

    fn wait_for_confirmations(&self, input: ConfirmPaymentInput) -> Box<dyn Future<Item = (), Error = String> + Send> {
        macro_rules! update_status_with_error {
            ($status: ident, $error: ident) => {
                match $error.get_inner() {
                    Web3RpcError::Timeout(_) => $status.append(" Timed out."),
                    _ => $status.append(" Failed."),
                }
            };
        }

        let ctx = try_fus!(MmArc::from_weak(&self.ctx).ok_or("No context"));
        let mut status = ctx.log.status_handle();
        status.status(&[&self.ticker], "Waiting for confirmations…");
        status.deadline(input.wait_until * 1000);

        let unsigned: UnverifiedTransaction = try_fus!(rlp::decode(&input.payment_tx));
        let tx = try_fus!(SignedEthTx::new(unsigned));
        let tx_hash = tx.hash();

        let required_confirms = U64::from(input.confirmations);
        let check_every = input.check_every as f64;
        let selfi = self.clone();
        let fut = async move {
            loop {
                // Wait for one confirmation and return the transaction confirmation block number
                let confirmed_at = match selfi
                    .transaction_confirmed_at(tx_hash, input.wait_until, check_every)
                    .compat()
                    .await
                {
                    Ok(c) => c,
                    Err(e) => {
                        update_status_with_error!(status, e);
                        return Err(e.to_string());
                    },
                };

                // checking that confirmed_at is greater than zero to prevent overflow.
                // untrusted RPC nodes might send a zero value to cause overflow if we didn't do this check.
                // required_confirms should always be more than 0 anyways but we should keep this check nonetheless.
                if confirmed_at <= U64::from(0) {
                    error!(
                        "confirmed_at: {}, for payment tx: {:02x}, for coin:{} should be greater than zero!",
                        confirmed_at,
                        tx_hash,
                        selfi.ticker()
                    );
                    Timer::sleep(check_every).await;
                    continue;
                }

                // Wait for a block that achieves the required confirmations
                let confirmation_block_number = confirmed_at + required_confirms - 1;
                if let Err(e) = selfi
                    .wait_for_block(confirmation_block_number, input.wait_until, check_every)
                    .compat()
                    .await
                {
                    update_status_with_error!(status, e);
                    return Err(e.to_string());
                }

                // Make sure that there was no chain reorganization that led to transaction confirmation block to be changed
                match selfi
                    .transaction_confirmed_at(tx_hash, input.wait_until, check_every)
                    .compat()
                    .await
                {
                    Ok(conf) => {
                        if conf == confirmed_at {
                            status.append(" Confirmed.");
                            break Ok(());
                        }
                    },
                    Err(e) => {
                        update_status_with_error!(status, e);
                        return Err(e.to_string());
                    },
                }

                Timer::sleep(check_every).await;
            }
        };

        Box::new(fut.boxed().compat())
    }

    fn wait_for_htlc_tx_spend(&self, args: WaitForHTLCTxSpendArgs<'_>) -> TransactionFut {
        let unverified: UnverifiedTransaction = try_tx_fus!(rlp::decode(args.tx_bytes));
        let tx = try_tx_fus!(SignedEthTx::new(unverified));

        let swap_contract_address = match args.swap_contract_address {
            Some(addr) => try_tx_fus!(addr.try_to_address()),
            None => match tx.action {
                Call(address) => address,
                Create => {
                    return Box::new(futures01::future::err(TransactionErr::Plain(ERRL!(
                        "Invalid payment action: the payment action cannot be create"
                    ))))
                },
            },
        };

        let func_name = match self.coin_type {
            EthCoinType::Eth => get_function_name("ethPayment", args.watcher_reward),
            EthCoinType::Erc20 { .. } => get_function_name("erc20Payment", args.watcher_reward),
        };

        let payment_func = try_tx_fus!(SWAP_CONTRACT.function(&func_name));
        let decoded = try_tx_fus!(decode_contract_call(payment_func, &tx.data));
        let id = match decoded.first() {
            Some(Token::FixedBytes(bytes)) => bytes.clone(),
            invalid_token => {
                return Box::new(futures01::future::err(TransactionErr::Plain(ERRL!(
                    "Expected Token::FixedBytes, got {:?}",
                    invalid_token
                ))))
            },
        };
        let selfi = self.clone();
        let from_block = args.from_block;
        let wait_until = args.wait_until;
        let check_every = args.check_every;
        let fut = async move {
            loop {
                if now_ms() / 1000 > wait_until {
                    return TX_PLAIN_ERR!(
                        "Waited too long until {} for transaction {:?} to be spent ",
                        wait_until,
                        tx,
                    );
                }

                let current_block = match selfi.current_block().compat().await {
                    Ok(b) => b,
                    Err(e) => {
                        error!("Error getting block number: {}", e);
                        Timer::sleep(5.).await;
                        continue;
                    },
                };

                let events = match selfi
                    .spend_events(swap_contract_address, from_block, current_block)
                    .compat()
                    .await
                {
                    Ok(ev) => ev,
                    Err(e) => {
                        error!("Error getting spend events: {}", e);
                        Timer::sleep(5.).await;
                        continue;
                    },
                };

                let found = events.iter().find(|event| &event.data.0[..32] == id.as_slice());

                if let Some(event) = found {
                    if let Some(tx_hash) = event.transaction_hash {
                        let transaction = match selfi.web3.eth().transaction(TransactionId::Hash(tx_hash)).await {
                            Ok(Some(t)) => t,
                            Ok(None) => {
                                info!("Tx {} not found yet", tx_hash);
                                Timer::sleep(check_every).await;
                                continue;
                            },
                            Err(e) => {
                                error!("Get tx {} error: {}", tx_hash, e);
                                Timer::sleep(check_every).await;
                                continue;
                            },
                        };

                        return Ok(TransactionEnum::from(try_tx_s!(signed_tx_from_web3_tx(transaction))));
                    }
                }

                Timer::sleep(5.).await;
            }
        };
        Box::new(fut.boxed().compat())
    }

    fn tx_enum_from_bytes(&self, bytes: &[u8]) -> Result<TransactionEnum, MmError<TxMarshalingErr>> {
        signed_eth_tx_from_bytes(bytes)
            .map(TransactionEnum::from)
            .map_to_mm(TxMarshalingErr::InvalidInput)
    }

    fn current_block(&self) -> Box<dyn Future<Item = u64, Error = String> + Send> {
        Box::new(
            self.web3
                .eth()
                .block_number()
                .compat()
                .map(|res| res.as_u64())
                .map_err(|e| ERRL!("{}", e)),
        )
    }

    fn display_priv_key(&self) -> Result<String, String> {
        match self.priv_key_policy {
            EthPrivKeyPolicy::KeyPair(ref key_pair) => Ok(format!("{:#02x}", key_pair.secret())),
            #[cfg(target_arch = "wasm32")]
            EthPrivKeyPolicy::Metamask(_) => ERR!("'display_priv_key' doesn't support MetaMask"),
        }
    }

    fn min_tx_amount(&self) -> BigDecimal { BigDecimal::from(0) }

    fn min_trading_vol(&self) -> MmNumber {
        let pow = self.decimals / 3;
        MmNumber::from(1) / MmNumber::from(10u64.pow(pow as u32))
    }
}

pub fn signed_eth_tx_from_bytes(bytes: &[u8]) -> Result<SignedEthTx, String> {
    let tx: UnverifiedTransaction = try_s!(rlp::decode(bytes));
    let signed = try_s!(SignedEthTx::new(tx));
    Ok(signed)
}

// We can use a nonce lock shared between tokens using the same platform coin and the platform itself.
// For example, ETH/USDT-ERC20 should use the same lock, but it will be different for BNB/USDT-BEP20.
lazy_static! {
    static ref NONCE_LOCK: Mutex<HashMap<String, Arc<AsyncMutex<()>>>> = Mutex::new(HashMap::new());
}

type EthTxFut = Box<dyn Future<Item = SignedEthTx, Error = TransactionErr> + Send + 'static>;

async fn sign_and_send_transaction_with_keypair(
    ctx: MmArc,
    coin: &EthCoin,
    key_pair: &KeyPair,
    value: U256,
    action: Action,
    data: Vec<u8>,
    gas: U256,
) -> Result<SignedEthTx, TransactionErr> {
    let mut status = ctx.log.status_handle();
    macro_rules! tags {
        () => {
            &[&"sign-and-send"]
        };
    }
    let _nonce_lock = coin.nonce_lock.lock().await;
    status.status(tags!(), "get_addr_nonce…");
    let (nonce, web3_instances_with_latest_nonce) = try_tx_s!(
        get_addr_nonce(coin.my_address, coin.web3_instances.clone())
            .compat()
            .await
    );
    status.status(tags!(), "get_gas_price…");
    let gas_price = try_tx_s!(coin.get_gas_price().compat().await);

    let tx = UnSignedEthTx {
        nonce,
        gas_price,
        gas,
        action,
        value,
        data,
    };

    let signed = tx.sign(key_pair.secret(), coin.chain_id);
    let bytes = Bytes(rlp::encode(&signed).to_vec());
    status.status(tags!(), "send_raw_transaction…");

    let futures = web3_instances_with_latest_nonce
        .into_iter()
        .map(|web3_instance| web3_instance.web3.eth().send_raw_transaction(bytes.clone()));
    try_tx_s!(select_ok(futures).await.map_err(|e| ERRL!("{}", e)), signed);

    status.status(tags!(), "get_addr_nonce…");
    coin.wait_for_addr_nonce_increase(coin.my_address, nonce).await;
    Ok(signed)
}

#[cfg(target_arch = "wasm32")]
async fn sign_and_send_transaction_with_metamask(
    coin: EthCoin,
    value: U256,
    action: Action,
    data: Vec<u8>,
    gas: U256,
) -> Result<SignedEthTx, TransactionErr> {
    let to = match action {
        Action::Create => None,
        Action::Call(to) => Some(to),
    };

    let gas_price = try_tx_s!(coin.get_gas_price().compat().await);

    let tx_to_send = TransactionRequest {
        from: coin.my_address,
        to,
        gas: Some(gas),
        gas_price: Some(gas_price),
        value: Some(value),
        data: Some(data.clone().into()),
        nonce: None,
        ..TransactionRequest::default()
    };

    // It's important to return the transaction hex for the swap,
    // so wait up to 60 seconds for the transaction to appear on the RPC node.
    let wait_rpc_timeout = 60_000;
    let check_every = 1.;

    // Please note that this method may take a long time
    // due to `wallet_switchEthereumChain` and `eth_sendTransaction` requests.
    let tx_hash = try_tx_s!(coin.web3.eth().send_transaction(tx_to_send).await);

    let maybe_signed_tx = try_tx_s!(
        coin.wait_for_tx_appears_on_rpc(tx_hash, wait_rpc_timeout, check_every)
            .await
    );
    match maybe_signed_tx {
        Some(signed_tx) => Ok(signed_tx),
        None => TX_PLAIN_ERR!(
            "Waited too long until the transaction {:?} appear on the RPC node",
            tx_hash
        ),
    }
}

impl EthCoin {
    /// Downloads and saves ETH transaction history of my_address, relies on Parity trace_filter API
    /// https://wiki.parity.io/JSONRPC-trace-module#trace_filter, this requires tracing to be enabled
    /// in node config. Other ETH clients (Geth, etc.) are `not` supported (yet).
    #[allow(clippy::cognitive_complexity)]
    #[cfg_attr(target_arch = "wasm32", allow(dead_code))]
    async fn process_eth_history(&self, ctx: &MmArc) {
        // Artem Pikulin: by playing a bit with Parity mainnet node I've discovered that trace_filter API responds after reasonable time for 1000 blocks.
        // I've tried to increase the amount to 10000, but request times out somewhere near 2500000 block.
        // Also the Parity RPC server seem to get stuck while request in running (other requests performance is also lowered).
        let delta = U64::from(1000);

        let mut success_iteration = 0i32;
        loop {
            if ctx.is_stopping() {
                break;
            };
            {
                let coins_ctx = CoinsContext::from_ctx(ctx).unwrap();
                let coins = coins_ctx.coins.lock().await;
                if !coins.contains_key(&self.ticker) {
                    ctx.log.log("", &[&"tx_history", &self.ticker], "Loop stopped");
                    break;
                };
            }

            let current_block = match self.web3.eth().block_number().await {
                Ok(block) => block,
                Err(e) => {
                    ctx.log.log(
                        "",
                        &[&"tx_history", &self.ticker],
                        &ERRL!("Error {} on eth_block_number, retrying", e),
                    );
                    Timer::sleep(10.).await;
                    continue;
                },
            };

            let mut saved_traces = match self.load_saved_traces(ctx) {
                Some(traces) => traces,
                None => SavedTraces {
                    traces: vec![],
                    earliest_block: current_block,
                    latest_block: current_block,
                },
            };
            *self.history_sync_state.lock().unwrap() = HistorySyncState::InProgress(json!({
                "blocks_left": saved_traces.earliest_block.as_u64(),
            }));

            let mut existing_history = match self.load_history_from_file(ctx).compat().await {
                Ok(history) => history,
                Err(e) => {
                    ctx.log.log(
                        "",
                        &[&"tx_history", &self.ticker],
                        &ERRL!("Error {} on 'load_history_from_file', stop the history loop", e),
                    );
                    return;
                },
            };

            // AP: AFAIK ETH RPC doesn't support conditional filters like `get this OR this` so we have
            // to run several queries to get trace events including our address as sender `or` receiver
            // TODO refactor this to batch requests instead of single request per query
            if saved_traces.earliest_block > 0.into() {
                let before_earliest = if saved_traces.earliest_block >= delta {
                    saved_traces.earliest_block - delta
                } else {
                    0.into()
                };

                let from_traces_before_earliest = match self
                    .eth_traces(
                        vec![self.my_address],
                        vec![],
                        BlockNumber::Number(before_earliest),
                        BlockNumber::Number(saved_traces.earliest_block),
                        None,
                    )
                    .compat()
                    .await
                {
                    Ok(traces) => traces,
                    Err(e) => {
                        ctx.log.log(
                            "",
                            &[&"tx_history", &self.ticker],
                            &ERRL!("Error {} on eth_traces, retrying", e),
                        );
                        Timer::sleep(10.).await;
                        continue;
                    },
                };

                let to_traces_before_earliest = match self
                    .eth_traces(
                        vec![],
                        vec![self.my_address],
                        BlockNumber::Number(before_earliest),
                        BlockNumber::Number(saved_traces.earliest_block),
                        None,
                    )
                    .compat()
                    .await
                {
                    Ok(traces) => traces,
                    Err(e) => {
                        ctx.log.log(
                            "",
                            &[&"tx_history", &self.ticker],
                            &ERRL!("Error {} on eth_traces, retrying", e),
                        );
                        Timer::sleep(10.).await;
                        continue;
                    },
                };

                let total_length = from_traces_before_earliest.len() + to_traces_before_earliest.len();
                mm_counter!(ctx.metrics, "tx.history.response.total_length", total_length as u64,
                    "coin" => self.ticker.clone(), "client" => "ethereum", "method" => "eth_traces");

                saved_traces.traces.extend(from_traces_before_earliest);
                saved_traces.traces.extend(to_traces_before_earliest);
                saved_traces.earliest_block = if before_earliest > 0.into() {
                    // need to exclude the before earliest block from next iteration
                    before_earliest - 1
                } else {
                    0.into()
                };
                self.store_eth_traces(ctx, &saved_traces);
            }

            if current_block > saved_traces.latest_block {
                let from_traces_after_latest = match self
                    .eth_traces(
                        vec![self.my_address],
                        vec![],
                        BlockNumber::Number(saved_traces.latest_block + 1),
                        BlockNumber::Number(current_block),
                        None,
                    )
                    .compat()
                    .await
                {
                    Ok(traces) => traces,
                    Err(e) => {
                        ctx.log.log(
                            "",
                            &[&"tx_history", &self.ticker],
                            &ERRL!("Error {} on eth_traces, retrying", e),
                        );
                        Timer::sleep(10.).await;
                        continue;
                    },
                };

                let to_traces_after_latest = match self
                    .eth_traces(
                        vec![],
                        vec![self.my_address],
                        BlockNumber::Number(saved_traces.latest_block + 1),
                        BlockNumber::Number(current_block),
                        None,
                    )
                    .compat()
                    .await
                {
                    Ok(traces) => traces,
                    Err(e) => {
                        ctx.log.log(
                            "",
                            &[&"tx_history", &self.ticker],
                            &ERRL!("Error {} on eth_traces, retrying", e),
                        );
                        Timer::sleep(10.).await;
                        continue;
                    },
                };

                let total_length = from_traces_after_latest.len() + to_traces_after_latest.len();
                mm_counter!(ctx.metrics, "tx.history.response.total_length", total_length as u64,
                    "coin" => self.ticker.clone(), "client" => "ethereum", "method" => "eth_traces");

                saved_traces.traces.extend(from_traces_after_latest);
                saved_traces.traces.extend(to_traces_after_latest);
                saved_traces.latest_block = current_block;

                self.store_eth_traces(ctx, &saved_traces);
            }
            saved_traces.traces.sort_by(|a, b| b.block_number.cmp(&a.block_number));
            for trace in saved_traces.traces {
                let hash = sha256(&json::to_vec(&trace).unwrap());
                let internal_id = BytesJson::from(hash.to_vec());
                let processed = existing_history.iter().find(|tx| tx.internal_id == internal_id);
                if processed.is_some() {
                    continue;
                }

                // TODO Only standard Call traces are supported, contract creations, suicides and block rewards will be supported later
                let call_data = match trace.action {
                    TraceAction::Call(d) => d,
                    _ => continue,
                };

                mm_counter!(ctx.metrics, "tx.history.request.count", 1, "coin" => self.ticker.clone(), "method" => "tx_detail_by_hash");

                let web3_tx = match self
                    .web3
                    .eth()
                    .transaction(TransactionId::Hash(trace.transaction_hash.unwrap()))
                    .await
                {
                    Ok(tx) => tx,
                    Err(e) => {
                        ctx.log.log(
                            "",
                            &[&"tx_history", &self.ticker],
                            &ERRL!(
                                "Error {} on getting transaction {:?}",
                                e,
                                trace.transaction_hash.unwrap()
                            ),
                        );
                        continue;
                    },
                };
                let web3_tx = match web3_tx {
                    Some(t) => t,
                    None => {
                        ctx.log.log(
                            "",
                            &[&"tx_history", &self.ticker],
                            &ERRL!("No such transaction {:?}", trace.transaction_hash.unwrap()),
                        );
                        continue;
                    },
                };

                mm_counter!(ctx.metrics, "tx.history.response.count", 1, "coin" => self.ticker.clone(), "method" => "tx_detail_by_hash");

                let receipt = match self
                    .web3
                    .eth()
                    .transaction_receipt(trace.transaction_hash.unwrap())
                    .await
                {
                    Ok(r) => r,
                    Err(e) => {
                        ctx.log.log(
                            "",
                            &[&"tx_history", &self.ticker],
                            &ERRL!(
                                "Error {} on getting transaction {:?} receipt",
                                e,
                                trace.transaction_hash.unwrap()
                            ),
                        );
                        continue;
                    },
                };
                let fee_coin = match &self.coin_type {
                    EthCoinType::Eth => self.ticker(),
                    EthCoinType::Erc20 { platform, .. } => platform.as_str(),
                };
                let fee_details: Option<EthTxFeeDetails> = match receipt {
                    Some(r) => {
                        let gas_used = r.gas_used.unwrap_or_default();
                        let gas_price = web3_tx.gas_price.unwrap_or_default();
                        // It's relatively safe to unwrap `EthTxFeeDetails::new` as it may fail
                        // due to `u256_to_big_decimal` only.
                        // Also TX history is not used by any GUI and has significant disadvantages.
                        Some(EthTxFeeDetails::new(gas_used, gas_price, fee_coin).unwrap())
                    },
                    None => None,
                };

                let total_amount: BigDecimal = u256_to_big_decimal(call_data.value, ETH_DECIMALS).unwrap();
                let mut received_by_me = 0.into();
                let mut spent_by_me = 0.into();

                if call_data.from == self.my_address {
                    // ETH transfer is actually happening only if no error occurred
                    if trace.error.is_none() {
                        spent_by_me = total_amount.clone();
                    }
                    if let Some(ref fee) = fee_details {
                        spent_by_me += &fee.total_fee;
                    }
                }

                if call_data.to == self.my_address {
                    // ETH transfer is actually happening only if no error occurred
                    if trace.error.is_none() {
                        received_by_me = total_amount.clone();
                    }
                }

                let raw = signed_tx_from_web3_tx(web3_tx).unwrap();
                let block = match self
                    .web3
                    .eth()
                    .block(BlockId::Number(BlockNumber::Number(trace.block_number.into())))
                    .await
                {
                    Ok(b) => b.unwrap(),
                    Err(e) => {
                        ctx.log.log(
                            "",
                            &[&"tx_history", &self.ticker],
                            &ERRL!("Error {} on getting block {} data", e, trace.block_number),
                        );
                        continue;
                    },
                };

                let details = TransactionDetails {
                    my_balance_change: &received_by_me - &spent_by_me,
                    spent_by_me,
                    received_by_me,
                    total_amount,
                    to: vec![checksum_address(&format!("{:#02x}", call_data.to))],
                    from: vec![checksum_address(&format!("{:#02x}", call_data.from))],
                    coin: self.ticker.clone(),
                    fee_details: fee_details.map(|d| d.into()),
                    block_height: trace.block_number,
                    tx_hash: format!("{:02x}", BytesJson(raw.hash.as_bytes().to_vec())),
                    tx_hex: BytesJson(rlp::encode(&raw).to_vec()),
                    internal_id,
                    timestamp: block.timestamp.into_or_max(),
                    kmd_rewards: None,
                    transaction_type: Default::default(),
                    memo: None,
                };

                existing_history.push(details);

                if let Err(e) = self.save_history_to_file(ctx, existing_history.clone()).compat().await {
                    ctx.log.log(
                        "",
                        &[&"tx_history", &self.ticker],
                        &ERRL!("Error {} on 'save_history_to_file', stop the history loop", e),
                    );
                    return;
                }
            }
            if saved_traces.earliest_block == 0.into() {
                if success_iteration == 0 {
                    ctx.log.log(
                        "😅",
                        &[&"tx_history", &("coin", self.ticker.clone().as_str())],
                        "history has been loaded successfully",
                    );
                }

                success_iteration += 1;
                *self.history_sync_state.lock().unwrap() = HistorySyncState::Finished;
                Timer::sleep(15.).await;
            } else {
                Timer::sleep(2.).await;
            }
        }
    }

    /// Downloads and saves ERC20 transaction history of my_address
    #[allow(clippy::cognitive_complexity)]
    #[cfg_attr(target_arch = "wasm32", allow(dead_code))]
    async fn process_erc20_history(&self, token_addr: H160, ctx: &MmArc) {
        let delta = U64::from(10000);

        let mut success_iteration = 0i32;
        loop {
            if ctx.is_stopping() {
                break;
            };
            {
                let coins_ctx = CoinsContext::from_ctx(ctx).unwrap();
                let coins = coins_ctx.coins.lock().await;
                if !coins.contains_key(&self.ticker) {
                    ctx.log.log("", &[&"tx_history", &self.ticker], "Loop stopped");
                    break;
                };
            }

            let current_block = match self.web3.eth().block_number().await {
                Ok(block) => block,
                Err(e) => {
                    ctx.log.log(
                        "",
                        &[&"tx_history", &self.ticker],
                        &ERRL!("Error {} on eth_block_number, retrying", e),
                    );
                    Timer::sleep(10.).await;
                    continue;
                },
            };

            let mut saved_events = match self.load_saved_erc20_events(ctx) {
                Some(events) => events,
                None => SavedErc20Events {
                    events: vec![],
                    earliest_block: current_block,
                    latest_block: current_block,
                },
            };
            *self.history_sync_state.lock().unwrap() = HistorySyncState::InProgress(json!({
                "blocks_left": saved_events.earliest_block,
            }));

            // AP: AFAIK ETH RPC doesn't support conditional filters like `get this OR this` so we have
            // to run several queries to get transfer events including our address as sender `or` receiver
            // TODO refactor this to batch requests instead of single request per query
            if saved_events.earliest_block > 0.into() {
                let before_earliest = if saved_events.earliest_block >= delta {
                    saved_events.earliest_block - delta
                } else {
                    0.into()
                };

                let from_events_before_earliest = match self
                    .erc20_transfer_events(
                        token_addr,
                        Some(self.my_address),
                        None,
                        BlockNumber::Number(before_earliest),
                        BlockNumber::Number(saved_events.earliest_block - 1),
                        None,
                    )
                    .compat()
                    .await
                {
                    Ok(events) => events,
                    Err(e) => {
                        ctx.log.log(
                            "",
                            &[&"tx_history", &self.ticker],
                            &ERRL!("Error {} on erc20_transfer_events, retrying", e),
                        );
                        Timer::sleep(10.).await;
                        continue;
                    },
                };

                let to_events_before_earliest = match self
                    .erc20_transfer_events(
                        token_addr,
                        None,
                        Some(self.my_address),
                        BlockNumber::Number(before_earliest),
                        BlockNumber::Number(saved_events.earliest_block - 1),
                        None,
                    )
                    .compat()
                    .await
                {
                    Ok(events) => events,
                    Err(e) => {
                        ctx.log.log(
                            "",
                            &[&"tx_history", &self.ticker],
                            &ERRL!("Error {} on erc20_transfer_events, retrying", e),
                        );
                        Timer::sleep(10.).await;
                        continue;
                    },
                };

                let total_length = from_events_before_earliest.len() + to_events_before_earliest.len();
                mm_counter!(ctx.metrics, "tx.history.response.total_length", total_length as u64,
                    "coin" => self.ticker.clone(), "client" => "ethereum", "method" => "erc20_transfer_events");

                saved_events.events.extend(from_events_before_earliest);
                saved_events.events.extend(to_events_before_earliest);
                saved_events.earliest_block = if before_earliest > 0.into() {
                    before_earliest - 1
                } else {
                    0.into()
                };
                self.store_erc20_events(ctx, &saved_events);
            }

            if current_block > saved_events.latest_block {
                let from_events_after_latest = match self
                    .erc20_transfer_events(
                        token_addr,
                        Some(self.my_address),
                        None,
                        BlockNumber::Number(saved_events.latest_block + 1),
                        BlockNumber::Number(current_block),
                        None,
                    )
                    .compat()
                    .await
                {
                    Ok(events) => events,
                    Err(e) => {
                        ctx.log.log(
                            "",
                            &[&"tx_history", &self.ticker],
                            &ERRL!("Error {} on erc20_transfer_events, retrying", e),
                        );
                        Timer::sleep(10.).await;
                        continue;
                    },
                };

                let to_events_after_latest = match self
                    .erc20_transfer_events(
                        token_addr,
                        None,
                        Some(self.my_address),
                        BlockNumber::Number(saved_events.latest_block + 1),
                        BlockNumber::Number(current_block),
                        None,
                    )
                    .compat()
                    .await
                {
                    Ok(events) => events,
                    Err(e) => {
                        ctx.log.log(
                            "",
                            &[&"tx_history", &self.ticker],
                            &ERRL!("Error {} on erc20_transfer_events, retrying", e),
                        );
                        Timer::sleep(10.).await;
                        continue;
                    },
                };

                let total_length = from_events_after_latest.len() + to_events_after_latest.len();
                mm_counter!(ctx.metrics, "tx.history.response.total_length", total_length as u64,
                    "coin" => self.ticker.clone(), "client" => "ethereum", "method" => "erc20_transfer_events");

                saved_events.events.extend(from_events_after_latest);
                saved_events.events.extend(to_events_after_latest);
                saved_events.latest_block = current_block;
                self.store_erc20_events(ctx, &saved_events);
            }

            let all_events: HashMap<_, _> = saved_events
                .events
                .iter()
                .filter(|e| e.block_number.is_some() && e.transaction_hash.is_some() && !e.is_removed())
                .map(|e| (e.transaction_hash.unwrap(), e))
                .collect();
            let mut all_events: Vec<_> = all_events.into_values().collect();
            all_events.sort_by(|a, b| b.block_number.unwrap().cmp(&a.block_number.unwrap()));

            for event in all_events {
                let mut existing_history = match self.load_history_from_file(ctx).compat().await {
                    Ok(history) => history,
                    Err(e) => {
                        ctx.log.log(
                            "",
                            &[&"tx_history", &self.ticker],
                            &ERRL!("Error {} on 'load_history_from_file', stop the history loop", e),
                        );
                        return;
                    },
                };
                let internal_id = BytesJson::from(sha256(&json::to_vec(&event).unwrap()).to_vec());
                if existing_history.iter().any(|item| item.internal_id == internal_id) {
                    // the transaction already imported
                    continue;
                };

                let amount = U256::from(event.data.0.as_slice());
                let total_amount = u256_to_big_decimal(amount, self.decimals).unwrap();
                let mut received_by_me = 0.into();
                let mut spent_by_me = 0.into();

                let from_addr = H160::from(event.topics[1]);
                let to_addr = H160::from(event.topics[2]);

                if from_addr == self.my_address {
                    spent_by_me = total_amount.clone();
                }

                if to_addr == self.my_address {
                    received_by_me = total_amount.clone();
                }

                mm_counter!(ctx.metrics, "tx.history.request.count", 1,
                    "coin" => self.ticker.clone(), "client" => "ethereum", "method" => "tx_detail_by_hash");

                let web3_tx = match self
                    .web3
                    .eth()
                    .transaction(TransactionId::Hash(event.transaction_hash.unwrap()))
                    .await
                {
                    Ok(tx) => tx,
                    Err(e) => {
                        ctx.log.log(
                            "",
                            &[&"tx_history", &self.ticker],
                            &ERRL!(
                                "Error {} on getting transaction {:?}",
                                e,
                                event.transaction_hash.unwrap()
                            ),
                        );
                        continue;
                    },
                };

                mm_counter!(ctx.metrics, "tx.history.response.count", 1,
                    "coin" => self.ticker.clone(), "client" => "ethereum", "method" => "tx_detail_by_hash");

                let web3_tx = match web3_tx {
                    Some(t) => t,
                    None => {
                        ctx.log.log(
                            "",
                            &[&"tx_history", &self.ticker],
                            &ERRL!("No such transaction {:?}", event.transaction_hash.unwrap()),
                        );
                        continue;
                    },
                };

                let receipt = match self
                    .web3
                    .eth()
                    .transaction_receipt(event.transaction_hash.unwrap())
                    .await
                {
                    Ok(r) => r,
                    Err(e) => {
                        ctx.log.log(
                            "",
                            &[&"tx_history", &self.ticker],
                            &ERRL!(
                                "Error {} on getting transaction {:?} receipt",
                                e,
                                event.transaction_hash.unwrap()
                            ),
                        );
                        continue;
                    },
                };
                let fee_coin = match &self.coin_type {
                    EthCoinType::Eth => self.ticker(),
                    EthCoinType::Erc20 { platform, .. } => platform.as_str(),
                };
                let fee_details = match receipt {
                    Some(r) => {
                        let gas_used = r.gas_used.unwrap_or_default();
                        let gas_price = web3_tx.gas_price.unwrap_or_default();
                        // It's relatively safe to unwrap `EthTxFeeDetails::new` as it may fail
                        // due to `u256_to_big_decimal` only.
                        // Also TX history is not used by any GUI and has significant disadvantages.
                        Some(EthTxFeeDetails::new(gas_used, gas_price, fee_coin).unwrap())
                    },
                    None => None,
                };
                let block_number = event.block_number.unwrap();
                let block = match self
                    .web3
                    .eth()
                    .block(BlockId::Number(BlockNumber::Number(block_number)))
                    .await
                {
                    Ok(Some(b)) => b,
                    Ok(None) => {
                        ctx.log.log(
                            "",
                            &[&"tx_history", &self.ticker],
                            &ERRL!("Block {} is None", block_number),
                        );
                        continue;
                    },
                    Err(e) => {
                        ctx.log.log(
                            "",
                            &[&"tx_history", &self.ticker],
                            &ERRL!("Error {} on getting block {} data", e, block_number),
                        );
                        continue;
                    },
                };

                let raw = signed_tx_from_web3_tx(web3_tx).unwrap();
                let details = TransactionDetails {
                    my_balance_change: &received_by_me - &spent_by_me,
                    spent_by_me,
                    received_by_me,
                    total_amount,
                    to: vec![checksum_address(&format!("{:#02x}", to_addr))],
                    from: vec![checksum_address(&format!("{:#02x}", from_addr))],
                    coin: self.ticker.clone(),
                    fee_details: fee_details.map(|d| d.into()),
                    block_height: block_number.as_u64(),
                    tx_hash: format!("{:02x}", BytesJson(raw.hash.as_bytes().to_vec())),
                    tx_hex: BytesJson(rlp::encode(&raw).to_vec()),
                    internal_id: BytesJson(internal_id.to_vec()),
                    timestamp: block.timestamp.into_or_max(),
                    kmd_rewards: None,
                    transaction_type: Default::default(),
                    memo: None,
                };

                existing_history.push(details);

                if let Err(e) = self.save_history_to_file(ctx, existing_history).compat().await {
                    ctx.log.log(
                        "",
                        &[&"tx_history", &self.ticker],
                        &ERRL!("Error {} on 'save_history_to_file', stop the history loop", e),
                    );
                    return;
                }
            }
            if saved_events.earliest_block == 0.into() {
                if success_iteration == 0 {
                    ctx.log.log(
                        "😅",
                        &[&"tx_history", &("coin", self.ticker.clone().as_str())],
                        "history has been loaded successfully",
                    );
                }

                success_iteration += 1;
                *self.history_sync_state.lock().unwrap() = HistorySyncState::Finished;
                Timer::sleep(15.).await;
            } else {
                Timer::sleep(2.).await;
            }
        }
    }
}

#[cfg_attr(test, mockable)]
impl EthCoin {
    fn sign_and_send_transaction(&self, value: U256, action: Action, data: Vec<u8>, gas: U256) -> EthTxFut {
        let ctx = try_tx_fus!(MmArc::from_weak(&self.ctx).ok_or("!ctx"));
        let coin = self.clone();
        let fut = async move {
            match coin.priv_key_policy {
                EthPrivKeyPolicy::KeyPair(ref key_pair) => {
                    sign_and_send_transaction_with_keypair(ctx, &coin, key_pair, value, action, data, gas).await
                },
                #[cfg(target_arch = "wasm32")]
                EthPrivKeyPolicy::Metamask(_) => {
                    sign_and_send_transaction_with_metamask(coin, value, action, data, gas).await
                },
            }
        };
        Box::new(fut.boxed().compat())
    }

    pub fn send_to_address(&self, address: Address, value: U256) -> EthTxFut {
        match &self.coin_type {
            EthCoinType::Eth => self.sign_and_send_transaction(value, Action::Call(address), vec![], U256::from(21000)),
            EthCoinType::Erc20 {
                platform: _,
                token_addr,
            } => {
                let abi = try_tx_fus!(Contract::load(ERC20_ABI.as_bytes()));
                let function = try_tx_fus!(abi.function("transfer"));
                let data = try_tx_fus!(function.encode_input(&[Token::Address(address), Token::Uint(value)]));
                self.sign_and_send_transaction(0.into(), Action::Call(*token_addr), data, U256::from(210_000))
            },
        }
    }

    fn send_hash_time_locked_payment(&self, args: SendPaymentArgs<'_>) -> EthTxFut {
        let receiver_addr = try_tx_fus!(addr_from_raw_pubkey(args.other_pubkey));
        let swap_contract_address = try_tx_fus!(args.swap_contract_address.try_to_address());
        let id = self.etomic_swap_id(args.time_lock, args.secret_hash);
        let trade_amount = try_tx_fus!(wei_from_big_decimal(&args.amount, self.decimals));

        let time_lock = U256::from(args.time_lock);
        let gas = U256::from(ETH_GAS);

        let secret_hash = if args.secret_hash.len() == 32 {
            ripemd160(args.secret_hash).to_vec()
        } else {
            args.secret_hash.to_vec()
        };

        match &self.coin_type {
            EthCoinType::Eth => {
                let function_name = get_function_name("ethPayment", args.watcher_reward.is_some());
                let function = try_tx_fus!(SWAP_CONTRACT.function(&function_name));

                let mut value = trade_amount;
                let data = match &args.watcher_reward {
                    Some(reward) => {
                        let reward_amount = try_tx_fus!(wei_from_big_decimal(&reward.amount, self.decimals));
                        if !matches!(reward.reward_target, RewardTarget::None) {
                            value += reward_amount;
                        }

                        try_tx_fus!(function.encode_input(&[
                            Token::FixedBytes(id),
                            Token::Address(receiver_addr),
                            Token::FixedBytes(secret_hash),
                            Token::Uint(time_lock),
                            Token::Uint(U256::from(reward.reward_target as u8)),
                            Token::Bool(reward.send_contract_reward_on_spend),
                            Token::Uint(reward_amount)
                        ]))
                    },
                    None => try_tx_fus!(function.encode_input(&[
                        Token::FixedBytes(id),
                        Token::Address(receiver_addr),
                        Token::FixedBytes(secret_hash),
                        Token::Uint(time_lock),
                    ])),
                };

                self.sign_and_send_transaction(value, Action::Call(swap_contract_address), data, gas)
            },
            EthCoinType::Erc20 {
                platform: _,
                token_addr,
            } => {
                let allowance_fut = self
                    .allowance(swap_contract_address)
                    .map_err(|e| TransactionErr::Plain(ERRL!("{}", e)));

                let function_name = get_function_name("erc20Payment", args.watcher_reward.is_some());
                let function = try_tx_fus!(SWAP_CONTRACT.function(&function_name));

                let mut value = U256::from(0);
                let mut amount = trade_amount;

                let data = match args.watcher_reward {
                    Some(reward) => {
                        let reward_amount = try_tx_fus!(wei_from_big_decimal(&reward.amount, self.decimals));

                        match reward.reward_target {
                            RewardTarget::Contract | RewardTarget::PaymentSender => value += reward_amount,
                            RewardTarget::PaymentSpender => amount += reward_amount,
                            _ => (),
                        };

                        try_tx_fus!(function.encode_input(&[
                            Token::FixedBytes(id),
                            Token::Uint(amount),
                            Token::Address(*token_addr),
                            Token::Address(receiver_addr),
                            Token::FixedBytes(secret_hash),
                            Token::Uint(time_lock),
                            Token::Uint(U256::from(reward.reward_target as u8)),
                            Token::Bool(reward.send_contract_reward_on_spend),
                            Token::Uint(reward_amount),
                        ]))
                    },
                    None => {
                        try_tx_fus!(function.encode_input(&[
                            Token::FixedBytes(id),
                            Token::Uint(trade_amount),
                            Token::Address(*token_addr),
                            Token::Address(receiver_addr),
                            Token::FixedBytes(secret_hash),
                            Token::Uint(time_lock)
                        ]))
                    },
                };

                let wait_for_required_allowance_until = args.wait_for_confirmation_until;

                let arc = self.clone();
                Box::new(allowance_fut.and_then(move |allowed| -> EthTxFut {
                    if allowed < amount {
                        Box::new(
                            arc.approve(swap_contract_address, U256::max_value())
                                .and_then(move |approved| {
                                    // make sure the approve tx is confirmed by making sure that the allowed value has been updated
                                    // this call is cheaper than waiting for confirmation calls
                                    arc.wait_for_required_allowance(
                                        swap_contract_address,
                                        amount,
                                        wait_for_required_allowance_until,
                                    )
                                    .map_err(move |e| {
                                        TransactionErr::Plain(ERRL!(
                                            "Allowed value was not updated in time after sending approve transaction {:02x}: {}",
                                            approved.tx_hash(),
                                            e
                                        ))
                                    })
                                    .and_then(move |_| {
                                        arc.sign_and_send_transaction(
                                            value,
                                            Action::Call(swap_contract_address),
                                            data,
                                            gas,
                                        )
                                    })
                                }),
                        )
                    } else {
                        Box::new(arc.sign_and_send_transaction(
                            value,
                            Action::Call(swap_contract_address),
                            data,
                            gas,
                        ))
                    }
                }))
            },
        }
    }

    fn watcher_spends_hash_time_locked_payment(&self, input: SendMakerPaymentSpendPreimageInput) -> EthTxFut {
        let tx: UnverifiedTransaction = try_tx_fus!(rlp::decode(input.preimage));
        let payment = try_tx_fus!(SignedEthTx::new(tx));

        let function_name = get_function_name("receiverSpend", input.watcher_reward);
        let spend_func = try_tx_fus!(SWAP_CONTRACT.function(&function_name));
        let clone = self.clone();
        let secret_vec = input.secret.to_vec();
        let taker_addr = addr_from_raw_pubkey(input.taker_pub).unwrap();
        let swap_contract_address = match payment.action {
            Call(address) => address,
            Create => {
                return Box::new(futures01::future::err(TransactionErr::Plain(ERRL!(
                    "Invalid payment action: the payment action cannot be create"
                ))))
            },
        };

        let watcher_reward = input.watcher_reward;
        match self.coin_type {
            EthCoinType::Eth => {
                let function_name = get_function_name("ethPayment", watcher_reward);
                let payment_func = try_tx_fus!(SWAP_CONTRACT.function(&function_name));
                let decoded = try_tx_fus!(decode_contract_call(payment_func, &payment.data));
                let swap_id_input = try_tx_fus!(get_function_input_data(&decoded, payment_func, 0));

                let state_f = self.payment_status(swap_contract_address, swap_id_input.clone());
                Box::new(
                    state_f
                        .map_err(TransactionErr::Plain)
                        .and_then(move |state| -> EthTxFut {
                            if state != U256::from(PaymentState::Sent as u8) {
                                return Box::new(futures01::future::err(TransactionErr::Plain(ERRL!(
                                    "Payment {:?} state is not PAYMENT_STATE_SENT, got {}",
                                    payment,
                                    state
                                ))));
                            }

                            let value = payment.value;
                            let reward_target = try_tx_fus!(get_function_input_data(&decoded, payment_func, 4));
                            let sends_contract_reward = try_tx_fus!(get_function_input_data(&decoded, payment_func, 5));
                            let watcher_reward_amount = try_tx_fus!(get_function_input_data(&decoded, payment_func, 6));

                            let data = try_tx_fus!(spend_func.encode_input(&[
                                swap_id_input,
                                Token::Uint(value),
                                Token::FixedBytes(secret_vec.clone()),
                                Token::Address(Address::default()),
                                Token::Address(payment.sender()),
                                Token::Address(taker_addr),
                                reward_target,
                                sends_contract_reward,
                                watcher_reward_amount,
                            ]));

                            clone.sign_and_send_transaction(
                                0.into(),
                                Action::Call(swap_contract_address),
                                data,
                                U256::from(ETH_GAS),
                            )
                        }),
                )
            },
            EthCoinType::Erc20 {
                platform: _,
                token_addr,
            } => {
                let function_name = get_function_name("erc20Payment", watcher_reward);
                let payment_func = try_tx_fus!(SWAP_CONTRACT.function(&function_name));

                let decoded = try_tx_fus!(decode_contract_call(payment_func, &payment.data));
                let swap_id_input = try_tx_fus!(get_function_input_data(&decoded, payment_func, 0));
                let amount_input = try_tx_fus!(get_function_input_data(&decoded, payment_func, 1));

                let reward_target = try_tx_fus!(get_function_input_data(&decoded, payment_func, 6));
                let sends_contract_reward = try_tx_fus!(get_function_input_data(&decoded, payment_func, 7));
                let reward_amount = try_tx_fus!(get_function_input_data(&decoded, payment_func, 8));

                let state_f = self.payment_status(swap_contract_address, swap_id_input.clone());

                Box::new(
                    state_f
                        .map_err(TransactionErr::Plain)
                        .and_then(move |state| -> EthTxFut {
                            if state != U256::from(PaymentState::Sent as u8) {
                                return Box::new(futures01::future::err(TransactionErr::Plain(ERRL!(
                                    "Payment {:?} state is not PAYMENT_STATE_SENT, got {}",
                                    payment,
                                    state
                                ))));
                            }
                            let data = try_tx_fus!(spend_func.encode_input(&[
                                swap_id_input.clone(),
                                amount_input,
                                Token::FixedBytes(secret_vec.clone()),
                                Token::Address(token_addr),
                                Token::Address(payment.sender()),
                                Token::Address(taker_addr),
                                reward_target,
                                sends_contract_reward,
                                reward_amount
                            ]));
                            clone.sign_and_send_transaction(
                                0.into(),
                                Action::Call(swap_contract_address),
                                data,
                                U256::from(ETH_GAS),
                            )
                        }),
                )
            },
        }
    }

    fn watcher_refunds_hash_time_locked_payment(&self, args: RefundPaymentArgs) -> EthTxFut {
        let tx: UnverifiedTransaction = try_tx_fus!(rlp::decode(args.payment_tx));
        let payment = try_tx_fus!(SignedEthTx::new(tx));

        let function_name = get_function_name("senderRefund", true);
        let refund_func = try_tx_fus!(SWAP_CONTRACT.function(&function_name));

        let clone = self.clone();
        let taker_addr = addr_from_raw_pubkey(args.other_pubkey).unwrap();
        let swap_contract_address = match payment.action {
            Call(address) => address,
            Create => {
                return Box::new(futures01::future::err(TransactionErr::Plain(ERRL!(
                    "Invalid payment action: the payment action cannot be create"
                ))))
            },
        };

        match self.coin_type {
            EthCoinType::Eth => {
                let function_name = get_function_name("ethPayment", true);
                let payment_func = try_tx_fus!(SWAP_CONTRACT.function(&function_name));
                let decoded = try_tx_fus!(decode_contract_call(payment_func, &payment.data));
                let swap_id_input = try_tx_fus!(get_function_input_data(&decoded, payment_func, 0));
                let receiver_input = try_tx_fus!(get_function_input_data(&decoded, payment_func, 1));
                let hash_input = try_tx_fus!(get_function_input_data(&decoded, payment_func, 2));

                let state_f = self.payment_status(swap_contract_address, swap_id_input.clone());
                Box::new(
                    state_f
                        .map_err(TransactionErr::Plain)
                        .and_then(move |state| -> EthTxFut {
                            if state != U256::from(PaymentState::Sent as u8) {
                                return Box::new(futures01::future::err(TransactionErr::Plain(ERRL!(
                                    "Payment {:?} state is not PAYMENT_STATE_SENT, got {}",
                                    payment,
                                    state
                                ))));
                            }

                            let value = payment.value;
                            let reward_target = try_tx_fus!(get_function_input_data(&decoded, payment_func, 4));
                            let sends_contract_reward = try_tx_fus!(get_function_input_data(&decoded, payment_func, 5));
                            let reward_amount = try_tx_fus!(get_function_input_data(&decoded, payment_func, 6));

                            let data = try_tx_fus!(refund_func.encode_input(&[
                                swap_id_input.clone(),
                                Token::Uint(value),
                                hash_input.clone(),
                                Token::Address(Address::default()),
                                Token::Address(taker_addr),
                                receiver_input.clone(),
                                reward_target,
                                sends_contract_reward,
                                reward_amount
                            ]));

                            clone.sign_and_send_transaction(
                                0.into(),
                                Action::Call(swap_contract_address),
                                data,
                                U256::from(ETH_GAS),
                            )
                        }),
                )
            },
            EthCoinType::Erc20 {
                platform: _,
                token_addr,
            } => {
                let function_name = get_function_name("erc20Payment", true);
                let payment_func = try_tx_fus!(SWAP_CONTRACT.function(&function_name));

                let decoded = try_tx_fus!(decode_contract_call(payment_func, &payment.data));
                let swap_id_input = try_tx_fus!(get_function_input_data(&decoded, payment_func, 0));
                let amount_input = try_tx_fus!(get_function_input_data(&decoded, payment_func, 1));
                let receiver_input = try_tx_fus!(get_function_input_data(&decoded, payment_func, 3));
                let hash_input = try_tx_fus!(get_function_input_data(&decoded, payment_func, 4));

                let reward_target = try_tx_fus!(get_function_input_data(&decoded, payment_func, 6));
                let sends_contract_reward = try_tx_fus!(get_function_input_data(&decoded, payment_func, 7));
                let reward_amount = try_tx_fus!(get_function_input_data(&decoded, payment_func, 8));

                let state_f = self.payment_status(swap_contract_address, swap_id_input.clone());
                Box::new(
                    state_f
                        .map_err(TransactionErr::Plain)
                        .and_then(move |state| -> EthTxFut {
                            if state != U256::from(PaymentState::Sent as u8) {
                                return Box::new(futures01::future::err(TransactionErr::Plain(ERRL!(
                                    "Payment {:?} state is not PAYMENT_STATE_SENT, got {}",
                                    payment,
                                    state
                                ))));
                            }

                            let data = try_tx_fus!(refund_func.encode_input(&[
                                swap_id_input.clone(),
                                amount_input.clone(),
                                hash_input.clone(),
                                Token::Address(token_addr),
                                Token::Address(taker_addr),
                                receiver_input.clone(),
                                reward_target,
                                sends_contract_reward,
                                reward_amount
                            ]));

                            clone.sign_and_send_transaction(
                                0.into(),
                                Action::Call(swap_contract_address),
                                data,
                                U256::from(ETH_GAS),
                            )
                        }),
                )
            },
        }
    }

    fn spend_hash_time_locked_payment(&self, args: SpendPaymentArgs) -> EthTxFut {
        let tx: UnverifiedTransaction = try_tx_fus!(rlp::decode(args.other_payment_tx));
        let payment = try_tx_fus!(SignedEthTx::new(tx));
        let swap_contract_address = try_tx_fus!(args.swap_contract_address.try_to_address());

        let function_name = get_function_name("receiverSpend", args.watcher_reward);
        let spend_func = try_tx_fus!(SWAP_CONTRACT.function(&function_name));

        let clone = self.clone();
        let secret_vec = args.secret.to_vec();
        let watcher_reward = args.watcher_reward;

        match self.coin_type {
            EthCoinType::Eth => {
                let function_name = get_function_name("ethPayment", watcher_reward);
                let payment_func = try_tx_fus!(SWAP_CONTRACT.function(&function_name));
                let decoded = try_tx_fus!(decode_contract_call(payment_func, &payment.data));

                let state_f = self.payment_status(swap_contract_address, decoded[0].clone());
                Box::new(
                    state_f
                        .map_err(TransactionErr::Plain)
                        .and_then(move |state| -> EthTxFut {
                            if state != U256::from(PaymentState::Sent as u8) {
                                return Box::new(futures01::future::err(TransactionErr::Plain(ERRL!(
                                    "Payment {:?} state is not PAYMENT_STATE_SENT, got {}",
                                    payment,
                                    state
                                ))));
                            }

                            let data = if watcher_reward {
                                try_tx_fus!(spend_func.encode_input(&[
                                    decoded[0].clone(),
                                    Token::Uint(payment.value),
                                    Token::FixedBytes(secret_vec),
                                    Token::Address(Address::default()),
                                    Token::Address(payment.sender()),
                                    Token::Address(clone.my_address),
                                    decoded[4].clone(),
                                    decoded[5].clone(),
                                    decoded[6].clone(),
                                ]))
                            } else {
                                try_tx_fus!(spend_func.encode_input(&[
                                    decoded[0].clone(),
                                    Token::Uint(payment.value),
                                    Token::FixedBytes(secret_vec),
                                    Token::Address(Address::default()),
                                    Token::Address(payment.sender()),
                                ]))
                            };

                            clone.sign_and_send_transaction(
                                0.into(),
                                Action::Call(swap_contract_address),
                                data,
                                U256::from(ETH_GAS),
                            )
                        }),
                )
            },
            EthCoinType::Erc20 {
                platform: _,
                token_addr,
            } => {
                let function_name = get_function_name("erc20Payment", watcher_reward);
                let payment_func = try_tx_fus!(SWAP_CONTRACT.function(&function_name));

                let decoded = try_tx_fus!(decode_contract_call(payment_func, &payment.data));
                let state_f = self.payment_status(swap_contract_address, decoded[0].clone());

                Box::new(
                    state_f
                        .map_err(TransactionErr::Plain)
                        .and_then(move |state| -> EthTxFut {
                            if state != U256::from(PaymentState::Sent as u8) {
                                return Box::new(futures01::future::err(TransactionErr::Plain(ERRL!(
                                    "Payment {:?} state is not PAYMENT_STATE_SENT, got {}",
                                    payment,
                                    state
                                ))));
                            }
                            let data = if watcher_reward {
                                try_tx_fus!(spend_func.encode_input(&[
                                    decoded[0].clone(),
                                    decoded[1].clone(),
                                    Token::FixedBytes(secret_vec),
                                    Token::Address(token_addr),
                                    Token::Address(payment.sender()),
                                    Token::Address(clone.my_address),
                                    decoded[6].clone(),
                                    decoded[7].clone(),
                                    decoded[8].clone(),
                                ]))
                            } else {
                                try_tx_fus!(spend_func.encode_input(&[
                                    decoded[0].clone(),
                                    decoded[1].clone(),
                                    Token::FixedBytes(secret_vec),
                                    Token::Address(token_addr),
                                    Token::Address(payment.sender()),
                                ]))
                            };

                            clone.sign_and_send_transaction(
                                0.into(),
                                Action::Call(swap_contract_address),
                                data,
                                U256::from(ETH_GAS),
                            )
                        }),
                )
            },
        }
    }

    fn refund_hash_time_locked_payment(&self, args: RefundPaymentArgs) -> EthTxFut {
        let tx: UnverifiedTransaction = try_tx_fus!(rlp::decode(args.payment_tx));
        let payment = try_tx_fus!(SignedEthTx::new(tx));
        let swap_contract_address = try_tx_fus!(args.swap_contract_address.try_to_address());

        let function_name = get_function_name("senderRefund", args.watcher_reward);
        let refund_func = try_tx_fus!(SWAP_CONTRACT.function(&function_name));
        let watcher_reward = args.watcher_reward;

        let clone = self.clone();

        match self.coin_type {
            EthCoinType::Eth => {
                let function_name = get_function_name("ethPayment", watcher_reward);
                let payment_func = try_tx_fus!(SWAP_CONTRACT.function(&function_name));

                let decoded = try_tx_fus!(decode_contract_call(payment_func, &payment.data));

                let state_f = self.payment_status(swap_contract_address, decoded[0].clone());
                Box::new(
                    state_f
                        .map_err(TransactionErr::Plain)
                        .and_then(move |state| -> EthTxFut {
                            if state != U256::from(PaymentState::Sent as u8) {
                                return Box::new(futures01::future::err(TransactionErr::Plain(ERRL!(
                                    "Payment {:?} state is not PAYMENT_STATE_SENT, got {}",
                                    payment,
                                    state
                                ))));
                            }

                            let value = payment.value;
                            let data = if watcher_reward {
                                try_tx_fus!(refund_func.encode_input(&[
                                    decoded[0].clone(),
                                    Token::Uint(value),
                                    decoded[2].clone(),
                                    Token::Address(Address::default()),
                                    Token::Address(clone.my_address),
                                    decoded[1].clone(),
                                    decoded[4].clone(),
                                    decoded[5].clone(),
                                    decoded[6].clone(),
                                ]))
                            } else {
                                try_tx_fus!(refund_func.encode_input(&[
                                    decoded[0].clone(),
                                    Token::Uint(value),
                                    decoded[2].clone(),
                                    Token::Address(Address::default()),
                                    decoded[1].clone(),
                                ]))
                            };

                            clone.sign_and_send_transaction(
                                0.into(),
                                Action::Call(swap_contract_address),
                                data,
                                U256::from(ETH_GAS),
                            )
                        }),
                )
            },
            EthCoinType::Erc20 {
                platform: _,
                token_addr,
            } => {
                let function_name = get_function_name("erc20Payment", watcher_reward);
                let payment_func = try_tx_fus!(SWAP_CONTRACT.function(&function_name));

                let decoded = try_tx_fus!(decode_contract_call(payment_func, &payment.data));
                let state_f = self.payment_status(swap_contract_address, decoded[0].clone());
                Box::new(
                    state_f
                        .map_err(TransactionErr::Plain)
                        .and_then(move |state| -> EthTxFut {
                            if state != U256::from(PaymentState::Sent as u8) {
                                return Box::new(futures01::future::err(TransactionErr::Plain(ERRL!(
                                    "Payment {:?} state is not PAYMENT_STATE_SENT, got {}",
                                    payment,
                                    state
                                ))));
                            }

                            let data = if watcher_reward {
                                try_tx_fus!(refund_func.encode_input(&[
                                    decoded[0].clone(),
                                    decoded[1].clone(),
                                    decoded[4].clone(),
                                    Token::Address(token_addr),
                                    Token::Address(clone.my_address),
                                    decoded[3].clone(),
                                    decoded[6].clone(),
                                    decoded[7].clone(),
                                    decoded[8].clone(),
                                ]))
                            } else {
                                try_tx_fus!(refund_func.encode_input(&[
                                    decoded[0].clone(),
                                    decoded[1].clone(),
                                    decoded[4].clone(),
                                    Token::Address(token_addr),
                                    decoded[3].clone(),
                                ]))
                            };

                            clone.sign_and_send_transaction(
                                0.into(),
                                Action::Call(swap_contract_address),
                                data,
                                U256::from(ETH_GAS),
                            )
                        }),
                )
            },
        }
    }

    fn my_balance(&self) -> BalanceFut<U256> {
        let coin = self.clone();
        let fut = async move {
            match coin.coin_type {
                EthCoinType::Eth => Ok(coin
                    .web3
                    .eth()
                    .balance(coin.my_address, Some(BlockNumber::Latest))
                    .await?),
                EthCoinType::Erc20 { ref token_addr, .. } => {
                    let function = ERC20_CONTRACT.function("balanceOf")?;
                    let data = function.encode_input(&[Token::Address(coin.my_address)])?;

                    let res = coin.call_request(*token_addr, None, Some(data.into())).await?;
                    let decoded = function.decode_output(&res.0)?;
                    match decoded[0] {
                        Token::Uint(number) => Ok(number),
                        _ => {
                            let error = format!("Expected U256 as balanceOf result but got {:?}", decoded);
                            MmError::err(BalanceError::InvalidResponse(error))
                        },
                    }
                },
            }
        };
        Box::new(fut.boxed().compat())
    }

    pub async fn get_tokens_balance_list(&self) -> Result<HashMap<String, CoinBalance>, MmError<BalanceError>> {
        let coin = || self;
        let mut requests = Vec::new();
        for (token_ticker, info) in self.get_erc_tokens_infos() {
            let fut = async move {
                let balance_as_u256 = coin().get_token_balance_by_address(info.token_address).await?;
                let balance_as_big_decimal = u256_to_big_decimal(balance_as_u256, info.decimals)?;
                let balance = CoinBalance::new(balance_as_big_decimal);
                Ok((token_ticker, balance))
            };
            requests.push(fut);
        }

        try_join_all(requests).await.map(|res| res.into_iter().collect())
    }

    async fn get_token_balance_by_address(&self, token_address: Address) -> Result<U256, MmError<BalanceError>> {
        let coin = self.clone();
        let function = ERC20_CONTRACT.function("balanceOf")?;
        let data = function.encode_input(&[Token::Address(coin.my_address)])?;
        let res = coin.call_request(token_address, None, Some(data.into())).await?;
        let decoded = function.decode_output(&res.0)?;

        match decoded[0] {
            Token::Uint(number) => Ok(number),
            _ => {
                let error = format!("Expected U256 as balanceOf result but got {:?}", decoded);
                MmError::err(BalanceError::InvalidResponse(error))
            },
        }
    }

    fn estimate_gas(&self, req: CallRequest) -> Box<dyn Future<Item = U256, Error = web3::Error> + Send> {
        // always using None block number as old Geth version accept only single argument in this RPC
        Box::new(self.web3.eth().estimate_gas(req, None).compat())
    }

    /// Estimates how much gas is necessary to allow the contract call to complete.
    /// `contract_addr` can be a ERC20 token address or any other contract address.
    ///
    /// # Important
    ///
    /// Don't use this method to estimate gas for a withdrawal of `ETH` coin.
    /// For more details, see `withdraw_impl`.
    ///
    /// Also, note that the contract call has to be initiated by my wallet address,
    /// because [`CallRequest::from`] is set to [`EthCoinImpl::my_address`].
    fn estimate_gas_for_contract_call(&self, contract_addr: Address, call_data: Bytes) -> Web3RpcFut<U256> {
        let coin = self.clone();
        Box::new(coin.get_gas_price().and_then(move |gas_price| {
            let eth_value = U256::zero();
            let estimate_gas_req = CallRequest {
                value: Some(eth_value),
                data: Some(call_data),
                from: Some(coin.my_address),
                to: Some(contract_addr),
                gas: None,
                // gas price must be supplied because some smart contracts base their
                // logic on gas price, e.g. TUSD: https://github.com/KomodoPlatform/atomicDEX-API/issues/643
                gas_price: Some(gas_price),
                ..CallRequest::default()
            };
            coin.estimate_gas(estimate_gas_req).map_to_mm_fut(Web3RpcError::from)
        }))
    }

    fn eth_balance(&self) -> BalanceFut<U256> {
        Box::new(
            self.web3
                .eth()
                .balance(self.my_address, Some(BlockNumber::Latest))
                .compat()
                .map_to_mm_fut(BalanceError::from),
        )
    }

    async fn call_request(&self, to: Address, value: Option<U256>, data: Option<Bytes>) -> Result<Bytes, web3::Error> {
        let request = CallRequest {
            from: Some(self.my_address),
            to: Some(to),
            gas: None,
            gas_price: None,
            value,
            data,
            ..CallRequest::default()
        };

        self.web3
            .eth()
            .call(request, Some(BlockId::Number(BlockNumber::Latest)))
            .await
    }

    fn allowance(&self, spender: Address) -> Web3RpcFut<U256> {
        let coin = self.clone();
        let fut = async move {
            match coin.coin_type {
                EthCoinType::Eth => MmError::err(Web3RpcError::Internal(
                    "'allowance' must not be called for ETH coin".to_owned(),
                )),
                EthCoinType::Erc20 { ref token_addr, .. } => {
                    let function = ERC20_CONTRACT.function("allowance")?;
                    let data = function.encode_input(&[Token::Address(coin.my_address), Token::Address(spender)])?;

                    let res = coin.call_request(*token_addr, None, Some(data.into())).await?;
                    let decoded = function.decode_output(&res.0)?;

                    match decoded[0] {
                        Token::Uint(number) => Ok(number),
                        _ => {
                            let error = format!("Expected U256 as allowance result but got {:?}", decoded);
                            MmError::err(Web3RpcError::InvalidResponse(error))
                        },
                    }
                },
            }
        };
        Box::new(fut.boxed().compat())
    }

    fn wait_for_required_allowance(
        &self,
        spender: Address,
        required_allowance: U256,
        wait_until: u64,
    ) -> Web3RpcFut<()> {
        const CHECK_ALLOWANCE_EVERY: f64 = 5.;

        let selfi = self.clone();
        let fut = async move {
            loop {
                if now_ms() / 1000 > wait_until {
                    return MmError::err(Web3RpcError::Timeout(ERRL!(
                        "Waited too long until {} for allowance to be updated to at least {}",
                        wait_until,
                        required_allowance
                    )));
                }

                match selfi.allowance(spender).compat().await {
                    Ok(allowed) if allowed >= required_allowance => return Ok(()),
                    Ok(_allowed) => (),
                    Err(e) => match e.get_inner() {
                        Web3RpcError::Transport(e) => error!("Error {} on trying to get the allowed amount!", e),
                        _ => return Err(e),
                    },
                }

                Timer::sleep(CHECK_ALLOWANCE_EVERY).await;
            }
        };
        Box::new(fut.boxed().compat())
    }

    fn approve(&self, spender: Address, amount: U256) -> EthTxFut {
        let coin = self.clone();
        let fut = async move {
            let token_addr = match coin.coin_type {
                EthCoinType::Eth => return TX_PLAIN_ERR!("'approve' is expected to be call for ERC20 coins only"),
                EthCoinType::Erc20 { token_addr, .. } => token_addr,
            };
            let function = try_tx_s!(ERC20_CONTRACT.function("approve"));
            let data = try_tx_s!(function.encode_input(&[Token::Address(spender), Token::Uint(amount)]));

            let gas_limit = try_tx_s!(
                coin.estimate_gas_for_contract_call(token_addr, Bytes::from(data.clone()))
                    .compat()
                    .await
            );

            coin.sign_and_send_transaction(0.into(), Action::Call(token_addr), data, gas_limit)
                .compat()
                .await
        };
        Box::new(fut.boxed().compat())
    }

    /// Gets `PaymentSent` events from etomic swap smart contract since `from_block`
    fn payment_sent_events(
        &self,
        swap_contract_address: Address,
        from_block: u64,
        to_block: u64,
    ) -> Box<dyn Future<Item = Vec<Log>, Error = String> + Send> {
        let contract_event = try_fus!(SWAP_CONTRACT.event("PaymentSent"));
        let filter = FilterBuilder::default()
            .topics(Some(vec![contract_event.signature()]), None, None, None)
            .from_block(BlockNumber::Number(from_block.into()))
            .to_block(BlockNumber::Number(to_block.into()))
            .address(vec![swap_contract_address])
            .build();

        Box::new(self.web3.eth().logs(filter).compat().map_err(|e| ERRL!("{}", e)))
    }

    /// Gets `ReceiverSpent` events from etomic swap smart contract since `from_block`
    fn spend_events(
        &self,
        swap_contract_address: Address,
        from_block: u64,
        to_block: u64,
    ) -> Box<dyn Future<Item = Vec<Log>, Error = String> + Send> {
        let contract_event = try_fus!(SWAP_CONTRACT.event("ReceiverSpent"));
        let filter = FilterBuilder::default()
            .topics(Some(vec![contract_event.signature()]), None, None, None)
            .from_block(BlockNumber::Number(from_block.into()))
            .to_block(BlockNumber::Number(to_block.into()))
            .address(vec![swap_contract_address])
            .build();

        Box::new(self.web3.eth().logs(filter).compat().map_err(|e| ERRL!("{}", e)))
    }

    fn validate_payment(&self, input: ValidatePaymentInput) -> ValidatePaymentFut<()> {
        let expected_swap_contract_address = try_f!(input
            .swap_contract_address
            .try_to_address()
            .map_to_mm(ValidatePaymentError::InvalidParameter));

        let unsigned: UnverifiedTransaction = try_f!(rlp::decode(&input.payment_tx));
        let tx =
            try_f!(SignedEthTx::new(unsigned)
                .map_to_mm(|err| ValidatePaymentError::TxDeserializationError(err.to_string())));
        let sender = try_f!(addr_from_raw_pubkey(&input.other_pub).map_to_mm(ValidatePaymentError::InvalidParameter));

        let selfi = self.clone();
        let swap_id = selfi.etomic_swap_id(input.time_lock, &input.secret_hash);
        let decimals = self.decimals;
        let secret_hash = if input.secret_hash.len() == 32 {
            ripemd160(&input.secret_hash).to_vec()
        } else {
            input.secret_hash.to_vec()
        };
        let trade_amount = try_f!(wei_from_big_decimal(&(input.amount), decimals));
        let fut = async move {
            let status = selfi
                .payment_status(expected_swap_contract_address, Token::FixedBytes(swap_id.clone()))
                .compat()
                .await
                .map_to_mm(ValidatePaymentError::Transport)?;
            if status != U256::from(PaymentState::Sent as u8) {
                return MmError::err(ValidatePaymentError::UnexpectedPaymentState(format!(
                    "Payment state is not PAYMENT_STATE_SENT, got {}",
                    status
                )));
            }

            let tx_from_rpc = selfi.web3.eth().transaction(TransactionId::Hash(tx.hash)).await?;
            let tx_from_rpc = tx_from_rpc.as_ref().ok_or_else(|| {
                ValidatePaymentError::TxDoesNotExist(format!("Didn't find provided tx {:?} on ETH node", tx.hash))
            })?;

            if tx_from_rpc.from != Some(sender) {
                return MmError::err(ValidatePaymentError::WrongPaymentTx(format!(
                    "Payment tx {:?} was sent from wrong address, expected {:?}",
                    tx_from_rpc, sender
                )));
            }

            match &selfi.coin_type {
                EthCoinType::Eth => {
                    let mut expected_value = trade_amount;

                    if tx_from_rpc.to != Some(expected_swap_contract_address) {
                        return MmError::err(ValidatePaymentError::WrongPaymentTx(format!(
                            "Payment tx {:?} was sent to wrong address, expected {:?}",
                            tx_from_rpc, expected_swap_contract_address,
                        )));
                    }

                    let function_name = get_function_name("ethPayment", input.watcher_reward.is_some());
                    let function = SWAP_CONTRACT
                        .function(&function_name)
                        .map_to_mm(|err| ValidatePaymentError::InternalError(err.to_string()))?;

                    let decoded = decode_contract_call(function, &tx_from_rpc.input.0)
                        .map_to_mm(|err| ValidatePaymentError::TxDeserializationError(err.to_string()))?;

                    if decoded[0] != Token::FixedBytes(swap_id.clone()) {
                        return MmError::err(ValidatePaymentError::WrongPaymentTx(format!(
                            "Invalid 'swap_id' {:?}, expected {:?}",
                            decoded, swap_id
                        )));
                    }

                    if decoded[1] != Token::Address(selfi.my_address) {
                        return MmError::err(ValidatePaymentError::WrongPaymentTx(format!(
                            "Payment tx receiver arg {:?} is invalid, expected {:?}",
                            decoded[1],
                            Token::Address(selfi.my_address)
                        )));
                    }

                    if decoded[2] != Token::FixedBytes(secret_hash.to_vec()) {
                        return MmError::err(ValidatePaymentError::WrongPaymentTx(format!(
                            "Payment tx secret_hash arg {:?} is invalid, expected {:?}",
                            decoded[2],
                            Token::FixedBytes(secret_hash.to_vec()),
                        )));
                    }

                    if decoded[3] != Token::Uint(U256::from(input.time_lock)) {
                        return MmError::err(ValidatePaymentError::WrongPaymentTx(format!(
                            "Payment tx time_lock arg {:?} is invalid, expected {:?}",
                            decoded[3],
                            Token::Uint(U256::from(input.time_lock)),
                        )));
                    }

                    if let Some(watcher_reward) = input.watcher_reward {
                        if decoded[4] != Token::Uint(U256::from(watcher_reward.reward_target as u8)) {
                            return MmError::err(ValidatePaymentError::WrongPaymentTx(format!(
                                "Payment tx reward target arg {:?} is invalid, expected {:?}",
                                decoded[4], watcher_reward.reward_target as u8
                            )));
                        }

                        if decoded[5] != Token::Bool(watcher_reward.send_contract_reward_on_spend) {
                            return MmError::err(ValidatePaymentError::WrongPaymentTx(format!(
                                "Payment tx sends_contract_reward_on_spend arg {:?} is invalid, expected {:?}",
                                decoded[5], watcher_reward.send_contract_reward_on_spend
                            )));
                        }

                        let expected_reward_amount = wei_from_big_decimal(&watcher_reward.amount, decimals)?;
                        let actual_reward_amount = decoded[6].clone().into_uint().ok_or_else(|| {
                            ValidatePaymentError::WrongPaymentTx("Invalid type for watcher reward argument".to_string())
                        })?;

                        validate_watcher_reward(
                            expected_reward_amount.as_u64(),
                            actual_reward_amount.as_u64(),
                            watcher_reward.is_exact_amount,
                        )?;

                        match watcher_reward.reward_target {
                            RewardTarget::None | RewardTarget::PaymentReceiver => (),
                            RewardTarget::PaymentSender | RewardTarget::PaymentSpender | RewardTarget::Contract => {
                                expected_value += actual_reward_amount
                            },
                        };
                    }

                    if tx_from_rpc.value != expected_value {
                        return MmError::err(ValidatePaymentError::WrongPaymentTx(format!(
                            "Payment tx value arg {:?} is invalid, expected {:?}",
                            tx_from_rpc.value, trade_amount
                        )));
                    }
                },
                EthCoinType::Erc20 {
                    platform: _,
                    token_addr,
                } => {
                    let mut expected_value = U256::from(0);
                    let mut expected_amount = trade_amount;

                    if tx_from_rpc.to != Some(expected_swap_contract_address) {
                        return MmError::err(ValidatePaymentError::WrongPaymentTx(format!(
                            "Payment tx {:?} was sent to wrong address, expected {:?}",
                            tx_from_rpc, expected_swap_contract_address,
                        )));
                    }
                    let function_name = get_function_name("erc20Payment", input.watcher_reward.is_some());
                    let function = SWAP_CONTRACT
                        .function(&function_name)
                        .map_to_mm(|err| ValidatePaymentError::InternalError(err.to_string()))?;
                    let decoded = decode_contract_call(function, &tx_from_rpc.input.0)
                        .map_to_mm(|err| ValidatePaymentError::TxDeserializationError(err.to_string()))?;

                    if decoded[0] != Token::FixedBytes(swap_id.clone()) {
                        return MmError::err(ValidatePaymentError::WrongPaymentTx(format!(
                            "Invalid 'swap_id' {:?}, expected {:?}",
                            decoded, swap_id
                        )));
                    }

                    if decoded[2] != Token::Address(*token_addr) {
                        return MmError::err(ValidatePaymentError::WrongPaymentTx(format!(
                            "Payment tx token_addr arg {:?} is invalid, expected {:?}",
                            decoded[2],
                            Token::Address(*token_addr)
                        )));
                    }

                    if decoded[3] != Token::Address(selfi.my_address) {
                        return MmError::err(ValidatePaymentError::WrongPaymentTx(format!(
                            "Payment tx receiver arg {:?} is invalid, expected {:?}",
                            decoded[3],
                            Token::Address(selfi.my_address),
                        )));
                    }

                    if decoded[4] != Token::FixedBytes(secret_hash.to_vec()) {
                        return MmError::err(ValidatePaymentError::WrongPaymentTx(format!(
                            "Payment tx secret_hash arg {:?} is invalid, expected {:?}",
                            decoded[4],
                            Token::FixedBytes(secret_hash.to_vec()),
                        )));
                    }

                    if decoded[5] != Token::Uint(U256::from(input.time_lock)) {
                        return MmError::err(ValidatePaymentError::WrongPaymentTx(format!(
                            "Payment tx time_lock arg {:?} is invalid, expected {:?}",
                            decoded[5],
                            Token::Uint(U256::from(input.time_lock)),
                        )));
                    }

                    if let Some(watcher_reward) = input.watcher_reward {
                        if decoded[6] != Token::Uint(U256::from(watcher_reward.reward_target as u8)) {
                            return MmError::err(ValidatePaymentError::WrongPaymentTx(format!(
                                "Payment tx reward target arg {:?} is invalid, expected {:?}",
                                decoded[4], watcher_reward.reward_target as u8
                            )));
                        }

                        if decoded[7] != Token::Bool(watcher_reward.send_contract_reward_on_spend) {
                            return MmError::err(ValidatePaymentError::WrongPaymentTx(format!(
                                "Payment tx sends_contract_reward_on_spend arg {:?} is invalid, expected {:?}",
                                decoded[5], watcher_reward.send_contract_reward_on_spend
                            )));
                        }

                        let expected_reward_amount = wei_from_big_decimal(&watcher_reward.amount, decimals)?;
                        let actual_reward_amount = get_function_input_data(&decoded, function, 8)
                            .map_to_mm(ValidatePaymentError::TxDeserializationError)?
                            .into_uint()
                            .ok_or_else(|| {
                                ValidatePaymentError::WrongPaymentTx(
                                    "Invalid type for watcher reward argument".to_string(),
                                )
                            })?;

                        validate_watcher_reward(
                            expected_reward_amount.as_u64(),
                            actual_reward_amount.as_u64(),
                            watcher_reward.is_exact_amount,
                        )?;

                        match watcher_reward.reward_target {
                            RewardTarget::PaymentSender | RewardTarget::Contract => {
                                expected_value += actual_reward_amount
                            },
                            RewardTarget::PaymentSpender => expected_amount += actual_reward_amount,
                            _ => (),
                        };

                        if decoded[1] != Token::Uint(expected_amount) {
                            return MmError::err(ValidatePaymentError::WrongPaymentTx(format!(
                                "Payment tx amount arg {:?} is invalid, expected {:?}",
                                decoded[1], expected_amount,
                            )));
                        }
                    }

                    if tx_from_rpc.value != expected_value {
                        return MmError::err(ValidatePaymentError::WrongPaymentTx(format!(
                            "Payment tx value arg {:?} is invalid, expected {:?}",
                            tx_from_rpc.value, trade_amount
                        )));
                    }
                },
            }

            Ok(())
        };
        Box::new(fut.boxed().compat())
    }

    fn payment_status(
        &self,
        swap_contract_address: H160,
        token: Token,
    ) -> Box<dyn Future<Item = U256, Error = String> + Send + 'static> {
        let function = try_fus!(SWAP_CONTRACT.function("payments"));

        let data = try_fus!(function.encode_input(&[token]));

        let coin = self.clone();
        let fut = async move { coin.call_request(swap_contract_address, None, Some(data.into())).await };

        Box::new(fut.boxed().compat().map_err(|e| ERRL!("{}", e)).and_then(move |bytes| {
            let decoded_tokens = try_s!(function.decode_output(&bytes.0));
            let state = decoded_tokens
                .get(2)
                .ok_or_else(|| ERRL!("Payment status must contain 'state' as the 2nd token"))?;
            match state {
                Token::Uint(state) => Ok(*state),
                _ => ERR!("Payment status must be uint, got {:?}", state),
            }
        }))
    }

    async fn search_for_swap_tx_spend(
        &self,
        tx: &[u8],
        swap_contract_address: Address,
        _secret_hash: &[u8],
        search_from_block: u64,
        watcher_reward: bool,
    ) -> Result<Option<FoundSwapTxSpend>, String> {
        let unverified: UnverifiedTransaction = try_s!(rlp::decode(tx));
        let tx = try_s!(SignedEthTx::new(unverified));

        let func_name = match self.coin_type {
            EthCoinType::Eth => get_function_name("ethPayment", watcher_reward),
            EthCoinType::Erc20 { .. } => get_function_name("erc20Payment", watcher_reward),
        };

        let payment_func = try_s!(SWAP_CONTRACT.function(&func_name));
        let decoded = try_s!(decode_contract_call(payment_func, &tx.data));
        let id = match decoded.first() {
            Some(Token::FixedBytes(bytes)) => bytes.clone(),
            invalid_token => return ERR!("Expected Token::FixedBytes, got {:?}", invalid_token),
        };

        let mut current_block = try_s!(self.current_block().compat().await);
        if current_block < search_from_block {
            current_block = search_from_block;
        }

        let mut from_block = search_from_block;

        loop {
            let to_block = current_block.min(from_block + self.logs_block_range);

            let spend_events = try_s!(
                self.spend_events(swap_contract_address, from_block, to_block)
                    .compat()
                    .await
            );
            let found = spend_events.iter().find(|event| &event.data.0[..32] == id.as_slice());

            if let Some(event) = found {
                match event.transaction_hash {
                    Some(tx_hash) => {
                        let transaction = match try_s!(self.web3.eth().transaction(TransactionId::Hash(tx_hash)).await)
                        {
                            Some(t) => t,
                            None => {
                                return ERR!("Found ReceiverSpent event, but transaction {:02x} is missing", tx_hash)
                            },
                        };

                        return Ok(Some(FoundSwapTxSpend::Spent(TransactionEnum::from(try_s!(
                            signed_tx_from_web3_tx(transaction)
                        )))));
                    },
                    None => return ERR!("Found ReceiverSpent event, but it doesn't have tx_hash"),
                }
            }

            let refund_events = try_s!(
                self.refund_events(swap_contract_address, from_block, to_block)
                    .compat()
                    .await
            );
            let found = refund_events.iter().find(|event| &event.data.0[..32] == id.as_slice());

            if let Some(event) = found {
                match event.transaction_hash {
                    Some(tx_hash) => {
                        let transaction = match try_s!(self.web3.eth().transaction(TransactionId::Hash(tx_hash)).await)
                        {
                            Some(t) => t,
                            None => {
                                return ERR!("Found SenderRefunded event, but transaction {:02x} is missing", tx_hash)
                            },
                        };

                        return Ok(Some(FoundSwapTxSpend::Refunded(TransactionEnum::from(try_s!(
                            signed_tx_from_web3_tx(transaction)
                        )))));
                    },
                    None => return ERR!("Found SenderRefunded event, but it doesn't have tx_hash"),
                }
            }

            if to_block >= current_block {
                break;
            }
            from_block = to_block;
        }

        Ok(None)
    }

    pub async fn get_watcher_reward_amount(&self, wait_until: u64) -> Result<BigDecimal, MmError<WatcherRewardError>> {
        let gas_price = repeatable!(async { self.get_gas_price().compat().await.retry_on_err() })
            .until_s(wait_until)
            .repeat_every_secs(10.)
            .await
            .map_err(|_| WatcherRewardError::RPCError("Error getting the gas price".to_string()))?;

        let gas_cost_wei = U256::from(REWARD_GAS_AMOUNT) * gas_price;
        let gas_cost_eth =
            u256_to_big_decimal(gas_cost_wei, 18).map_err(|e| WatcherRewardError::InternalError(e.to_string()))?;
        Ok(gas_cost_eth)
    }

    /// Get gas price
    pub fn get_gas_price(&self) -> Web3RpcFut<U256> {
        let coin = self.clone();
        let fut = async move {
            // TODO refactor to error_log_passthrough once simple maker bot is merged
            let gas_station_price = match &coin.gas_station_url {
                Some(url) => {
                    match GasStationData::get_gas_price(url, coin.gas_station_decimals, coin.gas_station_policy)
                        .compat()
                        .await
                    {
                        Ok(from_station) => Some(increase_by_percent_one_gwei(from_station, GAS_PRICE_PERCENT)),
                        Err(e) => {
                            error!("Error {} on request to gas station url {}", e, url);
                            None
                        },
                    }
                },
                None => None,
            };

            let eth_gas_price = match coin.web3.eth().gas_price().await {
                Ok(eth_gas) => Some(eth_gas),
                Err(e) => {
                    error!("Error {} on eth_gasPrice request", e);
                    None
                },
            };

            let fee_history_namespace: EthFeeHistoryNamespace<_> = coin.web3.api();
            let eth_fee_history_price = match fee_history_namespace
                .eth_fee_history(U256::from(1u64), BlockNumber::Latest, &[])
                .await
            {
                Ok(res) => res
                    .base_fee_per_gas
                    .first()
                    .map(|val| increase_by_percent_one_gwei(*val, BASE_BLOCK_FEE_DIFF_PCT)),
                Err(e) => {
                    debug!("Error {} on eth_feeHistory request", e);
                    None
                },
            };

            // on editions < 2021 the compiler will resolve array.into_iter() as (&array).into_iter()
            // https://doc.rust-lang.org/edition-guide/rust-2021/IntoIterator-for-arrays.html#details
            IntoIterator::into_iter([gas_station_price, eth_gas_price, eth_fee_history_price])
                .flatten()
                .max()
                .or_mm_err(|| Web3RpcError::Internal("All requests failed".into()))
        };
        Box::new(fut.boxed().compat())
    }

    /// Checks every second till at least one ETH node recognizes that nonce is increased.
    /// Parity has reliable "nextNonce" method that always returns correct nonce for address.
    /// But we can't expect that all nodes will always be Parity.
    /// Some of ETH forks use Geth only so they don't have Parity nodes at all.
    ///
    /// Please note that we just keep looping in case of a transport error hoping it will go away.
    ///
    /// # Warning
    ///
    /// The function is endless, we just keep looping in case of a transport error hoping it will go away.
    async fn wait_for_addr_nonce_increase(&self, addr: Address, prev_nonce: U256) {
        repeatable!(async {
            match get_addr_nonce(addr, self.web3_instances.clone()).compat().await {
                Ok((new_nonce, _)) if new_nonce > prev_nonce => Ready(()),
                Ok((_nonce, _)) => Retry(()),
                Err(e) => {
                    error!("Error getting {} {} nonce: {}", self.ticker(), self.my_address, e);
                    Retry(())
                },
            }
        })
        .until_ready()
        .repeat_every_secs(1.)
        .await
        .ok();
    }

    /// Returns `None` if the transaction hasn't appeared on the RPC nodes at the specified time.
    #[cfg(target_arch = "wasm32")]
    async fn wait_for_tx_appears_on_rpc(
        &self,
        tx_hash: H256,
        wait_rpc_timeout_ms: u64,
        check_every: f64,
    ) -> Web3RpcResult<Option<SignedEthTx>> {
        let wait_until = now_ms() + wait_rpc_timeout_ms;
        while now_ms() < wait_until {
            let maybe_tx = self.web3.eth().transaction(TransactionId::Hash(tx_hash)).await?;
            if let Some(tx) = maybe_tx {
                let signed_tx = signed_tx_from_web3_tx(tx).map_to_mm(Web3RpcError::InvalidResponse)?;
                return Ok(Some(signed_tx));
            }

            Timer::sleep(check_every).await;
        }

        let timeout_s = wait_rpc_timeout_ms / 1000;
        warn!(
            "Couldn't fetch the '{tx_hash:02x}' transaction hex as it hasn't appeared on the RPC node in {timeout_s}s"
        );
        Ok(None)
    }

    fn transaction_confirmed_at(&self, payment_hash: H256, wait_until: u64, check_every: f64) -> Web3RpcFut<U64> {
        let selfi = self.clone();
        let fut = async move {
            loop {
                if now_ms() / 1000 > wait_until {
                    return MmError::err(Web3RpcError::Timeout(ERRL!(
                        "Waited too long until {} for payment tx: {:02x}, for coin:{}, to be confirmed!",
                        wait_until,
                        payment_hash,
                        selfi.ticker()
                    )));
                }

                let web3_receipt = match selfi.web3.eth().transaction_receipt(payment_hash).await {
                    Ok(r) => r,
                    Err(e) => {
                        error!(
                            "Error {:?} getting the {} transaction {:?}, retrying in 15 seconds",
                            e,
                            selfi.ticker(),
                            payment_hash
                        );
                        Timer::sleep(check_every).await;
                        continue;
                    },
                };

                if let Some(receipt) = web3_receipt {
                    if receipt.status != Some(1.into()) {
                        return MmError::err(Web3RpcError::Internal(ERRL!(
                            "Tx receipt {:?} status of {} tx {:?} is failed",
                            receipt,
                            selfi.ticker(),
                            payment_hash
                        )));
                    }

                    if let Some(confirmed_at) = receipt.block_number {
                        break Ok(confirmed_at);
                    }
                }

                Timer::sleep(check_every).await;
            }
        };
        Box::new(fut.boxed().compat())
    }

    fn wait_for_block(&self, block_number: U64, wait_until: u64, check_every: f64) -> Web3RpcFut<()> {
        let selfi = self.clone();
        let fut = async move {
            loop {
                if now_ms() / 1000 > wait_until {
                    return MmError::err(Web3RpcError::Timeout(ERRL!(
                        "Waited too long until {} for block number: {:02x} to appear on-chain, for coin:{}",
                        wait_until,
                        block_number,
                        selfi.ticker()
                    )));
                }

                match selfi.web3.eth().block_number().await {
                    Ok(current_block) => {
                        if current_block >= block_number {
                            break Ok(());
                        }
                    },
                    Err(e) => {
                        error!(
                            "Error {:?} getting the {} block number retrying in 15 seconds",
                            e,
                            selfi.ticker()
                        );
                    },
                };

                Timer::sleep(check_every).await;
            }
        };
        Box::new(fut.boxed().compat())
    }
}

#[derive(Clone, Debug, Deserialize, PartialEq, Serialize)]
pub struct EthTxFeeDetails {
    coin: String,
    gas: u64,
    /// WEI units per 1 gas
    gas_price: BigDecimal,
    total_fee: BigDecimal,
}

impl EthTxFeeDetails {
    fn new(gas: U256, gas_price: U256, coin: &str) -> NumConversResult<EthTxFeeDetails> {
        let total_fee = gas * gas_price;
        // Fees are always paid in ETH, can use 18 decimals by default
        let total_fee = u256_to_big_decimal(total_fee, ETH_DECIMALS)?;
        let gas_price = u256_to_big_decimal(gas_price, ETH_DECIMALS)?;

        let gas_u64 = u64::try_from(gas).map_to_mm(|e| NumConversError::new(e.to_string()))?;

        Ok(EthTxFeeDetails {
            coin: coin.to_owned(),
            gas: gas_u64,
            gas_price,
            total_fee,
        })
    }
}

#[async_trait]
impl MmCoin for EthCoin {
    fn is_asset_chain(&self) -> bool { false }

    fn spawner(&self) -> CoinFutSpawner { CoinFutSpawner::new(&self.abortable_system) }

    fn get_raw_transaction(&self, req: RawTransactionRequest) -> RawTransactionFut {
        Box::new(get_raw_transaction_impl(self.clone(), req).boxed().compat())
    }

    fn get_tx_hex_by_hash(&self, tx_hash: Vec<u8>) -> RawTransactionFut {
        if tx_hash.len() != H256::len_bytes() {
            let error = format!(
                "TX hash should have exactly {} bytes, got {}",
                H256::len_bytes(),
                tx_hash.len(),
            );
            return Box::new(futures01::future::err(MmError::new(
                RawTransactionError::InvalidHashError(error),
            )));
        }

        let tx_hash = H256::from_slice(tx_hash.as_slice());
        Box::new(get_tx_hex_by_hash_impl(self.clone(), tx_hash).boxed().compat())
    }

    fn withdraw(&self, req: WithdrawRequest) -> WithdrawFut {
        Box::new(Box::pin(withdraw_impl(self.clone(), req)).compat())
    }

    fn decimals(&self) -> u8 { self.decimals }

    fn convert_to_address(&self, from: &str, to_address_format: Json) -> Result<String, String> {
        let to_address_format: EthAddressFormat =
            json::from_value(to_address_format).map_err(|e| ERRL!("Error on parse ETH address format {:?}", e))?;
        match to_address_format {
            EthAddressFormat::SingleCase => ERR!("conversion is available only to mixed-case"),
            EthAddressFormat::MixedCase => {
                let _addr = try_s!(addr_from_str(from));
                Ok(checksum_address(from))
            },
        }
    }

    fn validate_address(&self, address: &str) -> ValidateAddressResult {
        let result = self.address_from_str(address);
        ValidateAddressResult {
            is_valid: result.is_ok(),
            reason: result.err(),
        }
    }

    fn process_history_loop(&self, ctx: MmArc) -> Box<dyn Future<Item = (), Error = ()> + Send> {
        cfg_wasm32! {
            ctx.log.log(
                "🤔",
                &[&"tx_history", &self.ticker],
                &ERRL!("Transaction history is not supported for ETH/ERC20 coins"),
            );
            Box::new(futures01::future::ok(()))
        }
        cfg_native! {
            let coin = self.clone();
            let fut = async move {
                match coin.coin_type {
                    EthCoinType::Eth => coin.process_eth_history(&ctx).await,
                    EthCoinType::Erc20 { ref token_addr, .. } => coin.process_erc20_history(*token_addr, &ctx).await,
                }
                Ok(())
            };
            Box::new(fut.boxed().compat())
        }
    }

    fn history_sync_status(&self) -> HistorySyncState { self.history_sync_state.lock().unwrap().clone() }

    fn get_trade_fee(&self) -> Box<dyn Future<Item = TradeFee, Error = String> + Send> {
        let coin = self.clone();
        Box::new(
            self.get_gas_price()
                .map_err(|e| e.to_string())
                .and_then(move |gas_price| {
                    let fee = gas_price * U256::from(ETH_GAS);
                    let fee_coin = match &coin.coin_type {
                        EthCoinType::Eth => &coin.ticker,
                        EthCoinType::Erc20 { platform, .. } => platform,
                    };
                    Ok(TradeFee {
                        coin: fee_coin.into(),
                        amount: try_s!(u256_to_big_decimal(fee, ETH_DECIMALS)).into(),
                        paid_from_trading_vol: false,
                    })
                }),
        )
    }

    async fn get_sender_trade_fee(
        &self,
        value: TradePreimageValue,
        stage: FeeApproxStage,
    ) -> TradePreimageResult<TradeFee> {
        let gas_price = self.get_gas_price().compat().await?;
        let gas_price = increase_gas_price_by_stage(gas_price, &stage);
        let gas_limit = match self.coin_type {
            EthCoinType::Eth => {
                // this gas_limit includes gas for `ethPayment` and `senderRefund` contract calls
                U256::from(300_000)
            },
            EthCoinType::Erc20 { token_addr, .. } => {
                let value = match value {
                    TradePreimageValue::Exact(value) | TradePreimageValue::UpperBound(value) => {
                        wei_from_big_decimal(&value, self.decimals)?
                    },
                };
                let allowed = self.allowance(self.swap_contract_address).compat().await?;
                if allowed < value {
                    // estimate gas for the `approve` contract call

                    // Pass a dummy spender. Let's use `my_address`.
                    let spender = self.my_address;
                    let approve_function = ERC20_CONTRACT.function("approve")?;
                    let approve_data = approve_function.encode_input(&[Token::Address(spender), Token::Uint(value)])?;
                    let approve_gas_limit = self
                        .estimate_gas_for_contract_call(token_addr, Bytes::from(approve_data))
                        .compat()
                        .await?;

                    // this gas_limit includes gas for `approve`, `erc20Payment` and `senderRefund` contract calls
                    U256::from(300_000) + approve_gas_limit
                } else {
                    // this gas_limit includes gas for `erc20Payment` and `senderRefund` contract calls
                    U256::from(300_000)
                }
            },
        };

        let total_fee = gas_limit * gas_price;
        let amount = u256_to_big_decimal(total_fee, ETH_DECIMALS)?;
        let fee_coin = match &self.coin_type {
            EthCoinType::Eth => &self.ticker,
            EthCoinType::Erc20 { platform, .. } => platform,
        };
        Ok(TradeFee {
            coin: fee_coin.into(),
            amount: amount.into(),
            paid_from_trading_vol: false,
        })
    }

    fn get_receiver_trade_fee(&self, stage: FeeApproxStage) -> TradePreimageFut<TradeFee> {
        let coin = self.clone();
        let fut = async move {
            let gas_price = coin.get_gas_price().compat().await?;
            let gas_price = increase_gas_price_by_stage(gas_price, &stage);
            let total_fee = gas_price * U256::from(ETH_GAS);
            let amount = u256_to_big_decimal(total_fee, ETH_DECIMALS)?;
            let fee_coin = match &coin.coin_type {
                EthCoinType::Eth => &coin.ticker,
                EthCoinType::Erc20 { platform, .. } => platform,
            };
            Ok(TradeFee {
                coin: fee_coin.into(),
                amount: amount.into(),
                paid_from_trading_vol: false,
            })
        };
        Box::new(fut.boxed().compat())
    }

    async fn get_fee_to_send_taker_fee(
        &self,
        dex_fee_amount: BigDecimal,
        stage: FeeApproxStage,
    ) -> TradePreimageResult<TradeFee> {
        let dex_fee_amount = wei_from_big_decimal(&dex_fee_amount, self.decimals)?;

        // pass the dummy params
        let to_addr = addr_from_raw_pubkey(&DEX_FEE_ADDR_RAW_PUBKEY)
            .expect("addr_from_raw_pubkey should never fail with DEX_FEE_ADDR_RAW_PUBKEY");
        let (eth_value, data, call_addr, fee_coin) = match &self.coin_type {
            EthCoinType::Eth => (dex_fee_amount, Vec::new(), &to_addr, &self.ticker),
            EthCoinType::Erc20 { platform, token_addr } => {
                let function = ERC20_CONTRACT.function("transfer")?;
                let data = function.encode_input(&[Token::Address(to_addr), Token::Uint(dex_fee_amount)])?;
                (0.into(), data, token_addr, platform)
            },
        };

        let gas_price = self.get_gas_price().compat().await?;
        let gas_price = increase_gas_price_by_stage(gas_price, &stage);
        let estimate_gas_req = CallRequest {
            value: Some(eth_value),
            data: Some(data.clone().into()),
            from: Some(self.my_address),
            to: Some(*call_addr),
            gas: None,
            // gas price must be supplied because some smart contracts base their
            // logic on gas price, e.g. TUSD: https://github.com/KomodoPlatform/atomicDEX-API/issues/643
            gas_price: Some(gas_price),
            ..CallRequest::default()
        };

        // Please note if the wallet's balance is insufficient to withdraw, then `estimate_gas` may fail with the `Exception` error.
        // Ideally we should determine the case when we have the insufficient balance and return `TradePreimageError::NotSufficientBalance` error.
        let gas_limit = self.estimate_gas(estimate_gas_req).compat().await?;
        let total_fee = gas_limit * gas_price;
        let amount = u256_to_big_decimal(total_fee, ETH_DECIMALS)?;
        Ok(TradeFee {
            coin: fee_coin.into(),
            amount: amount.into(),
            paid_from_trading_vol: false,
        })
    }

    fn required_confirmations(&self) -> u64 { self.required_confirmations.load(AtomicOrdering::Relaxed) }

    fn requires_notarization(&self) -> bool { false }

    fn set_required_confirmations(&self, confirmations: u64) {
        self.required_confirmations
            .store(confirmations, AtomicOrdering::Relaxed);
    }

    fn set_requires_notarization(&self, _requires_nota: bool) {
        warn!("set_requires_notarization doesn't take any effect on ETH/ERC20 coins");
    }

    fn swap_contract_address(&self) -> Option<BytesJson> {
        Some(BytesJson::from(self.swap_contract_address.0.as_ref()))
    }

    fn fallback_swap_contract(&self) -> Option<BytesJson> {
        self.fallback_swap_contract.map(|a| BytesJson::from(a.0.as_ref()))
    }

    fn mature_confirmations(&self) -> Option<u32> { None }

    fn coin_protocol_info(&self, _amount_to_receive: Option<MmNumber>) -> Vec<u8> { Vec::new() }

    fn is_coin_protocol_supported(
        &self,
        _info: &Option<Vec<u8>>,
        _amount_to_send: Option<MmNumber>,
        _locktime: u64,
        _is_maker: bool,
    ) -> bool {
        true
    }

    fn on_disabled(&self) -> Result<(), AbortedError> { AbortableSystem::abort_all(&self.abortable_system) }

    fn on_token_deactivated(&self, ticker: &str) {
        if let Ok(tokens) = self.erc20_tokens_infos.lock().as_deref_mut() {
            tokens.remove(ticker);
        };
    }
}

pub trait TryToAddress {
    fn try_to_address(&self) -> Result<Address, String>;
}

impl TryToAddress for BytesJson {
    fn try_to_address(&self) -> Result<Address, String> { self.0.try_to_address() }
}

impl TryToAddress for [u8] {
    fn try_to_address(&self) -> Result<Address, String> { (&self).try_to_address() }
}

impl<'a> TryToAddress for &'a [u8] {
    fn try_to_address(&self) -> Result<Address, String> {
        if self.len() != Address::len_bytes() {
            return ERR!(
                "Cannot construct an Ethereum address from {} bytes slice",
                Address::len_bytes()
            );
        }

        Ok(Address::from_slice(self))
    }
}

impl<T: TryToAddress> TryToAddress for Option<T> {
    fn try_to_address(&self) -> Result<Address, String> {
        match self {
            Some(ref inner) => inner.try_to_address(),
            None => ERR!("Cannot convert None to address"),
        }
    }
}

pub trait GuiAuthMessages {
    fn gui_auth_sign_message_hash(message: String) -> Option<[u8; 32]>;
    fn generate_gui_auth_signed_validation(generator: GuiAuthValidationGenerator)
        -> SignatureResult<GuiAuthValidation>;
}

impl GuiAuthMessages for EthCoin {
    fn gui_auth_sign_message_hash(message: String) -> Option<[u8; 32]> {
        let message_prefix = "atomicDEX Auth Ethereum Signed Message:\n";
        let prefix_len = CompactInteger::from(message_prefix.len());

        let mut stream = Stream::new();
        prefix_len.serialize(&mut stream);
        stream.append_slice(message_prefix.as_bytes());
        stream.append_slice(message.len().to_string().as_bytes());
        stream.append_slice(message.as_bytes());

        Some(keccak256(&stream.out()).take())
    }

    fn generate_gui_auth_signed_validation(
        generator: GuiAuthValidationGenerator,
    ) -> SignatureResult<GuiAuthValidation> {
        let timestamp_message = get_utc_timestamp() + GUI_AUTH_SIGNED_MESSAGE_LIFETIME_SEC;

        let message_hash =
            EthCoin::gui_auth_sign_message_hash(timestamp_message.to_string()).ok_or(SignatureError::PrefixNotFound)?;
        let signature = sign(&generator.secret, &H256::from(message_hash))?;

        Ok(GuiAuthValidation {
            coin_ticker: generator.coin_ticker,
            address: generator.address,
            timestamp_message,
            signature: format!("0x{}", signature),
        })
    }
}

fn validate_fee_impl(coin: EthCoin, validate_fee_args: EthValidateFeeArgs<'_>) -> ValidatePaymentFut<()> {
    let fee_tx_hash = validate_fee_args.fee_tx_hash.to_owned();
    let sender_addr = try_f!(
        addr_from_raw_pubkey(validate_fee_args.expected_sender).map_to_mm(ValidatePaymentError::InvalidParameter)
    );
    let fee_addr =
        try_f!(addr_from_raw_pubkey(validate_fee_args.fee_addr).map_to_mm(ValidatePaymentError::InvalidParameter));
    let amount = validate_fee_args.amount.clone();
    let min_block_number = validate_fee_args.min_block_number;

    let fut = async move {
        let expected_value = wei_from_big_decimal(&amount, coin.decimals)?;
        let tx_from_rpc = coin.web3.eth().transaction(TransactionId::Hash(fee_tx_hash)).await?;

        let tx_from_rpc = tx_from_rpc.as_ref().ok_or_else(|| {
            ValidatePaymentError::TxDoesNotExist(format!("Didn't find provided tx {:?} on ETH node", fee_tx_hash))
        })?;

        if tx_from_rpc.from != Some(sender_addr) {
            return MmError::err(ValidatePaymentError::WrongPaymentTx(format!(
                "{}: Fee tx {:?} was sent from wrong address, expected {:?}",
                INVALID_SENDER_ERR_LOG, tx_from_rpc, sender_addr
            )));
        }

        if let Some(block_number) = tx_from_rpc.block_number {
            if block_number <= min_block_number.into() {
                return MmError::err(ValidatePaymentError::WrongPaymentTx(format!(
                    "{}: Fee tx {:?} confirmed before min_block {}",
                    EARLY_CONFIRMATION_ERR_LOG, tx_from_rpc, min_block_number
                )));
            }
        }
        match &coin.coin_type {
            EthCoinType::Eth => {
                if tx_from_rpc.to != Some(fee_addr) {
                    return MmError::err(ValidatePaymentError::WrongPaymentTx(format!(
                        "{}: Fee tx {:?} was sent to wrong address, expected {:?}",
                        INVALID_RECEIVER_ERR_LOG, tx_from_rpc, fee_addr
                    )));
                }

                if tx_from_rpc.value < expected_value {
                    return MmError::err(ValidatePaymentError::WrongPaymentTx(format!(
                        "Fee tx {:?} value is less than expected {:?}",
                        tx_from_rpc, expected_value
                    )));
                }
            },
            EthCoinType::Erc20 {
                platform: _,
                token_addr,
            } => {
                if tx_from_rpc.to != Some(*token_addr) {
                    return MmError::err(ValidatePaymentError::WrongPaymentTx(format!(
                        "{}: ERC20 Fee tx {:?} called wrong smart contract, expected {:?}",
                        INVALID_CONTRACT_ADDRESS_ERR_LOG, tx_from_rpc, token_addr
                    )));
                }

                let function = ERC20_CONTRACT
                    .function("transfer")
                    .map_to_mm(|e| ValidatePaymentError::InternalError(e.to_string()))?;
                let decoded_input = decode_contract_call(function, &tx_from_rpc.input.0)
                    .map_to_mm(|e| ValidatePaymentError::TxDeserializationError(e.to_string()))?;
                let address_input = get_function_input_data(&decoded_input, function, 0)
                    .map_to_mm(ValidatePaymentError::TxDeserializationError)?;

                if address_input != Token::Address(fee_addr) {
                    return MmError::err(ValidatePaymentError::WrongPaymentTx(format!(
                        "{}: ERC20 Fee tx was sent to wrong address {:?}, expected {:?}",
                        INVALID_RECEIVER_ERR_LOG, address_input, fee_addr
                    )));
                }

                let value_input = get_function_input_data(&decoded_input, function, 1)
                    .map_to_mm(ValidatePaymentError::TxDeserializationError)?;

                match value_input {
                    Token::Uint(value) => {
                        if value < expected_value {
                            return MmError::err(ValidatePaymentError::WrongPaymentTx(format!(
                                "ERC20 Fee tx value {} is less than expected {}",
                                value, expected_value
                            )));
                        }
                    },
                    _ => {
                        return MmError::err(ValidatePaymentError::WrongPaymentTx(format!(
                            "Should have got uint token but got {:?}",
                            value_input
                        )))
                    },
                }
            },
        }

        Ok(())
    };
    Box::new(fut.boxed().compat())
}

fn get_function_input_data(decoded: &[Token], func: &Function, index: usize) -> Result<Token, String> {
    decoded.get(index).cloned().ok_or(format!(
        "Missing input in function {}: No input found at index {}",
        func.name.clone(),
        index
    ))
}

fn get_function_name(name: &str, watcher_reward: bool) -> String {
    if watcher_reward {
        format!("{}{}", name, "Reward")
    } else {
        name.to_owned()
    }
}

pub fn addr_from_raw_pubkey(pubkey: &[u8]) -> Result<Address, String> {
    let pubkey = try_s!(PublicKey::from_slice(pubkey).map_err(|e| ERRL!("{:?}", e)));
    let eth_public = Public::from_slice(&pubkey.serialize_uncompressed()[1..65]);
    Ok(public_to_address(&eth_public))
}

pub fn addr_from_pubkey_str(pubkey: &str) -> Result<String, String> {
    let pubkey_bytes = try_s!(hex::decode(pubkey));
    let addr = try_s!(addr_from_raw_pubkey(&pubkey_bytes));
    Ok(format!("{:#02x}", addr))
}

fn display_u256_with_decimal_point(number: U256, decimals: u8) -> String {
    let mut string = number.to_string();
    let decimals = decimals as usize;
    if string.len() <= decimals {
        string.insert_str(0, &"0".repeat(decimals - string.len() + 1));
    }

    string.insert(string.len() - decimals, '.');
    string.trim_end_matches('0').into()
}

pub fn u256_to_big_decimal(number: U256, decimals: u8) -> NumConversResult<BigDecimal> {
    let string = display_u256_with_decimal_point(number, decimals);
    Ok(string.parse::<BigDecimal>()?)
}

pub fn wei_from_big_decimal(amount: &BigDecimal, decimals: u8) -> NumConversResult<U256> {
    let mut amount = amount.to_string();
    let dot = amount.find(|c| c == '.');
    let decimals = decimals as usize;
    if let Some(index) = dot {
        let mut fractional = amount.split_off(index);
        // remove the dot from fractional part
        fractional.remove(0);
        if fractional.len() < decimals {
            fractional.insert_str(fractional.len(), &"0".repeat(decimals - fractional.len()));
        }
        fractional.truncate(decimals);
        amount.push_str(&fractional);
    } else {
        amount.insert_str(amount.len(), &"0".repeat(decimals));
    }
    U256::from_dec_str(&amount)
        .map_err(|e| format!("{:?}", e))
        .map_to_mm(NumConversError::new)
}

impl Transaction for SignedEthTx {
    fn tx_hex(&self) -> Vec<u8> { rlp::encode(self).to_vec() }

    fn tx_hash(&self) -> BytesJson { self.hash.0.to_vec().into() }
}

fn signed_tx_from_web3_tx(transaction: Web3Transaction) -> Result<SignedEthTx, String> {
    let r = transaction.r.ok_or_else(|| ERRL!("'Transaction::r' is not set"))?;
    let s = transaction.s.ok_or_else(|| ERRL!("'Transaction::s' is not set"))?;
    let v = transaction
        .v
        .ok_or_else(|| ERRL!("'Transaction::v' is not set"))?
        .as_u64();
    let gas_price = transaction
        .gas_price
        .ok_or_else(|| ERRL!("'Transaction::gas_price' is not set"))?;

    let unverified = UnverifiedTransaction {
        r,
        s,
        v,
        hash: transaction.hash,
        unsigned: UnSignedEthTx {
            data: transaction.input.0,
            gas_price,
            gas: transaction.gas,
            value: transaction.value,
            nonce: transaction.nonce,
            action: match transaction.to {
                Some(addr) => Action::Call(addr),
                None => Action::Create,
            },
        },
    };

    Ok(try_s!(SignedEthTx::new(unverified)))
}

#[derive(Deserialize, Debug, Serialize)]
pub struct GasStationData {
    // matic gas station average fees is named standard, using alias to support both format.
    #[serde(alias = "average", alias = "standard")]
    average: MmNumber,
    fast: MmNumber,
}

/// Using tagged representation to allow adding variants with coefficients, percentage, etc in the future.
#[derive(Clone, Copy, Debug, Deserialize)]
#[serde(tag = "policy", content = "additional_data")]
pub enum GasStationPricePolicy {
    /// Use mean between average and fast values, default and recommended to use on ETH mainnet due to
    /// gas price big spikes.
    MeanAverageFast,
    /// Use average value only. Useful for non-heavily congested networks (Matic, etc.)
    Average,
}

impl Default for GasStationPricePolicy {
    fn default() -> Self { GasStationPricePolicy::MeanAverageFast }
}

impl GasStationData {
    fn average_gwei(&self, decimals: u8, gas_price_policy: GasStationPricePolicy) -> NumConversResult<U256> {
        let gas_price = match gas_price_policy {
            GasStationPricePolicy::MeanAverageFast => ((&self.average + &self.fast) / MmNumber::from(2)).into(),
            GasStationPricePolicy::Average => self.average.to_decimal(),
        };
        wei_from_big_decimal(&gas_price, decimals)
    }

    fn get_gas_price(uri: &str, decimals: u8, gas_price_policy: GasStationPricePolicy) -> Web3RpcFut<U256> {
        let uri = uri.to_owned();
        let fut = async move {
            make_gas_station_request(&uri)
                .await?
                .average_gwei(decimals, gas_price_policy)
                .mm_err(|e| Web3RpcError::Internal(e.0))
        };
        Box::new(fut.boxed().compat())
    }
}

async fn get_token_decimals(web3: &Web3<Web3Transport>, token_addr: Address) -> Result<u8, String> {
    let function = try_s!(ERC20_CONTRACT.function("decimals"));
    let data = try_s!(function.encode_input(&[]));
    let request = CallRequest {
        from: Some(Address::default()),
        to: Some(token_addr),
        gas: None,
        gas_price: None,
        value: Some(0.into()),
        data: Some(data.into()),
        ..CallRequest::default()
    };

    let res = web3
        .eth()
        .call(request, Some(BlockId::Number(BlockNumber::Latest)))
        .map_err(|e| ERRL!("{}", e))
        .await?;
    let tokens = try_s!(function.decode_output(&res.0));
    let decimals = match tokens[0] {
        Token::Uint(dec) => dec.as_u64(),
        _ => return ERR!("Invalid decimals type {:?}", tokens),
    };
    Ok(decimals as u8)
}

pub fn valid_addr_from_str(addr_str: &str) -> Result<Address, String> {
    let addr = try_s!(addr_from_str(addr_str));
    if !is_valid_checksum_addr(addr_str) {
        return ERR!("Invalid address checksum");
    }
    Ok(addr)
}

pub fn addr_from_str(addr_str: &str) -> Result<Address, String> {
    if !addr_str.starts_with("0x") {
        return ERR!("Address must be prefixed with 0x");
    };

    Ok(try_s!(Address::from_str(&addr_str[2..])))
}

/// This function fixes a bug appeared on `ethabi` update:
/// 1. `ethabi(6.1.0)::Function::decode_input` had
/// ```rust
/// decode(&self.input_param_types(), &data[4..])
/// ```
///
/// 2. `ethabi(17.2.0)::Function::decode_input` has
/// ```rust
/// decode(&self.input_param_types(), data)
/// ```
pub fn decode_contract_call(function: &Function, contract_call_bytes: &[u8]) -> Result<Vec<Token>, ethabi::Error> {
    if contract_call_bytes.len() < 4 {
        return Err(ethabi::Error::Other(
            "Contract call should contain at least 4 bytes known as a function signature".into(),
        ));
    }

    let actual_signature = &contract_call_bytes[..4];
    let expected_signature = &function.short_signature();
    if actual_signature != expected_signature {
        let error =
            format!("Unexpected contract call signature: expected {expected_signature:?}, found {actual_signature:?}");
        return Err(ethabi::Error::Other(error.into()));
    }

    function.decode_input(&contract_call_bytes[4..])
}

fn rpc_event_handlers_for_eth_transport(ctx: &MmArc, ticker: String) -> Vec<RpcTransportEventHandlerShared> {
    let metrics = ctx.metrics.weak();
    vec![CoinTransportMetrics::new(metrics, ticker, RpcClientType::Ethereum).into_shared()]
}

#[inline]
fn new_nonce_lock() -> Arc<AsyncMutex<()>> { Arc::new(AsyncMutex::new(())) }

pub async fn eth_coin_from_conf_and_request(
    ctx: &MmArc,
    ticker: &str,
    conf: &Json,
    req: &Json,
    protocol: CoinProtocol,
    priv_key_policy: PrivKeyBuildPolicy,
) -> Result<EthCoin, String> {
    // Convert `PrivKeyBuildPolicy` to `EthPrivKeyBuildPolicy` if it's possible.
    let priv_key_policy = try_s!(EthPrivKeyBuildPolicy::try_from(priv_key_policy));

    let mut urls: Vec<String> = try_s!(json::from_value(req["urls"].clone()));
    if urls.is_empty() {
        return ERR!("Enable request for ETH coin must have at least 1 node URL");
    }
    let mut rng = small_rng();
    urls.as_mut_slice().shuffle(&mut rng);

    let mut nodes = vec![];
    for url in urls.iter() {
        nodes.push(HttpTransportNode {
            uri: try_s!(url.parse()),
            gui_auth: false,
        });
    }
    drop_mutability!(nodes);

    let swap_contract_address: Address = try_s!(json::from_value(req["swap_contract_address"].clone()));
    if swap_contract_address == Address::default() {
        return ERR!("swap_contract_address can't be zero address");
    }
    let fallback_swap_contract: Option<Address> = try_s!(json::from_value(req["fallback_swap_contract"].clone()));
    if let Some(fallback) = fallback_swap_contract {
        if fallback == Address::default() {
            return ERR!("fallback_swap_contract can't be zero address");
        }
    }
    let contract_supports_watchers = req["contract_supports_watchers"].as_bool().unwrap_or_default();

    let (my_address, key_pair) = try_s!(build_address_and_priv_key_policy(conf, priv_key_policy).await);

    let mut web3_instances = vec![];
    let event_handlers = rpc_event_handlers_for_eth_transport(ctx, ticker.to_string());
    for node in nodes.iter() {
        let transport = Web3Transport::new_http(vec![node.clone()], event_handlers.clone());
        let web3 = Web3::new(transport);
        let version = match web3.web3().client_version().await {
            Ok(v) => v,
            Err(e) => {
                error!("Couldn't get client version for url {}: {}", node.uri, e);
                continue;
            },
        };
        web3_instances.push(Web3Instance {
            web3,
            is_parity: version.contains("Parity") || version.contains("parity"),
        })
    }

    if web3_instances.is_empty() {
        return ERR!("Failed to get client version for all urls");
    }

    let transport = Web3Transport::new_http(nodes, event_handlers);
    let web3 = Web3::new(transport);

    let (coin_type, decimals) = match protocol {
        CoinProtocol::ETH => (EthCoinType::Eth, ETH_DECIMALS),
        CoinProtocol::ERC20 {
            platform,
            contract_address,
        } => {
            let token_addr = try_s!(valid_addr_from_str(&contract_address));
            let decimals = match conf["decimals"].as_u64() {
                None | Some(0) => try_s!(get_token_decimals(&web3, token_addr).await),
                Some(d) => d as u8,
            };
            (EthCoinType::Erc20 { platform, token_addr }, decimals)
        },
        _ => return ERR!("Expect ETH or ERC20 protocol"),
    };

    // param from request should override the config
    let required_confirmations = req["required_confirmations"]
        .as_u64()
        .unwrap_or_else(|| {
            conf["required_confirmations"]
                .as_u64()
                .unwrap_or(DEFAULT_REQUIRED_CONFIRMATIONS as u64)
        })
        .into();

    if req["requires_notarization"].as_bool().is_some() {
        warn!("requires_notarization doesn't take any effect on ETH/ERC20 coins");
    }

    let sign_message_prefix: Option<String> = json::from_value(conf["sign_message_prefix"].clone()).unwrap_or(None);

    let initial_history_state = if req["tx_history"].as_bool().unwrap_or(false) {
        HistorySyncState::NotStarted
    } else {
        HistorySyncState::NotEnabled
    };

    let gas_station_decimals: Option<u8> = try_s!(json::from_value(req["gas_station_decimals"].clone()));
    let gas_station_policy: GasStationPricePolicy =
        json::from_value(req["gas_station_policy"].clone()).unwrap_or_default();

    let key_lock = match &coin_type {
        EthCoinType::Eth => String::from(ticker),
        EthCoinType::Erc20 { ref platform, .. } => String::from(platform),
    };

    let mut map = NONCE_LOCK.lock().unwrap();

    let nonce_lock = map.entry(key_lock).or_insert_with(new_nonce_lock).clone();

    // Create an abortable system linked to the `MmCtx` so if the context is stopped via `MmArc::stop`,
    // all spawned futures related to `ETH` coin will be aborted as well.
    let abortable_system = try_s!(ctx.abortable_system.create_subsystem());

    let coin = EthCoinImpl {
        priv_key_policy: key_pair,
        my_address,
        coin_type,
        sign_message_prefix,
        swap_contract_address,
        fallback_swap_contract,
        contract_supports_watchers,
        decimals,
        ticker: ticker.into(),
        gas_station_url: try_s!(json::from_value(req["gas_station_url"].clone())),
        gas_station_decimals: gas_station_decimals.unwrap_or(ETH_GAS_STATION_DECIMALS),
        gas_station_policy,
        web3,
        web3_instances,
        history_sync_state: Mutex::new(initial_history_state),
        ctx: ctx.weak(),
        required_confirmations,
        chain_id: conf["chain_id"].as_u64(),
        logs_block_range: conf["logs_block_range"].as_u64().unwrap_or(DEFAULT_LOGS_BLOCK_RANGE),
        nonce_lock,
        erc20_tokens_infos: Default::default(),
        abortable_system,
    };
    Ok(EthCoin(Arc::new(coin)))
}

/// Displays the address in mixed-case checksum form
/// https://github.com/ethereum/EIPs/blob/master/EIPS/eip-55.md
fn checksum_address(addr: &str) -> String {
    let mut addr = addr.to_lowercase();
    if addr.starts_with("0x") {
        addr.replace_range(..2, "");
    }

    let mut hasher = Keccak256::default();
    hasher.update(&addr);
    let hash = hasher.finalize();
    let mut result: String = "0x".into();
    for (i, c) in addr.chars().enumerate() {
        if c.is_ascii_digit() {
            result.push(c);
        } else {
            // https://github.com/ethereum/EIPs/blob/master/EIPS/eip-55.md#specification
            // Convert the address to hex, but if the ith digit is a letter (ie. it's one of abcdef)
            // print it in uppercase if the 4*ith bit of the hash of the lowercase hexadecimal
            // address is 1 otherwise print it in lowercase.
            if hash[i / 2] & (1 << (7 - 4 * (i % 2))) != 0 {
                result.push(c.to_ascii_uppercase());
            } else {
                result.push(c.to_ascii_lowercase());
            }
        }
    }

    result
}

/// Checks that input is valid mixed-case checksum form address
/// The input must be 0x prefixed hex string
fn is_valid_checksum_addr(addr: &str) -> bool { addr == checksum_address(addr) }

/// Requests the nonce from all available nodes and returns the highest nonce available with the list of nodes that returned the highest nonce.
/// Transactions will be sent using the nodes that returned the highest nonce.
#[cfg_attr(test, mockable)]
fn get_addr_nonce(
    addr: Address,
    web3s: Vec<Web3Instance>,
) -> Box<dyn Future<Item = (U256, Vec<Web3Instance>), Error = String> + Send> {
    let fut = async move {
        let mut errors: u32 = 0;
        loop {
            let (futures, web3s): (Vec<_>, Vec<_>) = web3s
                .iter()
                .map(|web3| {
                    if web3.is_parity {
                        let parity: ParityNonce<_> = web3.web3.api();
                        (Either::Left(parity.parity_next_nonce(addr)), web3.clone())
                    } else {
                        (
                            Either::Right(web3.web3.eth().transaction_count(addr, Some(BlockNumber::Pending))),
                            web3.clone(),
                        )
                    }
                })
                .unzip();

            let nonces: Vec<_> = join_all(futures)
                .await
                .into_iter()
                .zip(web3s.into_iter())
                .filter_map(|(nonce_res, web3)| match nonce_res {
                    Ok(n) => Some((n, web3)),
                    Err(e) => {
                        error!("Error getting nonce for addr {:?}: {}", addr, e);
                        None
                    },
                })
                .collect();
            if nonces.is_empty() {
                // all requests errored
                errors += 1;
                if errors > 5 {
                    return ERR!("Couldn't get nonce after 5 errored attempts, aborting");
                }
            } else {
                let max = nonces
                    .iter()
                    .map(|(n, _)| *n)
                    .max()
                    .expect("nonces should not be empty!");
                break Ok((
                    max,
                    nonces
                        .into_iter()
                        .filter_map(|(n, web3)| if n == max { Some(web3) } else { None })
                        .collect(),
                ));
            }
            Timer::sleep(1.).await
        }
    };
    Box::new(Box::pin(fut).compat())
}

fn increase_by_percent_one_gwei(num: U256, percent: u64) -> U256 {
    let one_gwei = U256::from(10u64.pow(9));
    let percent = (num / U256::from(100)) * U256::from(percent);
    if percent < one_gwei {
        num + one_gwei
    } else {
        num + percent
    }
}

fn increase_gas_price_by_stage(gas_price: U256, level: &FeeApproxStage) -> U256 {
    match level {
        FeeApproxStage::WithoutApprox => gas_price,
        FeeApproxStage::StartSwap => {
            increase_by_percent_one_gwei(gas_price, GAS_PRICE_APPROXIMATION_PERCENT_ON_START_SWAP)
        },
        FeeApproxStage::OrderIssue => {
            increase_by_percent_one_gwei(gas_price, GAS_PRICE_APPROXIMATION_PERCENT_ON_ORDER_ISSUE)
        },
        FeeApproxStage::TradePreimage => {
            increase_by_percent_one_gwei(gas_price, GAS_PRICE_APPROXIMATION_PERCENT_ON_TRADE_PREIMAGE)
        },
        FeeApproxStage::WatcherPreimage => {
            increase_by_percent_one_gwei(gas_price, GAS_PRICE_APPROXIMATION_PERCENT_ON_WATCHER_PREIMAGE)
        },
    }
}

#[derive(Clone, Debug, Deserialize, Display, PartialEq, Serialize)]
pub enum GetEthAddressError {
    PrivKeyPolicyNotAllowed(PrivKeyPolicyNotAllowed),
    EthActivationV2Error(EthActivationV2Error),
    Internal(String),
}

impl From<PrivKeyPolicyNotAllowed> for GetEthAddressError {
    fn from(e: PrivKeyPolicyNotAllowed) -> Self { GetEthAddressError::PrivKeyPolicyNotAllowed(e) }
}

impl From<EthActivationV2Error> for GetEthAddressError {
    fn from(e: EthActivationV2Error) -> Self { GetEthAddressError::EthActivationV2Error(e) }
}

impl From<CryptoCtxError> for GetEthAddressError {
    fn from(e: CryptoCtxError) -> Self { GetEthAddressError::Internal(e.to_string()) }
}

/// `get_eth_address` returns wallet address for coin with `ETH` protocol type.
pub async fn get_eth_address(ctx: &MmArc, ticker: &str) -> MmResult<MyWalletAddress, GetEthAddressError> {
    let priv_key_policy = PrivKeyBuildPolicy::detect_priv_key_policy(ctx)?;
    // Convert `PrivKeyBuildPolicy` to `EthPrivKeyBuildPolicy` if it's possible.
    let priv_key_policy = EthPrivKeyBuildPolicy::try_from(priv_key_policy)?;

    let (my_address, ..) = build_address_and_priv_key_policy(&ctx.conf, priv_key_policy).await?;
    let wallet_address = checksum_address(&format!("{:#02x}", my_address));

    Ok(MyWalletAddress {
        coin: ticker.to_owned(),
        wallet_address,
    })
}

#[derive(Display)]
pub enum GetValidEthWithdrawAddError {
    #[display(fmt = "My address {} and from address {} mismatch", my_address, from)]
    AddressMismatchError {
        my_address: String,
        from: String,
    },
    #[display(fmt = "{} coin doesn't support NFT withdrawing", coin)]
    CoinDoesntSupportNftWithdraw {
        coin: String,
    },
    InvalidAddress(String),
}

fn get_valid_nft_add_to_withdraw(
    coin_enum: MmCoinEnum,
    to: &str,
    token_add: &str,
) -> MmResult<(Address, Address, EthCoin), GetValidEthWithdrawAddError> {
    let eth_coin = match coin_enum {
        MmCoinEnum::EthCoin(eth_coin) => eth_coin,
        _ => {
            return MmError::err(GetValidEthWithdrawAddError::CoinDoesntSupportNftWithdraw {
                coin: coin_enum.ticker().to_owned(),
            })
        },
    };
    let to_addr = valid_addr_from_str(to).map_err(GetValidEthWithdrawAddError::InvalidAddress)?;
    let token_addr = addr_from_str(token_add).map_err(GetValidEthWithdrawAddError::InvalidAddress)?;
    Ok((to_addr, token_addr, eth_coin))
}

#[derive(Clone, Debug, Deserialize, Display, EnumFromStringify, PartialEq, Serialize)]
pub enum EthGasDetailsErr {
    #[display(fmt = "Invalid fee policy: {}", _0)]
    InvalidFeePolicy(String),
    #[from_stringify("NumConversError")]
    #[display(fmt = "Internal error: {}", _0)]
    Internal(String),
    #[display(fmt = "Transport: {}", _0)]
    Transport(String),
}

impl From<web3::Error> for EthGasDetailsErr {
    fn from(e: web3::Error) -> Self { EthGasDetailsErr::from(Web3RpcError::from(e)) }
}

impl From<Web3RpcError> for EthGasDetailsErr {
    fn from(e: Web3RpcError) -> Self {
        match e {
            Web3RpcError::Transport(tr) | Web3RpcError::InvalidResponse(tr) => EthGasDetailsErr::Transport(tr),
            Web3RpcError::Internal(internal) | Web3RpcError::Timeout(internal) => EthGasDetailsErr::Internal(internal),
        }
    }
}

async fn get_eth_gas_details(
    eth_coin: &EthCoin,
    fee: Option<WithdrawFee>,
    eth_value: U256,
    data: Bytes,
    call_addr: Address,
    fungible_max: bool,
) -> MmResult<GasDetails, EthGasDetailsErr> {
    match fee {
        Some(WithdrawFee::EthGas { gas_price, gas }) => {
            let gas_price = wei_from_big_decimal(&gas_price, 9)?;
            Ok((gas.into(), gas_price))
        },
        Some(fee_policy) => {
            let error = format!("Expected 'EthGas' fee type, found {:?}", fee_policy);
            MmError::err(EthGasDetailsErr::InvalidFeePolicy(error))
        },
        None => {
            let gas_price = eth_coin.get_gas_price().compat().await?;
            // covering edge case by deducting the standard transfer fee when we want to max withdraw ETH
            let eth_value_for_estimate = if fungible_max && eth_coin.coin_type == EthCoinType::Eth {
                eth_value - gas_price * U256::from(21000)
            } else {
                eth_value
            };
            let estimate_gas_req = CallRequest {
                value: Some(eth_value_for_estimate),
                data: Some(data),
                from: Some(eth_coin.my_address),
                to: Some(call_addr),
                gas: None,
                // gas price must be supplied because some smart contracts base their
                // logic on gas price, e.g. TUSD: https://github.com/KomodoPlatform/atomicDEX-API/issues/643
                gas_price: Some(gas_price),
                ..CallRequest::default()
            };
            // TODO Note if the wallet's balance is insufficient to withdraw, then `estimate_gas` may fail with the `Exception` error.
            // TODO Ideally we should determine the case when we have the insufficient balance and return `WithdrawError::NotSufficientBalance`.
            let gas_limit = eth_coin.estimate_gas(estimate_gas_req).compat().await?;
            Ok((gas_limit, gas_price))
        },
    }
}<|MERGE_RESOLUTION|>--- conflicted
+++ resolved
@@ -21,11 +21,7 @@
 //  Copyright © 2022 AtomicDEX. All rights reserved.
 //
 use super::eth::Action::{Call, Create};
-<<<<<<< HEAD
 use crate::lp_price::get_base_price_in_rel;
-#[cfg(feature = "enable-nft-integration")]
-=======
->>>>>>> 35595c65
 use crate::nft::nft_structs::{ContractType, ConvertChain, NftListReq, TransactionNftDetails, WithdrawErc1155,
                               WithdrawErc721};
 use async_trait::async_trait;
@@ -82,24 +78,25 @@
 }
 
 use super::watcher_common::{validate_watcher_reward, REWARD_GAS_AMOUNT};
-use super::{coin_conf, AsyncMutex, BalanceError, BalanceFut, CheckIfMyPaymentSentArgs, CoinBalance, CoinFutSpawner,
-            CoinProtocol, CoinTransportMetrics, CoinsContext, ConfirmPaymentInput, EthValidateFeeArgs, FeeApproxStage,
-            FoundSwapTxSpend, HistorySyncState, IguanaPrivKey, MakerSwapTakerCoin, MarketCoinOps, MmCoin, MmCoinEnum,
-            MyAddressError, MyWalletAddress, NegotiateSwapContractAddrErr, NumConversError, NumConversResult,
-            PaymentInstructionArgs, PaymentInstructions, PaymentInstructionsErr, PrivKeyBuildPolicy,
-            PrivKeyPolicyNotAllowed, RawTransactionError, RawTransactionFut, RawTransactionRequest, RawTransactionRes,
-            RawTransactionResult, RefundError, RefundPaymentArgs, RefundResult, RewardTarget, RpcClientType,
-            RpcTransportEventHandler, RpcTransportEventHandlerShared, SearchForSwapTxSpendInput,
-            SendMakerPaymentSpendPreimageInput, SendPaymentArgs, SignatureError, SignatureResult, SpendPaymentArgs,
-            SwapOps, TakerSwapMakerCoin, TradeFee, TradePreimageError, TradePreimageFut, TradePreimageResult,
-            TradePreimageValue, Transaction, TransactionDetails, TransactionEnum, TransactionErr, TransactionFut,
-            TxMarshalingErr, UnexpectedDerivationMethod, ValidateAddressResult, ValidateFeeArgs,
-            ValidateInstructionsErr, ValidateOtherPubKeyErr, ValidatePaymentError, ValidatePaymentFut,
-            ValidatePaymentInput, VerificationError, VerificationResult, WaitForHTLCTxSpendArgs, WatcherOps,
-            WatcherReward, WatcherRewardError, WatcherSearchForSwapTxSpendInput, WatcherValidatePaymentInput,
-            WatcherValidateTakerFeeInput, WithdrawError, WithdrawFee, WithdrawFut, WithdrawRequest, WithdrawResult,
-            EARLY_CONFIRMATION_ERR_LOG, INVALID_CONTRACT_ADDRESS_ERR_LOG, INVALID_PAYMENT_STATE_ERR_LOG,
-            INVALID_RECEIVER_ERR_LOG, INVALID_SENDER_ERR_LOG, INVALID_SWAP_ID_ERR_LOG};
+use super::{coin_conf, lp_coinfind_or_err, AsyncMutex, BalanceError, BalanceFut, CheckIfMyPaymentSentArgs,
+            CoinBalance, CoinFutSpawner, CoinProtocol, CoinTransportMetrics, CoinsContext, ConfirmPaymentInput,
+            EthValidateFeeArgs, FeeApproxStage, FoundSwapTxSpend, HistorySyncState, IguanaPrivKey, MakerSwapTakerCoin,
+            MarketCoinOps, MmCoin, MmCoinEnum, MyAddressError, MyWalletAddress, NegotiateSwapContractAddrErr,
+            NumConversError, NumConversResult, PaymentInstructionArgs, PaymentInstructions, PaymentInstructionsErr,
+            PrivKeyBuildPolicy, PrivKeyPolicyNotAllowed, RawTransactionError, RawTransactionFut,
+            RawTransactionRequest, RawTransactionRes, RawTransactionResult, RefundError, RefundPaymentArgs,
+            RefundResult, RewardTarget, RpcClientType, RpcTransportEventHandler, RpcTransportEventHandlerShared,
+            SearchForSwapTxSpendInput, SendMakerPaymentSpendPreimageInput, SendPaymentArgs, SignatureError,
+            SignatureResult, SpendPaymentArgs, SwapOps, TakerSwapMakerCoin, TradeFee, TradePreimageError,
+            TradePreimageFut, TradePreimageResult, TradePreimageValue, Transaction, TransactionDetails,
+            TransactionEnum, TransactionErr, TransactionFut, TransactionType, TxMarshalingErr,
+            UnexpectedDerivationMethod, ValidateAddressResult, ValidateFeeArgs, ValidateInstructionsErr,
+            ValidateOtherPubKeyErr, ValidatePaymentError, ValidatePaymentFut, ValidatePaymentInput, VerificationError,
+            VerificationResult, WaitForHTLCTxSpendArgs, WatcherOps, WatcherReward, WatcherRewardError,
+            WatcherSearchForSwapTxSpendInput, WatcherValidatePaymentInput, WatcherValidateTakerFeeInput,
+            WithdrawError, WithdrawFee, WithdrawFut, WithdrawRequest, WithdrawResult, EARLY_CONFIRMATION_ERR_LOG,
+            INVALID_CONTRACT_ADDRESS_ERR_LOG, INVALID_PAYMENT_STATE_ERR_LOG, INVALID_RECEIVER_ERR_LOG,
+            INVALID_SENDER_ERR_LOG, INVALID_SWAP_ID_ERR_LOG};
 pub use rlp;
 
 #[cfg(test)] mod eth_tests;
@@ -108,12 +105,6 @@
 
 #[path = "eth/v2_activation.rs"] pub mod v2_activation;
 use crate::nft::{find_wallet_amount, WithdrawNftResult};
-<<<<<<< HEAD
-#[cfg(feature = "enable-nft-integration")]
-use crate::{lp_coinfind_or_err, TransactionType};
-=======
-use crate::{lp_coinfind_or_err, MmCoinEnum, TransactionType};
->>>>>>> 35595c65
 use v2_activation::{build_address_and_priv_key_policy, EthActivationV2Error};
 
 mod nonce;
