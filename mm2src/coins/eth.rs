--- conflicted
+++ resolved
@@ -7096,19 +7096,11 @@
         Ok(())
     }
 
-<<<<<<< HEAD
-    /// Eth doesnt use multisig
+    /// Wrapper for [EthCoin::taker_payment_approve]
     async fn sign_and_send_taker_payment(
         &self,
         _preimage: &TxPreimageWithSig<Self>,
-        _args: &GenTakerPaymentPreimageArgs<'_, Self>,
-=======
-    /// Wrapper for [EthCoin::taker_payment_approve]
-    async fn sign_and_send_taker_funding_spend(
-        &self,
-        _preimage: &TxPreimageWithSig<Self>,
-        args: &GenTakerFundingSpendArgs<'_, Self>,
->>>>>>> 4e8bc50a
+        args: &GenTakerPaymentPreimageArgs<'_, Self>,
         _swap_unique_data: &[u8],
     ) -> Result<Self::Tx, TransactionErr> {
         self.taker_payment_approve(args).await
