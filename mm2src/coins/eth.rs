/******************************************************************************
 * Copyright © 2022 Atomic Private Limited and its contributors               *
 *                                                                            *
 * See the CONTRIBUTOR-LICENSE-AGREEMENT, COPYING, LICENSE-COPYRIGHT-NOTICE   *
 * and DEVELOPER-CERTIFICATE-OF-ORIGIN files in the LEGAL directory in        *
 * the top-level directory of this distribution for the individual copyright  *
 * holder information and the developer policies on copyright and licensing.  *
 *                                                                            *
 * Unless otherwise agreed in a custom licensing agreement, no part of the    *
 * AtomicDEX software, including this file may be copied, modified, propagated*
 * or distributed except according to the terms contained in the              *
 * LICENSE-COPYRIGHT-NOTICE file.                                             *
 *                                                                            *
 * Removal or modification of this copyright notice is prohibited.            *
 *                                                                            *
 ******************************************************************************/
//
//  eth.rs
//  marketmaker
//
//  Copyright © 2022 AtomicDEX. All rights reserved.
//
use async_trait::async_trait;
use bitcrypto::{keccak256, sha256};
use common::executor::Timer;
use common::log::{error, info, warn};
use common::{get_utc_timestamp, now_ms, small_rng, DEX_FEE_ADDR_RAW_PUBKEY};
use crypto::privkey::key_pair_from_secret;
use derive_more::Display;
use ethabi::{Contract, Token};
pub use ethcore_transaction::SignedTransaction as SignedEthTx;
use ethcore_transaction::{Action, Transaction as UnSignedEthTx, UnverifiedTransaction};
use ethereum_types::{Address, H160, H256, U256};
use ethkey::{public_to_address, KeyPair, Public, Signature};
use ethkey::{sign, verify_address};
use futures::compat::Future01CompatExt;
use futures::future::{join_all, select, Either, FutureExt, TryFutureExt};
use futures01::Future;
use http::StatusCode;
use mm2_core::mm_ctx::{MmArc, MmWeak};
use mm2_err_handle::prelude::*;
use mm2_net::transport::{slurp_url, GuiAuthValidation, GuiAuthValidationGenerator, SlurpError};
use mm2_number::{BigDecimal, MmNumber};
#[cfg(test)] use mocktopus::macros::*;
use rand::seq::SliceRandom;
use rpc::v1::types::Bytes as BytesJson;
use secp256k1::PublicKey;
use serde_json::{self as json, Value as Json};
use serialization::{CompactInteger, Serializable, Stream};
use sha3::{Digest, Keccak256};
use std::collections::HashMap;
use std::ops::Deref;
use std::path::PathBuf;
use std::str::FromStr;
use std::sync::atomic::{AtomicU64, Ordering as AtomicOrdering};
use std::sync::{Arc, Mutex};
use web3::types::{Action as TraceAction, BlockId, BlockNumber, Bytes, CallRequest, FilterBuilder, Log, Trace,
                  TraceFilterBuilder, Transaction as Web3Transaction, TransactionId};
use web3::{self, Web3};
use web3_transport::{EthFeeHistoryNamespace, Web3Transport, Web3TransportNode};

<<<<<<< HEAD
use super::{coin_conf, AsyncMutex, BalanceError, BalanceFut, CoinBalance, CoinFutureSpawner, CoinProtocol,
            CoinTransportMetrics, CoinsContext, FeeApproxStage, FoundSwapTxSpend, HistorySyncState, MarketCoinOps,
            MmCoin, NegotiateSwapContractAddrErr, NumConversError, NumConversResult, RawTransactionError,
            RawTransactionFut, RawTransactionRequest, RawTransactionRes, RawTransactionResult, RpcClientType,
            RpcTransportEventHandler, RpcTransportEventHandlerShared, SearchForSwapTxSpendInput, SignatureError,
            SignatureResult, SwapOps, TradeFee, TradePreimageError, TradePreimageFut, TradePreimageResult,
            TradePreimageValue, Transaction, TransactionDetails, TransactionEnum, TransactionErr, TransactionFut,
            TxMarshalingErr, UnexpectedDerivationMethod, ValidateAddressResult, ValidatePaymentInput,
            VerificationError, VerificationResult, WatcherValidatePaymentInput, WithdrawError, WithdrawFee,
            WithdrawFut, WithdrawRequest, WithdrawResult};
=======
use super::{coin_conf, AsyncMutex, BalanceError, BalanceFut, CoinBalance, CoinProtocol, CoinTransportMetrics,
            CoinsContext, FeeApproxStage, FoundSwapTxSpend, HistorySyncState, MarketCoinOps, MmCoin, MyAddressError,
            NegotiateSwapContractAddrErr, NumConversError, NumConversResult, RawTransactionError, RawTransactionFut,
            RawTransactionRequest, RawTransactionRes, RawTransactionResult, RpcClientType, RpcTransportEventHandler,
            RpcTransportEventHandlerShared, SearchForSwapTxSpendInput, SignatureError, SignatureResult, SwapOps,
            TradeFee, TradePreimageError, TradePreimageFut, TradePreimageResult, TradePreimageValue, Transaction,
            TransactionDetails, TransactionEnum, TransactionErr, TransactionFut, TxMarshalingErr,
            UnexpectedDerivationMethod, ValidateAddressResult, ValidatePaymentError, ValidatePaymentFut,
            ValidatePaymentInput, VerificationError, VerificationResult, WatcherValidatePaymentInput, WithdrawError,
            WithdrawFee, WithdrawFut, WithdrawRequest, WithdrawResult};
>>>>>>> 5dbc5de4

pub use rlp;

#[cfg(test)] mod eth_tests;
#[cfg(target_arch = "wasm32")] mod eth_wasm_tests;
mod web3_transport;

#[path = "eth/v2_activation.rs"] pub mod v2_activation;

/// https://github.com/artemii235/etomic-swap/blob/master/contracts/EtomicSwap.sol
/// Dev chain (195.201.0.6:8565) contract address: 0xa09ad3cd7e96586ebd05a2607ee56b56fb2db8fd
/// Ropsten: https://ropsten.etherscan.io/address/0x7bc1bbdd6a0a722fc9bffc49c921b685ecb84b94
/// ETH mainnet: https://etherscan.io/address/0x8500AFc0bc5214728082163326C2FF0C73f4a871
const SWAP_CONTRACT_ABI: &str = r#"[{"constant":false,"inputs":[{"name":"_id","type":"bytes32"},{"name":"_amount","type":"uint256"},{"name":"_secret","type":"bytes32"},{"name":"_tokenAddress","type":"address"},{"name":"_sender","type":"address"}],"name":"receiverSpend","outputs":[],"payable":false,"stateMutability":"nonpayable","type":"function"},{"constant":true,"inputs":[{"name":"","type":"bytes32"}],"name":"payments","outputs":[{"name":"paymentHash","type":"bytes20"},{"name":"lockTime","type":"uint64"},{"name":"state","type":"uint8"}],"payable":false,"stateMutability":"view","type":"function"},{"constant":false,"inputs":[{"name":"_id","type":"bytes32"},{"name":"_receiver","type":"address"},{"name":"_secretHash","type":"bytes20"},{"name":"_lockTime","type":"uint64"}],"name":"ethPayment","outputs":[],"payable":true,"stateMutability":"payable","type":"function"},{"constant":false,"inputs":[{"name":"_id","type":"bytes32"},{"name":"_amount","type":"uint256"},{"name":"_paymentHash","type":"bytes20"},{"name":"_tokenAddress","type":"address"},{"name":"_receiver","type":"address"}],"name":"senderRefund","outputs":[],"payable":false,"stateMutability":"nonpayable","type":"function"},{"constant":false,"inputs":[{"name":"_id","type":"bytes32"},{"name":"_amount","type":"uint256"},{"name":"_tokenAddress","type":"address"},{"name":"_receiver","type":"address"},{"name":"_secretHash","type":"bytes20"},{"name":"_lockTime","type":"uint64"}],"name":"erc20Payment","outputs":[],"payable":true,"stateMutability":"payable","type":"function"},{"inputs":[],"payable":false,"stateMutability":"nonpayable","type":"constructor"},{"anonymous":false,"inputs":[{"indexed":false,"name":"id","type":"bytes32"}],"name":"PaymentSent","type":"event"},{"anonymous":false,"inputs":[{"indexed":false,"name":"id","type":"bytes32"},{"indexed":false,"name":"secret","type":"bytes32"}],"name":"ReceiverSpent","type":"event"},{"anonymous":false,"inputs":[{"indexed":false,"name":"id","type":"bytes32"}],"name":"SenderRefunded","type":"event"}]"#;
/// https://github.com/ethereum/EIPs/blob/master/EIPS/eip-20.md
const ERC20_ABI: &str = r#"[{"constant":true,"inputs":[],"name":"name","outputs":[{"name":"","type":"string"}],"payable":false,"stateMutability":"view","type":"function"},{"constant":false,"inputs":[{"name":"_spender","type":"address"},{"name":"_value","type":"uint256"}],"name":"approve","outputs":[{"name":"","type":"bool"}],"payable":false,"stateMutability":"nonpayable","type":"function"},{"constant":true,"inputs":[],"name":"totalSupply","outputs":[{"name":"","type":"uint256"}],"payable":false,"stateMutability":"view","type":"function"},{"constant":false,"inputs":[{"name":"_from","type":"address"},{"name":"_to","type":"address"},{"name":"_value","type":"uint256"}],"name":"transferFrom","outputs":[{"name":"","type":"bool"}],"payable":false,"stateMutability":"nonpayable","type":"function"},{"constant":true,"inputs":[],"name":"decimals","outputs":[{"name":"","type":"uint8"}],"payable":false,"stateMutability":"view","type":"function"},{"constant":false,"inputs":[{"name":"_spender","type":"address"},{"name":"_subtractedValue","type":"uint256"}],"name":"decreaseApproval","outputs":[{"name":"","type":"bool"}],"payable":false,"stateMutability":"nonpayable","type":"function"},{"constant":true,"inputs":[{"name":"_owner","type":"address"}],"name":"balanceOf","outputs":[{"name":"balance","type":"uint256"}],"payable":false,"stateMutability":"view","type":"function"},{"constant":true,"inputs":[],"name":"symbol","outputs":[{"name":"","type":"string"}],"payable":false,"stateMutability":"view","type":"function"},{"constant":false,"inputs":[{"name":"_to","type":"address"},{"name":"_value","type":"uint256"}],"name":"transfer","outputs":[{"name":"","type":"bool"}],"payable":false,"stateMutability":"nonpayable","type":"function"},{"constant":false,"inputs":[{"name":"_spender","type":"address"},{"name":"_addedValue","type":"uint256"}],"name":"increaseApproval","outputs":[{"name":"","type":"bool"}],"payable":false,"stateMutability":"nonpayable","type":"function"},{"constant":true,"inputs":[{"name":"_owner","type":"address"},{"name":"_spender","type":"address"}],"name":"allowance","outputs":[{"name":"","type":"uint256"}],"payable":false,"stateMutability":"view","type":"function"},{"inputs":[],"payable":false,"stateMutability":"nonpayable","type":"constructor"},{"anonymous":false,"inputs":[{"indexed":true,"name":"owner","type":"address"},{"indexed":true,"name":"spender","type":"address"},{"indexed":false,"name":"value","type":"uint256"}],"name":"Approval","type":"event"},{"anonymous":false,"inputs":[{"indexed":true,"name":"from","type":"address"},{"indexed":true,"name":"to","type":"address"},{"indexed":false,"name":"value","type":"uint256"}],"name":"Transfer","type":"event"}]"#;

/// Payment states from etomic swap smart contract: https://github.com/artemii235/etomic-swap/blob/master/contracts/EtomicSwap.sol#L5
pub const PAYMENT_STATE_UNINITIALIZED: u8 = 0;
pub const PAYMENT_STATE_SENT: u8 = 1;
const _PAYMENT_STATE_SPENT: u8 = 2;
const _PAYMENT_STATE_REFUNDED: u8 = 3;
// Ethgasstation API returns response in 10^8 wei units. So 10 from their API mean 1 gwei
const ETH_GAS_STATION_DECIMALS: u8 = 8;
const GAS_PRICE_PERCENT: u64 = 10;
/// It can change 12.5% max each block according to https://www.blocknative.com/blog/eip-1559-fees
const BASE_BLOCK_FEE_DIFF_PCT: u64 = 13;
const DEFAULT_LOGS_BLOCK_RANGE: u64 = 1000;

const DEFAULT_REQUIRED_CONFIRMATIONS: u8 = 1;

const ETH_DECIMALS: u8 = 18;

/// Take into account that the dynamic fee may increase by 3% during the swap.
const GAS_PRICE_APPROXIMATION_PERCENT_ON_START_SWAP: u64 = 3;
/// Take into account that the dynamic fee may increase at each of the following stages:
/// - it may increase by 2% until a swap is started;
/// - it may increase by 3% during the swap.
const GAS_PRICE_APPROXIMATION_PERCENT_ON_ORDER_ISSUE: u64 = 5;
/// Take into account that the dynamic fee may increase at each of the following stages:
/// - it may increase by 2% until an order is issued;
/// - it may increase by 2% until a swap is started;
/// - it may increase by 3% during the swap.
const GAS_PRICE_APPROXIMATION_PERCENT_ON_TRADE_PREIMAGE: u64 = 7;

/// Lifetime of generated signed message for gui-auth requests
const GUI_AUTH_SIGNED_MESSAGE_LIFETIME_SEC: i64 = 90;

lazy_static! {
    pub static ref SWAP_CONTRACT: Contract = Contract::load(SWAP_CONTRACT_ABI.as_bytes()).unwrap();
    pub static ref ERC20_CONTRACT: Contract = Contract::load(ERC20_ABI.as_bytes()).unwrap();
}

pub type Web3RpcFut<T> = Box<dyn Future<Item = T, Error = MmError<Web3RpcError>> + Send>;
pub type Web3RpcResult<T> = Result<T, MmError<Web3RpcError>>;
pub type GasStationResult = Result<GasStationData, MmError<GasStationReqErr>>;

#[derive(Debug, Display)]
pub enum GasStationReqErr {
    #[display(fmt = "Transport '{}' error: {}", uri, error)]
    Transport {
        uri: String,
        error: String,
    },
    #[display(fmt = "Invalid response: {}", _0)]
    InvalidResponse(String),
    Internal(String),
}

impl From<serde_json::Error> for GasStationReqErr {
    fn from(e: serde_json::Error) -> Self { GasStationReqErr::InvalidResponse(e.to_string()) }
}

impl From<SlurpError> for GasStationReqErr {
    fn from(e: SlurpError) -> Self {
        let error = e.to_string();
        match e {
            SlurpError::ErrorDeserializing { .. } => GasStationReqErr::InvalidResponse(error),
            SlurpError::Transport { uri, .. } | SlurpError::Timeout { uri, .. } => {
                GasStationReqErr::Transport { uri, error }
            },
            SlurpError::Internal(_) | SlurpError::InvalidRequest(_) => GasStationReqErr::Internal(error),
        }
    }
}

#[derive(Debug, Display)]
pub enum Web3RpcError {
    #[display(fmt = "Transport: {}", _0)]
    Transport(String),
    #[display(fmt = "Invalid response: {}", _0)]
    InvalidResponse(String),
    #[display(fmt = "Internal: {}", _0)]
    Internal(String),
}

impl From<GasStationReqErr> for Web3RpcError {
    fn from(err: GasStationReqErr) -> Self {
        match err {
            GasStationReqErr::Transport { .. } => Web3RpcError::Transport(err.to_string()),
            GasStationReqErr::InvalidResponse(err) => Web3RpcError::InvalidResponse(err),
            GasStationReqErr::Internal(err) => Web3RpcError::Internal(err),
        }
    }
}

impl From<serde_json::Error> for Web3RpcError {
    fn from(e: serde_json::Error) -> Self { Web3RpcError::InvalidResponse(e.to_string()) }
}

impl From<web3::Error> for Web3RpcError {
    fn from(e: web3::Error) -> Self {
        let error_str = e.to_string();
        match e.kind() {
            web3::ErrorKind::InvalidResponse(_)
            | web3::ErrorKind::Decoder(_)
            | web3::ErrorKind::Msg(_)
            | web3::ErrorKind::Rpc(_) => Web3RpcError::InvalidResponse(error_str),
            web3::ErrorKind::Transport(_) | web3::ErrorKind::Io(_) => Web3RpcError::Transport(error_str),
            _ => Web3RpcError::Internal(error_str),
        }
    }
}

impl From<web3::Error> for RawTransactionError {
    fn from(e: web3::Error) -> Self { RawTransactionError::Transport(e.to_string()) }
}

impl From<ethabi::Error> for Web3RpcError {
    fn from(e: ethabi::Error) -> Web3RpcError {
        // Currently, we use the `ethabi` crate to work with a smart contract ABI known at compile time.
        // It's an internal error if there are any issues during working with a smart contract ABI.
        Web3RpcError::Internal(e.to_string())
    }
}

impl From<ethabi::Error> for WithdrawError {
    fn from(e: ethabi::Error) -> Self {
        // Currently, we use the `ethabi` crate to work with a smart contract ABI known at compile time.
        // It's an internal error if there are any issues during working with a smart contract ABI.
        WithdrawError::InternalError(e.to_string())
    }
}

impl From<web3::Error> for WithdrawError {
    fn from(e: web3::Error) -> Self { WithdrawError::Transport(e.to_string()) }
}

impl From<Web3RpcError> for WithdrawError {
    fn from(e: Web3RpcError) -> Self {
        match e {
            Web3RpcError::Transport(err) | Web3RpcError::InvalidResponse(err) => WithdrawError::Transport(err),
            Web3RpcError::Internal(internal) => WithdrawError::InternalError(internal),
        }
    }
}

impl From<web3::Error> for TradePreimageError {
    fn from(e: web3::Error) -> Self { TradePreimageError::Transport(e.to_string()) }
}

impl From<Web3RpcError> for TradePreimageError {
    fn from(e: Web3RpcError) -> Self {
        match e {
            Web3RpcError::Transport(err) | Web3RpcError::InvalidResponse(err) => TradePreimageError::Transport(err),
            Web3RpcError::Internal(internal) => TradePreimageError::InternalError(internal),
        }
    }
}

impl From<ethabi::Error> for TradePreimageError {
    fn from(e: ethabi::Error) -> Self {
        // Currently, we use the `ethabi` crate to work with a smart contract ABI known at compile time.
        // It's an internal error if there are any issues during working with a smart contract ABI.
        TradePreimageError::InternalError(e.to_string())
    }
}

impl From<ethabi::Error> for BalanceError {
    fn from(e: ethabi::Error) -> Self {
        // Currently, we use the `ethabi` crate to work with a smart contract ABI known at compile time.
        // It's an internal error if there are any issues during working with a smart contract ABI.
        BalanceError::Internal(e.to_string())
    }
}

impl From<web3::Error> for BalanceError {
    fn from(e: web3::Error) -> Self { BalanceError::Transport(e.to_string()) }
}

#[derive(Debug, Deserialize, Serialize)]
struct SavedTraces {
    /// ETH traces for my_address
    traces: Vec<Trace>,
    /// Earliest processed block
    earliest_block: U256,
    /// Latest processed block
    latest_block: U256,
}

#[derive(Debug, Deserialize, Serialize)]
struct SavedErc20Events {
    /// ERC20 events for my_address
    events: Vec<Log>,
    /// Earliest processed block
    earliest_block: U256,
    /// Latest processed block
    latest_block: U256,
}

#[derive(Debug, PartialEq, Eq)]
pub enum EthCoinType {
    /// Ethereum itself or it's forks: ETC/others
    Eth,
    /// ERC20 token with smart contract address
    /// https://github.com/ethereum/EIPs/blob/master/EIPS/eip-20.md
    Erc20 { platform: String, token_addr: Address },
}

/// pImpl idiom.
pub struct EthCoinImpl {
    ticker: String,
    coin_type: EthCoinType,
    key_pair: KeyPair,
    my_address: Address,
    sign_message_prefix: Option<String>,
    swap_contract_address: Address,
    fallback_swap_contract: Option<Address>,
    web3: Web3<Web3Transport>,
    /// The separate web3 instances kept to get nonce, will replace the web3 completely soon
    web3_instances: Vec<Web3Instance>,
    decimals: u8,
    gas_station_url: Option<String>,
    gas_station_decimals: u8,
    gas_station_policy: GasStationPricePolicy,
    history_sync_state: Mutex<HistorySyncState>,
    required_confirmations: AtomicU64,
    /// Coin needs access to the context in order to reuse the logging and shutdown facilities.
    /// Using a weak reference by default in order to avoid circular references and leaks.
    pub ctx: MmWeak,
    chain_id: Option<u64>,
    /// the block range used for eth_getLogs
    logs_block_range: u64,
    nonce_lock: Arc<AsyncMutex<()>>,
    erc20_tokens_infos: Arc<Mutex<HashMap<String, Erc20TokenInfo>>>,
    /// This spawner is used to spawn coin's related futures that should be aborted on coin deactivation.
    spawner: CoinFutureSpawner,
}

#[derive(Clone, Debug)]
pub struct Web3Instance {
    web3: Web3<Web3Transport>,
    is_parity: bool,
}

#[derive(Clone, Debug)]
pub struct Erc20TokenInfo {
    pub token_address: Address,
    pub decimals: u8,
}

#[derive(Deserialize, Serialize)]
#[serde(tag = "format")]
pub enum EthAddressFormat {
    /// Single-case address (lowercase)
    #[serde(rename = "singlecase")]
    SingleCase,
    /// Mixed-case address.
    /// https://eips.ethereum.org/EIPS/eip-55
    #[serde(rename = "mixedcase")]
    MixedCase,
}

#[cfg_attr(test, mockable)]
async fn make_gas_station_request(url: &str) -> GasStationResult {
    let resp = slurp_url(url).await?;
    if resp.0 != StatusCode::OK {
        let error = format!("Gas price request failed with status code {}", resp.0);
        return MmError::err(GasStationReqErr::Transport {
            uri: url.to_owned(),
            error,
        });
    }
    let result: GasStationData = json::from_slice(&resp.2)?;
    Ok(result)
}

#[cfg_attr(test, mockable)]
impl EthCoinImpl {
    /// Gets Transfer events from ERC20 smart contract `addr` between `from_block` and `to_block`
    fn erc20_transfer_events(
        &self,
        contract: Address,
        from_addr: Option<Address>,
        to_addr: Option<Address>,
        from_block: BlockNumber,
        to_block: BlockNumber,
        limit: Option<usize>,
    ) -> Box<dyn Future<Item = Vec<Log>, Error = String> + Send> {
        let contract_event = try_fus!(ERC20_CONTRACT.event("Transfer"));
        let topic0 = Some(vec![contract_event.signature()]);
        let topic1 = from_addr.map(|addr| vec![addr.into()]);
        let topic2 = to_addr.map(|addr| vec![addr.into()]);
        let mut filter = FilterBuilder::default()
            .topics(topic0, topic1, topic2, None)
            .from_block(from_block)
            .to_block(to_block)
            .address(vec![contract]);

        if let Some(l) = limit {
            filter = filter.limit(l);
        }

        Box::new(self.web3.eth().logs(filter.build()).map_err(|e| ERRL!("{}", e)))
    }

    /// Gets ETH traces from ETH node between addresses in `from_block` and `to_block`
    fn eth_traces(
        &self,
        from_addr: Vec<Address>,
        to_addr: Vec<Address>,
        from_block: BlockNumber,
        to_block: BlockNumber,
        limit: Option<usize>,
    ) -> Box<dyn Future<Item = Vec<Trace>, Error = String> + Send> {
        let mut filter = TraceFilterBuilder::default()
            .from_address(from_addr)
            .to_address(to_addr)
            .from_block(from_block)
            .to_block(to_block);

        if let Some(l) = limit {
            filter = filter.count(l);
        }

        Box::new(self.web3.trace().filter(filter.build()).map_err(|e| ERRL!("{}", e)))
    }

    #[cfg_attr(target_arch = "wasm32", allow(dead_code))]
    fn eth_traces_path(&self, ctx: &MmArc) -> PathBuf {
        ctx.dbdir()
            .join("TRANSACTIONS")
            .join(format!("{}_{:#02x}_trace.json", self.ticker, self.my_address))
    }

    /// Load saved ETH traces from local DB
    #[cfg(not(target_arch = "wasm32"))]
    fn load_saved_traces(&self, ctx: &MmArc) -> Option<SavedTraces> {
        let content = gstuff::slurp(&self.eth_traces_path(ctx));
        if content.is_empty() {
            None
        } else {
            match json::from_slice(&content) {
                Ok(t) => Some(t),
                Err(_) => None,
            }
        }
    }

    /// Load saved ETH traces from local DB
    #[cfg(target_arch = "wasm32")]
    fn load_saved_traces(&self, _ctx: &MmArc) -> Option<SavedTraces> {
        common::panic_w("'load_saved_traces' is not implemented in WASM");
        unreachable!()
    }

    /// Store ETH traces to local DB
    #[cfg(not(target_arch = "wasm32"))]
    fn store_eth_traces(&self, ctx: &MmArc, traces: &SavedTraces) {
        let content = json::to_vec(traces).unwrap();
        let tmp_file = format!("{}.tmp", self.eth_traces_path(ctx).display());
        std::fs::write(&tmp_file, content).unwrap();
        std::fs::rename(tmp_file, self.eth_traces_path(ctx)).unwrap();
    }

    /// Store ETH traces to local DB
    #[cfg(target_arch = "wasm32")]
    fn store_eth_traces(&self, _ctx: &MmArc, _traces: &SavedTraces) {
        common::panic_w("'store_eth_traces' is not implemented in WASM");
        unreachable!()
    }

    #[cfg_attr(target_arch = "wasm32", allow(dead_code))]
    fn erc20_events_path(&self, ctx: &MmArc) -> PathBuf {
        ctx.dbdir()
            .join("TRANSACTIONS")
            .join(format!("{}_{:#02x}_events.json", self.ticker, self.my_address))
    }

    /// Store ERC20 events to local DB
    #[cfg(not(target_arch = "wasm32"))]
    fn store_erc20_events(&self, ctx: &MmArc, events: &SavedErc20Events) {
        let content = json::to_vec(events).unwrap();
        let tmp_file = format!("{}.tmp", self.erc20_events_path(ctx).display());
        std::fs::write(&tmp_file, content).unwrap();
        std::fs::rename(tmp_file, self.erc20_events_path(ctx)).unwrap();
    }

    /// Store ERC20 events to local DB
    #[cfg(target_arch = "wasm32")]
    fn store_erc20_events(&self, _ctx: &MmArc, _events: &SavedErc20Events) {
        common::panic_w("'store_erc20_events' is not implemented in WASM");
        unreachable!()
    }

    /// Load saved ERC20 events from local DB
    #[cfg(not(target_arch = "wasm32"))]
    fn load_saved_erc20_events(&self, ctx: &MmArc) -> Option<SavedErc20Events> {
        let content = gstuff::slurp(&self.erc20_events_path(ctx));
        if content.is_empty() {
            None
        } else {
            match json::from_slice(&content) {
                Ok(t) => Some(t),
                Err(_) => None,
            }
        }
    }

    /// Load saved ERC20 events from local DB
    #[cfg(target_arch = "wasm32")]
    fn load_saved_erc20_events(&self, _ctx: &MmArc) -> Option<SavedErc20Events> {
        common::panic_w("'load_saved_erc20_events' is not implemented in WASM");
        unreachable!()
    }

    /// The id used to differentiate payments on Etomic swap smart contract
    fn etomic_swap_id(&self, time_lock: u32, secret_hash: &[u8]) -> Vec<u8> {
        let mut input = vec![];
        input.extend_from_slice(&time_lock.to_le_bytes());
        input.extend_from_slice(secret_hash);
        sha256(&input).to_vec()
    }

    fn estimate_gas(&self, req: CallRequest) -> Box<dyn Future<Item = U256, Error = web3::Error> + Send> {
        // always using None block number as old Geth version accept only single argument in this RPC
        Box::new(self.web3.eth().estimate_gas(req, None))
    }

    /// Gets `ReceiverSpent` events from etomic swap smart contract since `from_block`
    fn spend_events(
        &self,
        swap_contract_address: Address,
        from_block: u64,
        to_block: u64,
    ) -> Box<dyn Future<Item = Vec<Log>, Error = String> + Send> {
        let contract_event = try_fus!(SWAP_CONTRACT.event("ReceiverSpent"));
        let filter = FilterBuilder::default()
            .topics(Some(vec![contract_event.signature()]), None, None, None)
            .from_block(BlockNumber::Number(from_block))
            .to_block(BlockNumber::Number(to_block))
            .address(vec![swap_contract_address])
            .build();

        Box::new(self.web3.eth().logs(filter).map_err(|e| ERRL!("{}", e)))
    }

    /// Gets `SenderRefunded` events from etomic swap smart contract since `from_block`
    fn refund_events(
        &self,
        swap_contract_address: Address,
        from_block: u64,
        to_block: u64,
    ) -> Box<dyn Future<Item = Vec<Log>, Error = String> + Send> {
        let contract_event = try_fus!(SWAP_CONTRACT.event("SenderRefunded"));
        let filter = FilterBuilder::default()
            .topics(Some(vec![contract_event.signature()]), None, None, None)
            .from_block(BlockNumber::Number(from_block))
            .to_block(BlockNumber::Number(to_block))
            .address(vec![swap_contract_address])
            .build();

        Box::new(self.web3.eth().logs(filter).map_err(|e| ERRL!("{}", e)))
    }

    /// Try to parse address from string.
    pub fn address_from_str(&self, address: &str) -> Result<Address, String> {
        Ok(try_s!(valid_addr_from_str(address)))
    }

    pub fn erc20_token_address(&self) -> Option<Address> {
        match self.coin_type {
            EthCoinType::Erc20 { token_addr, .. } => Some(token_addr),
            EthCoinType::Eth => None,
        }
    }

    pub fn add_erc_token_info(&self, ticker: String, info: Erc20TokenInfo) {
        self.erc20_tokens_infos.lock().unwrap().insert(ticker, info);
    }

    /// WARNING
    /// Be very careful using this function since it returns dereferenced clone
    /// of value behind the MutexGuard and makes it non-thread-safe.
    pub fn get_erc_tokens_infos(&self) -> HashMap<String, Erc20TokenInfo> {
        let guard = self.erc20_tokens_infos.lock().unwrap();
        (*guard).clone()
    }
}

async fn get_raw_transaction_impl(coin: EthCoin, req: RawTransactionRequest) -> RawTransactionResult {
    let tx = match req.tx_hash.strip_prefix("0x") {
        Some(tx) => tx,
        None => &req.tx_hash,
    };
    let hash = H256::from_str(tx).map_to_mm(|e| RawTransactionError::InvalidHashError(e.to_string()))?;
    let web3_tx = coin.web3.eth().transaction(TransactionId::Hash(hash)).compat().await?;
    let web3_tx = web3_tx.or_mm_err(|| RawTransactionError::HashNotExist(req.tx_hash))?;
    let raw = signed_tx_from_web3_tx(web3_tx).map_to_mm(RawTransactionError::InternalError)?;
    Ok(RawTransactionRes {
        tx_hex: BytesJson(rlp::encode(&raw)),
    })
}

async fn withdraw_impl(coin: EthCoin, req: WithdrawRequest) -> WithdrawResult {
    let to_addr = coin
        .address_from_str(&req.to)
        .map_to_mm(WithdrawError::InvalidAddress)?;
    let my_balance = coin.my_balance().compat().await?;
    let my_balance_dec = u256_to_big_decimal(my_balance, coin.decimals)?;

    let (mut wei_amount, dec_amount) = if req.max {
        (my_balance, my_balance_dec.clone())
    } else {
        let wei_amount = wei_from_big_decimal(&req.amount, coin.decimals)?;
        (wei_amount, req.amount.clone())
    };
    if wei_amount > my_balance {
        return MmError::err(WithdrawError::NotSufficientBalance {
            coin: coin.ticker.clone(),
            available: my_balance_dec.clone(),
            required: dec_amount,
        });
    };
    let (mut eth_value, data, call_addr, fee_coin) = match &coin.coin_type {
        EthCoinType::Eth => (wei_amount, vec![], to_addr, coin.ticker()),
        EthCoinType::Erc20 { platform, token_addr } => {
            let function = ERC20_CONTRACT.function("transfer")?;
            let data = function.encode_input(&[Token::Address(to_addr), Token::Uint(wei_amount)])?;
            (0.into(), data, *token_addr, platform.as_str())
        },
    };
    let eth_value_dec = u256_to_big_decimal(eth_value, coin.decimals)?;

    let (gas, gas_price) = match req.fee {
        Some(WithdrawFee::EthGas { gas_price, gas }) => {
            let gas_price = wei_from_big_decimal(&gas_price, 9)?;
            (gas.into(), gas_price)
        },
        Some(fee_policy) => {
            let error = format!("Expected 'EthGas' fee type, found {:?}", fee_policy);
            return MmError::err(WithdrawError::InvalidFeePolicy(error));
        },
        None => {
            let gas_price = coin.get_gas_price().compat().await?;
            // covering edge case by deducting the standard transfer fee when we want to max withdraw ETH
            let eth_value_for_estimate = if req.max && coin.coin_type == EthCoinType::Eth {
                eth_value - gas_price * U256::from(21000)
            } else {
                eth_value
            };
            let estimate_gas_req = CallRequest {
                value: Some(eth_value_for_estimate),
                data: Some(data.clone().into()),
                from: Some(coin.my_address),
                to: call_addr,
                gas: None,
                // gas price must be supplied because some smart contracts base their
                // logic on gas price, e.g. TUSD: https://github.com/KomodoPlatform/atomicDEX-API/issues/643
                gas_price: Some(gas_price),
            };
            // TODO Note if the wallet's balance is insufficient to withdraw, then `estimate_gas` may fail with the `Exception` error.
            // TODO Ideally we should determine the case when we have the insufficient balance and return `WithdrawError::NotSufficientBalance`.
            let gas_limit = coin.estimate_gas(estimate_gas_req).compat().await?;
            (gas_limit, gas_price)
        },
    };
    let total_fee = gas * gas_price;
    let total_fee_dec = u256_to_big_decimal(total_fee, coin.decimals)?;

    if req.max && coin.coin_type == EthCoinType::Eth {
        if eth_value < total_fee || wei_amount < total_fee {
            return MmError::err(WithdrawError::AmountTooLow {
                amount: eth_value_dec,
                threshold: total_fee_dec,
            });
        }
        eth_value -= total_fee;
        wei_amount -= total_fee;
    };
    let _nonce_lock = coin.nonce_lock.lock().await;
    let nonce_fut = get_addr_nonce(coin.my_address, coin.web3_instances.clone()).compat();
    let nonce = match select(nonce_fut, Timer::sleep(30.)).await {
        Either::Left((nonce_res, _)) => nonce_res.map_to_mm(WithdrawError::Transport)?,
        Either::Right(_) => return MmError::err(WithdrawError::Transport("Get address nonce timed out".to_owned())),
    };
    let tx = UnSignedEthTx {
        nonce,
        value: eth_value,
        action: Action::Call(call_addr),
        data,
        gas,
        gas_price,
    };

    let signed = tx.sign(coin.key_pair.secret(), coin.chain_id);
    let bytes = rlp::encode(&signed);
    let amount_decimal = u256_to_big_decimal(wei_amount, coin.decimals)?;
    let mut spent_by_me = amount_decimal.clone();
    let received_by_me = if to_addr == coin.my_address {
        amount_decimal.clone()
    } else {
        0.into()
    };
    let fee_details = EthTxFeeDetails::new(gas, gas_price, fee_coin)?;
    if coin.coin_type == EthCoinType::Eth {
        spent_by_me += &fee_details.total_fee;
    }
    let my_address = coin.my_address()?;
    Ok(TransactionDetails {
        to: vec![checksum_address(&format!("{:#02x}", to_addr))],
        from: vec![my_address],
        total_amount: amount_decimal,
        my_balance_change: &received_by_me - &spent_by_me,
        spent_by_me,
        received_by_me,
        tx_hex: bytes.into(),
        tx_hash: format!("{:02x}", signed.tx_hash()),
        block_height: 0,
        fee_details: Some(fee_details.into()),
        coin: coin.ticker.clone(),
        internal_id: vec![].into(),
        timestamp: now_ms() / 1000,
        kmd_rewards: None,
        transaction_type: Default::default(),
    })
}

#[derive(Clone)]
pub struct EthCoin(Arc<EthCoinImpl>);
impl Deref for EthCoin {
    type Target = EthCoinImpl;
    fn deref(&self) -> &EthCoinImpl { &*self.0 }
}

#[async_trait]
impl SwapOps for EthCoin {
    fn send_taker_fee(&self, fee_addr: &[u8], amount: BigDecimal, _uuid: &[u8]) -> TransactionFut {
        let address = try_tx_fus!(addr_from_raw_pubkey(fee_addr));

        Box::new(
            self.send_to_address(address, try_tx_fus!(wei_from_big_decimal(&amount, self.decimals)))
                .map(TransactionEnum::from),
        )
    }

    fn send_maker_payment(
        &self,
        time_lock: u32,
        taker_pub: &[u8],
        secret_hash: &[u8],
        amount: BigDecimal,
        swap_contract_address: &Option<BytesJson>,
        _swap_unique_data: &[u8],
    ) -> TransactionFut {
        let taker_addr = try_tx_fus!(addr_from_raw_pubkey(taker_pub));
        let swap_contract_address = try_tx_fus!(swap_contract_address.try_to_address());

        Box::new(
            self.send_hash_time_locked_payment(
                self.etomic_swap_id(time_lock, secret_hash),
                try_tx_fus!(wei_from_big_decimal(&amount, self.decimals)),
                time_lock,
                secret_hash,
                taker_addr,
                swap_contract_address,
            )
            .map(TransactionEnum::from),
        )
    }

    fn send_taker_payment(
        &self,
        time_lock: u32,
        maker_pub: &[u8],
        secret_hash: &[u8],
        amount: BigDecimal,
        swap_contract_address: &Option<BytesJson>,
        _swap_unique_data: &[u8],
    ) -> TransactionFut {
        let maker_addr = try_tx_fus!(addr_from_raw_pubkey(maker_pub));
        let swap_contract_address = try_tx_fus!(swap_contract_address.try_to_address());

        Box::new(
            self.send_hash_time_locked_payment(
                self.etomic_swap_id(time_lock, secret_hash),
                try_tx_fus!(wei_from_big_decimal(&amount, self.decimals)),
                time_lock,
                secret_hash,
                maker_addr,
                swap_contract_address,
            )
            .map(TransactionEnum::from),
        )
    }

    fn send_maker_spends_taker_payment(
        &self,
        taker_payment_tx: &[u8],
        _time_lock: u32,
        _taker_pub: &[u8],
        secret: &[u8],
        swap_contract_address: &Option<BytesJson>,
        _swap_unique_data: &[u8],
    ) -> TransactionFut {
        let tx: UnverifiedTransaction = try_tx_fus!(rlp::decode(taker_payment_tx));
        let signed = try_tx_fus!(SignedEthTx::new(tx));
        let swap_contract_address = try_tx_fus!(swap_contract_address.try_to_address(), signed);

        Box::new(
            self.spend_hash_time_locked_payment(signed, swap_contract_address, secret)
                .map(TransactionEnum::from),
        )
    }

    fn send_taker_spends_maker_payment_preimage(&self, _preimage: &[u8], _secret: &[u8]) -> TransactionFut {
        unimplemented!();
    }

    fn create_taker_spends_maker_payment_preimage(
        &self,
        _maker_payment_tx: &[u8],
        _time_lock: u32,
        _maker_pub: &[u8],
        _secret_hash: &[u8],
        _swap_unique_data: &[u8],
    ) -> TransactionFut {
        unimplemented!();
    }

    fn send_taker_spends_maker_payment(
        &self,
        maker_payment_tx: &[u8],
        _time_lock: u32,
        _maker_pub: &[u8],
        secret: &[u8],
        swap_contract_address: &Option<BytesJson>,
        _swap_unique_data: &[u8],
    ) -> TransactionFut {
        let tx: UnverifiedTransaction = try_tx_fus!(rlp::decode(maker_payment_tx));
        let signed = try_tx_fus!(SignedEthTx::new(tx));
        let swap_contract_address = try_tx_fus!(swap_contract_address.try_to_address());
        Box::new(
            self.spend_hash_time_locked_payment(signed, swap_contract_address, secret)
                .map(TransactionEnum::from),
        )
    }

    fn send_taker_refunds_payment(
        &self,
        taker_payment_tx: &[u8],
        _time_lock: u32,
        _maker_pub: &[u8],
        _secret_hash: &[u8],
        swap_contract_address: &Option<BytesJson>,
        _swap_unique_data: &[u8],
    ) -> TransactionFut {
        let tx: UnverifiedTransaction = try_tx_fus!(rlp::decode(taker_payment_tx));
        let signed = try_tx_fus!(SignedEthTx::new(tx));
        let swap_contract_address = try_tx_fus!(swap_contract_address.try_to_address());

        Box::new(
            self.refund_hash_time_locked_payment(swap_contract_address, signed)
                .map(TransactionEnum::from),
        )
    }

    fn send_maker_refunds_payment(
        &self,
        maker_payment_tx: &[u8],
        _time_lock: u32,
        _taker_pub: &[u8],
        _secret_hash: &[u8],
        swap_contract_address: &Option<BytesJson>,
        _swap_unique_data: &[u8],
    ) -> TransactionFut {
        let tx: UnverifiedTransaction = try_tx_fus!(rlp::decode(maker_payment_tx));
        let signed = try_tx_fus!(SignedEthTx::new(tx));
        let swap_contract_address = try_tx_fus!(swap_contract_address.try_to_address());

        Box::new(
            self.refund_hash_time_locked_payment(swap_contract_address, signed)
                .map(TransactionEnum::from),
        )
    }

    fn validate_fee(
        &self,
        fee_tx: &TransactionEnum,
        expected_sender: &[u8],
        fee_addr: &[u8],
        amount: &BigDecimal,
        min_block_number: u64,
        _uuid: &[u8],
    ) -> Box<dyn Future<Item = (), Error = String> + Send> {
        let selfi = self.clone();
        let tx = match fee_tx {
            TransactionEnum::SignedEthTx(t) => t.clone(),
            _ => panic!(),
        };
        let sender_addr = try_fus!(addr_from_raw_pubkey(expected_sender));
        let fee_addr = try_fus!(addr_from_raw_pubkey(fee_addr));
        let amount = amount.clone();

        let fut = async move {
            let expected_value = try_s!(wei_from_big_decimal(&amount, selfi.decimals));
            let tx_from_rpc = try_s!(
                selfi
                    .web3
                    .eth()
                    .transaction(TransactionId::Hash(tx.hash))
                    .compat()
                    .await
            );
            let tx_from_rpc = match tx_from_rpc {
                Some(t) => t,
                None => return ERR!("Didn't find provided tx {:?} on ETH node", tx),
            };

            if tx_from_rpc.from != sender_addr {
                return ERR!(
                    "Fee tx {:?} was sent from wrong address, expected {:?}",
                    tx_from_rpc,
                    sender_addr
                );
            }

            if let Some(block_number) = tx_from_rpc.block_number {
                if block_number <= min_block_number.into() {
                    return ERR!(
                        "Fee tx {:?} confirmed before min_block {}",
                        tx_from_rpc,
                        min_block_number,
                    );
                }
            }
            match &selfi.coin_type {
                EthCoinType::Eth => {
                    if tx_from_rpc.to != Some(fee_addr) {
                        return ERR!(
                            "Fee tx {:?} was sent to wrong address, expected {:?}",
                            tx_from_rpc,
                            fee_addr
                        );
                    }

                    if tx_from_rpc.value < expected_value {
                        return ERR!(
                            "Fee tx {:?} value is less than expected {:?}",
                            tx_from_rpc,
                            expected_value
                        );
                    }
                },
                EthCoinType::Erc20 {
                    platform: _,
                    token_addr,
                } => {
                    if tx_from_rpc.to != Some(*token_addr) {
                        return ERR!(
                            "ERC20 Fee tx {:?} called wrong smart contract, expected {:?}",
                            tx_from_rpc,
                            token_addr
                        );
                    }

                    let function = try_s!(ERC20_CONTRACT.function("transfer"));
                    let decoded_input = try_s!(function.decode_input(&tx_from_rpc.input.0));

                    if decoded_input[0] != Token::Address(fee_addr) {
                        return ERR!(
                            "ERC20 Fee tx was sent to wrong address {:?}, expected {:?}",
                            decoded_input[0],
                            fee_addr
                        );
                    }

                    match decoded_input[1] {
                        Token::Uint(value) => {
                            if value < expected_value {
                                return ERR!("ERC20 Fee tx value {} is less than expected {}", value, expected_value);
                            }
                        },
                        _ => return ERR!("Should have got uint token but got {:?}", decoded_input[1]),
                    }
                },
            }

            Ok(())
        };
        Box::new(fut.boxed().compat())
    }

    fn validate_maker_payment(&self, input: ValidatePaymentInput) -> ValidatePaymentFut<()> {
        let swap_contract_address = try_f!(input
            .swap_contract_address
            .try_to_address()
            .map_to_mm(ValidatePaymentError::InvalidInput));
        self.validate_payment(
            &input.payment_tx,
            input.time_lock,
            &input.other_pub,
            &input.secret_hash,
            input.amount,
            swap_contract_address,
        )
    }

    fn validate_taker_payment(&self, input: ValidatePaymentInput) -> ValidatePaymentFut<()> {
        let swap_contract_address = try_f!(input
            .swap_contract_address
            .try_to_address()
            .map_to_mm(ValidatePaymentError::InvalidInput));
        self.validate_payment(
            &input.payment_tx,
            input.time_lock,
            &input.other_pub,
            &input.secret_hash,
            input.amount,
            swap_contract_address,
        )
    }

    fn watcher_validate_taker_payment(
        &self,
        _input: WatcherValidatePaymentInput,
    ) -> Box<dyn Future<Item = (), Error = MmError<ValidatePaymentError>> + Send> {
        unimplemented!();
    }

    fn check_if_my_payment_sent(
        &self,
        time_lock: u32,
        _other_pub: &[u8],
        secret_hash: &[u8],
        from_block: u64,
        swap_contract_address: &Option<BytesJson>,
        _swap_unique_data: &[u8],
    ) -> Box<dyn Future<Item = Option<TransactionEnum>, Error = String> + Send> {
        let id = self.etomic_swap_id(time_lock, secret_hash);
        let swap_contract_address = try_fus!(swap_contract_address.try_to_address());
        let selfi = self.clone();
        let fut = async move {
            let status = try_s!(
                selfi
                    .payment_status(swap_contract_address, Token::FixedBytes(id.clone()))
                    .compat()
                    .await
            );

            if status == PAYMENT_STATE_UNINITIALIZED.into() {
                return Ok(None);
            };

            let mut current_block = try_s!(selfi.current_block().compat().await);
            if current_block < from_block {
                current_block = from_block;
            }

            let mut from_block = from_block;

            loop {
                let to_block = current_block.min(from_block + selfi.logs_block_range);

                let events = try_s!(
                    selfi
                        .payment_sent_events(swap_contract_address, from_block, to_block)
                        .compat()
                        .await
                );

                let found = events.iter().find(|event| &event.data.0[..32] == id.as_slice());

                match found {
                    Some(event) => {
                        let transaction = try_s!(
                            selfi
                                .web3
                                .eth()
                                .transaction(TransactionId::Hash(event.transaction_hash.unwrap()))
                                .compat()
                                .await
                        );
                        match transaction {
                            Some(t) => break Ok(Some(try_s!(signed_tx_from_web3_tx(t)).into())),
                            None => break Ok(None),
                        }
                    },
                    None => {
                        if to_block >= current_block {
                            break Ok(None);
                        }
                        from_block = to_block;
                    },
                }
            }
        };
        Box::new(fut.boxed().compat())
    }

    async fn search_for_swap_tx_spend_my(
        &self,
        input: SearchForSwapTxSpendInput<'_>,
    ) -> Result<Option<FoundSwapTxSpend>, String> {
        let swap_contract_address = try_s!(input.swap_contract_address.try_to_address());
        self.search_for_swap_tx_spend(input.tx, swap_contract_address, input.search_from_block)
            .await
    }

    async fn search_for_swap_tx_spend_other(
        &self,
        input: SearchForSwapTxSpendInput<'_>,
    ) -> Result<Option<FoundSwapTxSpend>, String> {
        let swap_contract_address = try_s!(input.swap_contract_address.try_to_address());
        self.search_for_swap_tx_spend(input.tx, swap_contract_address, input.search_from_block)
            .await
    }

    fn extract_secret(&self, _secret_hash: &[u8], spend_tx: &[u8]) -> Result<Vec<u8>, String> {
        let unverified: UnverifiedTransaction = try_s!(rlp::decode(spend_tx));
        let function = try_s!(SWAP_CONTRACT.function("receiverSpend"));
        let tokens = try_s!(function.decode_input(&unverified.data));
        if tokens.len() < 3 {
            return ERR!("Invalid arguments in 'receiverSpend' call: {:?}", tokens);
        }
        match &tokens[2] {
            Token::FixedBytes(secret) => Ok(secret.to_vec()),
            _ => ERR!(
                "Expected secret to be fixed bytes, decoded function data is {:?}",
                tokens
            ),
        }
    }

    fn negotiate_swap_contract_addr(
        &self,
        other_side_address: Option<&[u8]>,
    ) -> Result<Option<BytesJson>, MmError<NegotiateSwapContractAddrErr>> {
        match other_side_address {
            Some(bytes) => {
                if bytes.len() != 20 {
                    return MmError::err(NegotiateSwapContractAddrErr::InvalidOtherAddrLen(bytes.into()));
                }
                let other_addr = Address::from(bytes);
                if other_addr == self.swap_contract_address {
                    return Ok(Some(self.swap_contract_address.to_vec().into()));
                }

                if Some(other_addr) == self.fallback_swap_contract {
                    return Ok(self.fallback_swap_contract.map(|addr| addr.to_vec().into()));
                }
                MmError::err(NegotiateSwapContractAddrErr::UnexpectedOtherAddr(bytes.into()))
            },
            None => self
                .fallback_swap_contract
                .map(|addr| Some(addr.to_vec().into()))
                .ok_or_else(|| MmError::new(NegotiateSwapContractAddrErr::NoOtherAddrAndNoFallback)),
        }
    }

    fn derive_htlc_key_pair(&self, _swap_unique_data: &[u8]) -> keys::KeyPair {
        key_pair_from_secret(self.key_pair.secret()).expect("valid key")
    }
}

#[cfg_attr(test, mockable)]
impl MarketCoinOps for EthCoin {
    fn ticker(&self) -> &str { &self.ticker[..] }

    fn my_address(&self) -> MmResult<String, MyAddressError> {
        Ok(checksum_address(&format!("{:#02x}", self.my_address)))
    }

    fn get_public_key(&self) -> Result<String, MmError<UnexpectedDerivationMethod>> {
        let uncompressed_without_prefix = hex::encode(self.key_pair.public());
        Ok(format!("04{}", uncompressed_without_prefix))
    }

    /// Hash message for signature using Ethereum's message signing format.
    /// keccak256(PREFIX_LENGTH + PREFIX + MESSAGE_LENGTH + MESSAGE)
    fn sign_message_hash(&self, message: &str) -> Option<[u8; 32]> {
        let message_prefix = self.sign_message_prefix.as_ref()?;

        let mut stream = Stream::new();
        let prefix_len = CompactInteger::from(message_prefix.len());
        prefix_len.serialize(&mut stream);
        stream.append_slice(message_prefix.as_bytes());
        stream.append_slice(message.len().to_string().as_bytes());
        stream.append_slice(message.as_bytes());
        Some(keccak256(&stream.out()).take())
    }

    fn sign_message(&self, message: &str) -> SignatureResult<String> {
        let message_hash = self.sign_message_hash(message).ok_or(SignatureError::PrefixNotFound)?;
        let privkey = &self.key_pair.secret();
        let signature = sign(privkey, &H256::from(message_hash))?;
        Ok(format!("0x{}", signature))
    }

    fn verify_message(&self, signature: &str, message: &str, address: &str) -> VerificationResult<bool> {
        let message_hash = self
            .sign_message_hash(message)
            .ok_or(VerificationError::PrefixNotFound)?;
        let address = self
            .address_from_str(address)
            .map_err(VerificationError::AddressDecodingError)?;
        let signature = Signature::from_str(signature.strip_prefix("0x").unwrap_or(signature))?;
        let is_verified = verify_address(&address, &signature, &H256::from(message_hash))?;
        Ok(is_verified)
    }

    fn my_balance(&self) -> BalanceFut<CoinBalance> {
        let decimals = self.decimals;
        let fut = self
            .my_balance()
            .and_then(move |result| Ok(u256_to_big_decimal(result, decimals)?))
            .map(|spendable| CoinBalance {
                spendable,
                unspendable: BigDecimal::from(0),
            });
        Box::new(fut)
    }

    fn base_coin_balance(&self) -> BalanceFut<BigDecimal> {
        Box::new(
            self.eth_balance()
                .and_then(move |result| Ok(u256_to_big_decimal(result, ETH_DECIMALS)?)),
        )
    }

    fn platform_ticker(&self) -> &str {
        match &self.coin_type {
            EthCoinType::Eth => self.ticker(),
            EthCoinType::Erc20 { platform, .. } => platform,
        }
    }

    fn send_raw_tx(&self, mut tx: &str) -> Box<dyn Future<Item = String, Error = String> + Send> {
        if tx.starts_with("0x") {
            tx = &tx[2..];
        }
        let bytes = try_fus!(hex::decode(tx));
        Box::new(
            self.web3
                .eth()
                .send_raw_transaction(bytes.into())
                .map(|res| format!("{:02x}", res))
                .map_err(|e| ERRL!("{}", e)),
        )
    }

    fn send_raw_tx_bytes(&self, tx: &[u8]) -> Box<dyn Future<Item = String, Error = String> + Send> {
        Box::new(
            self.web3
                .eth()
                .send_raw_transaction(tx.into())
                .map(|res| format!("{:02x}", res))
                .map_err(|e| ERRL!("{}", e)),
        )
    }

    fn wait_for_confirmations(
        &self,
        tx: &[u8],
        confirmations: u64,
        _requires_nota: bool,
        wait_until: u64,
        check_every: u64,
    ) -> Box<dyn Future<Item = (), Error = String> + Send> {
        let ctx = try_fus!(MmArc::from_weak(&self.ctx).ok_or("No context"));
        let mut status = ctx.log.status_handle();
        status.status(&[&self.ticker], "Waiting for confirmations…");
        status.deadline(wait_until * 1000);

        let unsigned: UnverifiedTransaction = try_fus!(rlp::decode(tx));
        let tx = try_fus!(SignedEthTx::new(unsigned));

        let required_confirms = U256::from(confirmations);
        let selfi = self.clone();
        let fut = async move {
            loop {
                if status.ms2deadline().unwrap() < 0 {
                    status.append(" Timed out.");
                    return ERR!(
                        "Waited too long until {} for transaction {:?} confirmation ",
                        wait_until,
                        tx
                    );
                }

                let web3_receipt = match selfi.web3.eth().transaction_receipt(tx.hash()).compat().await {
                    Ok(r) => r,
                    Err(e) => {
                        error!(
                            "Error {:?} getting the {} transaction {:?}, retrying in 15 seconds",
                            e,
                            selfi.ticker(),
                            tx.tx_hash()
                        );
                        Timer::sleep(check_every as f64).await;
                        continue;
                    },
                };
                if let Some(receipt) = web3_receipt {
                    if receipt.status != Some(1.into()) {
                        status.append(" Failed.");
                        return ERR!(
                            "Tx receipt {:?} status of {} tx {:?} is failed",
                            receipt,
                            selfi.ticker(),
                            tx.tx_hash()
                        );
                    }

                    if let Some(confirmed_at) = receipt.block_number {
                        let current_block = match selfi.web3.eth().block_number().compat().await {
                            Ok(b) => b,
                            Err(e) => {
                                error!(
                                    "Error {:?} getting the {} block number retrying in 15 seconds",
                                    e,
                                    selfi.ticker()
                                );
                                Timer::sleep(check_every as f64).await;
                                continue;
                            },
                        };
                        // checking if the current block is above the confirmed_at block prediction for pos chain to prevent overflow
                        if current_block >= confirmed_at && current_block - confirmed_at + 1 >= required_confirms {
                            status.append(" Confirmed.");
                            return Ok(());
                        }
                    }
                }
                Timer::sleep(check_every as f64).await;
            }
        };
        Box::new(fut.boxed().compat())
    }

    fn wait_for_tx_spend(
        &self,
        tx_bytes: &[u8],
        wait_until: u64,
        from_block: u64,
        swap_contract_address: &Option<BytesJson>,
    ) -> TransactionFut {
        let unverified: UnverifiedTransaction = try_tx_fus!(rlp::decode(tx_bytes));
        let tx = try_tx_fus!(SignedEthTx::new(unverified));
        let swap_contract_address = try_tx_fus!(swap_contract_address.try_to_address());

        let func_name = match self.coin_type {
            EthCoinType::Eth => "ethPayment",
            EthCoinType::Erc20 { .. } => "erc20Payment",
        };

        let payment_func = try_tx_fus!(SWAP_CONTRACT.function(func_name));
        let decoded = try_tx_fus!(payment_func.decode_input(&tx.data));
        let id = match &decoded[0] {
            Token::FixedBytes(bytes) => bytes.clone(),
            _ => panic!(),
        };
        let selfi = self.clone();

        let fut = async move {
            loop {
                let current_block = match selfi.current_block().compat().await {
                    Ok(b) => b,
                    Err(e) => {
                        error!("Error getting block number: {}", e);
                        Timer::sleep(5.).await;
                        continue;
                    },
                };

                let events = match selfi
                    .spend_events(swap_contract_address, from_block, current_block)
                    .compat()
                    .await
                {
                    Ok(ev) => ev,
                    Err(e) => {
                        error!("Error getting spend events: {}", e);
                        Timer::sleep(5.).await;
                        continue;
                    },
                };

                let found = events.iter().find(|event| &event.data.0[..32] == id.as_slice());

                if let Some(event) = found {
                    if let Some(tx_hash) = event.transaction_hash {
                        let transaction = match selfi
                            .web3
                            .eth()
                            .transaction(TransactionId::Hash(tx_hash))
                            .compat()
                            .await
                        {
                            Ok(Some(t)) => t,
                            Ok(None) => {
                                info!("Tx {} not found yet", tx_hash);
                                Timer::sleep(5.).await;
                                continue;
                            },
                            Err(e) => {
                                error!("Get tx {} error: {}", tx_hash, e);
                                Timer::sleep(5.).await;
                                continue;
                            },
                        };

                        return Ok(TransactionEnum::from(try_tx_s!(signed_tx_from_web3_tx(transaction))));
                    }
                }

                if now_ms() / 1000 > wait_until {
                    return TX_PLAIN_ERR!(
                        "Waited too long until {} for transaction {:?} to be spent ",
                        wait_until,
                        tx,
                    );
                }
                Timer::sleep(5.).await;
                continue;
            }
        };
        Box::new(fut.boxed().compat())
    }

    fn tx_enum_from_bytes(&self, bytes: &[u8]) -> Result<TransactionEnum, MmError<TxMarshalingErr>> {
        signed_eth_tx_from_bytes(bytes)
            .map(TransactionEnum::from)
            .map_to_mm(TxMarshalingErr::InvalidInput)
    }

    fn current_block(&self) -> Box<dyn Future<Item = u64, Error = String> + Send> {
        Box::new(
            self.web3
                .eth()
                .block_number()
                .map(|res| res.into())
                .map_err(|e| ERRL!("{}", e)),
        )
    }

    fn display_priv_key(&self) -> Result<String, String> { Ok(format!("{:#02x}", self.key_pair.secret())) }

    fn min_tx_amount(&self) -> BigDecimal { BigDecimal::from(0) }

    fn min_trading_vol(&self) -> MmNumber {
        let pow = self.decimals / 3;
        MmNumber::from(1) / MmNumber::from(10u64.pow(pow as u32))
    }
}

pub fn signed_eth_tx_from_bytes(bytes: &[u8]) -> Result<SignedEthTx, String> {
    let tx: UnverifiedTransaction = try_s!(rlp::decode(bytes));
    let signed = try_s!(SignedEthTx::new(tx));
    Ok(signed)
}

// We can use a nonce lock shared between tokens using the same platform coin and the platform itself.
// For example, ETH/USDT-ERC20 should use the same lock, but it will be different for BNB/USDT-BEP20.
lazy_static! {
    static ref NONCE_LOCK: Mutex<HashMap<String, Arc<AsyncMutex<()>>>> = Mutex::new(HashMap::new());
}

type EthTxFut = Box<dyn Future<Item = SignedEthTx, Error = TransactionErr> + Send + 'static>;

async fn sign_and_send_transaction_impl(
    ctx: MmArc,
    coin: EthCoin,
    value: U256,
    action: Action,
    data: Vec<u8>,
    gas: U256,
) -> Result<SignedEthTx, TransactionErr> {
    let mut status = ctx.log.status_handle();
    macro_rules! tags {
        () => {
            &[&"sign-and-send"]
        };
    }
    let _nonce_lock = coin.nonce_lock.lock().await;
    status.status(tags!(), "get_addr_nonce…");
    let nonce = try_tx_s!(
        get_addr_nonce(coin.my_address, coin.web3_instances.clone())
            .compat()
            .await
    );
    status.status(tags!(), "get_gas_price…");
    let gas_price = try_tx_s!(coin.get_gas_price().compat().await);
    let tx = UnSignedEthTx {
        nonce,
        gas_price,
        gas,
        action,
        value,
        data,
    };
    let signed = tx.sign(coin.key_pair.secret(), coin.chain_id);
    let bytes = web3::types::Bytes(rlp::encode(&signed).to_vec());
    status.status(tags!(), "send_raw_transaction…");

    try_tx_s!(
        coin.web3
            .eth()
            .send_raw_transaction(bytes)
            .map_err(|e| ERRL!("{}", e))
            .compat()
            .await,
        signed
    );

    status.status(tags!(), "get_addr_nonce…");
    loop {
        // Check every second till ETH nodes recognize that nonce is increased
        // Parity has reliable "nextNonce" method that always returns correct nonce for address
        // But we can't expect that all nodes will always be Parity.
        // Some of ETH forks use Geth only so they don't have Parity nodes at all.
        let new_nonce = match get_addr_nonce(coin.my_address, coin.web3_instances.clone())
            .compat()
            .await
        {
            Ok(n) => n,
            Err(e) => {
                error!("Error getting {} {} nonce: {}", coin.ticker(), coin.my_address, e);
                // we can just keep looping in case of error hoping it will go away
                continue;
            },
        };
        if new_nonce > nonce {
            break;
        };
        Timer::sleep(1.).await;
    }
    Ok(signed)
}

impl EthCoin {
    /// Downloads and saves ETH transaction history of my_address, relies on Parity trace_filter API
    /// https://wiki.parity.io/JSONRPC-trace-module#trace_filter, this requires tracing to be enabled
    /// in node config. Other ETH clients (Geth, etc.) are `not` supported (yet).
    #[allow(clippy::cognitive_complexity)]
    #[cfg_attr(target_arch = "wasm32", allow(dead_code))]
    async fn process_eth_history(&self, ctx: &MmArc) {
        // Artem Pikulin: by playing a bit with Parity mainnet node I've discovered that trace_filter API responds after reasonable time for 1000 blocks.
        // I've tried to increase the amount to 10000, but request times out somewhere near 2500000 block.
        // Also the Parity RPC server seem to get stuck while request in running (other requests performance is also lowered).
        let delta = U256::from(1000);

        let mut success_iteration = 0i32;
        loop {
            if ctx.is_stopping() {
                break;
            };
            {
                let coins_ctx = CoinsContext::from_ctx(ctx).unwrap();
                let coins = coins_ctx.coins.lock().await;
                if !coins.contains_key(&self.ticker) {
                    ctx.log.log("", &[&"tx_history", &self.ticker], "Loop stopped");
                    break;
                };
            }

            let current_block = match self.web3.eth().block_number().compat().await {
                Ok(block) => block,
                Err(e) => {
                    ctx.log.log(
                        "",
                        &[&"tx_history", &self.ticker],
                        &ERRL!("Error {} on eth_block_number, retrying", e),
                    );
                    Timer::sleep(10.).await;
                    continue;
                },
            };

            let mut saved_traces = match self.load_saved_traces(ctx) {
                Some(traces) => traces,
                None => SavedTraces {
                    traces: vec![],
                    earliest_block: current_block,
                    latest_block: current_block,
                },
            };
            *self.history_sync_state.lock().unwrap() = HistorySyncState::InProgress(json!({
                "blocks_left": u64::from(saved_traces.earliest_block),
            }));

            let mut existing_history = match self.load_history_from_file(ctx).compat().await {
                Ok(history) => history,
                Err(e) => {
                    ctx.log.log(
                        "",
                        &[&"tx_history", &self.ticker],
                        &ERRL!("Error {} on 'load_history_from_file', stop the history loop", e),
                    );
                    return;
                },
            };

            // AP: AFAIK ETH RPC doesn't support conditional filters like `get this OR this` so we have
            // to run several queries to get trace events including our address as sender `or` receiver
            // TODO refactor this to batch requests instead of single request per query
            if saved_traces.earliest_block > 0.into() {
                let before_earliest = if saved_traces.earliest_block >= delta {
                    saved_traces.earliest_block - delta
                } else {
                    0.into()
                };

                let from_traces_before_earliest = match self
                    .eth_traces(
                        vec![self.my_address],
                        vec![],
                        BlockNumber::Number(before_earliest.into()),
                        BlockNumber::Number((saved_traces.earliest_block).into()),
                        None,
                    )
                    .compat()
                    .await
                {
                    Ok(traces) => traces,
                    Err(e) => {
                        ctx.log.log(
                            "",
                            &[&"tx_history", &self.ticker],
                            &ERRL!("Error {} on eth_traces, retrying", e),
                        );
                        Timer::sleep(10.).await;
                        continue;
                    },
                };

                let to_traces_before_earliest = match self
                    .eth_traces(
                        vec![],
                        vec![self.my_address],
                        BlockNumber::Number(before_earliest.into()),
                        BlockNumber::Number((saved_traces.earliest_block).into()),
                        None,
                    )
                    .compat()
                    .await
                {
                    Ok(traces) => traces,
                    Err(e) => {
                        ctx.log.log(
                            "",
                            &[&"tx_history", &self.ticker],
                            &ERRL!("Error {} on eth_traces, retrying", e),
                        );
                        Timer::sleep(10.).await;
                        continue;
                    },
                };

                let total_length = from_traces_before_earliest.len() + to_traces_before_earliest.len();
                mm_counter!(ctx.metrics, "tx.history.response.total_length", total_length as u64,
                    "coin" => self.ticker.clone(), "client" => "ethereum", "method" => "eth_traces");

                saved_traces.traces.extend(from_traces_before_earliest);
                saved_traces.traces.extend(to_traces_before_earliest);
                saved_traces.earliest_block = if before_earliest > 0.into() {
                    // need to exclude the before earliest block from next iteration
                    before_earliest - 1
                } else {
                    0.into()
                };
                self.store_eth_traces(ctx, &saved_traces);
            }

            if current_block > saved_traces.latest_block {
                let from_traces_after_latest = match self
                    .eth_traces(
                        vec![self.my_address],
                        vec![],
                        BlockNumber::Number((saved_traces.latest_block + 1).into()),
                        BlockNumber::Number(current_block.into()),
                        None,
                    )
                    .compat()
                    .await
                {
                    Ok(traces) => traces,
                    Err(e) => {
                        ctx.log.log(
                            "",
                            &[&"tx_history", &self.ticker],
                            &ERRL!("Error {} on eth_traces, retrying", e),
                        );
                        Timer::sleep(10.).await;
                        continue;
                    },
                };

                let to_traces_after_latest = match self
                    .eth_traces(
                        vec![],
                        vec![self.my_address],
                        BlockNumber::Number((saved_traces.latest_block + 1).into()),
                        BlockNumber::Number(current_block.into()),
                        None,
                    )
                    .compat()
                    .await
                {
                    Ok(traces) => traces,
                    Err(e) => {
                        ctx.log.log(
                            "",
                            &[&"tx_history", &self.ticker],
                            &ERRL!("Error {} on eth_traces, retrying", e),
                        );
                        Timer::sleep(10.).await;
                        continue;
                    },
                };

                let total_length = from_traces_after_latest.len() + to_traces_after_latest.len();
                mm_counter!(ctx.metrics, "tx.history.response.total_length", total_length as u64,
                    "coin" => self.ticker.clone(), "client" => "ethereum", "method" => "eth_traces");

                saved_traces.traces.extend(from_traces_after_latest);
                saved_traces.traces.extend(to_traces_after_latest);
                saved_traces.latest_block = current_block;

                self.store_eth_traces(ctx, &saved_traces);
            }
            saved_traces.traces.sort_by(|a, b| b.block_number.cmp(&a.block_number));
            for trace in saved_traces.traces {
                let hash = sha256(&json::to_vec(&trace).unwrap());
                let internal_id = BytesJson::from(hash.to_vec());
                let processed = existing_history.iter().find(|tx| tx.internal_id == internal_id);
                if processed.is_some() {
                    continue;
                }

                // TODO Only standard Call traces are supported, contract creations, suicides and block rewards will be supported later
                let call_data = match trace.action {
                    TraceAction::Call(d) => d,
                    _ => continue,
                };

                mm_counter!(ctx.metrics, "tx.history.request.count", 1, "coin" => self.ticker.clone(), "method" => "tx_detail_by_hash");

                let web3_tx = match self
                    .web3
                    .eth()
                    .transaction(TransactionId::Hash(trace.transaction_hash.unwrap()))
                    .compat()
                    .await
                {
                    Ok(tx) => tx,
                    Err(e) => {
                        ctx.log.log(
                            "",
                            &[&"tx_history", &self.ticker],
                            &ERRL!(
                                "Error {} on getting transaction {:?}",
                                e,
                                trace.transaction_hash.unwrap()
                            ),
                        );
                        continue;
                    },
                };
                let web3_tx = match web3_tx {
                    Some(t) => t,
                    None => {
                        ctx.log.log(
                            "",
                            &[&"tx_history", &self.ticker],
                            &ERRL!("No such transaction {:?}", trace.transaction_hash.unwrap()),
                        );
                        continue;
                    },
                };

                mm_counter!(ctx.metrics, "tx.history.response.count", 1, "coin" => self.ticker.clone(), "method" => "tx_detail_by_hash");

                let receipt = match self
                    .web3
                    .eth()
                    .transaction_receipt(trace.transaction_hash.unwrap())
                    .compat()
                    .await
                {
                    Ok(r) => r,
                    Err(e) => {
                        ctx.log.log(
                            "",
                            &[&"tx_history", &self.ticker],
                            &ERRL!(
                                "Error {} on getting transaction {:?} receipt",
                                e,
                                trace.transaction_hash.unwrap()
                            ),
                        );
                        continue;
                    },
                };
                let fee_coin = match &self.coin_type {
                    EthCoinType::Eth => self.ticker(),
                    EthCoinType::Erc20 { platform, .. } => platform.as_str(),
                };
                let fee_details: Option<EthTxFeeDetails> = match receipt {
                    Some(r) => Some(
                        EthTxFeeDetails::new(r.gas_used.unwrap_or_else(|| 0.into()), web3_tx.gas_price, fee_coin)
                            .unwrap(),
                    ),
                    None => None,
                };

                let total_amount: BigDecimal = u256_to_big_decimal(call_data.value, ETH_DECIMALS).unwrap();
                let mut received_by_me = 0.into();
                let mut spent_by_me = 0.into();

                if call_data.from == self.my_address {
                    // ETH transfer is actually happening only if no error occurred
                    if trace.error.is_none() {
                        spent_by_me = total_amount.clone();
                    }
                    if let Some(ref fee) = fee_details {
                        spent_by_me += &fee.total_fee;
                    }
                }

                if call_data.to == self.my_address {
                    // ETH transfer is actually happening only if no error occurred
                    if trace.error.is_none() {
                        received_by_me = total_amount.clone();
                    }
                }

                let raw = signed_tx_from_web3_tx(web3_tx).unwrap();
                let block = match self
                    .web3
                    .eth()
                    .block(BlockId::Number(BlockNumber::Number(trace.block_number)))
                    .compat()
                    .await
                {
                    Ok(b) => b.unwrap(),
                    Err(e) => {
                        ctx.log.log(
                            "",
                            &[&"tx_history", &self.ticker],
                            &ERRL!("Error {} on getting block {} data", e, trace.block_number),
                        );
                        continue;
                    },
                };

                let details = TransactionDetails {
                    my_balance_change: &received_by_me - &spent_by_me,
                    spent_by_me,
                    received_by_me,
                    total_amount,
                    to: vec![checksum_address(&format!("{:#02x}", call_data.to))],
                    from: vec![checksum_address(&format!("{:#02x}", call_data.from))],
                    coin: self.ticker.clone(),
                    fee_details: fee_details.map(|d| d.into()),
                    block_height: trace.block_number,
                    tx_hash: format!("{:02x}", BytesJson(raw.hash.to_vec())),
                    tx_hex: BytesJson(rlp::encode(&raw)),
                    internal_id,
                    timestamp: block.timestamp.into(),
                    kmd_rewards: None,
                    transaction_type: Default::default(),
                };

                existing_history.push(details);

                if let Err(e) = self.save_history_to_file(ctx, existing_history.clone()).compat().await {
                    ctx.log.log(
                        "",
                        &[&"tx_history", &self.ticker],
                        &ERRL!("Error {} on 'save_history_to_file', stop the history loop", e),
                    );
                    return;
                }
            }
            if saved_traces.earliest_block == 0.into() {
                if success_iteration == 0 {
                    ctx.log.log(
                        "😅",
                        &[&"tx_history", &("coin", self.ticker.clone().as_str())],
                        "history has been loaded successfully",
                    );
                }

                success_iteration += 1;
                *self.history_sync_state.lock().unwrap() = HistorySyncState::Finished;
                Timer::sleep(15.).await;
            } else {
                Timer::sleep(2.).await;
            }
        }
    }

    /// Downloads and saves ERC20 transaction history of my_address
    #[allow(clippy::cognitive_complexity)]
    #[cfg_attr(target_arch = "wasm32", allow(dead_code))]
    async fn process_erc20_history(&self, token_addr: H160, ctx: &MmArc) {
        let delta = U256::from(10000);

        let mut success_iteration = 0i32;
        loop {
            if ctx.is_stopping() {
                break;
            };
            {
                let coins_ctx = CoinsContext::from_ctx(ctx).unwrap();
                let coins = coins_ctx.coins.lock().await;
                if !coins.contains_key(&self.ticker) {
                    ctx.log.log("", &[&"tx_history", &self.ticker], "Loop stopped");
                    break;
                };
            }

            let current_block = match self.web3.eth().block_number().compat().await {
                Ok(block) => block,
                Err(e) => {
                    ctx.log.log(
                        "",
                        &[&"tx_history", &self.ticker],
                        &ERRL!("Error {} on eth_block_number, retrying", e),
                    );
                    Timer::sleep(10.).await;
                    continue;
                },
            };

            let mut saved_events = match self.load_saved_erc20_events(ctx) {
                Some(events) => events,
                None => SavedErc20Events {
                    events: vec![],
                    earliest_block: current_block,
                    latest_block: current_block,
                },
            };
            *self.history_sync_state.lock().unwrap() = HistorySyncState::InProgress(json!({
                "blocks_left": u64::from(saved_events.earliest_block),
            }));

            // AP: AFAIK ETH RPC doesn't support conditional filters like `get this OR this` so we have
            // to run several queries to get transfer events including our address as sender `or` receiver
            // TODO refactor this to batch requests instead of single request per query
            if saved_events.earliest_block > 0.into() {
                let before_earliest = if saved_events.earliest_block >= delta {
                    saved_events.earliest_block - delta
                } else {
                    0.into()
                };

                let from_events_before_earliest = match self
                    .erc20_transfer_events(
                        token_addr,
                        Some(self.my_address),
                        None,
                        BlockNumber::Number(before_earliest.into()),
                        BlockNumber::Number((saved_events.earliest_block - 1).into()),
                        None,
                    )
                    .compat()
                    .await
                {
                    Ok(events) => events,
                    Err(e) => {
                        ctx.log.log(
                            "",
                            &[&"tx_history", &self.ticker],
                            &ERRL!("Error {} on erc20_transfer_events, retrying", e),
                        );
                        Timer::sleep(10.).await;
                        continue;
                    },
                };

                let to_events_before_earliest = match self
                    .erc20_transfer_events(
                        token_addr,
                        None,
                        Some(self.my_address),
                        BlockNumber::Number(before_earliest.into()),
                        BlockNumber::Number((saved_events.earliest_block - 1).into()),
                        None,
                    )
                    .compat()
                    .await
                {
                    Ok(events) => events,
                    Err(e) => {
                        ctx.log.log(
                            "",
                            &[&"tx_history", &self.ticker],
                            &ERRL!("Error {} on erc20_transfer_events, retrying", e),
                        );
                        Timer::sleep(10.).await;
                        continue;
                    },
                };

                let total_length = from_events_before_earliest.len() + to_events_before_earliest.len();
                mm_counter!(ctx.metrics, "tx.history.response.total_length", total_length as u64,
                    "coin" => self.ticker.clone(), "client" => "ethereum", "method" => "erc20_transfer_events");

                saved_events.events.extend(from_events_before_earliest);
                saved_events.events.extend(to_events_before_earliest);
                saved_events.earliest_block = if before_earliest > 0.into() {
                    before_earliest - 1
                } else {
                    0.into()
                };
                self.store_erc20_events(ctx, &saved_events);
            }

            if current_block > saved_events.latest_block {
                let from_events_after_latest = match self
                    .erc20_transfer_events(
                        token_addr,
                        Some(self.my_address),
                        None,
                        BlockNumber::Number((saved_events.latest_block + 1).into()),
                        BlockNumber::Number(current_block.into()),
                        None,
                    )
                    .compat()
                    .await
                {
                    Ok(events) => events,
                    Err(e) => {
                        ctx.log.log(
                            "",
                            &[&"tx_history", &self.ticker],
                            &ERRL!("Error {} on erc20_transfer_events, retrying", e),
                        );
                        Timer::sleep(10.).await;
                        continue;
                    },
                };

                let to_events_after_latest = match self
                    .erc20_transfer_events(
                        token_addr,
                        None,
                        Some(self.my_address),
                        BlockNumber::Number((saved_events.latest_block + 1).into()),
                        BlockNumber::Number(current_block.into()),
                        None,
                    )
                    .compat()
                    .await
                {
                    Ok(events) => events,
                    Err(e) => {
                        ctx.log.log(
                            "",
                            &[&"tx_history", &self.ticker],
                            &ERRL!("Error {} on erc20_transfer_events, retrying", e),
                        );
                        Timer::sleep(10.).await;
                        continue;
                    },
                };

                let total_length = from_events_after_latest.len() + to_events_after_latest.len();
                mm_counter!(ctx.metrics, "tx.history.response.total_length", total_length as u64,
                    "coin" => self.ticker.clone(), "client" => "ethereum", "method" => "erc20_transfer_events");

                saved_events.events.extend(from_events_after_latest);
                saved_events.events.extend(to_events_after_latest);
                saved_events.latest_block = current_block;
                self.store_erc20_events(ctx, &saved_events);
            }

            let all_events: HashMap<_, _> = saved_events
                .events
                .iter()
                .filter(|e| e.block_number.is_some() && e.transaction_hash.is_some() && !e.is_removed())
                .map(|e| (e.transaction_hash.unwrap(), e))
                .collect();
            let mut all_events: Vec<_> = all_events.into_iter().map(|(_, log)| log).collect();
            all_events.sort_by(|a, b| b.block_number.unwrap().cmp(&a.block_number.unwrap()));

            for event in all_events {
                let mut existing_history = match self.load_history_from_file(ctx).compat().await {
                    Ok(history) => history,
                    Err(e) => {
                        ctx.log.log(
                            "",
                            &[&"tx_history", &self.ticker],
                            &ERRL!("Error {} on 'load_history_from_file', stop the history loop", e),
                        );
                        return;
                    },
                };
                let internal_id = BytesJson::from(sha256(&json::to_vec(&event).unwrap()).to_vec());
                if existing_history.iter().any(|item| item.internal_id == internal_id) {
                    // the transaction already imported
                    continue;
                };

                let amount = U256::from(event.data.0.as_slice());
                let total_amount = u256_to_big_decimal(amount, self.decimals).unwrap();
                let mut received_by_me = 0.into();
                let mut spent_by_me = 0.into();

                let from_addr = H160::from(event.topics[1]);
                let to_addr = H160::from(event.topics[2]);

                if from_addr == self.my_address {
                    spent_by_me = total_amount.clone();
                }

                if to_addr == self.my_address {
                    received_by_me = total_amount.clone();
                }

                mm_counter!(ctx.metrics, "tx.history.request.count", 1,
                    "coin" => self.ticker.clone(), "client" => "ethereum", "method" => "tx_detail_by_hash");

                let web3_tx = match self
                    .web3
                    .eth()
                    .transaction(TransactionId::Hash(event.transaction_hash.unwrap()))
                    .compat()
                    .await
                {
                    Ok(tx) => tx,
                    Err(e) => {
                        ctx.log.log(
                            "",
                            &[&"tx_history", &self.ticker],
                            &ERRL!(
                                "Error {} on getting transaction {:?}",
                                e,
                                event.transaction_hash.unwrap()
                            ),
                        );
                        continue;
                    },
                };

                mm_counter!(ctx.metrics, "tx.history.response.count", 1,
                    "coin" => self.ticker.clone(), "client" => "ethereum", "method" => "tx_detail_by_hash");

                let web3_tx = match web3_tx {
                    Some(t) => t,
                    None => {
                        ctx.log.log(
                            "",
                            &[&"tx_history", &self.ticker],
                            &ERRL!("No such transaction {:?}", event.transaction_hash.unwrap()),
                        );
                        continue;
                    },
                };

                let receipt = match self
                    .web3
                    .eth()
                    .transaction_receipt(event.transaction_hash.unwrap())
                    .compat()
                    .await
                {
                    Ok(r) => r,
                    Err(e) => {
                        ctx.log.log(
                            "",
                            &[&"tx_history", &self.ticker],
                            &ERRL!(
                                "Error {} on getting transaction {:?} receipt",
                                e,
                                event.transaction_hash.unwrap()
                            ),
                        );
                        continue;
                    },
                };
                let fee_coin = match &self.coin_type {
                    EthCoinType::Eth => self.ticker(),
                    EthCoinType::Erc20 { platform, .. } => platform.as_str(),
                };
                let fee_details = match receipt {
                    Some(r) => Some(
                        EthTxFeeDetails::new(r.gas_used.unwrap_or_else(|| 0.into()), web3_tx.gas_price, fee_coin)
                            .unwrap(),
                    ),
                    None => None,
                };
                let block_number = event.block_number.unwrap();
                let block = match self
                    .web3
                    .eth()
                    .block(BlockId::Number(BlockNumber::Number(block_number.into())))
                    .compat()
                    .await
                {
                    Ok(Some(b)) => b,
                    Ok(None) => {
                        ctx.log.log(
                            "",
                            &[&"tx_history", &self.ticker],
                            &ERRL!("Block {} is None", block_number),
                        );
                        continue;
                    },
                    Err(e) => {
                        ctx.log.log(
                            "",
                            &[&"tx_history", &self.ticker],
                            &ERRL!("Error {} on getting block {} data", e, block_number),
                        );
                        continue;
                    },
                };

                let raw = signed_tx_from_web3_tx(web3_tx).unwrap();
                let details = TransactionDetails {
                    my_balance_change: &received_by_me - &spent_by_me,
                    spent_by_me,
                    received_by_me,
                    total_amount,
                    to: vec![checksum_address(&format!("{:#02x}", to_addr))],
                    from: vec![checksum_address(&format!("{:#02x}", from_addr))],
                    coin: self.ticker.clone(),
                    fee_details: fee_details.map(|d| d.into()),
                    block_height: block_number.into(),
                    tx_hash: format!("{:02x}", BytesJson(raw.hash.to_vec())),
                    tx_hex: BytesJson(rlp::encode(&raw)),
                    internal_id: BytesJson(internal_id.to_vec()),
                    timestamp: block.timestamp.into(),
                    kmd_rewards: None,
                    transaction_type: Default::default(),
                };

                existing_history.push(details);

                if let Err(e) = self.save_history_to_file(ctx, existing_history).compat().await {
                    ctx.log.log(
                        "",
                        &[&"tx_history", &self.ticker],
                        &ERRL!("Error {} on 'save_history_to_file', stop the history loop", e),
                    );
                    return;
                }
            }
            if saved_events.earliest_block == 0.into() {
                if success_iteration == 0 {
                    ctx.log.log(
                        "😅",
                        &[&"tx_history", &("coin", self.ticker.clone().as_str())],
                        "history has been loaded successfully",
                    );
                }

                success_iteration += 1;
                *self.history_sync_state.lock().unwrap() = HistorySyncState::Finished;
                Timer::sleep(15.).await;
            } else {
                Timer::sleep(2.).await;
            }
        }
    }
}

#[cfg_attr(test, mockable)]
impl EthCoin {
    fn sign_and_send_transaction(&self, value: U256, action: Action, data: Vec<u8>, gas: U256) -> EthTxFut {
        let ctx = try_tx_fus!(MmArc::from_weak(&self.ctx).ok_or("!ctx"));
        let fut = Box::pin(sign_and_send_transaction_impl(
            ctx,
            self.clone(),
            value,
            action,
            data,
            gas,
        ));
        Box::new(fut.compat())
    }

    pub fn send_to_address(&self, address: Address, value: U256) -> EthTxFut {
        match &self.coin_type {
            EthCoinType::Eth => self.sign_and_send_transaction(value, Action::Call(address), vec![], U256::from(21000)),
            EthCoinType::Erc20 {
                platform: _,
                token_addr,
            } => {
                let abi = try_tx_fus!(Contract::load(ERC20_ABI.as_bytes()));
                let function = try_tx_fus!(abi.function("transfer"));
                let data = try_tx_fus!(function.encode_input(&[Token::Address(address), Token::Uint(value)]));
                self.sign_and_send_transaction(0.into(), Action::Call(*token_addr), data, U256::from(210_000))
            },
        }
    }

    fn send_hash_time_locked_payment(
        &self,
        id: Vec<u8>,
        value: U256,
        time_lock: u32,
        secret_hash: &[u8],
        receiver_addr: Address,
        swap_contract_address: Address,
    ) -> EthTxFut {
        match &self.coin_type {
            EthCoinType::Eth => {
                let function = try_tx_fus!(SWAP_CONTRACT.function("ethPayment"));
                let data = try_tx_fus!(function.encode_input(&[
                    Token::FixedBytes(id),
                    Token::Address(receiver_addr),
                    Token::FixedBytes(secret_hash.to_vec()),
                    Token::Uint(U256::from(time_lock))
                ]));
                self.sign_and_send_transaction(value, Action::Call(swap_contract_address), data, U256::from(150_000))
            },
            EthCoinType::Erc20 {
                platform: _,
                token_addr,
            } => {
                let allowance_fut = self
                    .allowance(swap_contract_address)
                    .map_err(|e| TransactionErr::Plain(ERRL!("{}", e)));

                let function = try_tx_fus!(SWAP_CONTRACT.function("erc20Payment"));
                let data = try_tx_fus!(function.encode_input(&[
                    Token::FixedBytes(id),
                    Token::Uint(value),
                    Token::Address(*token_addr),
                    Token::Address(receiver_addr),
                    Token::FixedBytes(secret_hash.to_vec()),
                    Token::Uint(U256::from(time_lock))
                ]));

                let arc = self.clone();
                Box::new(allowance_fut.and_then(move |allowed| -> EthTxFut {
                    if allowed < value {
                        Box::new(
                            arc.approve(swap_contract_address, U256::max_value())
                                .and_then(move |_approved| {
                                    arc.sign_and_send_transaction(
                                        0.into(),
                                        Action::Call(swap_contract_address),
                                        data,
                                        U256::from(150_000),
                                    )
                                }),
                        )
                    } else {
                        Box::new(arc.sign_and_send_transaction(
                            0.into(),
                            Action::Call(swap_contract_address),
                            data,
                            U256::from(150_000),
                        ))
                    }
                }))
            },
        }
    }

    fn spend_hash_time_locked_payment(
        &self,
        payment: SignedEthTx,
        swap_contract_address: Address,
        secret: &[u8],
    ) -> EthTxFut {
        let spend_func = try_tx_fus!(SWAP_CONTRACT.function("receiverSpend"));
        let clone = self.clone();
        let secret_vec = secret.to_vec();

        match self.coin_type {
            EthCoinType::Eth => {
                let payment_func = try_tx_fus!(SWAP_CONTRACT.function("ethPayment"));
                let decoded = try_tx_fus!(payment_func.decode_input(&payment.data));

                let state_f = self.payment_status(swap_contract_address, decoded[0].clone());
                Box::new(
                    state_f
                        .map_err(TransactionErr::Plain)
                        .and_then(move |state| -> EthTxFut {
                            if state != PAYMENT_STATE_SENT.into() {
                                return Box::new(futures01::future::err(TransactionErr::Plain(ERRL!(
                                    "Payment {:?} state is not PAYMENT_STATE_SENT, got {}",
                                    payment,
                                    state
                                ))));
                            }

                            let value = payment.value;
                            let data = try_tx_fus!(spend_func.encode_input(&[
                                decoded[0].clone(),
                                Token::Uint(value),
                                Token::FixedBytes(secret_vec),
                                Token::Address(Address::default()),
                                Token::Address(payment.sender()),
                            ]));

                            clone.sign_and_send_transaction(
                                0.into(),
                                Action::Call(swap_contract_address),
                                data,
                                U256::from(150_000),
                            )
                        }),
                )
            },
            EthCoinType::Erc20 {
                platform: _,
                token_addr,
            } => {
                let payment_func = try_tx_fus!(SWAP_CONTRACT.function("erc20Payment"));
                let decoded = try_tx_fus!(payment_func.decode_input(&payment.data));
                let state_f = self.payment_status(swap_contract_address, decoded[0].clone());

                Box::new(
                    state_f
                        .map_err(TransactionErr::Plain)
                        .and_then(move |state| -> EthTxFut {
                            if state != PAYMENT_STATE_SENT.into() {
                                return Box::new(futures01::future::err(TransactionErr::Plain(ERRL!(
                                    "Payment {:?} state is not PAYMENT_STATE_SENT, got {}",
                                    payment,
                                    state
                                ))));
                            }
                            let data = try_tx_fus!(spend_func.encode_input(&[
                                decoded[0].clone(),
                                decoded[1].clone(),
                                Token::FixedBytes(secret_vec),
                                Token::Address(token_addr),
                                Token::Address(payment.sender()),
                            ]));

                            clone.sign_and_send_transaction(
                                0.into(),
                                Action::Call(swap_contract_address),
                                data,
                                U256::from(150_000),
                            )
                        }),
                )
            },
        }
    }

    fn refund_hash_time_locked_payment(&self, swap_contract_address: Address, payment: SignedEthTx) -> EthTxFut {
        let refund_func = try_tx_fus!(SWAP_CONTRACT.function("senderRefund"));
        let clone = self.clone();

        match self.coin_type {
            EthCoinType::Eth => {
                let payment_func = try_tx_fus!(SWAP_CONTRACT.function("ethPayment"));
                let decoded = try_tx_fus!(payment_func.decode_input(&payment.data));

                let state_f = self.payment_status(swap_contract_address, decoded[0].clone());
                Box::new(
                    state_f
                        .map_err(TransactionErr::Plain)
                        .and_then(move |state| -> EthTxFut {
                            if state != PAYMENT_STATE_SENT.into() {
                                return Box::new(futures01::future::err(TransactionErr::Plain(ERRL!(
                                    "Payment {:?} state is not PAYMENT_STATE_SENT, got {}",
                                    payment,
                                    state
                                ))));
                            }

                            let value = payment.value;
                            let data = try_tx_fus!(refund_func.encode_input(&[
                                decoded[0].clone(),
                                Token::Uint(value),
                                decoded[2].clone(),
                                Token::Address(Address::default()),
                                decoded[1].clone(),
                            ]));

                            clone.sign_and_send_transaction(
                                0.into(),
                                Action::Call(swap_contract_address),
                                data,
                                U256::from(150_000),
                            )
                        }),
                )
            },
            EthCoinType::Erc20 {
                platform: _,
                token_addr,
            } => {
                let payment_func = try_tx_fus!(SWAP_CONTRACT.function("erc20Payment"));
                let decoded = try_tx_fus!(payment_func.decode_input(&payment.data));
                let state_f = self.payment_status(swap_contract_address, decoded[0].clone());
                Box::new(
                    state_f
                        .map_err(TransactionErr::Plain)
                        .and_then(move |state| -> EthTxFut {
                            if state != PAYMENT_STATE_SENT.into() {
                                return Box::new(futures01::future::err(TransactionErr::Plain(ERRL!(
                                    "Payment {:?} state is not PAYMENT_STATE_SENT, got {}",
                                    payment,
                                    state
                                ))));
                            }

                            let data = try_tx_fus!(refund_func.encode_input(&[
                                decoded[0].clone(),
                                decoded[1].clone(),
                                decoded[4].clone(),
                                Token::Address(token_addr),
                                decoded[3].clone(),
                            ]));

                            clone.sign_and_send_transaction(
                                0.into(),
                                Action::Call(swap_contract_address),
                                data,
                                U256::from(150_000),
                            )
                        }),
                )
            },
        }
    }

    fn my_balance(&self) -> BalanceFut<U256> {
        let coin = self.clone();
        let fut = async move {
            match coin.coin_type {
                EthCoinType::Eth => Ok(coin
                    .web3
                    .eth()
                    .balance(coin.my_address, Some(BlockNumber::Latest))
                    .compat()
                    .await?),
                EthCoinType::Erc20 { ref token_addr, .. } => {
                    let function = ERC20_CONTRACT.function("balanceOf")?;
                    let data = function.encode_input(&[Token::Address(coin.my_address)])?;

                    let res = coin.call_request(*token_addr, None, Some(data.into())).compat().await?;
                    let decoded = function.decode_output(&res.0)?;
                    match decoded[0] {
                        Token::Uint(number) => Ok(number),
                        _ => {
                            let error = format!("Expected U256 as balanceOf result but got {:?}", decoded);
                            MmError::err(BalanceError::InvalidResponse(error))
                        },
                    }
                },
            }
        };
        Box::new(fut.boxed().compat())
    }

    pub async fn get_tokens_balance_list(&self) -> Result<HashMap<String, CoinBalance>, MmError<BalanceError>> {
        let coin = self.clone();
        let mut token_balances = HashMap::new();
        for (token_ticker, info) in self.get_erc_tokens_infos().iter() {
            let balance_as_u256 = coin.get_token_balance_by_address(info.token_address).await?;
            let balance_as_big_decimal = u256_to_big_decimal(balance_as_u256, info.decimals)?;
            let balance = CoinBalance {
                spendable: balance_as_big_decimal,
                unspendable: BigDecimal::from(0),
            };
            token_balances.insert(token_ticker.clone(), balance);
        }

        Ok(token_balances)
    }

    async fn get_token_balance_by_address(&self, token_address: Address) -> Result<U256, MmError<BalanceError>> {
        let coin = self.clone();
        let function = ERC20_CONTRACT.function("balanceOf")?;
        let data = function.encode_input(&[Token::Address(coin.my_address)])?;
        let res = coin
            .call_request(token_address, None, Some(data.into()))
            .compat()
            .await?;
        let decoded = function.decode_output(&res.0)?;

        match decoded[0] {
            Token::Uint(number) => Ok(number),
            _ => {
                let error = format!("Expected U256 as balanceOf result but got {:?}", decoded);
                MmError::err(BalanceError::InvalidResponse(error))
            },
        }
    }

    /// Estimates how much gas is necessary to allow the contract call to complete.
    /// `contract_addr` can be a ERC20 token address or any other contract address.
    ///
    /// # Important
    ///
    /// Don't use this method to estimate gas for a withdrawal of `ETH` coin.
    /// For more details, see `withdraw_impl`.
    ///
    /// Also, note that the contract call has to be initiated by my wallet address,
    /// because [`CallRequest::from`] is set to [`EthCoinImpl::my_address`].
    fn estimate_gas_for_contract_call(&self, contract_addr: Address, call_data: Bytes) -> Web3RpcFut<U256> {
        let coin = self.clone();
        Box::new(coin.get_gas_price().and_then(move |gas_price| {
            let eth_value = U256::zero();
            let estimate_gas_req = CallRequest {
                value: Some(eth_value),
                data: Some(call_data),
                from: Some(coin.my_address),
                to: contract_addr,
                gas: None,
                // gas price must be supplied because some smart contracts base their
                // logic on gas price, e.g. TUSD: https://github.com/KomodoPlatform/atomicDEX-API/issues/643
                gas_price: Some(gas_price),
            };
            coin.estimate_gas(estimate_gas_req).map_to_mm_fut(Web3RpcError::from)
        }))
    }

    fn eth_balance(&self) -> BalanceFut<U256> {
        Box::new(
            self.web3
                .eth()
                .balance(self.my_address, Some(BlockNumber::Latest))
                .map_to_mm_fut(BalanceError::from),
        )
    }

    fn call_request(
        &self,
        to: Address,
        value: Option<U256>,
        data: Option<Bytes>,
    ) -> impl Future<Item = Bytes, Error = web3::Error> {
        let request = CallRequest {
            from: Some(self.my_address),
            to,
            gas: None,
            gas_price: None,
            value,
            data,
        };

        self.web3.eth().call(request, Some(BlockNumber::Latest))
    }

    fn allowance(&self, spender: Address) -> Web3RpcFut<U256> {
        let coin = self.clone();
        let fut = async move {
            match coin.coin_type {
                EthCoinType::Eth => MmError::err(Web3RpcError::Internal(
                    "'allowance' must not be called for ETH coin".to_owned(),
                )),
                EthCoinType::Erc20 { ref token_addr, .. } => {
                    let function = ERC20_CONTRACT.function("allowance")?;
                    let data = function.encode_input(&[Token::Address(coin.my_address), Token::Address(spender)])?;

                    let res = coin.call_request(*token_addr, None, Some(data.into())).compat().await?;
                    let decoded = function.decode_output(&res.0)?;

                    match decoded[0] {
                        Token::Uint(number) => Ok(number),
                        _ => {
                            let error = format!("Expected U256 as allowance result but got {:?}", decoded);
                            MmError::err(Web3RpcError::InvalidResponse(error))
                        },
                    }
                },
            }
        };
        Box::new(fut.boxed().compat())
    }

    fn approve(&self, spender: Address, amount: U256) -> EthTxFut {
        let coin = self.clone();
        let fut = async move {
            let token_addr = match coin.coin_type {
                EthCoinType::Eth => return TX_PLAIN_ERR!("'approve' is expected to be call for ERC20 coins only"),
                EthCoinType::Erc20 { token_addr, .. } => token_addr,
            };
            let function = try_tx_s!(ERC20_CONTRACT.function("approve"));
            let data = try_tx_s!(function.encode_input(&[Token::Address(spender), Token::Uint(amount)]));

            let gas_limit = try_tx_s!(
                coin.estimate_gas_for_contract_call(token_addr, Bytes::from(data.clone()))
                    .compat()
                    .await
            );

            coin.sign_and_send_transaction(0.into(), Action::Call(token_addr), data, gas_limit)
                .compat()
                .await
        };
        Box::new(fut.boxed().compat())
    }

    /// Gets `PaymentSent` events from etomic swap smart contract since `from_block`
    fn payment_sent_events(
        &self,
        swap_contract_address: Address,
        from_block: u64,
        to_block: u64,
    ) -> Box<dyn Future<Item = Vec<Log>, Error = String> + Send> {
        let contract_event = try_fus!(SWAP_CONTRACT.event("PaymentSent"));
        let filter = FilterBuilder::default()
            .topics(Some(vec![contract_event.signature()]), None, None, None)
            .from_block(BlockNumber::Number(from_block))
            .to_block(BlockNumber::Number(to_block))
            .address(vec![swap_contract_address])
            .build();

        Box::new(self.web3.eth().logs(filter).map_err(|e| ERRL!("{}", e)))
    }

    fn validate_payment(
        &self,
        payment_tx: &[u8],
        time_lock: u32,
        sender_pub: &[u8],
        secret_hash: &[u8],
        amount: BigDecimal,
        expected_swap_contract_address: Address,
    ) -> ValidatePaymentFut<()> {
        let unsigned: UnverifiedTransaction = try_f!(rlp::decode(payment_tx));
        let tx =
            try_f!(SignedEthTx::new(unsigned)
                .map_to_mm(|err| ValidatePaymentError::TxDeserializationError(err.to_string())));
        let sender = try_f!(addr_from_raw_pubkey(sender_pub).map_to_mm(ValidatePaymentError::InvalidInput));
        let expected_value = try_f!(wei_from_big_decimal(&amount, self.decimals));
        let selfi = self.clone();
        let secret_hash = secret_hash.to_vec();
        let fut = async move {
            let swap_id = selfi.etomic_swap_id(time_lock, &secret_hash);
            let status = selfi
                .payment_status(expected_swap_contract_address, Token::FixedBytes(swap_id.clone()))
                .compat()
                .await
                .map_to_mm(ValidatePaymentError::Transport)?;
            if status != PAYMENT_STATE_SENT.into() {
                return MmError::err(ValidatePaymentError::UnexpectedPaymentState(format!(
                    "Payment state is not PAYMENT_STATE_SENT, got {}",
                    status
                )));
            }

            let tx_from_rpc = selfi
                .web3
                .eth()
                .transaction(TransactionId::Hash(tx.hash))
                .compat()
                .await?;
            let tx_from_rpc = match tx_from_rpc {
                Some(t) => t,
                None => {
                    return MmError::err(ValidatePaymentError::UnexpectedPaymentState(format!(
                        "Didn't find provided tx {:?} on ETH node",
                        tx
                    )))
                },
            };

            if tx_from_rpc.from != sender {
                return MmError::err(ValidatePaymentError::WrongPaymentTx(format!(
                    "Payment tx {:?} was sent from wrong address, expected {:?}",
                    tx_from_rpc, sender
                )));
            }

            match &selfi.coin_type {
                EthCoinType::Eth => {
                    if tx_from_rpc.to != Some(expected_swap_contract_address) {
                        return MmError::err(ValidatePaymentError::WrongPaymentTx(format!(
                            "Payment tx {:?} was sent to wrong address, expected {:?}",
                            tx_from_rpc, expected_swap_contract_address,
                        )));
                    }

                    if tx_from_rpc.value != expected_value {
                        return MmError::err(ValidatePaymentError::WrongPaymentTx(format!(
                            "Payment tx value arg {:?} is invalid, expected {:?}",
                            tx_from_rpc, expected_value
                        )));
                    }

                    let function = SWAP_CONTRACT
                        .function("ethPayment")
                        .map_to_mm(|err| ValidatePaymentError::InternalError(err.to_string()))?;
                    let decoded = function
                        .decode_input(&tx_from_rpc.input.0)
                        .map_to_mm(|err| ValidatePaymentError::TxDeserializationError(err.to_string()))?;
                    if decoded[0] != Token::FixedBytes(swap_id.clone()) {
                        return MmError::err(ValidatePaymentError::WrongPaymentTx(format!(
                            "Invalid 'swap_id' {:?}, expected {:?}",
                            decoded, swap_id
                        )));
                    }

                    if decoded[1] != Token::Address(selfi.my_address) {
                        return MmError::err(ValidatePaymentError::WrongPaymentTx(format!(
                            "Payment tx receiver arg {:?} is invalid, expected {:?}",
                            decoded[1],
                            Token::Address(selfi.my_address)
                        )));
                    }

                    if decoded[2] != Token::FixedBytes(secret_hash.to_vec()) {
                        return MmError::err(ValidatePaymentError::WrongPaymentTx(format!(
                            "Payment tx secret_hash arg {:?} is invalid, expected {:?}",
                            decoded[2],
                            Token::FixedBytes(secret_hash.to_vec()),
                        )));
                    }

                    if decoded[3] != Token::Uint(U256::from(time_lock)) {
                        return MmError::err(ValidatePaymentError::WrongPaymentTx(format!(
                            "Payment tx time_lock arg {:?} is invalid, expected {:?}",
                            decoded[3],
                            Token::Uint(U256::from(time_lock)),
                        )));
                    }
                },
                EthCoinType::Erc20 {
                    platform: _,
                    token_addr,
                } => {
                    if tx_from_rpc.to != Some(expected_swap_contract_address) {
                        return MmError::err(ValidatePaymentError::WrongPaymentTx(format!(
                            "Payment tx {:?} was sent to wrong address, expected {:?}",
                            tx_from_rpc, expected_swap_contract_address,
                        )));
                    }

                    let function = SWAP_CONTRACT
                        .function("erc20Payment")
                        .map_to_mm(|err| ValidatePaymentError::InternalError(err.to_string()))?;
                    let decoded = function
                        .decode_input(&tx_from_rpc.input.0)
                        .map_to_mm(|err| ValidatePaymentError::TxDeserializationError(err.to_string()))?;
                    if decoded[0] != Token::FixedBytes(swap_id.clone()) {
                        return MmError::err(ValidatePaymentError::WrongPaymentTx(format!(
                            "Invalid 'swap_id' {:?}, expected {:?}",
                            decoded, swap_id
                        )));
                    }

                    if decoded[1] != Token::Uint(expected_value) {
                        return MmError::err(ValidatePaymentError::WrongPaymentTx(format!(
                            "Payment tx value arg {:?} is invalid, expected {:?}",
                            decoded[1],
                            Token::Uint(expected_value),
                        )));
                    }

                    if decoded[2] != Token::Address(*token_addr) {
                        return MmError::err(ValidatePaymentError::WrongPaymentTx(format!(
                            "Payment tx token_addr arg {:?} is invalid, expected {:?}",
                            decoded[2],
                            Token::Address(*token_addr)
                        )));
                    }

                    if decoded[3] != Token::Address(selfi.my_address) {
                        return MmError::err(ValidatePaymentError::WrongPaymentTx(format!(
                            "Payment tx receiver arg {:?} is invalid, expected {:?}",
                            decoded[3],
                            Token::Address(selfi.my_address),
                        )));
                    }

                    if decoded[4] != Token::FixedBytes(secret_hash.to_vec()) {
                        return MmError::err(ValidatePaymentError::WrongPaymentTx(format!(
                            "Payment tx secret_hash arg {:?} is invalid, expected {:?}",
                            decoded[4],
                            Token::FixedBytes(secret_hash.to_vec()),
                        )));
                    }

                    if decoded[5] != Token::Uint(U256::from(time_lock)) {
                        return MmError::err(ValidatePaymentError::WrongPaymentTx(format!(
                            "Payment tx time_lock arg {:?} is invalid, expected {:?}",
                            decoded[5],
                            Token::Uint(U256::from(time_lock)),
                        )));
                    }
                },
            }

            Ok(())
        };
        Box::new(fut.boxed().compat())
    }

    fn payment_status(
        &self,
        swap_contract_address: H160,
        token: Token,
    ) -> Box<dyn Future<Item = U256, Error = String> + Send + 'static> {
        let function = try_fus!(SWAP_CONTRACT.function("payments"));

        let data = try_fus!(function.encode_input(&[token]));

        Box::new(
            self.call_request(swap_contract_address, None, Some(data.into()))
                .map_err(|e| ERRL!("{}", e))
                .and_then(move |bytes| {
                    let decoded_tokens = try_s!(function.decode_output(&bytes.0));
                    match decoded_tokens[2] {
                        Token::Uint(state) => Ok(state),
                        _ => ERR!("Payment status must be uint, got {:?}", decoded_tokens[2]),
                    }
                }),
        )
    }

    async fn search_for_swap_tx_spend(
        &self,
        tx: &[u8],
        swap_contract_address: Address,
        search_from_block: u64,
    ) -> Result<Option<FoundSwapTxSpend>, String> {
        let unverified: UnverifiedTransaction = try_s!(rlp::decode(tx));
        let tx = try_s!(SignedEthTx::new(unverified));

        let func_name = match self.coin_type {
            EthCoinType::Eth => "ethPayment",
            EthCoinType::Erc20 { .. } => "erc20Payment",
        };

        let payment_func = try_s!(SWAP_CONTRACT.function(func_name));
        let decoded = try_s!(payment_func.decode_input(&tx.data));
        let id = match &decoded[0] {
            Token::FixedBytes(bytes) => bytes.clone(),
            _ => panic!(),
        };

        let mut current_block = try_s!(self.current_block().compat().await);
        if current_block < search_from_block {
            current_block = search_from_block;
        }

        let mut from_block = search_from_block;

        loop {
            let to_block = current_block.min(from_block + self.logs_block_range);

            let spend_events = try_s!(
                self.spend_events(swap_contract_address, from_block, to_block)
                    .compat()
                    .await
            );
            let found = spend_events.iter().find(|event| &event.data.0[..32] == id.as_slice());

            if let Some(event) = found {
                match event.transaction_hash {
                    Some(tx_hash) => {
                        let transaction =
                            match try_s!(self.web3.eth().transaction(TransactionId::Hash(tx_hash)).compat().await) {
                                Some(t) => t,
                                None => {
                                    return ERR!(
                                        "Found ReceiverSpent event, but transaction {:02x} is missing",
                                        tx_hash
                                    )
                                },
                            };

                        return Ok(Some(FoundSwapTxSpend::Spent(TransactionEnum::from(try_s!(
                            signed_tx_from_web3_tx(transaction)
                        )))));
                    },
                    None => return ERR!("Found ReceiverSpent event, but it doesn't have tx_hash"),
                }
            }

            let refund_events = try_s!(
                self.refund_events(swap_contract_address, from_block, to_block)
                    .compat()
                    .await
            );
            let found = refund_events.iter().find(|event| &event.data.0[..32] == id.as_slice());

            if let Some(event) = found {
                match event.transaction_hash {
                    Some(tx_hash) => {
                        let transaction =
                            match try_s!(self.web3.eth().transaction(TransactionId::Hash(tx_hash)).compat().await) {
                                Some(t) => t,
                                None => {
                                    return ERR!(
                                        "Found SenderRefunded event, but transaction {:02x} is missing",
                                        tx_hash
                                    )
                                },
                            };

                        return Ok(Some(FoundSwapTxSpend::Refunded(TransactionEnum::from(try_s!(
                            signed_tx_from_web3_tx(transaction)
                        )))));
                    },
                    None => return ERR!("Found SenderRefunded event, but it doesn't have tx_hash"),
                }
            }

            if to_block >= current_block {
                break;
            }
            from_block = to_block;
        }

        Ok(None)
    }

    /// Get gas price
    fn get_gas_price(&self) -> Web3RpcFut<U256> {
        let coin = self.clone();
        let fut = async move {
            // TODO refactor to error_log_passthrough once simple maker bot is merged
            let gas_station_price = match &coin.gas_station_url {
                Some(url) => {
                    match GasStationData::get_gas_price(url, coin.gas_station_decimals, coin.gas_station_policy)
                        .compat()
                        .await
                    {
                        Ok(from_station) => Some(increase_by_percent_one_gwei(from_station, GAS_PRICE_PERCENT)),
                        Err(e) => {
                            error!("Error {} on request to gas station url {}", e, url);
                            None
                        },
                    }
                },
                None => None,
            };

            let eth_gas_price = match coin.web3.eth().gas_price().compat().await {
                Ok(eth_gas) => Some(eth_gas),
                Err(e) => {
                    error!("Error {} on eth_gasPrice request", e);
                    None
                },
            };

            let fee_history_namespace: EthFeeHistoryNamespace<_> = coin.web3.api();
            let eth_fee_history_price = match fee_history_namespace
                .eth_fee_history(U256::from(1u64), BlockNumber::Latest, &[])
                .compat()
                .await
            {
                Ok(res) => res
                    .base_fee_per_gas
                    .first()
                    .map(|val| increase_by_percent_one_gwei(*val, BASE_BLOCK_FEE_DIFF_PCT)),
                Err(e) => {
                    error!("Error {} on eth_feeHistory request", e);
                    None
                },
            };

            let all_prices = vec![gas_station_price, eth_gas_price, eth_fee_history_price];
            all_prices
                .into_iter()
                .flatten()
                .max()
                .or_mm_err(|| Web3RpcError::Internal("All requests failed".into()))
        };
        Box::new(fut.boxed().compat())
    }
}

#[derive(Clone, Debug, Deserialize, PartialEq, Serialize)]
pub struct EthTxFeeDetails {
    coin: String,
    gas: u64,
    /// WEI units per 1 gas
    gas_price: BigDecimal,
    total_fee: BigDecimal,
}

impl EthTxFeeDetails {
    fn new(gas: U256, gas_price: U256, coin: &str) -> NumConversResult<EthTxFeeDetails> {
        let total_fee = gas * gas_price;
        // Fees are always paid in ETH, can use 18 decimals by default
        let total_fee = u256_to_big_decimal(total_fee, ETH_DECIMALS)?;
        let gas_price = u256_to_big_decimal(gas_price, ETH_DECIMALS)?;

        Ok(EthTxFeeDetails {
            coin: coin.to_owned(),
            gas: gas.into(),
            gas_price,
            total_fee,
        })
    }
}

#[async_trait]
impl MmCoin for EthCoin {
    fn is_asset_chain(&self) -> bool { false }

    fn spawner(&self) -> &CoinFutureSpawner { &self.spawner }

    fn get_raw_transaction(&self, req: RawTransactionRequest) -> RawTransactionFut {
        Box::new(get_raw_transaction_impl(self.clone(), req).boxed().compat())
    }

    fn withdraw(&self, req: WithdrawRequest) -> WithdrawFut {
        Box::new(Box::pin(withdraw_impl(self.clone(), req)).compat())
    }

    fn decimals(&self) -> u8 { self.decimals }

    fn convert_to_address(&self, from: &str, to_address_format: Json) -> Result<String, String> {
        let to_address_format: EthAddressFormat =
            json::from_value(to_address_format).map_err(|e| ERRL!("Error on parse ETH address format {:?}", e))?;
        match to_address_format {
            EthAddressFormat::SingleCase => ERR!("conversion is available only to mixed-case"),
            EthAddressFormat::MixedCase => {
                let _addr = try_s!(addr_from_str(from));
                Ok(checksum_address(from))
            },
        }
    }

    fn validate_address(&self, address: &str) -> ValidateAddressResult {
        let result = self.address_from_str(address);
        ValidateAddressResult {
            is_valid: result.is_ok(),
            reason: result.err(),
        }
    }

    fn process_history_loop(&self, ctx: MmArc) -> Box<dyn Future<Item = (), Error = ()> + Send> {
        cfg_wasm32! {
            ctx.log.log(
                "🤔",
                &[&"tx_history", &self.ticker],
                &ERRL!("Transaction history is not supported for ETH/ERC20 coins"),
            );
            return Box::new(futures01::future::ok(()));
        }
        cfg_native! {
            let coin = self.clone();
            let fut = async move {
                match coin.coin_type {
                    EthCoinType::Eth => coin.process_eth_history(&ctx).await,
                    EthCoinType::Erc20 { ref token_addr, .. } => coin.process_erc20_history(*token_addr, &ctx).await,
                }
                Ok(())
            };
            Box::new(fut.boxed().compat())
        }
    }

    fn history_sync_status(&self) -> HistorySyncState { self.history_sync_state.lock().unwrap().clone() }

    fn get_trade_fee(&self) -> Box<dyn Future<Item = TradeFee, Error = String> + Send> {
        let coin = self.clone();
        Box::new(
            self.get_gas_price()
                .map_err(|e| e.to_string())
                .and_then(move |gas_price| {
                    let fee = gas_price * U256::from(150_000);
                    let fee_coin = match &coin.coin_type {
                        EthCoinType::Eth => &coin.ticker,
                        EthCoinType::Erc20 { platform, .. } => platform,
                    };
                    Ok(TradeFee {
                        coin: fee_coin.into(),
                        amount: try_s!(u256_to_big_decimal(fee, ETH_DECIMALS)).into(),
                        paid_from_trading_vol: false,
                    })
                }),
        )
    }

    async fn get_sender_trade_fee(
        &self,
        value: TradePreimageValue,
        stage: FeeApproxStage,
    ) -> TradePreimageResult<TradeFee> {
        let gas_price = self.get_gas_price().compat().await?;
        let gas_price = increase_gas_price_by_stage(gas_price, &stage);
        let gas_limit = match self.coin_type {
            EthCoinType::Eth => {
                // this gas_limit includes gas for `ethPayment` and `senderRefund` contract calls
                U256::from(300_000)
            },
            EthCoinType::Erc20 { token_addr, .. } => {
                let value = match value {
                    TradePreimageValue::Exact(value) | TradePreimageValue::UpperBound(value) => {
                        wei_from_big_decimal(&value, self.decimals)?
                    },
                };
                let allowed = self.allowance(self.swap_contract_address).compat().await?;
                if allowed < value {
                    // estimate gas for the `approve` contract call

                    // Pass a dummy spender. Let's use `my_address`.
                    let spender = self.my_address;
                    let approve_function = ERC20_CONTRACT.function("approve")?;
                    let approve_data = approve_function.encode_input(&[Token::Address(spender), Token::Uint(value)])?;
                    let approve_gas_limit = self
                        .estimate_gas_for_contract_call(token_addr, Bytes::from(approve_data))
                        .compat()
                        .await?;

                    // this gas_limit includes gas for `approve`, `erc20Payment` and `senderRefund` contract calls
                    U256::from(300_000) + approve_gas_limit
                } else {
                    // this gas_limit includes gas for `erc20Payment` and `senderRefund` contract calls
                    U256::from(300_000)
                }
            },
        };

        let total_fee = gas_limit * gas_price;
        let amount = u256_to_big_decimal(total_fee, ETH_DECIMALS)?;
        let fee_coin = match &self.coin_type {
            EthCoinType::Eth => &self.ticker,
            EthCoinType::Erc20 { platform, .. } => platform,
        };
        Ok(TradeFee {
            coin: fee_coin.into(),
            amount: amount.into(),
            paid_from_trading_vol: false,
        })
    }

    fn get_receiver_trade_fee(&self, stage: FeeApproxStage) -> TradePreimageFut<TradeFee> {
        let coin = self.clone();
        let fut = async move {
            let gas_price = coin.get_gas_price().compat().await?;
            let gas_price = increase_gas_price_by_stage(gas_price, &stage);
            let total_fee = gas_price * U256::from(150_000);
            let amount = u256_to_big_decimal(total_fee, ETH_DECIMALS)?;
            let fee_coin = match &coin.coin_type {
                EthCoinType::Eth => &coin.ticker,
                EthCoinType::Erc20 { platform, .. } => platform,
            };
            Ok(TradeFee {
                coin: fee_coin.into(),
                amount: amount.into(),
                paid_from_trading_vol: false,
            })
        };
        Box::new(fut.boxed().compat())
    }

    async fn get_fee_to_send_taker_fee(
        &self,
        dex_fee_amount: BigDecimal,
        stage: FeeApproxStage,
    ) -> TradePreimageResult<TradeFee> {
        let dex_fee_amount = wei_from_big_decimal(&dex_fee_amount, self.decimals)?;

        // pass the dummy params
        let to_addr = addr_from_raw_pubkey(&DEX_FEE_ADDR_RAW_PUBKEY)
            .expect("addr_from_raw_pubkey should never fail with DEX_FEE_ADDR_RAW_PUBKEY");
        let (eth_value, data, call_addr, fee_coin) = match &self.coin_type {
            EthCoinType::Eth => (dex_fee_amount, Vec::new(), &to_addr, &self.ticker),
            EthCoinType::Erc20 { platform, token_addr } => {
                let function = ERC20_CONTRACT.function("transfer")?;
                let data = function.encode_input(&[Token::Address(to_addr), Token::Uint(dex_fee_amount)])?;
                (0.into(), data, token_addr, platform)
            },
        };

        let gas_price = self.get_gas_price().compat().await?;
        let gas_price = increase_gas_price_by_stage(gas_price, &stage);
        let estimate_gas_req = CallRequest {
            value: Some(eth_value),
            data: Some(data.clone().into()),
            from: Some(self.my_address),
            to: *call_addr,
            gas: None,
            // gas price must be supplied because some smart contracts base their
            // logic on gas price, e.g. TUSD: https://github.com/KomodoPlatform/atomicDEX-API/issues/643
            gas_price: Some(gas_price),
        };

        // Please note if the wallet's balance is insufficient to withdraw, then `estimate_gas` may fail with the `Exception` error.
        // Ideally we should determine the case when we have the insufficient balance and return `TradePreimageError::NotSufficientBalance` error.
        let gas_limit = self.estimate_gas(estimate_gas_req).compat().await?;
        let total_fee = gas_limit * gas_price;
        let amount = u256_to_big_decimal(total_fee, ETH_DECIMALS)?;
        Ok(TradeFee {
            coin: fee_coin.into(),
            amount: amount.into(),
            paid_from_trading_vol: false,
        })
    }

    fn required_confirmations(&self) -> u64 { self.required_confirmations.load(AtomicOrdering::Relaxed) }

    fn requires_notarization(&self) -> bool { false }

    fn set_required_confirmations(&self, confirmations: u64) {
        self.required_confirmations
            .store(confirmations, AtomicOrdering::Relaxed);
    }

    fn set_requires_notarization(&self, _requires_nota: bool) {
        warn!("set_requires_notarization doesn't take any effect on ETH/ERC20 coins");
    }

    fn swap_contract_address(&self) -> Option<BytesJson> {
        Some(BytesJson::from(self.swap_contract_address.0.as_ref()))
    }

    fn mature_confirmations(&self) -> Option<u32> { None }

    fn coin_protocol_info(&self) -> Vec<u8> { Vec::new() }

    fn is_coin_protocol_supported(&self, _info: &Option<Vec<u8>>) -> bool { true }
}

pub trait TryToAddress {
    fn try_to_address(&self) -> Result<Address, String>;
}

impl TryToAddress for BytesJson {
    fn try_to_address(&self) -> Result<Address, String> { Ok(Address::from(self.0.as_slice())) }
}

impl<T: TryToAddress> TryToAddress for Option<T> {
    fn try_to_address(&self) -> Result<Address, String> {
        match self {
            Some(ref inner) => inner.try_to_address(),
            None => ERR!("Cannot convert None to address"),
        }
    }
}

pub trait GuiAuthMessages {
    fn gui_auth_sign_message_hash(message: String) -> Option<[u8; 32]>;
    fn generate_gui_auth_signed_validation(generator: GuiAuthValidationGenerator)
        -> SignatureResult<GuiAuthValidation>;
}

impl GuiAuthMessages for EthCoin {
    fn gui_auth_sign_message_hash(message: String) -> Option<[u8; 32]> {
        let message_prefix = "atomicDEX Auth Ethereum Signed Message:\n";
        let prefix_len = CompactInteger::from(message_prefix.len());

        let mut stream = Stream::new();
        prefix_len.serialize(&mut stream);
        stream.append_slice(message_prefix.as_bytes());
        stream.append_slice(message.len().to_string().as_bytes());
        stream.append_slice(message.as_bytes());

        Some(keccak256(&stream.out()).take())
    }

    fn generate_gui_auth_signed_validation(
        generator: GuiAuthValidationGenerator,
    ) -> SignatureResult<GuiAuthValidation> {
        let timestamp_message = get_utc_timestamp() + GUI_AUTH_SIGNED_MESSAGE_LIFETIME_SEC;

        let message_hash =
            EthCoin::gui_auth_sign_message_hash(timestamp_message.to_string()).ok_or(SignatureError::PrefixNotFound)?;
        let signature = sign(&generator.secret, &H256::from(message_hash))?;

        Ok(GuiAuthValidation {
            coin_ticker: generator.coin_ticker,
            address: generator.address,
            timestamp_message,
            signature: format!("0x{}", signature),
        })
    }
}

pub fn addr_from_raw_pubkey(pubkey: &[u8]) -> Result<Address, String> {
    let pubkey = try_s!(PublicKey::from_slice(pubkey).map_err(|e| ERRL!("{:?}", e)));
    let eth_public = Public::from(&pubkey.serialize_uncompressed()[1..65]);
    Ok(public_to_address(&eth_public))
}

pub fn addr_from_pubkey_str(pubkey: &str) -> Result<String, String> {
    let pubkey_bytes = try_s!(hex::decode(pubkey));
    let addr = try_s!(addr_from_raw_pubkey(&pubkey_bytes));
    Ok(format!("{:#02x}", addr))
}

fn display_u256_with_decimal_point(number: U256, decimals: u8) -> String {
    let mut string = number.to_string();
    let decimals = decimals as usize;
    if string.len() <= decimals {
        string.insert_str(0, &"0".repeat(decimals - string.len() + 1));
    }

    string.insert(string.len() - decimals, '.');
    string.trim_end_matches('0').into()
}

pub fn u256_to_big_decimal(number: U256, decimals: u8) -> NumConversResult<BigDecimal> {
    let string = display_u256_with_decimal_point(number, decimals);
    Ok(string.parse::<BigDecimal>()?)
}

pub fn wei_from_big_decimal(amount: &BigDecimal, decimals: u8) -> NumConversResult<U256> {
    let mut amount = amount.to_string();
    let dot = amount.find(|c| c == '.');
    let decimals = decimals as usize;
    if let Some(index) = dot {
        let mut fractional = amount.split_off(index);
        // remove the dot from fractional part
        fractional.remove(0);
        if fractional.len() < decimals {
            fractional.insert_str(fractional.len(), &"0".repeat(decimals - fractional.len()));
        }
        fractional.truncate(decimals);
        amount.push_str(&fractional);
    } else {
        amount.insert_str(amount.len(), &"0".repeat(decimals));
    }
    U256::from_dec_str(&amount)
        .map_err(|e| format!("{:?}", e))
        .map_to_mm(NumConversError::new)
}

impl Transaction for SignedEthTx {
    fn tx_hex(&self) -> Vec<u8> { rlp::encode(self).to_vec() }

    fn tx_hash(&self) -> BytesJson { self.hash.to_vec().into() }
}

fn signed_tx_from_web3_tx(transaction: Web3Transaction) -> Result<SignedEthTx, String> {
    let unverified = UnverifiedTransaction {
        r: transaction.r,
        s: transaction.s,
        v: transaction.v.as_u64(),
        hash: transaction.hash,
        unsigned: UnSignedEthTx {
            data: transaction.input.0,
            gas_price: transaction.gas_price,
            gas: transaction.gas,
            value: transaction.value,
            nonce: transaction.nonce,
            action: match transaction.to {
                Some(addr) => Action::Call(addr),
                None => Action::Create,
            },
        },
    };

    Ok(try_s!(SignedEthTx::new(unverified)))
}

#[derive(Deserialize, Debug, Serialize)]
pub struct GasStationData {
    // matic gas station average fees is named standard, using alias to support both format.
    #[serde(alias = "average", alias = "standard")]
    average: MmNumber,
    fast: MmNumber,
}

/// Using tagged representation to allow adding variants with coefficients, percentage, etc in the future.
#[derive(Clone, Copy, Debug, Deserialize)]
#[serde(tag = "policy", content = "additional_data")]
pub enum GasStationPricePolicy {
    /// Use mean between average and fast values, default and recommended to use on ETH mainnet due to
    /// gas price big spikes.
    MeanAverageFast,
    /// Use average value only. Useful for non-heavily congested networks (Matic, etc.)
    Average,
}

impl Default for GasStationPricePolicy {
    fn default() -> Self { GasStationPricePolicy::MeanAverageFast }
}

impl GasStationData {
    fn average_gwei(&self, decimals: u8, gas_price_policy: GasStationPricePolicy) -> NumConversResult<U256> {
        let gas_price = match gas_price_policy {
            GasStationPricePolicy::MeanAverageFast => ((&self.average + &self.fast) / MmNumber::from(2)).into(),
            GasStationPricePolicy::Average => self.average.to_decimal(),
        };
        wei_from_big_decimal(&gas_price, decimals)
    }

    fn get_gas_price(uri: &str, decimals: u8, gas_price_policy: GasStationPricePolicy) -> Web3RpcFut<U256> {
        let uri = uri.to_owned();
        let fut = async move {
            make_gas_station_request(&uri)
                .await?
                .average_gwei(decimals, gas_price_policy)
                .mm_err(|e| Web3RpcError::Internal(e.0))
        };
        Box::new(fut.boxed().compat())
    }
}

async fn get_token_decimals(web3: &Web3<Web3Transport>, token_addr: Address) -> Result<u8, String> {
    let function = try_s!(ERC20_CONTRACT.function("decimals"));
    let data = try_s!(function.encode_input(&[]));
    let request = CallRequest {
        from: Some(Address::default()),
        to: token_addr,
        gas: None,
        gas_price: None,
        value: Some(0.into()),
        data: Some(data.into()),
    };

    let f = web3
        .eth()
        .call(request, Some(BlockNumber::Latest))
        .map_err(|e| ERRL!("{}", e));
    let res = try_s!(f.compat().await);
    let tokens = try_s!(function.decode_output(&res.0));
    let decimals: u64 = match tokens[0] {
        Token::Uint(dec) => dec.into(),
        _ => return ERR!("Invalid decimals type {:?}", tokens),
    };
    Ok(decimals as u8)
}

pub fn valid_addr_from_str(addr_str: &str) -> Result<Address, String> {
    let addr = try_s!(addr_from_str(addr_str));
    if !is_valid_checksum_addr(addr_str) {
        return ERR!("Invalid address checksum");
    }
    Ok(addr)
}

pub fn addr_from_str(addr_str: &str) -> Result<Address, String> {
    if !addr_str.starts_with("0x") {
        return ERR!("Address must be prefixed with 0x");
    };

    Ok(try_s!(Address::from_str(&addr_str[2..])))
}

fn rpc_event_handlers_for_eth_transport(ctx: &MmArc, ticker: String) -> Vec<RpcTransportEventHandlerShared> {
    let metrics = ctx.metrics.weak();
    vec![CoinTransportMetrics::new(metrics, ticker, RpcClientType::Ethereum).into_shared()]
}

#[inline]
fn new_nonce_lock() -> Arc<AsyncMutex<()>> { Arc::new(AsyncMutex::new(())) }

pub async fn eth_coin_from_conf_and_request(
    ctx: &MmArc,
    ticker: &str,
    conf: &Json,
    req: &Json,
    priv_key: &[u8],
    protocol: CoinProtocol,
) -> Result<EthCoin, String> {
    let mut urls: Vec<String> = try_s!(json::from_value(req["urls"].clone()));
    if urls.is_empty() {
        return ERR!("Enable request for ETH coin must have at least 1 node URL");
    }
    let mut rng = small_rng();
    urls.as_mut_slice().shuffle(&mut rng);

    let mut nodes = vec![];
    for url in urls.iter() {
        nodes.push(Web3TransportNode {
            uri: try_s!(url.parse()),
            gui_auth: false,
        });
    }
    drop_mutability!(nodes);

    let swap_contract_address: Address = try_s!(json::from_value(req["swap_contract_address"].clone()));
    if swap_contract_address == Address::default() {
        return ERR!("swap_contract_address can't be zero address");
    }

    let fallback_swap_contract: Option<Address> = try_s!(json::from_value(req["fallback_swap_contract"].clone()));
    if let Some(fallback) = fallback_swap_contract {
        if fallback == Address::default() {
            return ERR!("fallback_swap_contract can't be zero address");
        }
    }

    let key_pair: KeyPair = try_s!(KeyPair::from_secret_slice(priv_key));
    let my_address = key_pair.address();

    let mut web3_instances = vec![];
    let event_handlers = rpc_event_handlers_for_eth_transport(ctx, ticker.to_string());
    for node in nodes.iter() {
        let transport = Web3Transport::with_event_handlers(vec![node.clone()], event_handlers.clone());
        let web3 = Web3::new(transport);
        let version = match web3.web3().client_version().compat().await {
            Ok(v) => v,
            Err(e) => {
                error!("Couldn't get client version for url {}: {}", node.uri, e);
                continue;
            },
        };
        web3_instances.push(Web3Instance {
            web3,
            is_parity: version.contains("Parity") || version.contains("parity"),
        })
    }

    if web3_instances.is_empty() {
        return ERR!("Failed to get client version for all urls");
    }

    let transport = Web3Transport::with_event_handlers(nodes, event_handlers);
    let web3 = Web3::new(transport);

    let (coin_type, decimals) = match protocol {
        CoinProtocol::ETH => (EthCoinType::Eth, ETH_DECIMALS),
        CoinProtocol::ERC20 {
            platform,
            contract_address,
        } => {
            let token_addr = try_s!(valid_addr_from_str(&contract_address));
            let decimals = match conf["decimals"].as_u64() {
                None | Some(0) => try_s!(get_token_decimals(&web3, token_addr).await),
                Some(d) => d as u8,
            };
            (EthCoinType::Erc20 { platform, token_addr }, decimals)
        },
        _ => return ERR!("Expect ETH or ERC20 protocol"),
    };

    // param from request should override the config
    let required_confirmations = req["required_confirmations"]
        .as_u64()
        .unwrap_or_else(|| {
            conf["required_confirmations"]
                .as_u64()
                .unwrap_or(DEFAULT_REQUIRED_CONFIRMATIONS as u64)
        })
        .into();

    if req["requires_notarization"].as_bool().is_some() {
        warn!("requires_notarization doesn't take any effect on ETH/ERC20 coins");
    }

    let sign_message_prefix: Option<String> = json::from_value(conf["sign_message_prefix"].clone()).unwrap_or(None);

    let initial_history_state = if req["tx_history"].as_bool().unwrap_or(false) {
        HistorySyncState::NotStarted
    } else {
        HistorySyncState::NotEnabled
    };

    let gas_station_decimals: Option<u8> = try_s!(json::from_value(req["gas_station_decimals"].clone()));
    let gas_station_policy: GasStationPricePolicy =
        json::from_value(req["gas_station_policy"].clone()).unwrap_or_default();

    let key_lock = match &coin_type {
        EthCoinType::Eth => String::from(ticker),
        EthCoinType::Erc20 { ref platform, .. } => String::from(platform),
    };

    let mut map = NONCE_LOCK.lock().unwrap();

    let nonce_lock = map.entry(key_lock).or_insert_with(new_nonce_lock).clone();

    let coin = EthCoinImpl {
        key_pair,
        my_address,
        coin_type,
        sign_message_prefix,
        swap_contract_address,
        fallback_swap_contract,
        decimals,
        ticker: ticker.into(),
        gas_station_url: try_s!(json::from_value(req["gas_station_url"].clone())),
        gas_station_decimals: gas_station_decimals.unwrap_or(ETH_GAS_STATION_DECIMALS),
        gas_station_policy,
        web3,
        web3_instances,
        history_sync_state: Mutex::new(initial_history_state),
        ctx: ctx.weak(),
        required_confirmations,
        chain_id: conf["chain_id"].as_u64(),
        logs_block_range: conf["logs_block_range"].as_u64().unwrap_or(DEFAULT_LOGS_BLOCK_RANGE),
        nonce_lock,
        erc20_tokens_infos: Default::default(),
        spawner: CoinFutureSpawner::new(),
    };
    Ok(EthCoin(Arc::new(coin)))
}

/// Displays the address in mixed-case checksum form
/// https://github.com/ethereum/EIPs/blob/master/EIPS/eip-55.md
fn checksum_address(addr: &str) -> String {
    let mut addr = addr.to_lowercase();
    if addr.starts_with("0x") {
        addr.replace_range(..2, "");
    }

    let mut hasher = Keccak256::default();
    hasher.update(&addr);
    let hash = hasher.finalize();
    let mut result: String = "0x".into();
    for (i, c) in addr.chars().enumerate() {
        if c.is_digit(10) {
            result.push(c);
        } else {
            // https://github.com/ethereum/EIPs/blob/master/EIPS/eip-55.md#specification
            // Convert the address to hex, but if the ith digit is a letter (ie. it's one of abcdef)
            // print it in uppercase if the 4*ith bit of the hash of the lowercase hexadecimal
            // address is 1 otherwise print it in lowercase.
            if hash[i / 2] & (1 << (7 - 4 * (i % 2))) != 0 {
                result.push(c.to_ascii_uppercase());
            } else {
                result.push(c.to_ascii_lowercase());
            }
        }
    }

    result
}

/// Checks that input is valid mixed-case checksum form address
/// The input must be 0x prefixed hex string
fn is_valid_checksum_addr(addr: &str) -> bool { addr == checksum_address(addr) }

/// Requests the nonce from all available nodes and checks that returned results equal.
/// Nodes might need some time to sync and there can be other coins that use same nodes in different order.
/// We need to be sure that nonce is updated on all of them before and after transaction is sent.
#[cfg_attr(test, mockable)]
fn get_addr_nonce(addr: Address, web3s: Vec<Web3Instance>) -> Box<dyn Future<Item = U256, Error = String> + Send> {
    let fut = async move {
        let mut errors: u32 = 0;
        loop {
            let futures: Vec<_> = web3s
                .iter()
                .map(|web3| {
                    if web3.is_parity {
                        web3.web3.eth().parity_next_nonce(addr).compat()
                    } else {
                        web3.web3
                            .eth()
                            .transaction_count(addr, Some(BlockNumber::Pending))
                            .compat()
                    }
                })
                .collect();

            let nonces: Vec<_> = join_all(futures)
                .await
                .into_iter()
                .filter_map(|nonce_res| match nonce_res {
                    Ok(n) => Some(n),
                    Err(e) => {
                        error!("Error getting nonce for addr {:?}: {}", addr, e);
                        None
                    },
                })
                .collect();
            if nonces.is_empty() {
                // all requests errored
                errors += 1;
                if errors > 5 {
                    return ERR!("Couldn't get nonce after 5 errored attempts, aborting");
                }
            } else {
                let max = nonces.iter().max().unwrap();
                let min = nonces.iter().min().unwrap();
                if max == min {
                    return Ok(*max);
                } else {
                    warn!("Max nonce {} != {} min nonce", max, min);
                }
            }
            Timer::sleep(1.).await
        }
    };
    Box::new(Box::pin(fut).compat())
}

fn increase_by_percent_one_gwei(num: U256, percent: u64) -> U256 {
    let one_gwei = U256::from(10u64.pow(9));
    let percent = (num / U256::from(100)) * U256::from(percent);
    if percent < one_gwei {
        num + one_gwei
    } else {
        num + percent
    }
}

fn increase_gas_price_by_stage(gas_price: U256, level: &FeeApproxStage) -> U256 {
    match level {
        FeeApproxStage::WithoutApprox => gas_price,
        FeeApproxStage::StartSwap => {
            increase_by_percent_one_gwei(gas_price, GAS_PRICE_APPROXIMATION_PERCENT_ON_START_SWAP)
        },
        FeeApproxStage::OrderIssue => {
            increase_by_percent_one_gwei(gas_price, GAS_PRICE_APPROXIMATION_PERCENT_ON_ORDER_ISSUE)
        },
        FeeApproxStage::TradePreimage => {
            increase_by_percent_one_gwei(gas_price, GAS_PRICE_APPROXIMATION_PERCENT_ON_TRADE_PREIMAGE)
        },
    }
}<|MERGE_RESOLUTION|>--- conflicted
+++ resolved
@@ -59,29 +59,16 @@
 use web3::{self, Web3};
 use web3_transport::{EthFeeHistoryNamespace, Web3Transport, Web3TransportNode};
 
-<<<<<<< HEAD
 use super::{coin_conf, AsyncMutex, BalanceError, BalanceFut, CoinBalance, CoinFutureSpawner, CoinProtocol,
             CoinTransportMetrics, CoinsContext, FeeApproxStage, FoundSwapTxSpend, HistorySyncState, MarketCoinOps,
-            MmCoin, NegotiateSwapContractAddrErr, NumConversError, NumConversResult, RawTransactionError,
-            RawTransactionFut, RawTransactionRequest, RawTransactionRes, RawTransactionResult, RpcClientType,
-            RpcTransportEventHandler, RpcTransportEventHandlerShared, SearchForSwapTxSpendInput, SignatureError,
-            SignatureResult, SwapOps, TradeFee, TradePreimageError, TradePreimageFut, TradePreimageResult,
-            TradePreimageValue, Transaction, TransactionDetails, TransactionEnum, TransactionErr, TransactionFut,
-            TxMarshalingErr, UnexpectedDerivationMethod, ValidateAddressResult, ValidatePaymentInput,
-            VerificationError, VerificationResult, WatcherValidatePaymentInput, WithdrawError, WithdrawFee,
-            WithdrawFut, WithdrawRequest, WithdrawResult};
-=======
-use super::{coin_conf, AsyncMutex, BalanceError, BalanceFut, CoinBalance, CoinProtocol, CoinTransportMetrics,
-            CoinsContext, FeeApproxStage, FoundSwapTxSpend, HistorySyncState, MarketCoinOps, MmCoin, MyAddressError,
-            NegotiateSwapContractAddrErr, NumConversError, NumConversResult, RawTransactionError, RawTransactionFut,
-            RawTransactionRequest, RawTransactionRes, RawTransactionResult, RpcClientType, RpcTransportEventHandler,
-            RpcTransportEventHandlerShared, SearchForSwapTxSpendInput, SignatureError, SignatureResult, SwapOps,
-            TradeFee, TradePreimageError, TradePreimageFut, TradePreimageResult, TradePreimageValue, Transaction,
-            TransactionDetails, TransactionEnum, TransactionErr, TransactionFut, TxMarshalingErr,
-            UnexpectedDerivationMethod, ValidateAddressResult, ValidatePaymentError, ValidatePaymentFut,
-            ValidatePaymentInput, VerificationError, VerificationResult, WatcherValidatePaymentInput, WithdrawError,
-            WithdrawFee, WithdrawFut, WithdrawRequest, WithdrawResult};
->>>>>>> 5dbc5de4
+            MmCoin, MyAddressError, NegotiateSwapContractAddrErr, NumConversError, NumConversResult,
+            RawTransactionError, RawTransactionFut, RawTransactionRequest, RawTransactionRes, RawTransactionResult,
+            RpcClientType, RpcTransportEventHandler, RpcTransportEventHandlerShared, SearchForSwapTxSpendInput,
+            SignatureError, SignatureResult, SwapOps, TradeFee, TradePreimageError, TradePreimageFut,
+            TradePreimageResult, TradePreimageValue, Transaction, TransactionDetails, TransactionEnum, TransactionErr,
+            TransactionFut, TxMarshalingErr, UnexpectedDerivationMethod, ValidateAddressResult, ValidatePaymentError,
+            ValidatePaymentFut, ValidatePaymentInput, VerificationError, VerificationResult,
+            WatcherValidatePaymentInput, WithdrawError, WithdrawFee, WithdrawFut, WithdrawRequest, WithdrawResult};
 
 pub use rlp;
 
