/******************************************************************************
 * Copyright © 2014-2019 The SuperNET Developers.                             *
 *                                                                            *
 * See the AUTHORS, DEVELOPER-AGREEMENT and LICENSE files at                  *
 * the top-level directory of this distribution for the individual copyright  *
 * holder information and the developer policies on copyright and licensing.  *
 *                                                                            *
 * Unless otherwise agreed in a custom licensing agreement, no part of the    *
 * SuperNET software, including this file may be copied, modified, propagated *
 * or distributed except according to the terms contained in the LICENSE file *
 *                                                                            *
 * Removal or modification of this copyright notice is prohibited.            *
 *                                                                            *
 ******************************************************************************/
//
//  eth.rs
//  marketmaker
//
//  Copyright © 2017-2019 SuperNET. All rights reserved.
//
use bigdecimal::BigDecimal;
use bitcrypto::sha256;
use common::custom_futures::TimedAsyncMutex;
use common::executor::Timer;
use common::log::error;
use common::mm_ctx::{MmArc, MmWeak};
use common::mm_error::prelude::*;
use common::{now_ms, slurp_url, small_rng, DEX_FEE_ADDR_RAW_PUBKEY};
use derive_more::Display;
use ethabi::{Contract, Token};
use ethcore_transaction::{Action, Transaction as UnSignedEthTx, UnverifiedTransaction};
use ethereum_types::{Address, H160, U256};
use ethkey::{public_to_address, KeyPair, Public};
use futures::compat::Future01CompatExt;
use futures::future::{join_all, select, Either, FutureExt, TryFutureExt};
use futures01::Future;
use http::StatusCode;
#[cfg(test)] use mocktopus::macros::*;
use rand::seq::SliceRandom;
use rpc::v1::types::Bytes as BytesJson;
use secp256k1::PublicKey;
use serde_json::{self as json, Value as Json};
use sha3::{Digest, Keccak256};
use std::cmp::Ordering;
use std::collections::HashMap;
use std::ops::Deref;
use std::path::PathBuf;
use std::str::FromStr;
use std::sync::atomic::{AtomicU64, Ordering as AtomicOrderding};
use std::sync::{Arc, Mutex};
use web3::types::{Action as TraceAction, BlockId, BlockNumber, Bytes, CallRequest, FilterBuilder, Log, Trace,
                  TraceFilterBuilder, Transaction as Web3Transaction, TransactionId};
use web3::{self, Web3};

use super::{BalanceError, BalanceFut, CoinBalance, CoinProtocol, CoinTransportMetrics, CoinsContext, FeeApproxStage,
            FoundSwapTxSpend, HistorySyncState, MarketCoinOps, MmCoin, NegotiateSwapContractAddrErr, NumConversError,
            NumConversResult, RpcClientType, RpcTransportEventHandler, RpcTransportEventHandlerShared, SwapOps,
            TradeFee, TradePreimageError, TradePreimageFut, TradePreimageValue, Transaction, TransactionDetails,
            TransactionEnum, TransactionFut, ValidateAddressResult, WithdrawError, WithdrawFee, WithdrawFut,
            WithdrawRequest, WithdrawResult};
pub use ethcore_transaction::SignedTransaction as SignedEthTx;
pub use rlp;

mod web3_transport;
use common::mm_number::MmNumber;
use web3_transport::{EthFeeHistoryNamespace, Web3Transport};

#[cfg(test)] mod eth_tests;
#[cfg(target_arch = "wasm32")] mod eth_wasm_tests;

/// https://github.com/artemii235/etomic-swap/blob/master/contracts/EtomicSwap.sol
/// Dev chain (195.201.0.6:8565) contract address: 0xa09ad3cd7e96586ebd05a2607ee56b56fb2db8fd
/// Ropsten: https://ropsten.etherscan.io/address/0x7bc1bbdd6a0a722fc9bffc49c921b685ecb84b94
/// ETH mainnet: https://etherscan.io/address/0x8500AFc0bc5214728082163326C2FF0C73f4a871
const SWAP_CONTRACT_ABI: &str = r#"[{"constant":false,"inputs":[{"name":"_id","type":"bytes32"},{"name":"_amount","type":"uint256"},{"name":"_secret","type":"bytes32"},{"name":"_tokenAddress","type":"address"},{"name":"_sender","type":"address"}],"name":"receiverSpend","outputs":[],"payable":false,"stateMutability":"nonpayable","type":"function"},{"constant":true,"inputs":[{"name":"","type":"bytes32"}],"name":"payments","outputs":[{"name":"paymentHash","type":"bytes20"},{"name":"lockTime","type":"uint64"},{"name":"state","type":"uint8"}],"payable":false,"stateMutability":"view","type":"function"},{"constant":false,"inputs":[{"name":"_id","type":"bytes32"},{"name":"_receiver","type":"address"},{"name":"_secretHash","type":"bytes20"},{"name":"_lockTime","type":"uint64"}],"name":"ethPayment","outputs":[],"payable":true,"stateMutability":"payable","type":"function"},{"constant":false,"inputs":[{"name":"_id","type":"bytes32"},{"name":"_amount","type":"uint256"},{"name":"_paymentHash","type":"bytes20"},{"name":"_tokenAddress","type":"address"},{"name":"_receiver","type":"address"}],"name":"senderRefund","outputs":[],"payable":false,"stateMutability":"nonpayable","type":"function"},{"constant":false,"inputs":[{"name":"_id","type":"bytes32"},{"name":"_amount","type":"uint256"},{"name":"_tokenAddress","type":"address"},{"name":"_receiver","type":"address"},{"name":"_secretHash","type":"bytes20"},{"name":"_lockTime","type":"uint64"}],"name":"erc20Payment","outputs":[],"payable":true,"stateMutability":"payable","type":"function"},{"inputs":[],"payable":false,"stateMutability":"nonpayable","type":"constructor"},{"anonymous":false,"inputs":[{"indexed":false,"name":"id","type":"bytes32"}],"name":"PaymentSent","type":"event"},{"anonymous":false,"inputs":[{"indexed":false,"name":"id","type":"bytes32"},{"indexed":false,"name":"secret","type":"bytes32"}],"name":"ReceiverSpent","type":"event"},{"anonymous":false,"inputs":[{"indexed":false,"name":"id","type":"bytes32"}],"name":"SenderRefunded","type":"event"}]"#;
/// https://github.com/ethereum/EIPs/blob/master/EIPS/eip-20.md
const ERC20_ABI: &str = r#"[{"constant":true,"inputs":[],"name":"name","outputs":[{"name":"","type":"string"}],"payable":false,"stateMutability":"view","type":"function"},{"constant":false,"inputs":[{"name":"_spender","type":"address"},{"name":"_value","type":"uint256"}],"name":"approve","outputs":[{"name":"","type":"bool"}],"payable":false,"stateMutability":"nonpayable","type":"function"},{"constant":true,"inputs":[],"name":"totalSupply","outputs":[{"name":"","type":"uint256"}],"payable":false,"stateMutability":"view","type":"function"},{"constant":false,"inputs":[{"name":"_from","type":"address"},{"name":"_to","type":"address"},{"name":"_value","type":"uint256"}],"name":"transferFrom","outputs":[{"name":"","type":"bool"}],"payable":false,"stateMutability":"nonpayable","type":"function"},{"constant":true,"inputs":[],"name":"decimals","outputs":[{"name":"","type":"uint8"}],"payable":false,"stateMutability":"view","type":"function"},{"constant":false,"inputs":[{"name":"_spender","type":"address"},{"name":"_subtractedValue","type":"uint256"}],"name":"decreaseApproval","outputs":[{"name":"","type":"bool"}],"payable":false,"stateMutability":"nonpayable","type":"function"},{"constant":true,"inputs":[{"name":"_owner","type":"address"}],"name":"balanceOf","outputs":[{"name":"balance","type":"uint256"}],"payable":false,"stateMutability":"view","type":"function"},{"constant":true,"inputs":[],"name":"symbol","outputs":[{"name":"","type":"string"}],"payable":false,"stateMutability":"view","type":"function"},{"constant":false,"inputs":[{"name":"_to","type":"address"},{"name":"_value","type":"uint256"}],"name":"transfer","outputs":[{"name":"","type":"bool"}],"payable":false,"stateMutability":"nonpayable","type":"function"},{"constant":false,"inputs":[{"name":"_spender","type":"address"},{"name":"_addedValue","type":"uint256"}],"name":"increaseApproval","outputs":[{"name":"","type":"bool"}],"payable":false,"stateMutability":"nonpayable","type":"function"},{"constant":true,"inputs":[{"name":"_owner","type":"address"},{"name":"_spender","type":"address"}],"name":"allowance","outputs":[{"name":"","type":"uint256"}],"payable":false,"stateMutability":"view","type":"function"},{"inputs":[],"payable":false,"stateMutability":"nonpayable","type":"constructor"},{"anonymous":false,"inputs":[{"indexed":true,"name":"owner","type":"address"},{"indexed":true,"name":"spender","type":"address"},{"indexed":false,"name":"value","type":"uint256"}],"name":"Approval","type":"event"},{"anonymous":false,"inputs":[{"indexed":true,"name":"from","type":"address"},{"indexed":true,"name":"to","type":"address"},{"indexed":false,"name":"value","type":"uint256"}],"name":"Transfer","type":"event"}]"#;

/// Payment states from etomic swap smart contract: https://github.com/artemii235/etomic-swap/blob/master/contracts/EtomicSwap.sol#L5
pub const PAYMENT_STATE_UNINITIALIZED: u8 = 0;
pub const PAYMENT_STATE_SENT: u8 = 1;
const _PAYMENT_STATE_SPENT: u8 = 2;
const _PAYMENT_STATE_REFUNDED: u8 = 3;
// Ethgasstation API returns response in 10^8 wei units. So 10 from their API mean 1 gwei
const ETH_GAS_STATION_DECIMALS: u8 = 8;
const GAS_PRICE_PERCENT: u64 = 10;
/// It can change 12.5% max each block according to https://www.blocknative.com/blog/eip-1559-fees
const BASE_BLOCK_FEE_DIFF_PCT: u64 = 13;
const DEFAULT_LOGS_BLOCK_RANGE: u64 = 1000;

/// Take into account that the dynamic fee may increase by 3% during the swap.
const GAS_PRICE_APPROXIMATION_PERCENT_ON_START_SWAP: u64 = 3;
/// Take into account that the dynamic fee may increase at each of the following stages:
/// - it may increase by 2% until a swap is started;
/// - it may increase by 3% during the swap.
const GAS_PRICE_APPROXIMATION_PERCENT_ON_ORDER_ISSUE: u64 = 5;
/// Take into account that the dynamic fee may increase at each of the following stages:
/// - it may increase by 2% until an order is issued;
/// - it may increase by 2% until a swap is started;
/// - it may increase by 3% during the swap.
const GAS_PRICE_APPROXIMATION_PERCENT_ON_TRADE_PREIMAGE: u64 = 7;

lazy_static! {
    pub static ref SWAP_CONTRACT: Contract = Contract::load(SWAP_CONTRACT_ABI.as_bytes()).unwrap();
    pub static ref ERC20_CONTRACT: Contract = Contract::load(ERC20_ABI.as_bytes()).unwrap();
}

pub type Web3RpcFut<T> = Box<dyn Future<Item = T, Error = MmError<Web3RpcError>> + Send>;
pub type Web3RpcResult<T> = Result<T, MmError<Web3RpcError>>;
pub type GasStationResult = Result<GasStationData, MmError<GasStationReqErr>>;

#[derive(Debug, Display)]
pub enum GasStationReqErr {
    #[display(fmt = "Transport: {}", _0)]
    Transport(String),
    #[display(fmt = "Invalid response: {}", _0)]
    InvalidResponse(String),
}

impl From<serde_json::Error> for GasStationReqErr {
    fn from(e: serde_json::Error) -> Self { GasStationReqErr::InvalidResponse(e.to_string()) }
}

#[derive(Debug, Display)]
pub enum Web3RpcError {
    #[display(fmt = "Transport: {}", _0)]
    Transport(String),
    #[display(fmt = "Invalid response: {}", _0)]
    InvalidResponse(String),
    #[display(fmt = "Internal: {}", _0)]
    Internal(String),
}

impl From<GasStationReqErr> for Web3RpcError {
    fn from(err: GasStationReqErr) -> Self {
        match err {
            GasStationReqErr::Transport(err) => Web3RpcError::Transport(err),
            GasStationReqErr::InvalidResponse(err) => Web3RpcError::InvalidResponse(err),
        }
    }
}

impl From<serde_json::Error> for Web3RpcError {
    fn from(e: serde_json::Error) -> Self { Web3RpcError::InvalidResponse(e.to_string()) }
}

impl From<web3::Error> for Web3RpcError {
    fn from(e: web3::Error) -> Self {
        let error_str = e.to_string();
        match e.kind() {
            web3::ErrorKind::InvalidResponse(_)
            | web3::ErrorKind::Decoder(_)
            | web3::ErrorKind::Msg(_)
            | web3::ErrorKind::Rpc(_) => Web3RpcError::InvalidResponse(error_str),
            web3::ErrorKind::Transport(_) | web3::ErrorKind::Io(_) => Web3RpcError::Transport(error_str),
            _ => Web3RpcError::Internal(error_str),
        }
    }
}

impl From<ethabi::Error> for Web3RpcError {
    fn from(e: ethabi::Error) -> Web3RpcError {
        // Currently, we use the `ethabi` crate to work with a smart contract ABI known at compile time.
        // It's an internal error if there are any issues during working with a smart contract ABI.
        Web3RpcError::Internal(e.to_string())
    }
}

impl From<ethabi::Error> for WithdrawError {
    fn from(e: ethabi::Error) -> Self {
        // Currently, we use the `ethabi` crate to work with a smart contract ABI known at compile time.
        // It's an internal error if there are any issues during working with a smart contract ABI.
        WithdrawError::InternalError(e.to_string())
    }
}

impl From<web3::Error> for WithdrawError {
    fn from(e: web3::Error) -> Self { WithdrawError::Transport(e.to_string()) }
}

impl From<Web3RpcError> for WithdrawError {
    fn from(e: Web3RpcError) -> Self {
        match e {
            Web3RpcError::Transport(err) | Web3RpcError::InvalidResponse(err) => WithdrawError::Transport(err),
            Web3RpcError::Internal(internal) => WithdrawError::InternalError(internal),
        }
    }
}

impl From<web3::Error> for TradePreimageError {
    fn from(e: web3::Error) -> Self { TradePreimageError::Transport(e.to_string()) }
}

impl From<Web3RpcError> for TradePreimageError {
    fn from(e: Web3RpcError) -> Self {
        match e {
            Web3RpcError::Transport(err) | Web3RpcError::InvalidResponse(err) => TradePreimageError::Transport(err),
            Web3RpcError::Internal(internal) => TradePreimageError::InternalError(internal),
        }
    }
}

impl From<ethabi::Error> for TradePreimageError {
    fn from(e: ethabi::Error) -> Self {
        // Currently, we use the `ethabi` crate to work with a smart contract ABI known at compile time.
        // It's an internal error if there are any issues during working with a smart contract ABI.
        TradePreimageError::InternalError(e.to_string())
    }
}

impl From<ethabi::Error> for BalanceError {
    fn from(e: ethabi::Error) -> Self {
        // Currently, we use the `ethabi` crate to work with a smart contract ABI known at compile time.
        // It's an internal error if there are any issues during working with a smart contract ABI.
        BalanceError::Internal(e.to_string())
    }
}

impl From<web3::Error> for BalanceError {
    fn from(e: web3::Error) -> Self { BalanceError::Transport(e.to_string()) }
}

#[derive(Debug, Deserialize, Serialize)]
struct SavedTraces {
    /// ETH traces for my_address
    traces: Vec<Trace>,
    /// Earliest processed block
    earliest_block: U256,
    /// Latest processed block
    latest_block: U256,
}

#[derive(Debug, Deserialize, Serialize)]
struct SavedErc20Events {
    /// ERC20 events for my_address
    events: Vec<Log>,
    /// Earliest processed block
    earliest_block: U256,
    /// Latest processed block
    latest_block: U256,
}

#[derive(Debug, PartialEq, Eq)]
enum EthCoinType {
    /// Ethereum itself or it's forks: ETC/others
    Eth,
    /// ERC20 token with smart contract address
    /// https://github.com/ethereum/EIPs/blob/master/EIPS/eip-20.md
    Erc20 { platform: String, token_addr: Address },
}

/// pImpl idiom.
#[derive(Debug)]
pub struct EthCoinImpl {
    ticker: String,
    coin_type: EthCoinType,
    key_pair: KeyPair,
    my_address: Address,
    swap_contract_address: Address,
    fallback_swap_contract: Option<Address>,
    web3: Web3<Web3Transport>,
    /// The separate web3 instances kept to get nonce, will replace the web3 completely soon
    web3_instances: Vec<Web3Instance>,
    decimals: u8,
    gas_station_url: Option<String>,
    gas_station_decimals: u8,
    history_sync_state: Mutex<HistorySyncState>,
    required_confirmations: AtomicU64,
    /// Coin needs access to the context in order to reuse the logging and shutdown facilities.
    /// Using a weak reference by default in order to avoid circular references and leaks.
    ctx: MmWeak,
    chain_id: Option<u64>,
    /// the block range used for eth_getLogs
    logs_block_range: u64,
}

#[derive(Clone, Debug)]
pub struct Web3Instance {
    web3: Web3<Web3Transport>,
    is_parity: bool,
}

#[derive(Deserialize, Serialize)]
#[serde(tag = "format")]
pub enum EthAddressFormat {
    /// Single-case address (lowercase)
    #[serde(rename = "singlecase")]
    SingleCase,
    /// Mixed-case address.
    /// https://eips.ethereum.org/EIPS/eip-55
    #[serde(rename = "mixedcase")]
    MixedCase,
}

#[cfg_attr(test, mockable)]
async fn make_gas_station_request(url: &str) -> GasStationResult {
    let resp = slurp_url(url).await.map_to_mm(GasStationReqErr::Transport)?;
    if resp.0 != StatusCode::OK {
        let error = format!("Gas price request failed with status code {}", resp.0);
        return MmError::err(GasStationReqErr::Transport(error));
    }
    let result: GasStationData = json::from_slice(&resp.2)?;
    Ok(result)
}

#[cfg_attr(test, mockable)]
impl EthCoinImpl {
    /// Gets Transfer events from ERC20 smart contract `addr` between `from_block` and `to_block`
    fn erc20_transfer_events(
        &self,
        contract: Address,
        from_addr: Option<Address>,
        to_addr: Option<Address>,
        from_block: BlockNumber,
        to_block: BlockNumber,
        limit: Option<usize>,
    ) -> Box<dyn Future<Item = Vec<Log>, Error = String> + Send> {
        let contract_event = try_fus!(ERC20_CONTRACT.event("Transfer"));
        let topic0 = Some(vec![contract_event.signature()]);
        let topic1 = from_addr.map(|addr| vec![addr.into()]);
        let topic2 = to_addr.map(|addr| vec![addr.into()]);
        let mut filter = FilterBuilder::default()
            .topics(topic0, topic1, topic2, None)
            .from_block(from_block)
            .to_block(to_block)
            .address(vec![contract]);

        if let Some(l) = limit {
            filter = filter.limit(l);
        }

        Box::new(self.web3.eth().logs(filter.build()).map_err(|e| ERRL!("{}", e)))
    }

    /// Gets ETH traces from ETH node between addresses in `from_block` and `to_block`
    fn eth_traces(
        &self,
        from_addr: Vec<Address>,
        to_addr: Vec<Address>,
        from_block: BlockNumber,
        to_block: BlockNumber,
        limit: Option<usize>,
    ) -> Box<dyn Future<Item = Vec<Trace>, Error = String> + Send> {
        let mut filter = TraceFilterBuilder::default()
            .from_address(from_addr)
            .to_address(to_addr)
            .from_block(from_block)
            .to_block(to_block);

        if let Some(l) = limit {
            filter = filter.count(l);
        }

        Box::new(self.web3.trace().filter(filter.build()).map_err(|e| ERRL!("{}", e)))
    }

    #[cfg_attr(target_arch = "wasm32", allow(dead_code))]
    fn eth_traces_path(&self, ctx: &MmArc) -> PathBuf {
        ctx.dbdir()
            .join("TRANSACTIONS")
            .join(format!("{}_{:#02x}_trace.json", self.ticker, self.my_address))
    }

    /// Load saved ETH traces from local DB
    #[cfg(not(target_arch = "wasm32"))]
    fn load_saved_traces(&self, ctx: &MmArc) -> Option<SavedTraces> {
        let content = gstuff::slurp(&self.eth_traces_path(ctx));
        if content.is_empty() {
            None
        } else {
            match json::from_slice(&content) {
                Ok(t) => Some(t),
                Err(_) => None,
            }
        }
    }

    /// Load saved ETH traces from local DB
    #[cfg(target_arch = "wasm32")]
    fn load_saved_traces(&self, _ctx: &MmArc) -> Option<SavedTraces> {
        common::panic_w("'load_saved_traces' is not implemented in WASM");
        unreachable!()
    }

    /// Store ETH traces to local DB
    #[cfg(not(target_arch = "wasm32"))]
    fn store_eth_traces(&self, ctx: &MmArc, traces: &SavedTraces) {
        let content = json::to_vec(traces).unwrap();
        let tmp_file = format!("{}.tmp", self.eth_traces_path(ctx).display());
        std::fs::write(&tmp_file, content).unwrap();
        std::fs::rename(tmp_file, self.eth_traces_path(ctx)).unwrap();
    }

    /// Store ETH traces to local DB
    #[cfg(target_arch = "wasm32")]
    fn store_eth_traces(&self, _ctx: &MmArc, _traces: &SavedTraces) {
        common::panic_w("'store_eth_traces' is not implemented in WASM");
        unreachable!()
    }

    #[cfg_attr(target_arch = "wasm32", allow(dead_code))]
    fn erc20_events_path(&self, ctx: &MmArc) -> PathBuf {
        ctx.dbdir()
            .join("TRANSACTIONS")
            .join(format!("{}_{:#02x}_events.json", self.ticker, self.my_address))
    }

    /// Store ERC20 events to local DB
    #[cfg(not(target_arch = "wasm32"))]
    fn store_erc20_events(&self, ctx: &MmArc, events: &SavedErc20Events) {
        let content = json::to_vec(events).unwrap();
        let tmp_file = format!("{}.tmp", self.erc20_events_path(ctx).display());
        std::fs::write(&tmp_file, content).unwrap();
        std::fs::rename(tmp_file, self.erc20_events_path(ctx)).unwrap();
    }

    /// Store ERC20 events to local DB
    #[cfg(target_arch = "wasm32")]
    fn store_erc20_events(&self, _ctx: &MmArc, _events: &SavedErc20Events) {
        common::panic_w("'store_erc20_events' is not implemented in WASM");
        unreachable!()
    }

    /// Load saved ERC20 events from local DB
    #[cfg(not(target_arch = "wasm32"))]
    fn load_saved_erc20_events(&self, ctx: &MmArc) -> Option<SavedErc20Events> {
        let content = gstuff::slurp(&self.erc20_events_path(ctx));
        if content.is_empty() {
            None
        } else {
            match json::from_slice(&content) {
                Ok(t) => Some(t),
                Err(_) => None,
            }
        }
    }

    /// Load saved ERC20 events from local DB
    #[cfg(target_arch = "wasm32")]
    fn load_saved_erc20_events(&self, _ctx: &MmArc) -> Option<SavedErc20Events> {
        common::panic_w("'load_saved_erc20_events' is not implemented in WASM");
        unreachable!()
    }

    /// The id used to differentiate payments on Etomic swap smart contract
    fn etomic_swap_id(&self, time_lock: u32, secret_hash: &[u8]) -> Vec<u8> {
        let mut input = vec![];
        input.extend_from_slice(&time_lock.to_le_bytes());
        input.extend_from_slice(secret_hash);
        sha256(&input).to_vec()
    }

<<<<<<< HEAD
=======
    /// Get gas price
    fn get_gas_price(&self) -> Web3RpcFut<U256> {
        let fut = if let Some(url) = &self.gas_station_url {
            Either01::A(
                GasStationData::get_gas_price(url, self.gas_station_decimals)
                    .map(|price| increase_by_percent_one_gwei(price, GAS_PRICE_PERCENT)),
            )
        } else {
            Either01::B(self.web3.eth().gas_price().map_to_mm_fut(Web3RpcError::from))
        };
        Box::new(fut)
    }

>>>>>>> 1832aafd
    fn estimate_gas(&self, req: CallRequest) -> Box<dyn Future<Item = U256, Error = web3::Error> + Send> {
        // always using None block number as old Geth version accept only single argument in this RPC
        Box::new(self.web3.eth().estimate_gas(req, None))
    }

    /// Gets `ReceiverSpent` events from etomic swap smart contract since `from_block`
    fn spend_events(
        &self,
        swap_contract_address: Address,
        from_block: u64,
        to_block: u64,
    ) -> Box<dyn Future<Item = Vec<Log>, Error = String> + Send> {
        let contract_event = try_fus!(SWAP_CONTRACT.event("ReceiverSpent"));
        let filter = FilterBuilder::default()
            .topics(Some(vec![contract_event.signature()]), None, None, None)
            .from_block(BlockNumber::Number(from_block))
            .to_block(BlockNumber::Number(to_block))
            .address(vec![swap_contract_address])
            .build();

        Box::new(self.web3.eth().logs(filter).map_err(|e| ERRL!("{}", e)))
    }

    /// Gets `SenderRefunded` events from etomic swap smart contract since `from_block`
    fn refund_events(
        &self,
        swap_contract_address: Address,
        from_block: u64,
        to_block: u64,
    ) -> Box<dyn Future<Item = Vec<Log>, Error = String>> {
        let contract_event = try_fus!(SWAP_CONTRACT.event("SenderRefunded"));
        let filter = FilterBuilder::default()
            .topics(Some(vec![contract_event.signature()]), None, None, None)
            .from_block(BlockNumber::Number(from_block))
            .to_block(BlockNumber::Number(to_block))
            .address(vec![swap_contract_address])
            .build();

        Box::new(self.web3.eth().logs(filter).map_err(|e| ERRL!("{}", e)))
    }

    /// Try to parse address from string.
    pub fn address_from_str(&self, address: &str) -> Result<Address, String> {
        Ok(try_s!(valid_addr_from_str(address)))
    }
}

async fn withdraw_impl(ctx: MmArc, coin: EthCoin, req: WithdrawRequest) -> WithdrawResult {
    let to_addr = coin
        .address_from_str(&req.to)
        .map_to_mm(WithdrawError::InvalidAddress)?;
    let my_balance = coin.my_balance().compat().await?;
    let my_balance_dec = u256_to_big_decimal(my_balance, coin.decimals)?;

    let (mut wei_amount, dec_amount) = if req.max {
        (my_balance, my_balance_dec.clone())
    } else {
        let wei_amount = wei_from_big_decimal(&req.amount, coin.decimals)?;
        (wei_amount, req.amount.clone())
    };
    if wei_amount > my_balance {
        return MmError::err(WithdrawError::NotSufficientBalance {
            coin: coin.ticker.clone(),
            available: my_balance_dec.clone(),
            required: dec_amount,
        });
    };
    let (mut eth_value, data, call_addr, fee_coin) = match &coin.coin_type {
        EthCoinType::Eth => (wei_amount, vec![], to_addr, coin.ticker()),
        EthCoinType::Erc20 { platform, token_addr } => {
            let function = ERC20_CONTRACT.function("transfer")?;
            let data = function.encode_input(&[Token::Address(to_addr), Token::Uint(wei_amount)])?;
            (0.into(), data, *token_addr, platform.as_str())
        },
    };
    let eth_value_dec = u256_to_big_decimal(eth_value, coin.decimals)?;

    let (gas, gas_price) = match req.fee {
        Some(WithdrawFee::EthGas { gas_price, gas }) => {
            let gas_price = wei_from_big_decimal(&gas_price, 9)?;
            (gas.into(), gas_price)
        },
        Some(fee_policy) => {
            let error = format!("Expected 'EthGas' fee type, found {:?}", fee_policy);
            return MmError::err(WithdrawError::InvalidFeePolicy(error));
        },
        None => {
            let gas_price = coin.get_gas_price().compat().await?;
            // covering edge case by deducting the standard transfer fee when we want to max withdraw ETH
            let eth_value_for_estimate = if req.max && coin.coin_type == EthCoinType::Eth {
                eth_value - gas_price * U256::from(21000)
            } else {
                eth_value
            };
            let estimate_gas_req = CallRequest {
                value: Some(eth_value_for_estimate),
                data: Some(data.clone().into()),
                from: Some(coin.my_address),
                to: call_addr,
                gas: None,
                // gas price must be supplied because some smart contracts base their
                // logic on gas price, e.g. TUSD: https://github.com/KomodoPlatform/atomicDEX-API/issues/643
                gas_price: Some(gas_price),
            };
            // TODO Note if the wallet's balance is insufficient to withdraw, then `estimate_gas` may fail with the `Exception` error.
            // TODO Ideally we should determine the case when we have the insufficient balance and return `WithdrawError::NotSufficientBalance`.
            let gas_limit = coin.estimate_gas(estimate_gas_req).compat().await?;
            (gas_limit, gas_price)
        },
    };
    let total_fee = gas * gas_price;
    let total_fee_dec = u256_to_big_decimal(total_fee, coin.decimals)?;

    if req.max && coin.coin_type == EthCoinType::Eth {
        if eth_value < total_fee || wei_amount < total_fee {
            return MmError::err(WithdrawError::AmountTooLow {
                amount: eth_value_dec,
                threshold: total_fee_dec,
            });
        }
        eth_value -= total_fee;
        wei_amount -= total_fee;
    };
    let _nonce_lock = NONCE_LOCK
        .lock(|_start, _now| {
            if ctx.is_stopping() {
                let error = "MM is stopping, aborting withdraw_impl in NONCE_LOCK".to_owned();
                return MmError::err(WithdrawError::InternalError(error));
            }
            Ok(0.5)
        })
        .await?;
    let nonce_fut = get_addr_nonce(coin.my_address, coin.web3_instances.clone()).compat();
    let nonce = match select(nonce_fut, Timer::sleep(30.)).await {
        Either::Left((nonce_res, _)) => nonce_res.map_to_mm(WithdrawError::Transport)?,
        Either::Right(_) => return MmError::err(WithdrawError::Transport("Get address nonce timed out".to_owned())),
    };
    let tx = UnSignedEthTx {
        nonce,
        value: eth_value,
        action: Action::Call(call_addr),
        data,
        gas,
        gas_price,
    };

    let signed = tx.sign(coin.key_pair.secret(), coin.chain_id);
    let bytes = rlp::encode(&signed);
    let amount_decimal = u256_to_big_decimal(wei_amount, coin.decimals)?;
    let mut spent_by_me = amount_decimal.clone();
    let received_by_me = if to_addr == coin.my_address {
        amount_decimal.clone()
    } else {
        0.into()
    };
    let fee_details = EthTxFeeDetails::new(gas, gas_price, fee_coin)?;
    if coin.coin_type == EthCoinType::Eth {
        spent_by_me += &fee_details.total_fee;
    }
    let my_address = coin.my_address().map_to_mm(WithdrawError::InternalError)?;
    Ok(TransactionDetails {
        to: vec![checksum_address(&format!("{:#02x}", to_addr))],
        from: vec![my_address],
        total_amount: amount_decimal,
        my_balance_change: &received_by_me - &spent_by_me,
        spent_by_me,
        received_by_me,
        tx_hex: bytes.into(),
        tx_hash: signed.tx_hash(),
        block_height: 0,
        fee_details: Some(fee_details.into()),
        coin: coin.ticker.clone(),
        internal_id: vec![].into(),
        timestamp: now_ms() / 1000,
        kmd_rewards: None,
    })
}

#[derive(Clone, Debug)]
pub struct EthCoin(Arc<EthCoinImpl>);
impl Deref for EthCoin {
    type Target = EthCoinImpl;
    fn deref(&self) -> &EthCoinImpl { &*self.0 }
}

impl SwapOps for EthCoin {
    fn send_taker_fee(&self, fee_addr: &[u8], amount: BigDecimal) -> TransactionFut {
        let address = try_fus!(addr_from_raw_pubkey(fee_addr));

        Box::new(
            self.send_to_address(address, try_fus!(wei_from_big_decimal(&amount, self.decimals)))
                .map(TransactionEnum::from),
        )
    }

    fn send_maker_payment(
        &self,
        time_lock: u32,
        taker_pub: &[u8],
        secret_hash: &[u8],
        amount: BigDecimal,
        swap_contract_address: &Option<BytesJson>,
    ) -> TransactionFut {
        let taker_addr = try_fus!(addr_from_raw_pubkey(taker_pub));
        let swap_contract_address = try_fus!(swap_contract_address.try_to_address());

        Box::new(
            self.send_hash_time_locked_payment(
                self.etomic_swap_id(time_lock, secret_hash),
                try_fus!(wei_from_big_decimal(&amount, self.decimals)),
                time_lock,
                secret_hash,
                taker_addr,
                swap_contract_address,
            )
            .map(TransactionEnum::from),
        )
    }

    fn send_taker_payment(
        &self,
        time_lock: u32,
        maker_pub: &[u8],
        secret_hash: &[u8],
        amount: BigDecimal,
        swap_contract_address: &Option<BytesJson>,
    ) -> TransactionFut {
        let maker_addr = try_fus!(addr_from_raw_pubkey(maker_pub));
        let swap_contract_address = try_fus!(swap_contract_address.try_to_address());

        Box::new(
            self.send_hash_time_locked_payment(
                self.etomic_swap_id(time_lock, secret_hash),
                try_fus!(wei_from_big_decimal(&amount, self.decimals)),
                time_lock,
                secret_hash,
                maker_addr,
                swap_contract_address,
            )
            .map(TransactionEnum::from),
        )
    }

    fn send_maker_spends_taker_payment(
        &self,
        taker_payment_tx: &[u8],
        _time_lock: u32,
        _taker_pub: &[u8],
        secret: &[u8],
        swap_contract_address: &Option<BytesJson>,
    ) -> TransactionFut {
        let tx: UnverifiedTransaction = try_fus!(rlp::decode(taker_payment_tx));
        let signed = try_fus!(SignedEthTx::new(tx));
        let swap_contract_address = try_fus!(swap_contract_address.try_to_address());

        Box::new(
            self.spend_hash_time_locked_payment(signed, swap_contract_address, secret)
                .map(TransactionEnum::from),
        )
    }

    fn send_taker_spends_maker_payment(
        &self,
        maker_payment_tx: &[u8],
        _time_lock: u32,
        _maker_pub: &[u8],
        secret: &[u8],
        swap_contract_address: &Option<BytesJson>,
    ) -> TransactionFut {
        let tx: UnverifiedTransaction = try_fus!(rlp::decode(maker_payment_tx));
        let signed = try_fus!(SignedEthTx::new(tx));
        let swap_contract_address = try_fus!(swap_contract_address.try_to_address());
        Box::new(
            self.spend_hash_time_locked_payment(signed, swap_contract_address, secret)
                .map(TransactionEnum::from),
        )
    }

    fn send_taker_refunds_payment(
        &self,
        taker_payment_tx: &[u8],
        _time_lock: u32,
        _maker_pub: &[u8],
        _secret_hash: &[u8],
        swap_contract_address: &Option<BytesJson>,
    ) -> TransactionFut {
        let tx: UnverifiedTransaction = try_fus!(rlp::decode(taker_payment_tx));
        let signed = try_fus!(SignedEthTx::new(tx));
        let swap_contract_address = try_fus!(swap_contract_address.try_to_address());

        Box::new(
            self.refund_hash_time_locked_payment(swap_contract_address, signed)
                .map(TransactionEnum::from),
        )
    }

    fn send_maker_refunds_payment(
        &self,
        maker_payment_tx: &[u8],
        _time_lock: u32,
        _taker_pub: &[u8],
        _secret_hash: &[u8],
        swap_contract_address: &Option<BytesJson>,
    ) -> TransactionFut {
        let tx: UnverifiedTransaction = try_fus!(rlp::decode(maker_payment_tx));
        let signed = try_fus!(SignedEthTx::new(tx));
        let swap_contract_address = try_fus!(swap_contract_address.try_to_address());

        Box::new(
            self.refund_hash_time_locked_payment(swap_contract_address, signed)
                .map(TransactionEnum::from),
        )
    }

    fn validate_fee(
        &self,
        fee_tx: &TransactionEnum,
        expected_sender: &[u8],
        fee_addr: &[u8],
        amount: &BigDecimal,
        min_block_number: u64,
    ) -> Box<dyn Future<Item = (), Error = String> + Send> {
        let selfi = self.clone();
        let tx = match fee_tx {
            TransactionEnum::SignedEthTx(t) => t.clone(),
            _ => panic!(),
        };
        let sender_addr = try_fus!(addr_from_raw_pubkey(expected_sender));
        let fee_addr = try_fus!(addr_from_raw_pubkey(fee_addr));
        let amount = amount.clone();

        let fut = async move {
            let expected_value = try_s!(wei_from_big_decimal(&amount, selfi.decimals));
            let tx_from_rpc = try_s!(
                selfi
                    .web3
                    .eth()
                    .transaction(TransactionId::Hash(tx.hash))
                    .compat()
                    .await
            );
            let tx_from_rpc = match tx_from_rpc {
                Some(t) => t,
                None => return ERR!("Didn't find provided tx {:?} on ETH node", tx),
            };

            if tx_from_rpc.from != sender_addr {
                return ERR!(
                    "Fee tx {:?} was sent from wrong address, expected {:?}",
                    tx_from_rpc,
                    sender_addr
                );
            }

            if let Some(block_number) = tx_from_rpc.block_number {
                if block_number <= min_block_number.into() {
                    return ERR!(
                        "Fee tx {:?} confirmed before min_block {}",
                        tx_from_rpc,
                        min_block_number,
                    );
                }
            }
            match &selfi.coin_type {
                EthCoinType::Eth => {
                    if tx_from_rpc.to != Some(fee_addr) {
                        return ERR!(
                            "Fee tx {:?} was sent to wrong address, expected {:?}",
                            tx_from_rpc,
                            fee_addr
                        );
                    }

                    if tx_from_rpc.value < expected_value {
                        return ERR!(
                            "Fee tx {:?} value is less than expected {:?}",
                            tx_from_rpc,
                            expected_value
                        );
                    }
                },
                EthCoinType::Erc20 {
                    platform: _,
                    token_addr,
                } => {
                    if tx_from_rpc.to != Some(*token_addr) {
                        return ERR!(
                            "ERC20 Fee tx {:?} called wrong smart contract, expected {:?}",
                            tx_from_rpc,
                            token_addr
                        );
                    }

                    let function = try_s!(ERC20_CONTRACT.function("transfer"));
                    let decoded_input = try_s!(function.decode_input(&tx_from_rpc.input.0));

                    if decoded_input[0] != Token::Address(fee_addr) {
                        return ERR!(
                            "ERC20 Fee tx was sent to wrong address {:?}, expected {:?}",
                            decoded_input[0],
                            fee_addr
                        );
                    }

                    match decoded_input[1] {
                        Token::Uint(value) => {
                            if value < expected_value {
                                return ERR!("ERC20 Fee tx value {} is less than expected {}", value, expected_value);
                            }
                        },
                        _ => return ERR!("Should have got uint token but got {:?}", decoded_input[1]),
                    }
                },
            }

            Ok(())
        };
        Box::new(fut.boxed().compat())
    }

    fn validate_maker_payment(
        &self,
        payment_tx: &[u8],
        time_lock: u32,
        maker_pub: &[u8],
        secret_hash: &[u8],
        amount: BigDecimal,
        swap_contract_address: &Option<BytesJson>,
    ) -> Box<dyn Future<Item = (), Error = String> + Send> {
        let swap_contract_address = try_fus!(swap_contract_address.try_to_address());
        self.validate_payment(
            payment_tx,
            time_lock,
            maker_pub,
            secret_hash,
            amount,
            swap_contract_address,
        )
    }

    fn validate_taker_payment(
        &self,
        payment_tx: &[u8],
        time_lock: u32,
        taker_pub: &[u8],
        secret_hash: &[u8],
        amount: BigDecimal,
        swap_contract_address: &Option<BytesJson>,
    ) -> Box<dyn Future<Item = (), Error = String> + Send> {
        let swap_contract_address = try_fus!(swap_contract_address.try_to_address());
        self.validate_payment(
            payment_tx,
            time_lock,
            taker_pub,
            secret_hash,
            amount,
            swap_contract_address,
        )
    }

    fn check_if_my_payment_sent(
        &self,
        time_lock: u32,
        _other_pub: &[u8],
        secret_hash: &[u8],
        from_block: u64,
        swap_contract_address: &Option<BytesJson>,
    ) -> Box<dyn Future<Item = Option<TransactionEnum>, Error = String> + Send> {
        let id = self.etomic_swap_id(time_lock, secret_hash);
        let swap_contract_address = try_fus!(swap_contract_address.try_to_address());
        let selfi = self.clone();
        let fut = async move {
            let status = try_s!(
                selfi
                    .payment_status(swap_contract_address, Token::FixedBytes(id.clone()))
                    .compat()
                    .await
            );
            if status == PAYMENT_STATE_UNINITIALIZED.into() {
                return Ok(None);
            };
            let events = try_s!(
                selfi
                    .payment_sent_events(swap_contract_address, from_block)
                    .compat()
                    .await
            );

            let found = events.iter().find(|event| &event.data.0[..32] == id.as_slice());

            match found {
                Some(event) => {
                    let transaction = try_s!(
                        selfi
                            .web3
                            .eth()
                            .transaction(TransactionId::Hash(event.transaction_hash.unwrap()))
                            .compat()
                            .await
                    );
                    match transaction {
                        Some(t) => Ok(Some(try_s!(signed_tx_from_web3_tx(t)).into())),
                        None => Ok(None),
                    }
                },
                None => Ok(None),
            }
        };
        Box::new(fut.boxed().compat())
    }

    fn search_for_swap_tx_spend_my(
        &self,
        _time_lock: u32,
        _other_pub: &[u8],
        _secret_hash: &[u8],
        tx: &[u8],
        search_from_block: u64,
        swap_contract_address: &Option<BytesJson>,
    ) -> Result<Option<FoundSwapTxSpend>, String> {
        let swap_contract_address = try_s!(swap_contract_address.try_to_address());
        self.search_for_swap_tx_spend(tx, swap_contract_address, search_from_block)
    }

    fn search_for_swap_tx_spend_other(
        &self,
        _time_lock: u32,
        _other_pub: &[u8],
        _secret_hash: &[u8],
        tx: &[u8],
        search_from_block: u64,
        swap_contract_address: &Option<BytesJson>,
    ) -> Result<Option<FoundSwapTxSpend>, String> {
        let swap_contract_address = try_s!(swap_contract_address.try_to_address());
        self.search_for_swap_tx_spend(tx, swap_contract_address, search_from_block)
    }

    fn extract_secret(&self, _secret_hash: &[u8], spend_tx: &[u8]) -> Result<Vec<u8>, String> {
        let unverified: UnverifiedTransaction = try_s!(rlp::decode(spend_tx));
        let function = try_s!(SWAP_CONTRACT.function("receiverSpend"));
        let tokens = try_s!(function.decode_input(&unverified.data));
        if tokens.len() < 3 {
            return ERR!("Invalid arguments in 'receiverSpend' call: {:?}", tokens);
        }
        match &tokens[2] {
            Token::FixedBytes(secret) => Ok(secret.to_vec()),
            _ => ERR!(
                "Expected secret to be fixed bytes, decoded function data is {:?}",
                tokens
            ),
        }
    }

    fn negotiate_swap_contract_addr(
        &self,
        other_side_address: Option<&[u8]>,
    ) -> Result<Option<BytesJson>, MmError<NegotiateSwapContractAddrErr>> {
        match other_side_address {
            Some(bytes) => {
                if bytes.len() != 20 {
                    return MmError::err(NegotiateSwapContractAddrErr::InvalidOtherAddrLen(bytes.into()));
                }
                let other_addr = Address::from(bytes);
                if other_addr == self.swap_contract_address {
                    return Ok(Some(self.swap_contract_address.to_vec().into()));
                }

                if Some(other_addr) == self.fallback_swap_contract {
                    return Ok(self.fallback_swap_contract.map(|addr| addr.to_vec().into()));
                }
                MmError::err(NegotiateSwapContractAddrErr::UnexpectedOtherAddr(bytes.into()))
            },
            None => self
                .fallback_swap_contract
                .map(|addr| Some(addr.to_vec().into()))
                .ok_or_else(|| MmError::new(NegotiateSwapContractAddrErr::NoOtherAddrAndNoFallback)),
        }
    }
}

#[cfg_attr(test, mockable)]
impl MarketCoinOps for EthCoin {
    fn ticker(&self) -> &str { &self.ticker[..] }

    fn my_address(&self) -> Result<String, String> { Ok(checksum_address(&format!("{:#02x}", self.my_address))) }

    fn my_balance(&self) -> BalanceFut<CoinBalance> {
        let decimals = self.decimals;
        let fut = self
            .my_balance()
            .and_then(move |result| Ok(u256_to_big_decimal(result, decimals)?))
            .map(|spendable| CoinBalance {
                spendable,
                unspendable: BigDecimal::from(0),
            });
        Box::new(fut)
    }

    fn base_coin_balance(&self) -> BalanceFut<BigDecimal> {
        Box::new(
            self.eth_balance()
                .and_then(move |result| Ok(u256_to_big_decimal(result, 18)?)),
        )
    }

    fn send_raw_tx(&self, mut tx: &str) -> Box<dyn Future<Item = String, Error = String> + Send> {
        if tx.starts_with("0x") {
            tx = &tx[2..];
        }
        let bytes = try_fus!(hex::decode(tx));
        Box::new(
            self.web3
                .eth()
                .send_raw_transaction(bytes.into())
                .map(|res| format!("{:02x}", res))
                .map_err(|e| ERRL!("{}", e)),
        )
    }

    fn wait_for_confirmations(
        &self,
        tx: &[u8],
        confirmations: u64,
        _requires_nota: bool,
        wait_until: u64,
        check_every: u64,
    ) -> Box<dyn Future<Item = (), Error = String> + Send> {
        let ctx = try_fus!(MmArc::from_weak(&self.ctx).ok_or("No context"));
        let mut status = ctx.log.status_handle();
        status.status(&[&self.ticker], "Waiting for confirmations…");
        status.deadline(wait_until * 1000);

        let unsigned: UnverifiedTransaction = try_fus!(rlp::decode(tx));
        let tx = try_fus!(SignedEthTx::new(unsigned));

        let required_confirms = U256::from(confirmations);
        let selfi = self.clone();
        let fut = async move {
            loop {
                if status.ms2deadline().unwrap() < 0 {
                    status.append(" Timed out.");
                    return ERR!(
                        "Waited too long until {} for transaction {:?} confirmation ",
                        wait_until,
                        tx
                    );
                }

                let web3_receipt = match selfi.web3.eth().transaction_receipt(tx.hash()).compat().await {
                    Ok(r) => r,
                    Err(e) => {
                        log!("Error " [e] " getting the " (selfi.ticker()) " transaction " [tx.tx_hash()] ", retrying in 15 seconds");
                        Timer::sleep(check_every as f64).await;
                        continue;
                    },
                };
                if let Some(receipt) = web3_receipt {
                    if receipt.status != Some(1.into()) {
                        status.append(" Failed.");
                        return ERR!(
                            "Tx receipt {:?} status of {} tx {:?} is failed",
                            receipt,
                            selfi.ticker(),
                            tx.tx_hash()
                        );
                    }

                    if let Some(confirmed_at) = receipt.block_number {
                        let current_block = match selfi.web3.eth().block_number().compat().await {
                            Ok(b) => b,
                            Err(e) => {
                                log!("Error " [e] " getting the " (selfi.ticker()) " block number retrying in 15 seconds");
                                Timer::sleep(check_every as f64).await;
                                continue;
                            },
                        };
                        // checking if the current block is above the confirmed_at block prediction for pos chain to prevent overflow
                        if current_block >= confirmed_at && current_block - confirmed_at + 1 >= required_confirms {
                            status.append(" Confirmed.");
                            return Ok(());
                        }
                    }
                }
                Timer::sleep(check_every as f64).await;
            }
        };
        Box::new(fut.boxed().compat())
    }

    fn wait_for_tx_spend(
        &self,
        tx_bytes: &[u8],
        wait_until: u64,
        from_block: u64,
        swap_contract_address: &Option<BytesJson>,
    ) -> TransactionFut {
        let unverified: UnverifiedTransaction = try_fus!(rlp::decode(tx_bytes));
        let tx = try_fus!(SignedEthTx::new(unverified));
        let swap_contract_address = try_fus!(swap_contract_address.try_to_address());

        let func_name = match self.coin_type {
            EthCoinType::Eth => "ethPayment",
            EthCoinType::Erc20 { .. } => "erc20Payment",
        };

        let payment_func = try_fus!(SWAP_CONTRACT.function(func_name));
        let decoded = try_fus!(payment_func.decode_input(&tx.data));
        let id = match &decoded[0] {
            Token::FixedBytes(bytes) => bytes.clone(),
            _ => panic!(),
        };
        let selfi = self.clone();

        let fut = async move {
            loop {
                let current_block = match selfi.current_block().compat().await {
                    Ok(b) => b,
                    Err(e) => {
                        log!("Error " (e) " getting block number");
                        Timer::sleep(5.).await;
                        continue;
                    },
                };

                let events = match selfi
                    .spend_events(swap_contract_address, from_block, current_block)
                    .compat()
                    .await
                {
                    Ok(ev) => ev,
                    Err(e) => {
                        log!("Error " (e) " getting spend events");
                        Timer::sleep(5.).await;
                        continue;
                    },
                };

                let found = events.iter().find(|event| &event.data.0[..32] == id.as_slice());

                if let Some(event) = found {
                    if let Some(tx_hash) = event.transaction_hash {
                        let transaction = match selfi
                            .web3
                            .eth()
                            .transaction(TransactionId::Hash(tx_hash))
                            .compat()
                            .await
                        {
                            Ok(Some(t)) => t,
                            Ok(None) => {
                                log!("Tx " (tx_hash) " not found yet");
                                Timer::sleep(5.).await;
                                continue;
                            },
                            Err(e) => {
                                log!("Get tx " (tx_hash) " error " (e));
                                Timer::sleep(5.).await;
                                continue;
                            },
                        };

                        return Ok(TransactionEnum::from(try_s!(signed_tx_from_web3_tx(transaction))));
                    }
                }

                if now_ms() / 1000 > wait_until {
                    return ERR!(
                        "Waited too long until {} for transaction {:?} to be spent ",
                        wait_until,
                        tx
                    );
                }
                Timer::sleep(5.).await;
                continue;
            }
        };
        Box::new(fut.boxed().compat())
    }

    fn tx_enum_from_bytes(&self, bytes: &[u8]) -> Result<TransactionEnum, String> {
        Ok(try_s!(signed_eth_tx_from_bytes(bytes)).into())
    }

    fn current_block(&self) -> Box<dyn Future<Item = u64, Error = String> + Send> {
        Box::new(
            self.web3
                .eth()
                .block_number()
                .map(|res| res.into())
                .map_err(|e| ERRL!("{}", e)),
        )
    }

    fn display_priv_key(&self) -> String { format!("{:#02x}", self.key_pair.secret()) }

    fn min_tx_amount(&self) -> BigDecimal { BigDecimal::from(0) }

    fn min_trading_vol(&self) -> MmNumber {
        let pow = self.decimals / 3;
        MmNumber::from(1) / MmNumber::from(10u64.pow(pow as u32))
    }
}

pub fn signed_eth_tx_from_bytes(bytes: &[u8]) -> Result<SignedEthTx, String> {
    let tx: UnverifiedTransaction = try_s!(rlp::decode(bytes));
    let signed = try_s!(SignedEthTx::new(tx));
    Ok(signed)
}

// We can use a shared nonce lock for all ETH coins.
// It's highly likely that we won't experience any issues with it as we won't need to send "a lot" of transactions concurrently.
// For ETH it makes even more sense because different ERC20 tokens can be running on same ETH blockchain.
// So we would need to handle shared locks anyway.
lazy_static! {
    static ref NONCE_LOCK: TimedAsyncMutex<()> = TimedAsyncMutex::new(());
}

type EthTxFut = Box<dyn Future<Item = SignedEthTx, Error = String> + Send + 'static>;

async fn sign_and_send_transaction_impl(
    ctx: MmArc,
    coin: EthCoin,
    value: U256,
    action: Action,
    data: Vec<u8>,
    gas: U256,
) -> Result<SignedEthTx, String> {
    let mut status = ctx.log.status_handle();
    macro_rules! tags {
        () => {
            &[&"sign-and-send"]
        };
    }
    let _nonce_lock = NONCE_LOCK
        .lock(|start, now| {
            if ctx.is_stopping() {
                return ERR!("MM is stopping, aborting sign_and_send_transaction_impl in NONCE_LOCK");
            }
            if start < now {
                status.status(tags!(), "Waiting for NONCE_LOCK…")
            }
            Ok(0.5)
        })
        .await;
    status.status(tags!(), "get_addr_nonce…");
    let nonce = try_s!(
        get_addr_nonce(coin.my_address, coin.web3_instances.clone())
            .compat()
            .await
    );
    status.status(tags!(), "get_gas_price…");
    let gas_price = try_s!(coin.get_gas_price().compat().await);
    let tx = UnSignedEthTx {
        nonce,
        gas_price,
        gas,
        action,
        value,
        data,
    };
    let signed = tx.sign(coin.key_pair.secret(), coin.chain_id);
    let bytes = web3::types::Bytes(rlp::encode(&signed).to_vec());
    status.status(tags!(), "send_raw_transaction…");
    try_s!(
        coin.web3
            .eth()
            .send_raw_transaction(bytes)
            .map_err(|e| ERRL!("{}", e))
            .compat()
            .await
    );
    status.status(tags!(), "get_addr_nonce…");
    loop {
        // Check every second till ETH nodes recognize that nonce is increased
        // Parity has reliable "nextNonce" method that always returns correct nonce for address
        // But we can't expect that all nodes will always be Parity.
        // Some of ETH forks use Geth only so they don't have Parity nodes at all.
        let new_nonce = match get_addr_nonce(coin.my_address, coin.web3_instances.clone())
            .compat()
            .await
        {
            Ok(n) => n,
            Err(e) => {
                log!("Error " [e] " getting " [coin.ticker()] " " [coin.my_address] " nonce");
                // we can just keep looping in case of error hoping it will go away
                continue;
            },
        };
        if new_nonce > nonce {
            break;
        };
        Timer::sleep(1.).await;
    }
    Ok(signed)
}

impl EthCoin {
    /// Downloads and saves ETH transaction history of my_address, relies on Parity trace_filter API
    /// https://wiki.parity.io/JSONRPC-trace-module#trace_filter, this requires tracing to be enabled
    /// in node config. Other ETH clients (Geth, etc.) are `not` supported (yet).
    #[allow(clippy::cognitive_complexity)]
    #[cfg_attr(target_arch = "wasm32", allow(dead_code))]
    async fn process_eth_history(&self, ctx: &MmArc) {
        // Artem Pikulin: by playing a bit with Parity mainnet node I've discovered that trace_filter API responds after reasonable time for 1000 blocks.
        // I've tried to increase the amount to 10000, but request times out somewhere near 2500000 block.
        // Also the Parity RPC server seem to get stuck while request in running (other requests performance is also lowered).
        let delta = U256::from(1000);

        let mut success_iteration = 0i32;
        loop {
            if ctx.is_stopping() {
                break;
            };
            {
                let coins_ctx = CoinsContext::from_ctx(ctx).unwrap();
                let coins = coins_ctx.coins.lock().await;
                if !coins.contains_key(&self.ticker) {
                    ctx.log.log("", &[&"tx_history", &self.ticker], "Loop stopped");
                    break;
                };
            }

            let current_block = match self.web3.eth().block_number().compat().await {
                Ok(block) => block,
                Err(e) => {
                    ctx.log.log(
                        "",
                        &[&"tx_history", &self.ticker],
                        &ERRL!("Error {} on eth_block_number, retrying", e),
                    );
                    Timer::sleep(10.).await;
                    continue;
                },
            };

            let mut saved_traces = match self.load_saved_traces(ctx) {
                Some(traces) => traces,
                None => SavedTraces {
                    traces: vec![],
                    earliest_block: current_block,
                    latest_block: current_block,
                },
            };
            *self.history_sync_state.lock().unwrap() = HistorySyncState::InProgress(json!({
                "blocks_left": u64::from(saved_traces.earliest_block),
            }));

            let mut existing_history = match self.load_history_from_file(ctx).compat().await {
                Ok(history) => history,
                Err(e) => {
                    ctx.log.log(
                        "",
                        &[&"tx_history", &self.ticker],
                        &ERRL!("Error {} on 'load_history_from_file', stop the history loop", e),
                    );
                    return;
                },
            };

            // AP: AFAIK ETH RPC doesn't support conditional filters like `get this OR this` so we have
            // to run several queries to get trace events including our address as sender `or` receiver
            // TODO refactor this to batch requests instead of single request per query
            if saved_traces.earliest_block > 0.into() {
                let before_earliest = if saved_traces.earliest_block >= delta {
                    saved_traces.earliest_block - delta
                } else {
                    0.into()
                };

                let from_traces_before_earliest = match self
                    .eth_traces(
                        vec![self.my_address],
                        vec![],
                        BlockNumber::Number(before_earliest.into()),
                        BlockNumber::Number((saved_traces.earliest_block).into()),
                        None,
                    )
                    .compat()
                    .await
                {
                    Ok(traces) => traces,
                    Err(e) => {
                        ctx.log.log(
                            "",
                            &[&"tx_history", &self.ticker],
                            &ERRL!("Error {} on eth_traces, retrying", e),
                        );
                        Timer::sleep(10.).await;
                        continue;
                    },
                };

                let to_traces_before_earliest = match self
                    .eth_traces(
                        vec![],
                        vec![self.my_address],
                        BlockNumber::Number(before_earliest.into()),
                        BlockNumber::Number((saved_traces.earliest_block).into()),
                        None,
                    )
                    .compat()
                    .await
                {
                    Ok(traces) => traces,
                    Err(e) => {
                        ctx.log.log(
                            "",
                            &[&"tx_history", &self.ticker],
                            &ERRL!("Error {} on eth_traces, retrying", e),
                        );
                        Timer::sleep(10.).await;
                        continue;
                    },
                };

                let total_length = from_traces_before_earliest.len() + to_traces_before_earliest.len();
                mm_counter!(ctx.metrics, "tx.history.response.total_length", total_length as u64,
                    "coin" => self.ticker.clone(), "client" => "ethereum", "method" => "eth_traces");

                saved_traces.traces.extend(from_traces_before_earliest);
                saved_traces.traces.extend(to_traces_before_earliest);
                saved_traces.earliest_block = if before_earliest > 0.into() {
                    // need to exclude the before earliest block from next iteration
                    before_earliest - 1
                } else {
                    0.into()
                };
                self.store_eth_traces(ctx, &saved_traces);
            }

            if current_block > saved_traces.latest_block {
                let from_traces_after_latest = match self
                    .eth_traces(
                        vec![self.my_address],
                        vec![],
                        BlockNumber::Number((saved_traces.latest_block + 1).into()),
                        BlockNumber::Number(current_block.into()),
                        None,
                    )
                    .compat()
                    .await
                {
                    Ok(traces) => traces,
                    Err(e) => {
                        ctx.log.log(
                            "",
                            &[&"tx_history", &self.ticker],
                            &ERRL!("Error {} on eth_traces, retrying", e),
                        );
                        Timer::sleep(10.).await;
                        continue;
                    },
                };

                let to_traces_after_latest = match self
                    .eth_traces(
                        vec![],
                        vec![self.my_address],
                        BlockNumber::Number((saved_traces.latest_block + 1).into()),
                        BlockNumber::Number(current_block.into()),
                        None,
                    )
                    .compat()
                    .await
                {
                    Ok(traces) => traces,
                    Err(e) => {
                        ctx.log.log(
                            "",
                            &[&"tx_history", &self.ticker],
                            &ERRL!("Error {} on eth_traces, retrying", e),
                        );
                        Timer::sleep(10.).await;
                        continue;
                    },
                };

                let total_length = from_traces_after_latest.len() + to_traces_after_latest.len();
                mm_counter!(ctx.metrics, "tx.history.response.total_length", total_length as u64,
                    "coin" => self.ticker.clone(), "client" => "ethereum", "method" => "eth_traces");

                saved_traces.traces.extend(from_traces_after_latest);
                saved_traces.traces.extend(to_traces_after_latest);
                saved_traces.latest_block = current_block;

                self.store_eth_traces(ctx, &saved_traces);
            }
            saved_traces.traces.sort_by(|a, b| b.block_number.cmp(&a.block_number));
            for trace in saved_traces.traces {
                let hash = sha256(&json::to_vec(&trace).unwrap());
                let internal_id = BytesJson::from(hash.to_vec());
                let processed = existing_history.iter().find(|tx| tx.internal_id == internal_id);
                if processed.is_some() {
                    continue;
                }

                // TODO Only standard Call traces are supported, contract creations, suicides and block rewards will be supported later
                let call_data = match trace.action {
                    TraceAction::Call(d) => d,
                    _ => continue,
                };

                mm_counter!(ctx.metrics, "tx.history.request.count", 1, "coin" => self.ticker.clone(), "method" => "tx_detail_by_hash");

                let web3_tx = match self
                    .web3
                    .eth()
                    .transaction(TransactionId::Hash(trace.transaction_hash.unwrap()))
                    .compat()
                    .await
                {
                    Ok(tx) => tx,
                    Err(e) => {
                        ctx.log.log(
                            "",
                            &[&"tx_history", &self.ticker],
                            &ERRL!(
                                "Error {} on getting transaction {:?}",
                                e,
                                trace.transaction_hash.unwrap()
                            ),
                        );
                        continue;
                    },
                };
                let web3_tx = match web3_tx {
                    Some(t) => t,
                    None => {
                        ctx.log.log(
                            "",
                            &[&"tx_history", &self.ticker],
                            &ERRL!("No such transaction {:?}", trace.transaction_hash.unwrap()),
                        );
                        continue;
                    },
                };

                mm_counter!(ctx.metrics, "tx.history.response.count", 1, "coin" => self.ticker.clone(), "method" => "tx_detail_by_hash");

                let receipt = match self
                    .web3
                    .eth()
                    .transaction_receipt(trace.transaction_hash.unwrap())
                    .compat()
                    .await
                {
                    Ok(r) => r,
                    Err(e) => {
                        ctx.log.log(
                            "",
                            &[&"tx_history", &self.ticker],
                            &ERRL!(
                                "Error {} on getting transaction {:?} receipt",
                                e,
                                trace.transaction_hash.unwrap()
                            ),
                        );
                        continue;
                    },
                };
                let fee_coin = match &self.coin_type {
                    EthCoinType::Eth => self.ticker(),
                    EthCoinType::Erc20 { platform, .. } => platform.as_str(),
                };
                let fee_details: Option<EthTxFeeDetails> = match receipt {
                    Some(r) => Some(
                        EthTxFeeDetails::new(r.gas_used.unwrap_or_else(|| 0.into()), web3_tx.gas_price, fee_coin)
                            .unwrap(),
                    ),
                    None => None,
                };

                let total_amount: BigDecimal = u256_to_big_decimal(call_data.value, 18).unwrap();
                let mut received_by_me = 0.into();
                let mut spent_by_me = 0.into();

                if call_data.from == self.my_address {
                    // ETH transfer is actually happening only if no error occurred
                    if trace.error.is_none() {
                        spent_by_me = total_amount.clone();
                    }
                    if let Some(ref fee) = fee_details {
                        spent_by_me += &fee.total_fee;
                    }
                }

                if call_data.to == self.my_address {
                    // ETH transfer is actually happening only if no error occurred
                    if trace.error.is_none() {
                        received_by_me = total_amount.clone();
                    }
                }

                let raw = signed_tx_from_web3_tx(web3_tx).unwrap();
                let block = match self
                    .web3
                    .eth()
                    .block(BlockId::Number(BlockNumber::Number(trace.block_number)))
                    .compat()
                    .await
                {
                    Ok(b) => b.unwrap(),
                    Err(e) => {
                        ctx.log.log(
                            "",
                            &[&"tx_history", &self.ticker],
                            &ERRL!("Error {} on getting block {} data", e, trace.block_number),
                        );
                        continue;
                    },
                };

                let details = TransactionDetails {
                    my_balance_change: &received_by_me - &spent_by_me,
                    spent_by_me,
                    received_by_me,
                    total_amount,
                    to: vec![checksum_address(&format!("{:#02x}", call_data.to))],
                    from: vec![checksum_address(&format!("{:#02x}", call_data.from))],
                    coin: self.ticker.clone(),
                    fee_details: fee_details.map(|d| d.into()),
                    block_height: trace.block_number,
                    tx_hash: BytesJson(raw.hash.to_vec()),
                    tx_hex: BytesJson(rlp::encode(&raw)),
                    internal_id,
                    timestamp: block.timestamp.into(),
                    kmd_rewards: None,
                };

                existing_history.push(details);
                existing_history.sort_unstable_by(|a, b| {
                    if a.block_height == 0 {
                        Ordering::Less
                    } else if b.block_height == 0 {
                        Ordering::Greater
                    } else {
                        b.block_height.cmp(&a.block_height)
                    }
                });

                if let Err(e) = self.save_history_to_file(ctx, existing_history.clone()).compat().await {
                    ctx.log.log(
                        "",
                        &[&"tx_history", &self.ticker],
                        &ERRL!("Error {} on 'save_history_to_file', stop the history loop", e),
                    );
                    return;
                }
            }
            if saved_traces.earliest_block == 0.into() {
                if success_iteration == 0 {
                    ctx.log.log(
                        "😅",
                        &[&"tx_history", &("coin", self.ticker.clone().as_str())],
                        "history has been loaded successfully",
                    );
                }

                success_iteration += 1;
                *self.history_sync_state.lock().unwrap() = HistorySyncState::Finished;
                Timer::sleep(15.).await;
            } else {
                Timer::sleep(2.).await;
            }
        }
    }

    /// Downloads and saves ERC20 transaction history of my_address
    #[allow(clippy::cognitive_complexity)]
    #[cfg_attr(target_arch = "wasm32", allow(dead_code))]
    async fn process_erc20_history(&self, token_addr: H160, ctx: &MmArc) {
        let delta = U256::from(10000);

        let mut success_iteration = 0i32;
        loop {
            if ctx.is_stopping() {
                break;
            };
            {
                let coins_ctx = CoinsContext::from_ctx(ctx).unwrap();
                let coins = coins_ctx.coins.lock().await;
                if !coins.contains_key(&self.ticker) {
                    ctx.log.log("", &[&"tx_history", &self.ticker], "Loop stopped");
                    break;
                };
            }

            let current_block = match self.web3.eth().block_number().compat().await {
                Ok(block) => block,
                Err(e) => {
                    ctx.log.log(
                        "",
                        &[&"tx_history", &self.ticker],
                        &ERRL!("Error {} on eth_block_number, retrying", e),
                    );
                    Timer::sleep(10.).await;
                    continue;
                },
            };

            let mut saved_events = match self.load_saved_erc20_events(ctx) {
                Some(events) => events,
                None => SavedErc20Events {
                    events: vec![],
                    earliest_block: current_block,
                    latest_block: current_block,
                },
            };
            *self.history_sync_state.lock().unwrap() = HistorySyncState::InProgress(json!({
                "blocks_left": u64::from(saved_events.earliest_block),
            }));

            // AP: AFAIK ETH RPC doesn't support conditional filters like `get this OR this` so we have
            // to run several queries to get transfer events including our address as sender `or` receiver
            // TODO refactor this to batch requests instead of single request per query
            if saved_events.earliest_block > 0.into() {
                let before_earliest = if saved_events.earliest_block >= delta {
                    saved_events.earliest_block - delta
                } else {
                    0.into()
                };

                let from_events_before_earliest = match self
                    .erc20_transfer_events(
                        token_addr,
                        Some(self.my_address),
                        None,
                        BlockNumber::Number(before_earliest.into()),
                        BlockNumber::Number((saved_events.earliest_block - 1).into()),
                        None,
                    )
                    .compat()
                    .await
                {
                    Ok(events) => events,
                    Err(e) => {
                        ctx.log.log(
                            "",
                            &[&"tx_history", &self.ticker],
                            &ERRL!("Error {} on erc20_transfer_events, retrying", e),
                        );
                        Timer::sleep(10.).await;
                        continue;
                    },
                };

                let to_events_before_earliest = match self
                    .erc20_transfer_events(
                        token_addr,
                        None,
                        Some(self.my_address),
                        BlockNumber::Number(before_earliest.into()),
                        BlockNumber::Number((saved_events.earliest_block - 1).into()),
                        None,
                    )
                    .compat()
                    .await
                {
                    Ok(events) => events,
                    Err(e) => {
                        ctx.log.log(
                            "",
                            &[&"tx_history", &self.ticker],
                            &ERRL!("Error {} on erc20_transfer_events, retrying", e),
                        );
                        Timer::sleep(10.).await;
                        continue;
                    },
                };

                let total_length = from_events_before_earliest.len() + to_events_before_earliest.len();
                mm_counter!(ctx.metrics, "tx.history.response.total_length", total_length as u64,
                    "coin" => self.ticker.clone(), "client" => "ethereum", "method" => "erc20_transfer_events");

                saved_events.events.extend(from_events_before_earliest);
                saved_events.events.extend(to_events_before_earliest);
                saved_events.earliest_block = if before_earliest > 0.into() {
                    before_earliest - 1
                } else {
                    0.into()
                };
                self.store_erc20_events(ctx, &saved_events);
            }

            if current_block > saved_events.latest_block {
                let from_events_after_latest = match self
                    .erc20_transfer_events(
                        token_addr,
                        Some(self.my_address),
                        None,
                        BlockNumber::Number((saved_events.latest_block + 1).into()),
                        BlockNumber::Number(current_block.into()),
                        None,
                    )
                    .compat()
                    .await
                {
                    Ok(events) => events,
                    Err(e) => {
                        ctx.log.log(
                            "",
                            &[&"tx_history", &self.ticker],
                            &ERRL!("Error {} on erc20_transfer_events, retrying", e),
                        );
                        Timer::sleep(10.).await;
                        continue;
                    },
                };

                let to_events_after_latest = match self
                    .erc20_transfer_events(
                        token_addr,
                        None,
                        Some(self.my_address),
                        BlockNumber::Number((saved_events.latest_block + 1).into()),
                        BlockNumber::Number(current_block.into()),
                        None,
                    )
                    .compat()
                    .await
                {
                    Ok(events) => events,
                    Err(e) => {
                        ctx.log.log(
                            "",
                            &[&"tx_history", &self.ticker],
                            &ERRL!("Error {} on erc20_transfer_events, retrying", e),
                        );
                        Timer::sleep(10.).await;
                        continue;
                    },
                };

                let total_length = from_events_after_latest.len() + to_events_after_latest.len();
                mm_counter!(ctx.metrics, "tx.history.response.total_length", total_length as u64,
                    "coin" => self.ticker.clone(), "client" => "ethereum", "method" => "erc20_transfer_events");

                saved_events.events.extend(from_events_after_latest);
                saved_events.events.extend(to_events_after_latest);
                saved_events.latest_block = current_block;
                self.store_erc20_events(ctx, &saved_events);
            }

            let all_events: HashMap<_, _> = saved_events
                .events
                .iter()
                .filter(|e| e.block_number.is_some() && e.transaction_hash.is_some() && !e.is_removed())
                .map(|e| (e.transaction_hash.unwrap(), e))
                .collect();
            let mut all_events: Vec<_> = all_events.into_iter().map(|(_, log)| log).collect();
            all_events.sort_by(|a, b| b.block_number.unwrap().cmp(&a.block_number.unwrap()));

            for event in all_events {
                let mut existing_history = match self.load_history_from_file(ctx).compat().await {
                    Ok(history) => history,
                    Err(e) => {
                        ctx.log.log(
                            "",
                            &[&"tx_history", &self.ticker],
                            &ERRL!("Error {} on 'load_history_from_file', stop the history loop", e),
                        );
                        return;
                    },
                };
                let internal_id = BytesJson::from(sha256(&json::to_vec(&event).unwrap()).to_vec());
                if existing_history.iter().any(|item| item.internal_id == internal_id) {
                    // the transaction already imported
                    continue;
                };

                let amount = U256::from(event.data.0.as_slice());
                let total_amount = u256_to_big_decimal(amount, self.decimals).unwrap();
                let mut received_by_me = 0.into();
                let mut spent_by_me = 0.into();

                let from_addr = H160::from(event.topics[1]);
                let to_addr = H160::from(event.topics[2]);

                if from_addr == self.my_address {
                    spent_by_me = total_amount.clone();
                }

                if to_addr == self.my_address {
                    received_by_me = total_amount.clone();
                }

                mm_counter!(ctx.metrics, "tx.history.request.count", 1,
                    "coin" => self.ticker.clone(), "client" => "ethereum", "method" => "tx_detail_by_hash");

                let web3_tx = match self
                    .web3
                    .eth()
                    .transaction(TransactionId::Hash(event.transaction_hash.unwrap()))
                    .compat()
                    .await
                {
                    Ok(tx) => tx,
                    Err(e) => {
                        ctx.log.log(
                            "",
                            &[&"tx_history", &self.ticker],
                            &ERRL!(
                                "Error {} on getting transaction {:?}",
                                e,
                                event.transaction_hash.unwrap()
                            ),
                        );
                        continue;
                    },
                };

                mm_counter!(ctx.metrics, "tx.history.response.count", 1,
                    "coin" => self.ticker.clone(), "client" => "ethereum", "method" => "tx_detail_by_hash");

                let web3_tx = match web3_tx {
                    Some(t) => t,
                    None => {
                        ctx.log.log(
                            "",
                            &[&"tx_history", &self.ticker],
                            &ERRL!("No such transaction {:?}", event.transaction_hash.unwrap()),
                        );
                        continue;
                    },
                };

                let receipt = match self
                    .web3
                    .eth()
                    .transaction_receipt(event.transaction_hash.unwrap())
                    .compat()
                    .await
                {
                    Ok(r) => r,
                    Err(e) => {
                        ctx.log.log(
                            "",
                            &[&"tx_history", &self.ticker],
                            &ERRL!(
                                "Error {} on getting transaction {:?} receipt",
                                e,
                                event.transaction_hash.unwrap()
                            ),
                        );
                        continue;
                    },
                };
                let fee_coin = match &self.coin_type {
                    EthCoinType::Eth => self.ticker(),
                    EthCoinType::Erc20 { platform, .. } => platform.as_str(),
                };
                let fee_details = match receipt {
                    Some(r) => Some(
                        EthTxFeeDetails::new(r.gas_used.unwrap_or_else(|| 0.into()), web3_tx.gas_price, fee_coin)
                            .unwrap(),
                    ),
                    None => None,
                };
                let block_number = event.block_number.unwrap();
                let block = match self
                    .web3
                    .eth()
                    .block(BlockId::Number(BlockNumber::Number(block_number.into())))
                    .compat()
                    .await
                {
                    Ok(Some(b)) => b,
                    Ok(None) => {
                        ctx.log.log(
                            "",
                            &[&"tx_history", &self.ticker],
                            &ERRL!("Block {} is None", block_number),
                        );
                        continue;
                    },
                    Err(e) => {
                        ctx.log.log(
                            "",
                            &[&"tx_history", &self.ticker],
                            &ERRL!("Error {} on getting block {} data", e, block_number),
                        );
                        continue;
                    },
                };

                let raw = signed_tx_from_web3_tx(web3_tx).unwrap();
                let details = TransactionDetails {
                    my_balance_change: &received_by_me - &spent_by_me,
                    spent_by_me,
                    received_by_me,
                    total_amount,
                    to: vec![checksum_address(&format!("{:#02x}", to_addr))],
                    from: vec![checksum_address(&format!("{:#02x}", from_addr))],
                    coin: self.ticker.clone(),
                    fee_details: fee_details.map(|d| d.into()),
                    block_height: block_number.into(),
                    tx_hash: BytesJson(raw.hash.to_vec()),
                    tx_hex: BytesJson(rlp::encode(&raw)),
                    internal_id: BytesJson(internal_id.to_vec()),
                    timestamp: block.timestamp.into(),
                    kmd_rewards: None,
                };

                existing_history.push(details);
                existing_history.sort_unstable_by(|a, b| {
                    if a.block_height == 0 {
                        Ordering::Less
                    } else if b.block_height == 0 {
                        Ordering::Greater
                    } else {
                        b.block_height.cmp(&a.block_height)
                    }
                });
                if let Err(e) = self.save_history_to_file(ctx, existing_history).compat().await {
                    ctx.log.log(
                        "",
                        &[&"tx_history", &self.ticker],
                        &ERRL!("Error {} on 'save_history_to_file', stop the history loop", e),
                    );
                    return;
                }
            }
            if saved_events.earliest_block == 0.into() {
                if success_iteration == 0 {
                    ctx.log.log(
                        "😅",
                        &[&"tx_history", &("coin", self.ticker.clone().as_str())],
                        "history has been loaded successfully",
                    );
                }

                success_iteration += 1;
                *self.history_sync_state.lock().unwrap() = HistorySyncState::Finished;
                Timer::sleep(15.).await;
            } else {
                Timer::sleep(2.).await;
            }
        }
    }
}

#[cfg_attr(test, mockable)]
impl EthCoin {
    fn sign_and_send_transaction(&self, value: U256, action: Action, data: Vec<u8>, gas: U256) -> EthTxFut {
        let ctx = try_fus!(MmArc::from_weak(&self.ctx).ok_or("!ctx"));
        let fut = Box::pin(sign_and_send_transaction_impl(
            ctx,
            self.clone(),
            value,
            action,
            data,
            gas,
        ));
        Box::new(fut.compat())
    }

    pub fn send_to_address(&self, address: Address, value: U256) -> EthTxFut {
        match &self.coin_type {
            EthCoinType::Eth => self.sign_and_send_transaction(value, Action::Call(address), vec![], U256::from(21000)),
            EthCoinType::Erc20 {
                platform: _,
                token_addr,
            } => {
                let abi = try_fus!(Contract::load(ERC20_ABI.as_bytes()));
                let function = try_fus!(abi.function("transfer"));
                let data = try_fus!(function.encode_input(&[Token::Address(address), Token::Uint(value)]));
                self.sign_and_send_transaction(0.into(), Action::Call(*token_addr), data, U256::from(210_000))
            },
        }
    }

    fn send_hash_time_locked_payment(
        &self,
        id: Vec<u8>,
        value: U256,
        time_lock: u32,
        secret_hash: &[u8],
        receiver_addr: Address,
        swap_contract_address: Address,
    ) -> EthTxFut {
        match &self.coin_type {
            EthCoinType::Eth => {
                let function = try_fus!(SWAP_CONTRACT.function("ethPayment"));
                let data = try_fus!(function.encode_input(&[
                    Token::FixedBytes(id),
                    Token::Address(receiver_addr),
                    Token::FixedBytes(secret_hash.to_vec()),
                    Token::Uint(U256::from(time_lock))
                ]));
                self.sign_and_send_transaction(value, Action::Call(swap_contract_address), data, U256::from(150_000))
            },
            EthCoinType::Erc20 {
                platform: _,
                token_addr,
            } => {
                let allowance_fut = self.allowance(swap_contract_address).map_err(|e| ERRL!("{}", e));

                let function = try_fus!(SWAP_CONTRACT.function("erc20Payment"));
                let data = try_fus!(function.encode_input(&[
                    Token::FixedBytes(id),
                    Token::Uint(value),
                    Token::Address(*token_addr),
                    Token::Address(receiver_addr),
                    Token::FixedBytes(secret_hash.to_vec()),
                    Token::Uint(U256::from(time_lock))
                ]));

                let arc = self.clone();
                Box::new(allowance_fut.and_then(move |allowed| -> EthTxFut {
                    if allowed < value {
                        Box::new(
                            arc.approve(swap_contract_address, U256::max_value())
                                .and_then(move |_approved| {
                                    arc.sign_and_send_transaction(
                                        0.into(),
                                        Action::Call(swap_contract_address),
                                        data,
                                        U256::from(150_000),
                                    )
                                }),
                        )
                    } else {
                        Box::new(arc.sign_and_send_transaction(
                            0.into(),
                            Action::Call(swap_contract_address),
                            data,
                            U256::from(150_000),
                        ))
                    }
                }))
            },
        }
    }

    fn spend_hash_time_locked_payment(
        &self,
        payment: SignedEthTx,
        swap_contract_address: Address,
        secret: &[u8],
    ) -> EthTxFut {
        let spend_func = try_fus!(SWAP_CONTRACT.function("receiverSpend"));
        let clone = self.clone();
        let secret_vec = secret.to_vec();

        match self.coin_type {
            EthCoinType::Eth => {
                let payment_func = try_fus!(SWAP_CONTRACT.function("ethPayment"));
                let decoded = try_fus!(payment_func.decode_input(&payment.data));

                let state_f = self.payment_status(swap_contract_address, decoded[0].clone());
                Box::new(state_f.and_then(move |state| -> EthTxFut {
                    if state != PAYMENT_STATE_SENT.into() {
                        return Box::new(futures01::future::err(ERRL!(
                            "Payment {:?} state is not PAYMENT_STATE_SENT, got {}",
                            payment,
                            state
                        )));
                    }

                    let value = payment.value;
                    let data = try_fus!(spend_func.encode_input(&[
                        decoded[0].clone(),
                        Token::Uint(value),
                        Token::FixedBytes(secret_vec),
                        Token::Address(Address::default()),
                        Token::Address(payment.sender()),
                    ]));

                    clone.sign_and_send_transaction(
                        0.into(),
                        Action::Call(swap_contract_address),
                        data,
                        U256::from(150_000),
                    )
                }))
            },
            EthCoinType::Erc20 {
                platform: _,
                token_addr,
            } => {
                let payment_func = try_fus!(SWAP_CONTRACT.function("erc20Payment"));
                let decoded = try_fus!(payment_func.decode_input(&payment.data));
                let state_f = self.payment_status(swap_contract_address, decoded[0].clone());

                Box::new(state_f.and_then(move |state| -> EthTxFut {
                    if state != PAYMENT_STATE_SENT.into() {
                        return Box::new(futures01::future::err(ERRL!(
                            "Payment {:?} state is not PAYMENT_STATE_SENT, got {}",
                            payment,
                            state
                        )));
                    }
                    let data = try_fus!(spend_func.encode_input(&[
                        decoded[0].clone(),
                        decoded[1].clone(),
                        Token::FixedBytes(secret_vec),
                        Token::Address(token_addr),
                        Token::Address(payment.sender()),
                    ]));

                    clone.sign_and_send_transaction(
                        0.into(),
                        Action::Call(swap_contract_address),
                        data,
                        U256::from(150_000),
                    )
                }))
            },
        }
    }

    fn refund_hash_time_locked_payment(&self, swap_contract_address: Address, payment: SignedEthTx) -> EthTxFut {
        let refund_func = try_fus!(SWAP_CONTRACT.function("senderRefund"));
        let clone = self.clone();

        match self.coin_type {
            EthCoinType::Eth => {
                let payment_func = try_fus!(SWAP_CONTRACT.function("ethPayment"));
                let decoded = try_fus!(payment_func.decode_input(&payment.data));

                let state_f = self.payment_status(swap_contract_address, decoded[0].clone());
                Box::new(state_f.and_then(move |state| -> EthTxFut {
                    if state != PAYMENT_STATE_SENT.into() {
                        return Box::new(futures01::future::err(ERRL!(
                            "Payment {:?} state is not PAYMENT_STATE_SENT, got {}",
                            payment,
                            state
                        )));
                    }

                    let value = payment.value;
                    let data = try_fus!(refund_func.encode_input(&[
                        decoded[0].clone(),
                        Token::Uint(value),
                        decoded[2].clone(),
                        Token::Address(Address::default()),
                        decoded[1].clone(),
                    ]));

                    clone.sign_and_send_transaction(
                        0.into(),
                        Action::Call(swap_contract_address),
                        data,
                        U256::from(150_000),
                    )
                }))
            },
            EthCoinType::Erc20 {
                platform: _,
                token_addr,
            } => {
                let payment_func = try_fus!(SWAP_CONTRACT.function("erc20Payment"));
                let decoded = try_fus!(payment_func.decode_input(&payment.data));
                let state_f = self.payment_status(swap_contract_address, decoded[0].clone());
                Box::new(state_f.and_then(move |state| -> EthTxFut {
                    if state != PAYMENT_STATE_SENT.into() {
                        return Box::new(futures01::future::err(ERRL!(
                            "Payment {:?} state is not PAYMENT_STATE_SENT, got {}",
                            payment,
                            state
                        )));
                    }

                    let data = try_fus!(refund_func.encode_input(&[
                        decoded[0].clone(),
                        decoded[1].clone(),
                        decoded[4].clone(),
                        Token::Address(token_addr),
                        decoded[3].clone(),
                    ]));

                    clone.sign_and_send_transaction(
                        0.into(),
                        Action::Call(swap_contract_address),
                        data,
                        U256::from(150_000),
                    )
                }))
            },
        }
    }

    fn my_balance(&self) -> BalanceFut<U256> {
        let coin = self.clone();
        let fut = async move {
            match coin.coin_type {
                EthCoinType::Eth => Ok(coin
                    .web3
                    .eth()
                    .balance(coin.my_address, Some(BlockNumber::Latest))
                    .compat()
                    .await?),
                EthCoinType::Erc20 { ref token_addr, .. } => {
                    let function = ERC20_CONTRACT.function("balanceOf")?;
                    let data = function.encode_input(&[Token::Address(coin.my_address)])?;

                    let res = coin.call_request(*token_addr, None, Some(data.into())).compat().await?;
                    let decoded = function.decode_output(&res.0)?;
                    match decoded[0] {
                        Token::Uint(number) => Ok(number),
                        _ => {
                            let error = format!("Expected U256 as balanceOf result but got {:?}", decoded);
                            MmError::err(BalanceError::InvalidResponse(error))
                        },
                    }
                },
            }
        };
        Box::new(fut.boxed().compat())
    }

    /// Estimates how much gas is necessary to allow the contract call to complete.
    /// `contract_addr` can be a ERC20 token address or any other contract address.
    ///
    /// # Important
    ///
    /// Don't use this method to estimate gas for a withdrawal of `ETH` coin.
    /// For more details, see `withdraw_impl`.
    ///
    /// Also, note that the contract call has to be initiated by my wallet address,
    /// because [`CallRequest::from`] is set to [`EthCoinImpl::my_address`].
    fn estimate_gas_for_contract_call(&self, contract_addr: Address, call_data: Bytes) -> Web3RpcFut<U256> {
        let coin = self.clone();
        Box::new(coin.get_gas_price().and_then(move |gas_price| {
            let eth_value = U256::zero();
            let estimate_gas_req = CallRequest {
                value: Some(eth_value),
                data: Some(call_data),
                from: Some(coin.my_address),
                to: contract_addr,
                gas: None,
                // gas price must be supplied because some smart contracts base their
                // logic on gas price, e.g. TUSD: https://github.com/KomodoPlatform/atomicDEX-API/issues/643
                gas_price: Some(gas_price),
            };
            coin.estimate_gas(estimate_gas_req).map_to_mm_fut(Web3RpcError::from)
        }))
    }

    fn eth_balance(&self) -> BalanceFut<U256> {
        Box::new(
            self.web3
                .eth()
                .balance(self.my_address, Some(BlockNumber::Latest))
                .map_to_mm_fut(BalanceError::from),
        )
    }

    fn call_request(
        &self,
        to: Address,
        value: Option<U256>,
        data: Option<Bytes>,
    ) -> impl Future<Item = Bytes, Error = web3::Error> {
        let request = CallRequest {
            from: Some(self.my_address),
            to,
            gas: None,
            gas_price: None,
            value,
            data,
        };

        self.web3.eth().call(request, Some(BlockNumber::Latest))
    }

    fn allowance(&self, spender: Address) -> Web3RpcFut<U256> {
        let coin = self.clone();
        let fut = async move {
            match coin.coin_type {
                EthCoinType::Eth => MmError::err(Web3RpcError::Internal(
                    "'allowance' must not be called for ETH coin".to_owned(),
                )),
                EthCoinType::Erc20 { ref token_addr, .. } => {
                    let function = ERC20_CONTRACT.function("allowance")?;
                    let data = function.encode_input(&[Token::Address(coin.my_address), Token::Address(spender)])?;

                    let res = coin.call_request(*token_addr, None, Some(data.into())).compat().await?;
                    let decoded = function.decode_output(&res.0)?;

                    match decoded[0] {
                        Token::Uint(number) => Ok(number),
                        _ => {
                            let error = format!("Expected U256 as allowance result but got {:?}", decoded);
                            MmError::err(Web3RpcError::InvalidResponse(error))
                        },
                    }
                },
            }
        };
        Box::new(fut.boxed().compat())
    }

    fn approve(&self, spender: Address, amount: U256) -> EthTxFut {
        let coin = self.clone();
        let fut = async move {
            let token_addr = match coin.coin_type {
                EthCoinType::Eth => return ERR!("'approve' is expected to be call for ERC20 coins only"),
                EthCoinType::Erc20 { token_addr, .. } => token_addr,
            };
            let function = try_s!(ERC20_CONTRACT.function("approve"));
            let data = try_s!(function.encode_input(&[Token::Address(spender), Token::Uint(amount)]));

            let gas_limit = try_s!(
                coin.estimate_gas_for_contract_call(token_addr, Bytes::from(data.clone()))
                    .compat()
                    .await
            );

            coin.sign_and_send_transaction(0.into(), Action::Call(token_addr), data, gas_limit)
                .compat()
                .await
                .map_err(|e| ERRL!("{}", e))
        };
        Box::new(fut.boxed().compat())
    }

    /// Gets `PaymentSent` events from etomic swap smart contract since `from_block`
    fn payment_sent_events(
        &self,
        swap_contract_address: Address,
        from_block: u64,
    ) -> Box<dyn Future<Item = Vec<Log>, Error = String> + Send> {
        let contract_event = try_fus!(SWAP_CONTRACT.event("PaymentSent"));
        let filter = FilterBuilder::default()
            .topics(Some(vec![contract_event.signature()]), None, None, None)
            .from_block(BlockNumber::Number(from_block))
            .to_block(BlockNumber::Pending)
            .address(vec![swap_contract_address])
            .build();

        Box::new(self.web3.eth().logs(filter).map_err(|e| ERRL!("{}", e)))
    }

    fn validate_payment(
        &self,
        payment_tx: &[u8],
        time_lock: u32,
        sender_pub: &[u8],
        secret_hash: &[u8],
        amount: BigDecimal,
        expected_swap_contract_address: Address,
    ) -> Box<dyn Future<Item = (), Error = String> + Send> {
        let unsigned: UnverifiedTransaction = try_fus!(rlp::decode(payment_tx));
        let tx = try_fus!(SignedEthTx::new(unsigned));
        let sender = try_fus!(addr_from_raw_pubkey(sender_pub));
        let expected_value = try_fus!(wei_from_big_decimal(&amount, self.decimals));
        let selfi = self.clone();
        let secret_hash = secret_hash.to_vec();
        let fut = async move {
            let swap_id = selfi.etomic_swap_id(time_lock, &secret_hash);
            let status = try_s!(
                selfi
                    .payment_status(expected_swap_contract_address, Token::FixedBytes(swap_id.clone()))
                    .compat()
                    .await
            );
            if status != PAYMENT_STATE_SENT.into() {
                return ERR!("Payment state is not PAYMENT_STATE_SENT, got {}", status);
            }

            let tx_from_rpc = try_s!(
                selfi
                    .web3
                    .eth()
                    .transaction(TransactionId::Hash(tx.hash))
                    .compat()
                    .await
            );
            let tx_from_rpc = match tx_from_rpc {
                Some(t) => t,
                None => return ERR!("Didn't find provided tx {:?} on ETH node", tx),
            };

            if tx_from_rpc.from != sender {
                return ERR!(
                    "Payment tx {:?} was sent from wrong address, expected {:?}",
                    tx_from_rpc,
                    sender
                );
            }

            match &selfi.coin_type {
                EthCoinType::Eth => {
                    if tx_from_rpc.to != Some(expected_swap_contract_address) {
                        return ERR!(
                            "Payment tx {:?} was sent to wrong address, expected {:?}",
                            tx_from_rpc,
                            expected_swap_contract_address
                        );
                    }

                    if tx_from_rpc.value != expected_value {
                        return ERR!(
                            "Payment tx {:?} value is invalid, expected {:?}",
                            tx_from_rpc,
                            expected_value
                        );
                    }

                    let function = try_s!(SWAP_CONTRACT.function("ethPayment"));
                    let decoded = try_s!(function.decode_input(&tx_from_rpc.input.0));
                    if decoded[0] != Token::FixedBytes(swap_id.clone()) {
                        return ERR!("Invalid 'swap_id' {:?}, expected {:?}", decoded, swap_id);
                    }

                    if decoded[1] != Token::Address(selfi.my_address) {
                        return ERR!(
                            "Payment tx receiver arg {:?} is invalid, expected {:?}",
                            decoded[1],
                            Token::Address(selfi.my_address)
                        );
                    }

                    if decoded[2] != Token::FixedBytes(secret_hash.to_vec()) {
                        return ERR!(
                            "Payment tx secret_hash arg {:?} is invalid, expected {:?}",
                            decoded[2],
                            Token::FixedBytes(secret_hash.to_vec())
                        );
                    }

                    if decoded[3] != Token::Uint(U256::from(time_lock)) {
                        return ERR!(
                            "Payment tx time_lock arg {:?} is invalid, expected {:?}",
                            decoded[3],
                            Token::Uint(U256::from(time_lock))
                        );
                    }
                },
                EthCoinType::Erc20 {
                    platform: _,
                    token_addr,
                } => {
                    if tx_from_rpc.to != Some(expected_swap_contract_address) {
                        return ERR!(
                            "Payment tx {:?} was sent to wrong address, expected {:?}",
                            tx_from_rpc,
                            expected_swap_contract_address
                        );
                    }

                    let function = try_s!(SWAP_CONTRACT.function("erc20Payment"));
                    let decoded = try_s!(function.decode_input(&tx_from_rpc.input.0));
                    if decoded[0] != Token::FixedBytes(swap_id.clone()) {
                        return ERR!("Invalid 'swap_id' {:?}, expected {:?}", decoded, swap_id);
                    }

                    if decoded[1] != Token::Uint(expected_value) {
                        return ERR!(
                            "Payment tx value arg {:?} is invalid, expected {:?}",
                            decoded[1],
                            Token::Uint(expected_value)
                        );
                    }

                    if decoded[2] != Token::Address(*token_addr) {
                        return ERR!(
                            "Payment tx token_addr arg {:?} is invalid, expected {:?}",
                            decoded[2],
                            Token::Address(*token_addr)
                        );
                    }

                    if decoded[3] != Token::Address(selfi.my_address) {
                        return ERR!(
                            "Payment tx receiver arg {:?} is invalid, expected {:?}",
                            decoded[3],
                            Token::Address(selfi.my_address)
                        );
                    }

                    if decoded[4] != Token::FixedBytes(secret_hash.to_vec()) {
                        return ERR!(
                            "Payment tx secret_hash arg {:?} is invalid, expected {:?}",
                            decoded[4],
                            Token::FixedBytes(secret_hash.to_vec())
                        );
                    }

                    if decoded[5] != Token::Uint(U256::from(time_lock)) {
                        return ERR!(
                            "Payment tx time_lock arg {:?} is invalid, expected {:?}",
                            decoded[5],
                            Token::Uint(U256::from(time_lock))
                        );
                    }
                },
            }

            Ok(())
        };
        Box::new(fut.boxed().compat())
    }

    fn payment_status(
        &self,
        swap_contract_address: H160,
        token: Token,
    ) -> Box<dyn Future<Item = U256, Error = String> + Send + 'static> {
        let function = try_fus!(SWAP_CONTRACT.function("payments"));

        let data = try_fus!(function.encode_input(&[token]));

        Box::new(
            self.call_request(swap_contract_address, None, Some(data.into()))
                .map_err(|e| ERRL!("{}", e))
                .and_then(move |bytes| {
                    let decoded_tokens = try_s!(function.decode_output(&bytes.0));
                    match decoded_tokens[2] {
                        Token::Uint(state) => Ok(state),
                        _ => ERR!("Payment status must be uint, got {:?}", decoded_tokens[2]),
                    }
                }),
        )
    }

    fn search_for_swap_tx_spend(
        &self,
        tx: &[u8],
        swap_contract_address: Address,
        search_from_block: u64,
    ) -> Result<Option<FoundSwapTxSpend>, String> {
        let unverified: UnverifiedTransaction = try_s!(rlp::decode(tx));
        let tx = try_s!(SignedEthTx::new(unverified));

        let func_name = match self.coin_type {
            EthCoinType::Eth => "ethPayment",
            EthCoinType::Erc20 { .. } => "erc20Payment",
        };

        let payment_func = try_s!(SWAP_CONTRACT.function(func_name));
        let decoded = try_s!(payment_func.decode_input(&tx.data));
        let id = match &decoded[0] {
            Token::FixedBytes(bytes) => bytes.clone(),
            _ => panic!(),
        };

        let mut current_block = try_s!(self.current_block().wait());
        if current_block < search_from_block {
            current_block = search_from_block;
        }

        let mut from_block = search_from_block;

        loop {
            let to_block = current_block.min(from_block + self.logs_block_range);

            let spend_events = try_s!(self.spend_events(swap_contract_address, from_block, to_block).wait());
            let found = spend_events.iter().find(|event| &event.data.0[..32] == id.as_slice());

            if let Some(event) = found {
                match event.transaction_hash {
                    Some(tx_hash) => {
                        let transaction = match try_s!(self.web3.eth().transaction(TransactionId::Hash(tx_hash)).wait())
                        {
                            Some(t) => t,
                            None => {
                                return ERR!("Found ReceiverSpent event, but transaction {:02x} is missing", tx_hash)
                            },
                        };

                        return Ok(Some(FoundSwapTxSpend::Spent(TransactionEnum::from(try_s!(
                            signed_tx_from_web3_tx(transaction)
                        )))));
                    },
                    None => return ERR!("Found ReceiverSpent event, but it doesn't have tx_hash"),
                }
            }

            let refund_events = try_s!(self.refund_events(swap_contract_address, from_block, to_block).wait());
            let found = refund_events.iter().find(|event| &event.data.0[..32] == id.as_slice());

            if let Some(event) = found {
                match event.transaction_hash {
                    Some(tx_hash) => {
                        let transaction = match try_s!(self.web3.eth().transaction(TransactionId::Hash(tx_hash)).wait())
                        {
                            Some(t) => t,
                            None => {
                                return ERR!("Found SenderRefunded event, but transaction {:02x} is missing", tx_hash)
                            },
                        };

                        return Ok(Some(FoundSwapTxSpend::Refunded(TransactionEnum::from(try_s!(
                            signed_tx_from_web3_tx(transaction)
                        )))));
                    },
                    None => return ERR!("Found SenderRefunded event, but it doesn't have tx_hash"),
                }
            }

            if to_block >= current_block {
                break;
            }
            from_block = to_block;
        }

        Ok(None)
    }

    /// Get gas price
    fn get_gas_price(&self) -> Web3RpcFut<U256> {
        let coin = self.clone();
        let fut = async move {
            // TODO refactor to error_log_passthrough once simple maker bot is merged
            let gas_station_price = match &coin.gas_station_url {
                Some(url) => match GasStationData::get_gas_price(url).compat().await {
                    Ok(from_station) => Some(increase_by_percent_one_gwei(from_station, GAS_PRICE_PERCENT)),
                    Err(e) => {
                        error!("Error {} on request to gas station url {}", e, url);
                        None
                    },
                },
                None => None,
            };

            let eth_gas_price = match coin.web3.eth().gas_price().compat().await {
                Ok(eth_gas) => Some(eth_gas),
                Err(e) => {
                    error!("Error {} on eth_gasPrice request", e);
                    None
                },
            };

            let fee_history_namespace: EthFeeHistoryNamespace<_> = coin.web3.api();
            let eth_fee_history_price = match fee_history_namespace
                .eth_fee_history(U256::from(1u64), BlockNumber::Latest, &[])
                .compat()
                .await
            {
                Ok(res) => res
                    .base_fee_per_gas
                    .first()
                    .map(|val| increase_by_percent_one_gwei(*val, BASE_BLOCK_FEE_DIFF_PCT)),
                Err(e) => {
                    error!("Error {} on eth_feeHistory request", e);
                    None
                },
            };

            let all_prices = vec![gas_station_price, eth_gas_price, eth_fee_history_price];
            all_prices
                .into_iter()
                .flatten()
                .max()
                .or_mm_err(|| Web3RpcError::Internal("All requests failed".into()))
        };
        Box::new(fut.boxed().compat())
    }
}

#[derive(Clone, Debug, Deserialize, PartialEq, Serialize)]
pub struct EthTxFeeDetails {
    coin: String,
    gas: u64,
    /// WEI units per 1 gas
    gas_price: BigDecimal,
    total_fee: BigDecimal,
}

impl EthTxFeeDetails {
    fn new(gas: U256, gas_price: U256, coin: &str) -> NumConversResult<EthTxFeeDetails> {
        let total_fee = gas * gas_price;
        // Fees are always paid in ETH, can use 18 decimals by default
        let total_fee = u256_to_big_decimal(total_fee, 18)?;
        let gas_price = u256_to_big_decimal(gas_price, 18)?;

        Ok(EthTxFeeDetails {
            coin: coin.to_owned(),
            gas: gas.into(),
            gas_price,
            total_fee,
        })
    }
}

impl MmCoin for EthCoin {
    fn is_asset_chain(&self) -> bool { false }

    fn withdraw(&self, req: WithdrawRequest) -> WithdrawFut {
        let ctx = try_f!(MmArc::from_weak(&self.ctx).or_mm_err(|| WithdrawError::InternalError("!ctx".to_owned())));
        Box::new(Box::pin(withdraw_impl(ctx, self.clone(), req)).compat())
    }

    fn decimals(&self) -> u8 { self.decimals }

    fn convert_to_address(&self, from: &str, to_address_format: Json) -> Result<String, String> {
        let to_address_format: EthAddressFormat =
            json::from_value(to_address_format).map_err(|e| ERRL!("Error on parse ETH address format {:?}", e))?;
        match to_address_format {
            EthAddressFormat::SingleCase => ERR!("conversion is available only to mixed-case"),
            EthAddressFormat::MixedCase => {
                let _addr = try_s!(addr_from_str(from));
                Ok(checksum_address(from))
            },
        }
    }

    fn validate_address(&self, address: &str) -> ValidateAddressResult {
        let result = self.address_from_str(address);
        ValidateAddressResult {
            is_valid: result.is_ok(),
            reason: result.err(),
        }
    }

    fn process_history_loop(&self, ctx: MmArc) -> Box<dyn Future<Item = (), Error = ()> + Send> {
        cfg_wasm32! {
            ctx.log.log(
                "🤔",
                &[&"tx_history", &self.ticker],
                &ERRL!("Transaction history is not supported for ETH/ERC20 coins"),
            );
            return Box::new(futures01::future::ok(()));
        }
        cfg_native! {
            let coin = self.clone();
            let fut = async move {
                match coin.coin_type {
                    EthCoinType::Eth => coin.process_eth_history(&ctx).await,
                    EthCoinType::Erc20 { ref token_addr, .. } => coin.process_erc20_history(*token_addr, &ctx).await,
                }
                Ok(())
            };
            Box::new(fut.boxed().compat())
        }
    }

    fn history_sync_status(&self) -> HistorySyncState { self.history_sync_state.lock().unwrap().clone() }

    fn get_trade_fee(&self) -> Box<dyn Future<Item = TradeFee, Error = String> + Send> {
        let coin = self.clone();
        Box::new(
            self.get_gas_price()
                .map_err(|e| e.to_string())
                .and_then(move |gas_price| {
                    let fee = gas_price * U256::from(150_000);
                    let fee_coin = match &coin.coin_type {
                        EthCoinType::Eth => &coin.ticker,
                        EthCoinType::Erc20 { platform, .. } => platform,
                    };
                    Ok(TradeFee {
                        coin: fee_coin.into(),
                        amount: try_s!(u256_to_big_decimal(fee, 18)).into(),
                        paid_from_trading_vol: false,
                    })
                }),
        )
    }

    fn get_sender_trade_fee(&self, value: TradePreimageValue, stage: FeeApproxStage) -> TradePreimageFut<TradeFee> {
        let coin = self.clone();
        let fut = async move {
            let gas_price = coin.get_gas_price().compat().await?;
            let gas_price = increase_gas_price_by_stage(gas_price, &stage);
            let gas_limit = match coin.coin_type {
                EthCoinType::Eth => {
                    // this gas_limit includes gas for `ethPayment` and `senderRefund` contract calls
                    U256::from(300_000)
                },
                EthCoinType::Erc20 { token_addr, .. } => {
                    let value = match value {
                        TradePreimageValue::Exact(value) | TradePreimageValue::UpperBound(value) => {
                            wei_from_big_decimal(&value, coin.decimals)?
                        },
                    };
                    let allowed = coin.allowance(coin.swap_contract_address).compat().await?;
                    if allowed < value {
                        // estimate gas for the `approve` contract call

                        // Pass a dummy spender. Let's use `my_address`.
                        let spender = coin.my_address;
                        let approve_function = ERC20_CONTRACT.function("approve")?;
                        let approve_data =
                            approve_function.encode_input(&[Token::Address(spender), Token::Uint(value)])?;
                        let approve_gas_limit = coin
                            .estimate_gas_for_contract_call(token_addr, Bytes::from(approve_data))
                            .compat()
                            .await?;

                        // this gas_limit includes gas for `approve`, `erc20Payment` and `senderRefund` contract calls
                        U256::from(300_000) + approve_gas_limit
                    } else {
                        // this gas_limit includes gas for `erc20Payment` and `senderRefund` contract calls
                        U256::from(300_000)
                    }
                },
            };

            let total_fee = gas_limit * gas_price;
            let amount = u256_to_big_decimal(total_fee, 18)?;
            let fee_coin = match &coin.coin_type {
                EthCoinType::Eth => &coin.ticker,
                EthCoinType::Erc20 { platform, .. } => platform,
            };
            Ok(TradeFee {
                coin: fee_coin.into(),
                amount: amount.into(),
                paid_from_trading_vol: false,
            })
        };
        Box::new(fut.boxed().compat())
    }

    fn get_receiver_trade_fee(&self, stage: FeeApproxStage) -> TradePreimageFut<TradeFee> {
        let coin = self.clone();
        let fut = async move {
            let gas_price = coin.get_gas_price().compat().await?;
            let gas_price = increase_gas_price_by_stage(gas_price, &stage);
            let total_fee = gas_price * U256::from(150_000);
            let amount = u256_to_big_decimal(total_fee, 18)?;
            let fee_coin = match &coin.coin_type {
                EthCoinType::Eth => &coin.ticker,
                EthCoinType::Erc20 { platform, .. } => platform,
            };
            Ok(TradeFee {
                coin: fee_coin.into(),
                amount: amount.into(),
                paid_from_trading_vol: false,
            })
        };
        Box::new(fut.boxed().compat())
    }

    fn get_fee_to_send_taker_fee(
        &self,
        dex_fee_amount: BigDecimal,
        stage: FeeApproxStage,
    ) -> TradePreimageFut<TradeFee> {
        let coin = self.clone();
        let fut = async move {
            let dex_fee_amount = wei_from_big_decimal(&dex_fee_amount, coin.decimals)?;

            // pass the dummy params
            let to_addr = addr_from_raw_pubkey(&DEX_FEE_ADDR_RAW_PUBKEY)
                .expect("addr_from_raw_pubkey should never fail with DEX_FEE_ADDR_RAW_PUBKEY");
            let (eth_value, data, call_addr, fee_coin) = match &coin.coin_type {
                EthCoinType::Eth => (dex_fee_amount, Vec::new(), &to_addr, &coin.ticker),
                EthCoinType::Erc20 { platform, token_addr } => {
                    let function = ERC20_CONTRACT.function("transfer")?;
                    let data = function.encode_input(&[Token::Address(to_addr), Token::Uint(dex_fee_amount)])?;
                    (0.into(), data, token_addr, platform)
                },
            };

            let gas_price = coin.get_gas_price().compat().await?;
            let gas_price = increase_gas_price_by_stage(gas_price, &stage);
            let estimate_gas_req = CallRequest {
                value: Some(eth_value),
                data: Some(data.clone().into()),
                from: Some(coin.my_address),
                to: *call_addr,
                gas: None,
                // gas price must be supplied because some smart contracts base their
                // logic on gas price, e.g. TUSD: https://github.com/KomodoPlatform/atomicDEX-API/issues/643
                gas_price: Some(gas_price),
            };

            // Please note if the wallet's balance is insufficient to withdraw, then `estimate_gas` may fail with the `Exception` error.
            // Ideally we should determine the case when we have the insufficient balance and return `TradePreimageError::NotSufficientBalance` error.
            let gas_limit = coin.estimate_gas(estimate_gas_req).compat().await?;
            let total_fee = gas_limit * gas_price;
            let amount = u256_to_big_decimal(total_fee, 18)?;
            Ok(TradeFee {
                coin: fee_coin.into(),
                amount: amount.into(),
                paid_from_trading_vol: false,
            })
        };
        Box::new(fut.boxed().compat())
    }

    fn required_confirmations(&self) -> u64 { self.required_confirmations.load(AtomicOrderding::Relaxed) }

    fn requires_notarization(&self) -> bool { false }

    fn set_required_confirmations(&self, confirmations: u64) {
        self.required_confirmations
            .store(confirmations, AtomicOrderding::Relaxed);
    }

    fn set_requires_notarization(&self, _requires_nota: bool) {
        log!("Warning: set_requires_notarization doesn't take any effect on ETH/ERC20 coins");
    }

    fn swap_contract_address(&self) -> Option<BytesJson> {
        Some(BytesJson::from(self.swap_contract_address.0.as_ref()))
    }

    fn mature_confirmations(&self) -> Option<u32> { None }

    fn coin_protocol_info(&self) -> Vec<u8> { Vec::new() }

    fn is_coin_protocol_supported(&self, _info: &Option<Vec<u8>>) -> bool { true }
}

pub trait TryToAddress {
    fn try_to_address(&self) -> Result<Address, String>;
}

impl TryToAddress for BytesJson {
    fn try_to_address(&self) -> Result<Address, String> { Ok(Address::from(self.0.as_slice())) }
}

impl<T: TryToAddress> TryToAddress for Option<T> {
    fn try_to_address(&self) -> Result<Address, String> {
        match self {
            Some(ref inner) => inner.try_to_address(),
            None => ERR!("Cannot convert None to address"),
        }
    }
}

pub fn addr_from_raw_pubkey(pubkey: &[u8]) -> Result<Address, String> {
    let pubkey = try_s!(PublicKey::from_slice(pubkey).map_err(|e| ERRL!("{:?}", e)));
    let eth_public = Public::from(&pubkey.serialize_uncompressed()[1..65]);
    Ok(public_to_address(&eth_public))
}

pub fn addr_from_pubkey_str(pubkey: &str) -> Result<String, String> {
    let pubkey_bytes = try_s!(hex::decode(pubkey));
    let addr = try_s!(addr_from_raw_pubkey(&pubkey_bytes));
    Ok(format!("{:#02x}", addr))
}

fn display_u256_with_decimal_point(number: U256, decimals: u8) -> String {
    let mut string = number.to_string();
    let decimals = decimals as usize;
    if string.len() <= decimals {
        string.insert_str(0, &"0".repeat(decimals - string.len() + 1));
    }

    string.insert(string.len() - decimals, '.');
    string.trim_end_matches('0').into()
}

pub fn u256_to_big_decimal(number: U256, decimals: u8) -> NumConversResult<BigDecimal> {
    let string = display_u256_with_decimal_point(number, decimals);
    Ok(string.parse::<BigDecimal>()?)
}

pub fn wei_from_big_decimal(amount: &BigDecimal, decimals: u8) -> NumConversResult<U256> {
    let mut amount = amount.to_string();
    let dot = amount.find(|c| c == '.');
    let decimals = decimals as usize;
    if let Some(index) = dot {
        let mut fractional = amount.split_off(index);
        // remove the dot from fractional part
        fractional.remove(0);
        if fractional.len() < decimals {
            fractional.insert_str(fractional.len(), &"0".repeat(decimals - fractional.len()));
        }
        fractional.truncate(decimals);
        amount.push_str(&fractional);
    } else {
        amount.insert_str(amount.len(), &"0".repeat(decimals));
    }
    U256::from_dec_str(&amount)
        .map_err(|e| format!("{:?}", e))
        .map_to_mm(NumConversError::new)
}

impl Transaction for SignedEthTx {
    fn tx_hex(&self) -> Vec<u8> { rlp::encode(self).to_vec() }

    fn tx_hash(&self) -> BytesJson { self.hash.to_vec().into() }
}

fn signed_tx_from_web3_tx(transaction: Web3Transaction) -> Result<SignedEthTx, String> {
    let unverified = UnverifiedTransaction {
        r: transaction.r,
        s: transaction.s,
        v: transaction.v.as_u64(),
        hash: transaction.hash,
        unsigned: UnSignedEthTx {
            data: transaction.input.0,
            gas_price: transaction.gas_price,
            gas: transaction.gas,
            value: transaction.value,
            nonce: transaction.nonce,
            action: match transaction.to {
                Some(addr) => Action::Call(addr),
                None => Action::Create,
            },
        },
    };

    Ok(try_s!(SignedEthTx::new(unverified)))
}

#[derive(Deserialize, Debug, Serialize)]
pub struct GasStationData {
    // matic gas station average fees is named standard, using alias to support both format.
    #[serde(alias = "average", alias = "standard")]
    average: f64,
}

impl GasStationData {
    fn average_gwei(&self, decimals: u8) -> U256 { U256::from(self.average as u64) * U256::exp10(decimals as usize) }

    fn get_gas_price(uri: &str, decimals: u8) -> Web3RpcFut<U256> {
        let uri = uri.to_owned();
        let fut = async move { Ok(make_gas_station_request(&uri).await?.average_gwei(decimals)) };
        Box::new(fut.boxed().compat())
    }
}

async fn get_token_decimals(web3: &Web3<Web3Transport>, token_addr: Address) -> Result<u8, String> {
    let function = try_s!(ERC20_CONTRACT.function("decimals"));
    let data = try_s!(function.encode_input(&[]));
    let request = CallRequest {
        from: Some(Address::default()),
        to: token_addr,
        gas: None,
        gas_price: None,
        value: Some(0.into()),
        data: Some(data.into()),
    };

    let f = web3
        .eth()
        .call(request, Some(BlockNumber::Latest))
        .map_err(|e| ERRL!("{}", e));
    let res = try_s!(f.compat().await);
    let tokens = try_s!(function.decode_output(&res.0));
    let decimals: u64 = match tokens[0] {
        Token::Uint(dec) => dec.into(),
        _ => return ERR!("Invalid decimals type {:?}", tokens),
    };
    Ok(decimals as u8)
}

fn valid_addr_from_str(addr_str: &str) -> Result<Address, String> {
    let addr = try_s!(addr_from_str(addr_str));
    if !is_valid_checksum_addr(addr_str) {
        return ERR!("Invalid address checksum");
    }
    Ok(addr)
}

pub fn addr_from_str(addr_str: &str) -> Result<Address, String> {
    if !addr_str.starts_with("0x") {
        return ERR!("Address must be prefixed with 0x");
    };

    Ok(try_s!(Address::from_str(&addr_str[2..])))
}

fn rpc_event_handlers_for_eth_transport(ctx: &MmArc, ticker: String) -> Vec<RpcTransportEventHandlerShared> {
    let metrics = ctx.metrics.weak();
    vec![CoinTransportMetrics::new(metrics, ticker, RpcClientType::Ethereum).into_shared()]
}

pub async fn eth_coin_from_conf_and_request(
    ctx: &MmArc,
    ticker: &str,
    conf: &Json,
    req: &Json,
    priv_key: &[u8],
    protocol: CoinProtocol,
) -> Result<EthCoin, String> {
    let mut urls: Vec<String> = try_s!(json::from_value(req["urls"].clone()));
    if urls.is_empty() {
        return ERR!("Enable request for ETH coin must have at least 1 node URL");
    }
    let mut rng = small_rng();
    urls.as_mut_slice().shuffle(&mut rng);

    let swap_contract_address: Address = try_s!(json::from_value(req["swap_contract_address"].clone()));
    if swap_contract_address == Address::default() {
        return ERR!("swap_contract_address can't be zero address");
    }

    let fallback_swap_contract: Option<Address> = try_s!(json::from_value(req["fallback_swap_contract"].clone()));
    if let Some(fallback) = fallback_swap_contract {
        if fallback == Address::default() {
            return ERR!("fallback_swap_contract can't be zero address");
        }
    }

    let key_pair: KeyPair = try_s!(KeyPair::from_secret_slice(priv_key));
    let my_address = key_pair.address();

    let mut web3_instances = vec![];
    let event_handlers = rpc_event_handlers_for_eth_transport(ctx, ticker.to_string());
    for url in urls.iter() {
        let transport = try_s!(Web3Transport::with_event_handlers(
            vec![url.clone()],
            event_handlers.clone()
        ));
        let web3 = Web3::new(transport);
        let version = match web3.web3().client_version().compat().await {
            Ok(v) => v,
            Err(e) => {
                log!("Couldn't get client version for url " (url) ", " (e));
                continue;
            },
        };
        web3_instances.push(Web3Instance {
            web3,
            is_parity: version.contains("Parity") || version.contains("parity"),
        })
    }

    if web3_instances.is_empty() {
        return ERR!("Failed to get client version for all urls");
    }

    let transport = try_s!(Web3Transport::with_event_handlers(urls, event_handlers));
    let web3 = Web3::new(transport);

    let (coin_type, decimals) = match protocol {
        CoinProtocol::ETH => (EthCoinType::Eth, 18),
        CoinProtocol::ERC20 {
            platform,
            contract_address,
        } => {
            let token_addr = try_s!(valid_addr_from_str(&contract_address));
            let decimals = match conf["decimals"].as_u64() {
                None | Some(0) => try_s!(get_token_decimals(&web3, token_addr).await),
                Some(d) => d as u8,
            };
            (EthCoinType::Erc20 { platform, token_addr }, decimals)
        },
        _ => return ERR!("Expect ETH or ERC20 protocol"),
    };

    // param from request should override the config
    let required_confirmations = req["required_confirmations"]
        .as_u64()
        .unwrap_or_else(|| conf["required_confirmations"].as_u64().unwrap_or(1))
        .into();

    if req["requires_notarization"].as_bool().is_some() {
        log!("Warning: requires_notarization doesn't take any effect on ETH/ERC20 coins");
    }

    let initial_history_state = if req["tx_history"].as_bool().unwrap_or(false) {
        HistorySyncState::NotStarted
    } else {
        HistorySyncState::NotEnabled
    };

    let gas_station_decimals: Option<u8> = try_s!(json::from_value(req["gas_station_decimals"].clone()));

    let coin = EthCoinImpl {
        key_pair,
        my_address,
        coin_type,
        swap_contract_address,
        fallback_swap_contract,
        decimals,
        ticker: ticker.into(),
        gas_station_url: try_s!(json::from_value(req["gas_station_url"].clone())),
        gas_station_decimals: gas_station_decimals.unwrap_or(ETH_GAS_STATION_DECIMALS),
        web3,
        web3_instances,
        history_sync_state: Mutex::new(initial_history_state),
        ctx: ctx.weak(),
        required_confirmations,
        chain_id: conf["chain_id"].as_u64(),
        logs_block_range: conf["logs_block_range"].as_u64().unwrap_or(DEFAULT_LOGS_BLOCK_RANGE),
    };
    Ok(EthCoin(Arc::new(coin)))
}

/// Displays the address in mixed-case checksum form
/// https://github.com/ethereum/EIPs/blob/master/EIPS/eip-55.md
fn checksum_address(addr: &str) -> String {
    let mut addr = addr.to_lowercase();
    if addr.starts_with("0x") {
        addr.replace_range(..2, "");
    }

    let mut hasher = Keccak256::default();
    hasher.input(&addr);
    let hash = hasher.result();
    let mut result: String = "0x".into();
    for (i, c) in addr.chars().enumerate() {
        if c.is_digit(10) {
            result.push(c);
        } else {
            // https://github.com/ethereum/EIPs/blob/master/EIPS/eip-55.md#specification
            // Convert the address to hex, but if the ith digit is a letter (ie. it's one of abcdef)
            // print it in uppercase if the 4*ith bit of the hash of the lowercase hexadecimal
            // address is 1 otherwise print it in lowercase.
            if hash[i / 2] & (1 << (7 - 4 * (i % 2))) != 0 {
                result.push(c.to_ascii_uppercase());
            } else {
                result.push(c.to_ascii_lowercase());
            }
        }
    }

    result
}

/// Checks that input is valid mixed-case checksum form address
/// The input must be 0x prefixed hex string
fn is_valid_checksum_addr(addr: &str) -> bool { addr == checksum_address(addr) }

/// Requests the nonce from all available nodes and checks that returned results equal.
/// Nodes might need some time to sync and there can be other coins that use same nodes in different order.
/// We need to be sure that nonce is updated on all of them before and after transaction is sent.
#[cfg_attr(test, mockable)]
fn get_addr_nonce(addr: Address, web3s: Vec<Web3Instance>) -> Box<dyn Future<Item = U256, Error = String> + Send> {
    let fut = async move {
        let mut errors: u32 = 0;
        loop {
            let futures: Vec<_> = web3s
                .iter()
                .map(|web3| {
                    if web3.is_parity {
                        web3.web3.eth().parity_next_nonce(addr).compat()
                    } else {
                        web3.web3
                            .eth()
                            .transaction_count(addr, Some(BlockNumber::Pending))
                            .compat()
                    }
                })
                .collect();

            let nonces: Vec<_> = join_all(futures)
                .await
                .into_iter()
                .filter_map(|nonce_res| match nonce_res {
                    Ok(n) => Some(n),
                    Err(e) => {
                        log!("Error " (e) " when getting nonce for addr " [addr]);
                        None
                    },
                })
                .collect();
            if nonces.is_empty() {
                // all requests errored
                errors += 1;
                if errors > 5 {
                    return ERR!("Couldn't get nonce after 5 errored attempts, aborting");
                }
            } else {
                let max = nonces.iter().max().unwrap();
                let min = nonces.iter().min().unwrap();
                if max == min {
                    return Ok(*max);
                } else {
                    log!("Max nonce " (max) " != " (min) " min nonce");
                }
            }
            Timer::sleep(1.).await
        }
    };
    Box::new(Box::pin(fut).compat())
}

fn increase_by_percent_one_gwei(num: U256, percent: u64) -> U256 {
    let one_gwei = U256::from(10u64.pow(9));
    let percent = (num / U256::from(100)) * U256::from(percent);
    if percent < one_gwei {
        num + one_gwei
    } else {
        num + percent
    }
}

fn increase_gas_price_by_stage(gas_price: U256, level: &FeeApproxStage) -> U256 {
    match level {
        FeeApproxStage::WithoutApprox => gas_price,
        FeeApproxStage::StartSwap => {
            increase_by_percent_one_gwei(gas_price, GAS_PRICE_APPROXIMATION_PERCENT_ON_START_SWAP)
        },
        FeeApproxStage::OrderIssue => {
            increase_by_percent_one_gwei(gas_price, GAS_PRICE_APPROXIMATION_PERCENT_ON_ORDER_ISSUE)
        },
        FeeApproxStage::TradePreimage => {
            increase_by_percent_one_gwei(gas_price, GAS_PRICE_APPROXIMATION_PERCENT_ON_TRADE_PREIMAGE)
        },
    }
}<|MERGE_RESOLUTION|>--- conflicted
+++ resolved
@@ -450,8 +450,6 @@
         sha256(&input).to_vec()
     }
 
-<<<<<<< HEAD
-=======
     /// Get gas price
     fn get_gas_price(&self) -> Web3RpcFut<U256> {
         let fut = if let Some(url) = &self.gas_station_url {
@@ -465,7 +463,6 @@
         Box::new(fut)
     }
 
->>>>>>> 1832aafd
     fn estimate_gas(&self, req: CallRequest) -> Box<dyn Future<Item = U256, Error = web3::Error> + Send> {
         // always using None block number as old Geth version accept only single argument in this RPC
         Box::new(self.web3.eth().estimate_gas(req, None))
