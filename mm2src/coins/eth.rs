/******************************************************************************
 * Copyright © 2022 Atomic Private Limited and its contributors               *
 *                                                                            *
 * See the CONTRIBUTOR-LICENSE-AGREEMENT, COPYING, LICENSE-COPYRIGHT-NOTICE   *
 * and DEVELOPER-CERTIFICATE-OF-ORIGIN files in the LEGAL directory in        *
 * the top-level directory of this distribution for the individual copyright  *
 * holder information and the developer policies on copyright and licensing.  *
 *                                                                            *
 * Unless otherwise agreed in a custom licensing agreement, no part of the    *
 * AtomicDEX software, including this file may be copied, modified, propagated*
 * or distributed except according to the terms contained in the              *
 * LICENSE-COPYRIGHT-NOTICE file.                                             *
 *                                                                            *
 * Removal or modification of this copyright notice is prohibited.            *
 *                                                                            *
 ******************************************************************************/
//
//  eth.rs
//  marketmaker
//
//  Copyright © 2022 AtomicDEX. All rights reserved.
//
use super::eth::Action::{Call, Create};
#[cfg(feature = "enable-nft-integration")]
<<<<<<< HEAD
use crate::nft::nft_structs::{ContractType, ConvertChain, NftListReq, TransactionNftDetails, WithdrawErc1155,
                              WithdrawErc721};
=======
use crate::nft::nft_structs::{Chain, ContractType, TransactionNftDetails, WithdrawErc1155, WithdrawErc721};
>>>>>>> a2552db1
use async_trait::async_trait;
use bitcrypto::{keccak256, ripemd160, sha256};
use common::custom_futures::repeatable::{Ready, Retry};
use common::custom_futures::timeout::FutureTimerExt;
use common::executor::{abortable_queue::AbortableQueue, AbortableSystem, AbortedError, Timer};
use common::log::{debug, error, info, warn};
use common::number_type_casting::SafeTypeCastingNumbers;
use common::{get_utc_timestamp, now_ms, small_rng, DEX_FEE_ADDR_RAW_PUBKEY};
use crypto::privkey::key_pair_from_secret;
use crypto::{CryptoCtx, CryptoCtxError, GlobalHDAccountArc, KeyPairPolicy};
use derive_more::Display;
#[cfg(feature = "enable-nft-integration")]
use enum_from::EnumFromStringify;
use ethabi::{Contract, Function, Token};
pub use ethcore_transaction::SignedTransaction as SignedEthTx;
use ethcore_transaction::{Action, Transaction as UnSignedEthTx, UnverifiedTransaction};
use ethereum_types::{Address, H160, H256, U256};
use ethkey::{public_to_address, KeyPair, Public, Signature};
use ethkey::{sign, verify_address};
use futures::compat::Future01CompatExt;
use futures::future::{join_all, Either, FutureExt, TryFutureExt};
use futures01::Future;
use http::StatusCode;
use mm2_core::mm_ctx::{MmArc, MmWeak};
use mm2_err_handle::prelude::*;
use mm2_net::transport::{slurp_url, GuiAuthValidation, GuiAuthValidationGenerator, SlurpError};
use mm2_number::{BigDecimal, MmNumber};
#[cfg(test)] use mocktopus::macros::*;
use rand::seq::SliceRandom;
use rpc::v1::types::Bytes as BytesJson;
use secp256k1::PublicKey;
use serde_json::{self as json, Value as Json};
use serialization::{CompactInteger, Serializable, Stream};
use sha3::{Digest, Keccak256};
use std::collections::HashMap;
use std::convert::TryFrom;
use std::ops::Deref;
#[cfg(not(target_arch = "wasm32"))] use std::path::PathBuf;
use std::str::FromStr;
use std::sync::atomic::{AtomicU64, Ordering as AtomicOrdering};
use std::sync::{Arc, Mutex};
use web3::types::{Action as TraceAction, BlockId, BlockNumber, Bytes, CallRequest, FilterBuilder, Log, Trace,
                  TraceFilterBuilder, Transaction as Web3Transaction, TransactionId, U64};
use web3::{self, Web3};
use web3_transport::{http_transport::HttpTransportNode, EthFeeHistoryNamespace, Web3Transport};

cfg_wasm32! {
    use crypto::MetamaskArc;
    use ethereum_types::{H264, H520};
    use mm2_metamask::MetamaskError;
    use web3::types::TransactionRequest;
}

use super::{coin_conf, AsyncMutex, BalanceError, BalanceFut, CheckIfMyPaymentSentArgs, CoinBalance, CoinFutSpawner,
            CoinProtocol, CoinTransportMetrics, CoinsContext, EthValidateFeeArgs, FeeApproxStage, FoundSwapTxSpend,
            HistorySyncState, IguanaPrivKey, MakerSwapTakerCoin, MarketCoinOps, MmCoin, MyAddressError,
            NegotiateSwapContractAddrErr, NumConversError, NumConversResult, PaymentInstructions,
            PaymentInstructionsErr, PrivKeyBuildPolicy, PrivKeyPolicyNotAllowed, RawTransactionError,
            RawTransactionFut, RawTransactionRequest, RawTransactionRes, RawTransactionResult, RefundError,
            RefundPaymentArgs, RefundResult, RpcClientType, RpcTransportEventHandler, RpcTransportEventHandlerShared,
            SearchForSwapTxSpendInput, SendMakerPaymentSpendPreimageInput, SendPaymentArgs, SignatureError,
            SignatureResult, SpendPaymentArgs, SwapOps, TakerSwapMakerCoin, TradeFee, TradePreimageError,
            TradePreimageFut, TradePreimageResult, TradePreimageValue, Transaction, TransactionDetails,
            TransactionEnum, TransactionErr, TransactionFut, TxMarshalingErr, UnexpectedDerivationMethod,
            ValidateAddressResult, ValidateFeeArgs, ValidateInstructionsErr, ValidateOtherPubKeyErr,
            ValidatePaymentError, ValidatePaymentFut, ValidatePaymentInput, VerificationError, VerificationResult,
            WatcherOps, WatcherSearchForSwapTxSpendInput, WatcherValidatePaymentInput, WatcherValidateTakerFeeInput,
            WithdrawError, WithdrawFee, WithdrawFut, WithdrawRequest, WithdrawResult, EARLY_CONFIRMATION_ERR_LOG,
            INSUFFICIENT_WATCHER_REWARD_ERR_LOG, INVALID_CONTRACT_ADDRESS_ERR_LOG, INVALID_PAYMENT_STATE_ERR_LOG,
            INVALID_RECEIVER_ERR_LOG, INVALID_SENDER_ERR_LOG, INVALID_SWAP_ID_ERR_LOG};
pub use rlp;

#[cfg(test)] mod eth_tests;
#[cfg(target_arch = "wasm32")] mod eth_wasm_tests;
mod web3_transport;

#[path = "eth/v2_activation.rs"] pub mod v2_activation;
#[cfg(feature = "enable-nft-integration")]
<<<<<<< HEAD
use crate::nft::{find_wallet_amount, WithdrawNftResult};
=======
use crate::nft::WithdrawNftResult;
>>>>>>> a2552db1
use crate::MyWalletAddress;
#[cfg(feature = "enable-nft-integration")]
use crate::{lp_coinfind_or_err, MmCoinEnum, TransactionType};
use v2_activation::{build_address_and_priv_key_policy, EthActivationV2Error};

mod nonce;
use nonce::ParityNonce;

/// https://github.com/artemii235/etomic-swap/blob/master/contracts/EtomicSwap.sol
/// Dev chain (195.201.0.6:8565) contract address: 0xa09ad3cd7e96586ebd05a2607ee56b56fb2db8fd
/// Ropsten: https://ropsten.etherscan.io/address/0x7bc1bbdd6a0a722fc9bffc49c921b685ecb84b94
/// ETH mainnet: https://etherscan.io/address/0x8500AFc0bc5214728082163326C2FF0C73f4a871
const SWAP_CONTRACT_ABI: &str = include_str!("eth/swap_contract_abi.json");
/// https://github.com/ethereum/EIPs/blob/master/EIPS/eip-20.md
const ERC20_ABI: &str = include_str!("eth/erc20_abi.json");
/// https://github.com/ethereum/EIPs/blob/master/EIPS/eip-721.md
const ERC721_ABI: &str = include_str!("eth/erc721_abi.json");
<<<<<<< HEAD
/// https://github.com/ethereum/EIPs/blob/master/EIPS/eip-1155.md
const ERC1155_ABI: &str = include_str!("eth/erc1155_abi.json");
=======
>>>>>>> a2552db1
/// Payment states from etomic swap smart contract: https://github.com/artemii235/etomic-swap/blob/master/contracts/EtomicSwap.sol#L5
pub const PAYMENT_STATE_UNINITIALIZED: u8 = 0;
pub const PAYMENT_STATE_SENT: u8 = 1;
const _PAYMENT_STATE_SPENT: u8 = 2;
const _PAYMENT_STATE_REFUNDED: u8 = 3;
// Ethgasstation API returns response in 10^8 wei units. So 10 from their API mean 1 gwei
const ETH_GAS_STATION_DECIMALS: u8 = 8;
const GAS_PRICE_PERCENT: u64 = 10;
/// It can change 12.5% max each block according to https://www.blocknative.com/blog/eip-1559-fees
const BASE_BLOCK_FEE_DIFF_PCT: u64 = 13;
const DEFAULT_LOGS_BLOCK_RANGE: u64 = 1000;

const DEFAULT_REQUIRED_CONFIRMATIONS: u8 = 1;

const ETH_DECIMALS: u8 = 18;

/// Take into account that the dynamic fee may increase by 3% during the swap.
const GAS_PRICE_APPROXIMATION_PERCENT_ON_START_SWAP: u64 = 3;
/// Take into account that the dynamic fee may increase until the locktime is expired
const GAS_PRICE_APPROXIMATION_PERCENT_ON_WATCHER_PREIMAGE: u64 = 3;
/// Take into account that the dynamic fee may increase at each of the following stages:
/// - it may increase by 2% until a swap is started;
/// - it may increase by 3% during the swap.
const GAS_PRICE_APPROXIMATION_PERCENT_ON_ORDER_ISSUE: u64 = 5;
/// Take into account that the dynamic fee may increase at each of the following stages:
/// - it may increase by 2% until an order is issued;
/// - it may increase by 2% until a swap is started;
/// - it may increase by 3% during the swap.
const GAS_PRICE_APPROXIMATION_PERCENT_ON_TRADE_PREIMAGE: u64 = 7;

const ETH_GAS: u64 = 150_000;

/// Lifetime of generated signed message for gui-auth requests
const GUI_AUTH_SIGNED_MESSAGE_LIFETIME_SEC: i64 = 90;

lazy_static! {
    pub static ref SWAP_CONTRACT: Contract = Contract::load(SWAP_CONTRACT_ABI.as_bytes()).unwrap();
    pub static ref ERC20_CONTRACT: Contract = Contract::load(ERC20_ABI.as_bytes()).unwrap();
    pub static ref ERC721_CONTRACT: Contract = Contract::load(ERC721_ABI.as_bytes()).unwrap();
<<<<<<< HEAD
    pub static ref ERC1155_CONTRACT: Contract = Contract::load(ERC1155_ABI.as_bytes()).unwrap();
=======
>>>>>>> a2552db1
}

pub type Web3RpcFut<T> = Box<dyn Future<Item = T, Error = MmError<Web3RpcError>> + Send>;
pub type Web3RpcResult<T> = Result<T, MmError<Web3RpcError>>;
pub type GasStationResult = Result<GasStationData, MmError<GasStationReqErr>>;

#[derive(Debug, Display)]
pub enum GasStationReqErr {
    #[display(fmt = "Transport '{}' error: {}", uri, error)]
    Transport {
        uri: String,
        error: String,
    },
    #[display(fmt = "Invalid response: {}", _0)]
    InvalidResponse(String),
    Internal(String),
}

impl From<serde_json::Error> for GasStationReqErr {
    fn from(e: serde_json::Error) -> Self { GasStationReqErr::InvalidResponse(e.to_string()) }
}

impl From<SlurpError> for GasStationReqErr {
    fn from(e: SlurpError) -> Self {
        let error = e.to_string();
        match e {
            SlurpError::ErrorDeserializing { .. } => GasStationReqErr::InvalidResponse(error),
            SlurpError::Transport { uri, .. } | SlurpError::Timeout { uri, .. } => {
                GasStationReqErr::Transport { uri, error }
            },
            SlurpError::Internal(_) | SlurpError::InvalidRequest(_) => GasStationReqErr::Internal(error),
        }
    }
}

#[derive(Debug, Display)]
pub enum Web3RpcError {
    #[display(fmt = "Transport: {}", _0)]
    Transport(String),
    #[display(fmt = "Invalid response: {}", _0)]
    InvalidResponse(String),
    #[display(fmt = "Internal: {}", _0)]
    Internal(String),
}

impl From<GasStationReqErr> for Web3RpcError {
    fn from(err: GasStationReqErr) -> Self {
        match err {
            GasStationReqErr::Transport { .. } => Web3RpcError::Transport(err.to_string()),
            GasStationReqErr::InvalidResponse(err) => Web3RpcError::InvalidResponse(err),
            GasStationReqErr::Internal(err) => Web3RpcError::Internal(err),
        }
    }
}

impl From<serde_json::Error> for Web3RpcError {
    fn from(e: serde_json::Error) -> Self { Web3RpcError::InvalidResponse(e.to_string()) }
}

impl From<web3::Error> for Web3RpcError {
    fn from(e: web3::Error) -> Self {
        let error_str = e.to_string();
        match e {
            web3::Error::InvalidResponse(_) | web3::Error::Decoder(_) | web3::Error::Rpc(_) => {
                Web3RpcError::InvalidResponse(error_str)
            },
            web3::Error::Unreachable | web3::Error::Transport(_) | web3::Error::Io(_) => {
                Web3RpcError::Transport(error_str)
            },
            _ => Web3RpcError::Internal(error_str),
        }
    }
}

impl From<web3::Error> for RawTransactionError {
    fn from(e: web3::Error) -> Self { RawTransactionError::Transport(e.to_string()) }
}

impl From<Web3RpcError> for RawTransactionError {
    fn from(e: Web3RpcError) -> Self {
        match e {
            Web3RpcError::Transport(tr) | Web3RpcError::InvalidResponse(tr) => RawTransactionError::Transport(tr),
            Web3RpcError::Internal(internal) => RawTransactionError::InternalError(internal),
        }
    }
}

impl From<ethabi::Error> for Web3RpcError {
    fn from(e: ethabi::Error) -> Web3RpcError {
        // Currently, we use the `ethabi` crate to work with a smart contract ABI known at compile time.
        // It's an internal error if there are any issues during working with a smart contract ABI.
        Web3RpcError::Internal(e.to_string())
    }
}

#[cfg(target_arch = "wasm32")]
impl From<MetamaskError> for Web3RpcError {
    fn from(e: MetamaskError) -> Self {
        match e {
            MetamaskError::Internal(internal) => Web3RpcError::Internal(internal),
            other => Web3RpcError::Transport(other.to_string()),
        }
    }
}

impl From<ethabi::Error> for WithdrawError {
    fn from(e: ethabi::Error) -> Self {
        // Currently, we use the `ethabi` crate to work with a smart contract ABI known at compile time.
        // It's an internal error if there are any issues during working with a smart contract ABI.
        WithdrawError::InternalError(e.to_string())
    }
}

impl From<web3::Error> for WithdrawError {
    fn from(e: web3::Error) -> Self { WithdrawError::Transport(e.to_string()) }
}

impl From<Web3RpcError> for WithdrawError {
    fn from(e: Web3RpcError) -> Self {
        match e {
            Web3RpcError::Transport(err) | Web3RpcError::InvalidResponse(err) => WithdrawError::Transport(err),
            Web3RpcError::Internal(internal) => WithdrawError::InternalError(internal),
        }
    }
}

impl From<web3::Error> for TradePreimageError {
    fn from(e: web3::Error) -> Self { TradePreimageError::Transport(e.to_string()) }
}

impl From<Web3RpcError> for TradePreimageError {
    fn from(e: Web3RpcError) -> Self {
        match e {
            Web3RpcError::Transport(err) | Web3RpcError::InvalidResponse(err) => TradePreimageError::Transport(err),
            Web3RpcError::Internal(internal) => TradePreimageError::InternalError(internal),
        }
    }
}

impl From<ethabi::Error> for TradePreimageError {
    fn from(e: ethabi::Error) -> Self {
        // Currently, we use the `ethabi` crate to work with a smart contract ABI known at compile time.
        // It's an internal error if there are any issues during working with a smart contract ABI.
        TradePreimageError::InternalError(e.to_string())
    }
}

impl From<ethabi::Error> for BalanceError {
    fn from(e: ethabi::Error) -> Self {
        // Currently, we use the `ethabi` crate to work with a smart contract ABI known at compile time.
        // It's an internal error if there are any issues during working with a smart contract ABI.
        BalanceError::Internal(e.to_string())
    }
}

impl From<web3::Error> for BalanceError {
    fn from(e: web3::Error) -> Self { BalanceError::from(Web3RpcError::from(e)) }
}

impl From<Web3RpcError> for BalanceError {
    fn from(e: Web3RpcError) -> Self {
        match e {
            Web3RpcError::Transport(tr) | Web3RpcError::InvalidResponse(tr) => BalanceError::Transport(tr),
            Web3RpcError::Internal(internal) => BalanceError::Internal(internal),
        }
    }
}

#[derive(Debug, Deserialize, Serialize)]
struct SavedTraces {
    /// ETH traces for my_address
    traces: Vec<Trace>,
    /// Earliest processed block
    earliest_block: U64,
    /// Latest processed block
    latest_block: U64,
}

#[derive(Debug, Deserialize, Serialize)]
struct SavedErc20Events {
    /// ERC20 events for my_address
    events: Vec<Log>,
    /// Earliest processed block
    earliest_block: U64,
    /// Latest processed block
    latest_block: U64,
}

#[derive(Debug, PartialEq, Eq)]
pub enum EthCoinType {
    /// Ethereum itself or it's forks: ETC/others
    Eth,
    /// ERC20 token with smart contract address
    /// https://github.com/ethereum/EIPs/blob/master/EIPS/eip-20.md
    Erc20 { platform: String, token_addr: Address },
}

/// An alternative to `crate::PrivKeyBuildPolicy`, typical only for ETH coin.
pub enum EthPrivKeyBuildPolicy {
    IguanaPrivKey(IguanaPrivKey),
    GlobalHDAccount(GlobalHDAccountArc),
    #[cfg(target_arch = "wasm32")]
    Metamask(MetamaskArc),
}

impl EthPrivKeyBuildPolicy {
    /// Detects the `EthPrivKeyBuildPolicy` with which the given `MmArc` is initialized.
    pub fn detect_priv_key_policy(ctx: &MmArc) -> MmResult<EthPrivKeyBuildPolicy, CryptoCtxError> {
        let crypto_ctx = CryptoCtx::from_ctx(ctx)?;

        match crypto_ctx.key_pair_policy() {
            KeyPairPolicy::Iguana => {
                // Use an internal private key as the coin secret.
                let priv_key = crypto_ctx.mm2_internal_privkey_secret();
                Ok(EthPrivKeyBuildPolicy::IguanaPrivKey(priv_key))
            },
            KeyPairPolicy::GlobalHDAccount(global_hd) => Ok(EthPrivKeyBuildPolicy::GlobalHDAccount(global_hd.clone())),
        }
    }
}

impl TryFrom<PrivKeyBuildPolicy> for EthPrivKeyBuildPolicy {
    type Error = PrivKeyPolicyNotAllowed;

    /// Converts `PrivKeyBuildPolicy` to `EthPrivKeyBuildPolicy`
    /// taking into account that  ETH doesn't support `Trezor` yet.
    fn try_from(policy: PrivKeyBuildPolicy) -> Result<Self, Self::Error> {
        match policy {
            PrivKeyBuildPolicy::IguanaPrivKey(iguana) => Ok(EthPrivKeyBuildPolicy::IguanaPrivKey(iguana)),
            PrivKeyBuildPolicy::GlobalHDAccount(global_hd) => Ok(EthPrivKeyBuildPolicy::GlobalHDAccount(global_hd)),
            PrivKeyBuildPolicy::Trezor => Err(PrivKeyPolicyNotAllowed::HardwareWalletNotSupported),
        }
    }
}

/// An alternative to `crate::PrivKeyPolicy`, typical only for ETH coin.
#[derive(Clone)]
pub enum EthPrivKeyPolicy {
    KeyPair(KeyPair),
    #[cfg(target_arch = "wasm32")]
    Metamask(EthMetamaskPolicy),
}

#[cfg(target_arch = "wasm32")]
#[derive(Clone)]
pub struct EthMetamaskPolicy {
    pub(crate) public_key: H264,
    pub(crate) public_key_uncompressed: H520,
}

impl From<KeyPair> for EthPrivKeyPolicy {
    fn from(key_pair: KeyPair) -> Self { EthPrivKeyPolicy::KeyPair(key_pair) }
}

impl EthPrivKeyPolicy {
    pub fn key_pair_or_err(&self) -> MmResult<&KeyPair, PrivKeyPolicyNotAllowed> {
        match self {
            EthPrivKeyPolicy::KeyPair(key_pair) => Ok(key_pair),
            #[cfg(target_arch = "wasm32")]
            EthPrivKeyPolicy::Metamask(_) => MmError::err(PrivKeyPolicyNotAllowed::HardwareWalletNotSupported),
        }
    }
}

/// pImpl idiom.
pub struct EthCoinImpl {
    ticker: String,
    coin_type: EthCoinType,
    priv_key_policy: EthPrivKeyPolicy,
    my_address: Address,
    sign_message_prefix: Option<String>,
    swap_contract_address: Address,
    fallback_swap_contract: Option<Address>,
    contract_supports_watchers: bool,
    web3: Web3<Web3Transport>,
    /// The separate web3 instances kept to get nonce, will replace the web3 completely soon
    web3_instances: Vec<Web3Instance>,
    decimals: u8,
    gas_station_url: Option<String>,
    gas_station_decimals: u8,
    gas_station_policy: GasStationPricePolicy,
    history_sync_state: Mutex<HistorySyncState>,
    required_confirmations: AtomicU64,
    /// Coin needs access to the context in order to reuse the logging and shutdown facilities.
    /// Using a weak reference by default in order to avoid circular references and leaks.
    pub ctx: MmWeak,
    chain_id: Option<u64>,
    /// the block range used for eth_getLogs
    logs_block_range: u64,
    nonce_lock: Arc<AsyncMutex<()>>,
    erc20_tokens_infos: Arc<Mutex<HashMap<String, Erc20TokenInfo>>>,
    /// This spawner is used to spawn coin's related futures that should be aborted on coin deactivation
    /// and on [`MmArc::stop`].
    pub abortable_system: AbortableQueue,
}

#[derive(Clone, Debug)]
pub struct Web3Instance {
    web3: Web3<Web3Transport>,
    is_parity: bool,
}

#[derive(Clone, Debug)]
pub struct Erc20TokenInfo {
    pub token_address: Address,
    pub decimals: u8,
}

#[derive(Deserialize, Serialize)]
#[serde(tag = "format")]
pub enum EthAddressFormat {
    /// Single-case address (lowercase)
    #[serde(rename = "singlecase")]
    SingleCase,
    /// Mixed-case address.
    /// https://eips.ethereum.org/EIPS/eip-55
    #[serde(rename = "mixedcase")]
    MixedCase,
}

#[cfg_attr(test, mockable)]
async fn make_gas_station_request(url: &str) -> GasStationResult {
    let resp = slurp_url(url).await?;
    if resp.0 != StatusCode::OK {
        let error = format!("Gas price request failed with status code {}", resp.0);
        return MmError::err(GasStationReqErr::Transport {
            uri: url.to_owned(),
            error,
        });
    }
    let result: GasStationData = json::from_slice(&resp.2)?;
    Ok(result)
}

impl EthCoinImpl {
    /// Gets Transfer events from ERC20 smart contract `addr` between `from_block` and `to_block`
    fn erc20_transfer_events(
        &self,
        contract: Address,
        from_addr: Option<Address>,
        to_addr: Option<Address>,
        from_block: BlockNumber,
        to_block: BlockNumber,
        limit: Option<usize>,
    ) -> Box<dyn Future<Item = Vec<Log>, Error = String> + Send> {
        let contract_event = try_fus!(ERC20_CONTRACT.event("Transfer"));
        let topic0 = Some(vec![contract_event.signature()]);
        let topic1 = from_addr.map(|addr| vec![addr.into()]);
        let topic2 = to_addr.map(|addr| vec![addr.into()]);
        let mut filter = FilterBuilder::default()
            .topics(topic0, topic1, topic2, None)
            .from_block(from_block)
            .to_block(to_block)
            .address(vec![contract]);

        if let Some(l) = limit {
            filter = filter.limit(l);
        }

        Box::new(
            self.web3
                .eth()
                .logs(filter.build())
                .compat()
                .map_err(|e| ERRL!("{}", e)),
        )
    }

    /// Gets ETH traces from ETH node between addresses in `from_block` and `to_block`
    fn eth_traces(
        &self,
        from_addr: Vec<Address>,
        to_addr: Vec<Address>,
        from_block: BlockNumber,
        to_block: BlockNumber,
        limit: Option<usize>,
    ) -> Box<dyn Future<Item = Vec<Trace>, Error = String> + Send> {
        let mut filter = TraceFilterBuilder::default()
            .from_address(from_addr)
            .to_address(to_addr)
            .from_block(from_block)
            .to_block(to_block);

        if let Some(l) = limit {
            filter = filter.count(l);
        }

        Box::new(
            self.web3
                .trace()
                .filter(filter.build())
                .compat()
                .map_err(|e| ERRL!("{}", e)),
        )
    }

    #[cfg(not(target_arch = "wasm32"))]
    fn eth_traces_path(&self, ctx: &MmArc) -> PathBuf {
        ctx.dbdir()
            .join("TRANSACTIONS")
            .join(format!("{}_{:#02x}_trace.json", self.ticker, self.my_address))
    }

    /// Load saved ETH traces from local DB
    #[cfg(not(target_arch = "wasm32"))]
    fn load_saved_traces(&self, ctx: &MmArc) -> Option<SavedTraces> {
        let content = gstuff::slurp(&self.eth_traces_path(ctx));
        if content.is_empty() {
            None
        } else {
            match json::from_slice(&content) {
                Ok(t) => Some(t),
                Err(_) => None,
            }
        }
    }

    /// Load saved ETH traces from local DB
    #[cfg(target_arch = "wasm32")]
    fn load_saved_traces(&self, _ctx: &MmArc) -> Option<SavedTraces> {
        common::panic_w("'load_saved_traces' is not implemented in WASM");
        unreachable!()
    }

    /// Store ETH traces to local DB
    #[cfg(not(target_arch = "wasm32"))]
    fn store_eth_traces(&self, ctx: &MmArc, traces: &SavedTraces) {
        let content = json::to_vec(traces).unwrap();
        let tmp_file = format!("{}.tmp", self.eth_traces_path(ctx).display());
        std::fs::write(&tmp_file, content).unwrap();
        std::fs::rename(tmp_file, self.eth_traces_path(ctx)).unwrap();
    }

    /// Store ETH traces to local DB
    #[cfg(target_arch = "wasm32")]
    fn store_eth_traces(&self, _ctx: &MmArc, _traces: &SavedTraces) {
        common::panic_w("'store_eth_traces' is not implemented in WASM");
        unreachable!()
    }

    #[cfg(not(target_arch = "wasm32"))]
    fn erc20_events_path(&self, ctx: &MmArc) -> PathBuf {
        ctx.dbdir()
            .join("TRANSACTIONS")
            .join(format!("{}_{:#02x}_events.json", self.ticker, self.my_address))
    }

    /// Store ERC20 events to local DB
    #[cfg(not(target_arch = "wasm32"))]
    fn store_erc20_events(&self, ctx: &MmArc, events: &SavedErc20Events) {
        let content = json::to_vec(events).unwrap();
        let tmp_file = format!("{}.tmp", self.erc20_events_path(ctx).display());
        std::fs::write(&tmp_file, content).unwrap();
        std::fs::rename(tmp_file, self.erc20_events_path(ctx)).unwrap();
    }

    /// Store ERC20 events to local DB
    #[cfg(target_arch = "wasm32")]
    fn store_erc20_events(&self, _ctx: &MmArc, _events: &SavedErc20Events) {
        common::panic_w("'store_erc20_events' is not implemented in WASM");
        unreachable!()
    }

    /// Load saved ERC20 events from local DB
    #[cfg(not(target_arch = "wasm32"))]
    fn load_saved_erc20_events(&self, ctx: &MmArc) -> Option<SavedErc20Events> {
        let content = gstuff::slurp(&self.erc20_events_path(ctx));
        if content.is_empty() {
            None
        } else {
            match json::from_slice(&content) {
                Ok(t) => Some(t),
                Err(_) => None,
            }
        }
    }

    /// Load saved ERC20 events from local DB
    #[cfg(target_arch = "wasm32")]
    fn load_saved_erc20_events(&self, _ctx: &MmArc) -> Option<SavedErc20Events> {
        common::panic_w("'load_saved_erc20_events' is not implemented in WASM");
        unreachable!()
    }

    /// The id used to differentiate payments on Etomic swap smart contract
    fn etomic_swap_id(&self, time_lock: u32, secret_hash: &[u8]) -> Vec<u8> {
        let mut input = vec![];
        input.extend_from_slice(&time_lock.to_le_bytes());
        input.extend_from_slice(secret_hash);
        sha256(&input).to_vec()
    }

    /// Gets `SenderRefunded` events from etomic swap smart contract since `from_block`
    fn refund_events(
        &self,
        swap_contract_address: Address,
        from_block: u64,
        to_block: u64,
    ) -> Box<dyn Future<Item = Vec<Log>, Error = String> + Send> {
        let contract_event = try_fus!(SWAP_CONTRACT.event("SenderRefunded"));
        let filter = FilterBuilder::default()
            .topics(Some(vec![contract_event.signature()]), None, None, None)
            .from_block(BlockNumber::Number(from_block.into()))
            .to_block(BlockNumber::Number(to_block.into()))
            .address(vec![swap_contract_address])
            .build();

        Box::new(self.web3.eth().logs(filter).compat().map_err(|e| ERRL!("{}", e)))
    }

    /// Try to parse address from string.
    pub fn address_from_str(&self, address: &str) -> Result<Address, String> {
        Ok(try_s!(valid_addr_from_str(address)))
    }

    pub fn erc20_token_address(&self) -> Option<Address> {
        match self.coin_type {
            EthCoinType::Erc20 { token_addr, .. } => Some(token_addr),
            EthCoinType::Eth => None,
        }
    }

    pub fn add_erc_token_info(&self, ticker: String, info: Erc20TokenInfo) {
        self.erc20_tokens_infos.lock().unwrap().insert(ticker, info);
    }

    /// # Warning
    /// Be very careful using this function since it returns dereferenced clone
    /// of value behind the MutexGuard and makes it non-thread-safe.
    pub fn get_erc_tokens_infos(&self) -> HashMap<String, Erc20TokenInfo> {
        let guard = self.erc20_tokens_infos.lock().unwrap();
        (*guard).clone()
    }
}

async fn get_raw_transaction_impl(coin: EthCoin, req: RawTransactionRequest) -> RawTransactionResult {
    let tx = match req.tx_hash.strip_prefix("0x") {
        Some(tx) => tx,
        None => &req.tx_hash,
    };
    let hash = H256::from_str(tx).map_to_mm(|e| RawTransactionError::InvalidHashError(e.to_string()))?;
    get_tx_hex_by_hash_impl(coin, hash).await
}

async fn get_tx_hex_by_hash_impl(coin: EthCoin, tx_hash: H256) -> RawTransactionResult {
    let web3_tx = coin
        .web3
        .eth()
        .transaction(TransactionId::Hash(tx_hash))
        .await?
        .or_mm_err(|| RawTransactionError::HashNotExist(tx_hash.to_string()))?;
    let raw = signed_tx_from_web3_tx(web3_tx).map_to_mm(RawTransactionError::InternalError)?;
    Ok(RawTransactionRes {
        tx_hex: BytesJson(rlp::encode(&raw).to_vec()),
    })
}

async fn withdraw_impl(coin: EthCoin, req: WithdrawRequest) -> WithdrawResult {
    let to_addr = coin
        .address_from_str(&req.to)
        .map_to_mm(WithdrawError::InvalidAddress)?;
    let my_balance = coin.my_balance().compat().await?;
    let my_balance_dec = u256_to_big_decimal(my_balance, coin.decimals)?;

    let (mut wei_amount, dec_amount) = if req.max {
        (my_balance, my_balance_dec.clone())
    } else {
        let wei_amount = wei_from_big_decimal(&req.amount, coin.decimals)?;
        (wei_amount, req.amount.clone())
    };
    if wei_amount > my_balance {
        return MmError::err(WithdrawError::NotSufficientBalance {
            coin: coin.ticker.clone(),
            available: my_balance_dec.clone(),
            required: dec_amount,
        });
    };
    let (mut eth_value, data, call_addr, fee_coin) = match &coin.coin_type {
        EthCoinType::Eth => (wei_amount, vec![], to_addr, coin.ticker()),
        EthCoinType::Erc20 { platform, token_addr } => {
            let function = ERC20_CONTRACT.function("transfer")?;
            let data = function.encode_input(&[Token::Address(to_addr), Token::Uint(wei_amount)])?;
            (0.into(), data, *token_addr, platform.as_str())
        },
    };
    let eth_value_dec = u256_to_big_decimal(eth_value, coin.decimals)?;

    let (gas, gas_price) = match req.fee {
        Some(WithdrawFee::EthGas { gas_price, gas }) => {
            let gas_price = wei_from_big_decimal(&gas_price, 9)?;
            (gas.into(), gas_price)
        },
        Some(fee_policy) => {
            let error = format!("Expected 'EthGas' fee type, found {:?}", fee_policy);
            return MmError::err(WithdrawError::InvalidFeePolicy(error));
        },
        None => {
            let gas_price = coin.get_gas_price().compat().await?;
            // covering edge case by deducting the standard transfer fee when we want to max withdraw ETH
            let eth_value_for_estimate = if req.max && coin.coin_type == EthCoinType::Eth {
                eth_value - gas_price * U256::from(21000)
            } else {
                eth_value
            };
            let estimate_gas_req = CallRequest {
                value: Some(eth_value_for_estimate),
                data: Some(data.clone().into()),
                from: Some(coin.my_address),
                to: Some(call_addr),
                gas: None,
                // gas price must be supplied because some smart contracts base their
                // logic on gas price, e.g. TUSD: https://github.com/KomodoPlatform/atomicDEX-API/issues/643
                gas_price: Some(gas_price),
                ..CallRequest::default()
            };
            // TODO Note if the wallet's balance is insufficient to withdraw, then `estimate_gas` may fail with the `Exception` error.
            // TODO Ideally we should determine the case when we have the insufficient balance and return `WithdrawError::NotSufficientBalance`.
            let gas_limit = coin.estimate_gas(estimate_gas_req).compat().await?;
            (gas_limit, gas_price)
        },
    };
    let total_fee = gas * gas_price;
    let total_fee_dec = u256_to_big_decimal(total_fee, coin.decimals)?;

    if req.max && coin.coin_type == EthCoinType::Eth {
        if eth_value < total_fee || wei_amount < total_fee {
            return MmError::err(WithdrawError::AmountTooLow {
                amount: eth_value_dec,
                threshold: total_fee_dec,
            });
        }
        eth_value -= total_fee;
        wei_amount -= total_fee;
    };

    let (tx_hash, tx_hex) = match coin.priv_key_policy {
        EthPrivKeyPolicy::KeyPair(ref key_pair) => {
            let _nonce_lock = coin.nonce_lock.lock().await;
            let nonce = get_addr_nonce(coin.my_address, coin.web3_instances.clone())
                .compat()
                .timeout_secs(30.)
                .await?
                .map_to_mm(WithdrawError::Transport)?;

            let tx = UnSignedEthTx {
                nonce,
                value: eth_value,
                action: Action::Call(call_addr),
                data,
                gas,
                gas_price,
            };

            let signed = tx.sign(key_pair.secret(), coin.chain_id);
            let bytes = rlp::encode(&signed);

            (signed.hash, BytesJson::from(bytes.to_vec()))
        },
        #[cfg(target_arch = "wasm32")]
        EthPrivKeyPolicy::Metamask(_) => {
            if !req.broadcast {
                let error = "Set 'broadcast' to generate, sign and broadcast a transaction with MetaMask".to_string();
                return MmError::err(WithdrawError::BroadcastExpected(error));
            }

            let tx_to_send = TransactionRequest {
                from: coin.my_address,
                to: Some(to_addr),
                gas: Some(gas),
                gas_price: Some(gas_price),
                value: Some(eth_value),
                data: Some(data.clone().into()),
                nonce: None,
                ..TransactionRequest::default()
            };

            // Wait for 10 seconds for the transaction to appear on the RPC node.
            let wait_rpc_timeout = 10_000;
            let check_every = 1.;

            // Please note that this method may take a long time
            // due to `wallet_switchEthereumChain` and `eth_sendTransaction` requests.
            let tx_hash = coin.web3.eth().send_transaction(tx_to_send).await?;

            let signed_tx = coin
                .wait_for_tx_appears_on_rpc(tx_hash, wait_rpc_timeout, check_every)
                .await?;
            let tx_hex = signed_tx
                .map(|tx| BytesJson::from(rlp::encode(&tx).to_vec()))
                // Return an empty `tx_hex` if the transaction is still not appeared on the RPC node.
                .unwrap_or_default();
            (tx_hash, tx_hex)
        },
    };

    let tx_hash_bytes = BytesJson::from(tx_hash.0.to_vec());
    let tx_hash_str = format!("{:02x}", tx_hash_bytes);

    let amount_decimal = u256_to_big_decimal(wei_amount, coin.decimals)?;
    let mut spent_by_me = amount_decimal.clone();
    let received_by_me = if to_addr == coin.my_address {
        amount_decimal.clone()
    } else {
        0.into()
    };
    let fee_details = EthTxFeeDetails::new(gas, gas_price, fee_coin)?;
    if coin.coin_type == EthCoinType::Eth {
        spent_by_me += &fee_details.total_fee;
    }
    let my_address = coin.my_address()?;
    Ok(TransactionDetails {
        to: vec![checksum_address(&format!("{:#02x}", to_addr))],
        from: vec![my_address],
        total_amount: amount_decimal,
        my_balance_change: &received_by_me - &spent_by_me,
        spent_by_me,
        received_by_me,
        tx_hex,
        tx_hash: tx_hash_str,
        block_height: 0,
        fee_details: Some(fee_details.into()),
        coin: coin.ticker.clone(),
        internal_id: vec![].into(),
        timestamp: now_ms() / 1000,
        kmd_rewards: None,
        transaction_type: Default::default(),
        memo: None,
    })
}

#[cfg(feature = "enable-nft-integration")]
pub async fn withdraw_erc1155(ctx: MmArc, req: WithdrawErc1155) -> WithdrawNftResult {
<<<<<<< HEAD
    let coin = lp_coinfind_or_err(&ctx, &req.chain.to_ticker()).await?;
    let (from_addr, to_addr, token_addr, eth_coin) =
        get_valid_eth_withdraw_addresses(coin, &req.from, &req.to, &req.token_address)?;

    // todo check amount in nft cache, instead of sending new moralis req
    // dont use `get_nft_metadata` for erc1155, it can return info related to other owner.
    let nft_req = NftListReq {
        chains: vec![req.chain],
    };
    let wallet_amount = find_wallet_amount(ctx, nft_req, req.token_address.clone(), req.token_id.clone()).await?;

    let amount_dec = if req.max {
        wallet_amount.clone()
    } else {
        req.amount.unwrap_or_else(|| 1.into())
    };

    if amount_dec > wallet_amount {
        return MmError::err(WithdrawError::NotEnoughNftsAmount {
            token_address: req.token_address,
            token_id: req.token_id.to_string(),
            available: wallet_amount,
            required: amount_dec,
        });
    }

    let (eth_value, data, call_addr, fee_coin) = match eth_coin.coin_type {
        EthCoinType::Eth => {
            let function = ERC1155_CONTRACT.function("safeTransferFrom")?;
            let token_id_u256 = U256::from_dec_str(&req.token_id.to_string())
                .map_err(|e| format!("{:?}", e))
                .map_to_mm(NumConversError::new)?;
            let amount_u256 = U256::from_dec_str(&amount_dec.to_string())
                .map_err(|e| format!("{:?}", e))
                .map_to_mm(NumConversError::new)?;
=======
    let ticker = match req.chain {
        Chain::Bsc => "BNB",
        Chain::Eth => "ETH",
    };
    let _coin = lp_coinfind_or_err(&ctx, ticker).await?;
    unimplemented!()
}

#[cfg(feature = "enable-nft-integration")]
pub async fn withdraw_erc721(ctx: MmArc, req: WithdrawErc721) -> WithdrawNftResult {
    let ticker = match req.chain {
        Chain::Bsc => "BNB",
        Chain::Eth => "ETH",
    };
    let coin = lp_coinfind_or_err(&ctx, ticker).await?;
    let eth_coin = match coin {
        MmCoinEnum::EthCoin(eth_coin) => eth_coin,
        _ => {
            return MmError::err(WithdrawError::CoinDoesntSupportNftWithdraw {
                coin: coin.ticker().to_owned(),
            })
        },
    };
    let from_addr = valid_addr_from_str(&req.from).map_to_mm(WithdrawError::InvalidAddress)?;
    if eth_coin.my_address != from_addr {
        return MmError::err(WithdrawError::AddressMismatchError {
            my_address: eth_coin.my_address.to_string(),
            from: req.from,
        });
    }
    let to_addr = valid_addr_from_str(&req.to).map_to_mm(WithdrawError::InvalidAddress)?;
    let token_addr = addr_from_str(&req.token_address).map_to_mm(WithdrawError::InvalidAddress)?;
    let (eth_value, data, call_addr, fee_coin) = match eth_coin.coin_type {
        EthCoinType::Eth => {
            let function = ERC721_CONTRACT.function("safeTransferFrom")?;
            let token_id_u256 = U256::from_dec_str(&req.token_id.to_string())
                .map_err(|e| format!("{:?}", e))
                .map_to_mm(NumConversError::new)?;
>>>>>>> a2552db1
            let data = function.encode_input(&[
                Token::Address(from_addr),
                Token::Address(to_addr),
                Token::Uint(token_id_u256),
<<<<<<< HEAD
                Token::Uint(amount_u256),
                Token::Bytes("0x".into()),
=======
>>>>>>> a2552db1
            ])?;
            (0.into(), data, token_addr, eth_coin.ticker())
        },
        EthCoinType::Erc20 { .. } => {
            return MmError::err(WithdrawError::InternalError(
                "Erc20 coin type doesnt support withdraw nft".to_owned(),
            ))
        },
    };
<<<<<<< HEAD
    let (gas, gas_price) =
        get_eth_nft_gas_details(&eth_coin, req.fee, eth_value, data.clone().into(), call_addr).await?;
    let _nonce_lock = eth_coin.nonce_lock.lock().await;
    let nonce = get_addr_nonce(eth_coin.my_address, eth_coin.web3_instances.clone())
        .compat()
        .timeout_secs(30.)
        .await?
        .map_to_mm(WithdrawError::Transport)?;

    let tx = UnSignedEthTx {
        nonce,
        value: eth_value,
        action: Action::Call(call_addr),
        data,
        gas,
        gas_price,
    };
    let secret = eth_coin.priv_key_policy.key_pair_or_err()?.secret();
    let signed = tx.sign(secret, eth_coin.chain_id);
    let signed_bytes = rlp::encode(&signed);
    let fee_details = EthTxFeeDetails::new(gas, gas_price, fee_coin)?;
    Ok(TransactionNftDetails {
        tx_hex: BytesJson::from(signed_bytes.to_vec()),
        tx_hash: format!("{:02x}", signed.tx_hash()),
        from: vec![req.from],
        to: vec![req.to],
        contract_type: ContractType::Erc1155,
        token_address: req.token_address,
        token_id: req.token_id,
        amount: amount_dec,
        fee_details: Some(fee_details.into()),
        coin: eth_coin.ticker.clone(),
        block_height: 0,
        timestamp: now_ms() / 1000,
        internal_id: 0,
        transaction_type: TransactionType::NftTransfer,
    })
}

#[cfg(feature = "enable-nft-integration")]
pub async fn withdraw_erc721(ctx: MmArc, req: WithdrawErc721) -> WithdrawNftResult {
    let coin = lp_coinfind_or_err(&ctx, &req.chain.to_ticker()).await?;
    let (from_addr, to_addr, token_addr, eth_coin) =
        get_valid_eth_withdraw_addresses(coin, &req.from, &req.to, &req.token_address)?;
    let (eth_value, data, call_addr, fee_coin) = match eth_coin.coin_type {
        EthCoinType::Eth => {
            let function = ERC721_CONTRACT.function("safeTransferFrom")?;
            let token_id_u256 = U256::from_dec_str(&req.token_id.to_string())
                .map_err(|e| format!("{:?}", e))
                .map_to_mm(NumConversError::new)?;
            let data = function.encode_input(&[
                Token::Address(from_addr),
                Token::Address(to_addr),
                Token::Uint(token_id_u256),
            ])?;
            (0.into(), data, token_addr, eth_coin.ticker())
        },
        EthCoinType::Erc20 { .. } => {
            return MmError::err(WithdrawError::InternalError(
                "Erc20 coin type doesnt support withdraw nft".to_owned(),
            ))
        },
    };
    let (gas, gas_price) =
        get_eth_nft_gas_details(&eth_coin, req.fee, eth_value, data.clone().into(), call_addr).await?;
=======
    let (gas, gas_price) = match req.fee {
        Some(WithdrawFee::EthGas { gas_price, gas }) => {
            let gas_price = wei_from_big_decimal(&gas_price, 9)?;
            (gas.into(), gas_price)
        },
        Some(fee_policy) => {
            let error = format!("Expected 'EthGas' fee type, found {:?}", fee_policy);
            return MmError::err(WithdrawError::InvalidFeePolicy(error));
        },
        None => {
            let gas_price = eth_coin.get_gas_price().compat().await?;
            let estimate_gas_req = CallRequest {
                value: Some(eth_value),
                data: Some(data.clone().into()),
                from: Some(eth_coin.my_address),
                to: Some(call_addr),
                gas: None,
                // gas price must be supplied because some smart contracts base their
                // logic on gas price, e.g. TUSD: https://github.com/KomodoPlatform/atomicDEX-API/issues/643
                gas_price: Some(gas_price),
                ..CallRequest::default()
            };
            // Note if the wallet's balance is insufficient to withdraw, then `estimate_gas` may fail with the `Exception` error.
            // Ideally we should determine the case when we have the insufficient balance and return `WithdrawError::NotSufficientBalance`.
            let gas_limit = eth_coin.estimate_gas(estimate_gas_req).compat().await?;
            (gas_limit, gas_price)
        },
    };
>>>>>>> a2552db1
    let _nonce_lock = eth_coin.nonce_lock.lock().await;
    let nonce = get_addr_nonce(eth_coin.my_address, eth_coin.web3_instances.clone())
        .compat()
        .timeout_secs(30.)
        .await?
        .map_to_mm(WithdrawError::Transport)?;

    let tx = UnSignedEthTx {
        nonce,
        value: eth_value,
        action: Action::Call(call_addr),
        data,
        gas,
        gas_price,
    };
    let secret = eth_coin.priv_key_policy.key_pair_or_err()?.secret();
    let signed = tx.sign(secret, eth_coin.chain_id);
    let signed_bytes = rlp::encode(&signed);
    let fee_details = EthTxFeeDetails::new(gas, gas_price, fee_coin)?;
    Ok(TransactionNftDetails {
        tx_hex: BytesJson::from(signed_bytes.to_vec()),
        tx_hash: format!("{:02x}", signed.tx_hash()),
        from: vec![req.from],
        to: vec![req.to],
        contract_type: ContractType::Erc721,
        token_address: req.token_address,
        token_id: req.token_id,
        amount: 1.into(),
        fee_details: Some(fee_details.into()),
        coin: eth_coin.ticker.clone(),
        block_height: 0,
        timestamp: now_ms() / 1000,
        internal_id: 0,
        transaction_type: TransactionType::NftTransfer,
    })
}

#[derive(Clone)]
pub struct EthCoin(Arc<EthCoinImpl>);
impl Deref for EthCoin {
    type Target = EthCoinImpl;
    fn deref(&self) -> &EthCoinImpl { &self.0 }
}

#[async_trait]
impl SwapOps for EthCoin {
    fn send_taker_fee(&self, fee_addr: &[u8], amount: BigDecimal, _uuid: &[u8]) -> TransactionFut {
        let address = try_tx_fus!(addr_from_raw_pubkey(fee_addr));

        Box::new(
            self.send_to_address(address, try_tx_fus!(wei_from_big_decimal(&amount, self.decimals)))
                .map(TransactionEnum::from),
        )
    }

    fn send_maker_payment(&self, maker_payment: SendPaymentArgs) -> TransactionFut {
        Box::new(
            self.send_hash_time_locked_payment(maker_payment)
                .map(TransactionEnum::from),
        )
    }

    fn send_taker_payment(&self, taker_payment: SendPaymentArgs) -> TransactionFut {
        Box::new(
            self.send_hash_time_locked_payment(taker_payment)
                .map(TransactionEnum::from),
        )
    }

    fn send_maker_spends_taker_payment(&self, maker_spends_payment_args: SpendPaymentArgs) -> TransactionFut {
        Box::new(
            self.spend_hash_time_locked_payment(maker_spends_payment_args)
                .map(TransactionEnum::from),
        )
    }

    fn send_taker_spends_maker_payment(&self, taker_spends_payment_args: SpendPaymentArgs) -> TransactionFut {
        Box::new(
            self.spend_hash_time_locked_payment(taker_spends_payment_args)
                .map(TransactionEnum::from),
        )
    }

    fn send_taker_refunds_payment(&self, taker_refunds_payment_args: RefundPaymentArgs) -> TransactionFut {
        Box::new(
            self.refund_hash_time_locked_payment(taker_refunds_payment_args)
                .map(TransactionEnum::from),
        )
    }

    fn send_maker_refunds_payment(&self, maker_refunds_payment_args: RefundPaymentArgs) -> TransactionFut {
        Box::new(
            self.refund_hash_time_locked_payment(maker_refunds_payment_args)
                .map(TransactionEnum::from),
        )
    }

    fn validate_fee(&self, validate_fee_args: ValidateFeeArgs<'_>) -> ValidatePaymentFut<()> {
        let tx = match validate_fee_args.fee_tx {
            TransactionEnum::SignedEthTx(t) => t.clone(),
            _ => panic!(),
        };
        validate_fee_impl(self.clone(), EthValidateFeeArgs {
            fee_tx_hash: &tx.hash,
            expected_sender: validate_fee_args.expected_sender,
            fee_addr: validate_fee_args.fee_addr,
            amount: validate_fee_args.amount,
            min_block_number: validate_fee_args.min_block_number,
            uuid: validate_fee_args.uuid,
        })
    }

    #[inline]
    fn validate_maker_payment(&self, input: ValidatePaymentInput) -> ValidatePaymentFut<()> {
        self.validate_payment(input)
    }

    #[inline]
    fn validate_taker_payment(&self, input: ValidatePaymentInput) -> ValidatePaymentFut<()> {
        self.validate_payment(input)
    }

    fn check_if_my_payment_sent(
        &self,
        if_my_payment_sent_args: CheckIfMyPaymentSentArgs,
    ) -> Box<dyn Future<Item = Option<TransactionEnum>, Error = String> + Send> {
        let id = self.etomic_swap_id(if_my_payment_sent_args.time_lock, if_my_payment_sent_args.secret_hash);
        let swap_contract_address = try_fus!(if_my_payment_sent_args.swap_contract_address.try_to_address());
        let selfi = self.clone();
        let from_block = if_my_payment_sent_args.search_from_block;
        let fut = async move {
            let status = try_s!(
                selfi
                    .payment_status(swap_contract_address, Token::FixedBytes(id.clone()))
                    .compat()
                    .await
            );

            if status == PAYMENT_STATE_UNINITIALIZED.into() {
                return Ok(None);
            };

            let mut current_block = try_s!(selfi.current_block().compat().await);
            if current_block < from_block {
                current_block = from_block;
            }

            let mut from_block = from_block;

            loop {
                let to_block = current_block.min(from_block + selfi.logs_block_range);

                let events = try_s!(
                    selfi
                        .payment_sent_events(swap_contract_address, from_block, to_block)
                        .compat()
                        .await
                );

                let found = events.iter().find(|event| &event.data.0[..32] == id.as_slice());

                match found {
                    Some(event) => {
                        let transaction = try_s!(
                            selfi
                                .web3
                                .eth()
                                .transaction(TransactionId::Hash(event.transaction_hash.unwrap()))
                                .await
                        );
                        match transaction {
                            Some(t) => break Ok(Some(try_s!(signed_tx_from_web3_tx(t)).into())),
                            None => break Ok(None),
                        }
                    },
                    None => {
                        if to_block >= current_block {
                            break Ok(None);
                        }
                        from_block = to_block;
                    },
                }
            }
        };
        Box::new(fut.boxed().compat())
    }

    async fn search_for_swap_tx_spend_my(
        &self,
        input: SearchForSwapTxSpendInput<'_>,
    ) -> Result<Option<FoundSwapTxSpend>, String> {
        let swap_contract_address = try_s!(input.swap_contract_address.try_to_address());
        self.search_for_swap_tx_spend(
            input.tx,
            swap_contract_address,
            input.secret_hash,
            input.search_from_block,
            input.watcher_reward,
        )
        .await
    }

    async fn search_for_swap_tx_spend_other(
        &self,
        input: SearchForSwapTxSpendInput<'_>,
    ) -> Result<Option<FoundSwapTxSpend>, String> {
        let swap_contract_address = try_s!(input.swap_contract_address.try_to_address());
        self.search_for_swap_tx_spend(
            input.tx,
            swap_contract_address,
            input.secret_hash,
            input.search_from_block,
            input.watcher_reward,
        )
        .await
    }

    fn check_tx_signed_by_pub(&self, _tx: &[u8], _expected_pub: &[u8]) -> Result<bool, MmError<ValidatePaymentError>> {
        unimplemented!();
    }

    async fn extract_secret(
        &self,
        _secret_hash: &[u8],
        spend_tx: &[u8],
        watcher_reward: bool,
    ) -> Result<Vec<u8>, String> {
        let unverified: UnverifiedTransaction = try_s!(rlp::decode(spend_tx));
        let function_name = get_function_name("receiverSpend", watcher_reward);
        let function = try_s!(SWAP_CONTRACT.function(&function_name));

        // Validate contract call; expected to be receiverSpend.
        // https://www.4byte.directory/signatures/?bytes4_signature=02ed292b.
        let expected_signature = function.short_signature();
        let actual_signature = &unverified.data[0..4];
        if actual_signature != expected_signature {
            return ERR!(
                "Expected 'receiverSpend' contract call signature: {:?}, found {:?}",
                expected_signature,
                actual_signature
            );
        };

        let tokens = try_s!(decode_contract_call(function, &unverified.data));
        if tokens.len() < 3 {
            return ERR!("Invalid arguments in 'receiverSpend' call: {:?}", tokens);
        }
        match &tokens[2] {
            Token::FixedBytes(secret) => Ok(secret.to_vec()),
            _ => ERR!(
                "Expected secret to be fixed bytes, decoded function data is {:?}",
                tokens
            ),
        }
    }

    fn is_auto_refundable(&self) -> bool { false }

    async fn wait_for_htlc_refund(&self, _tx: &[u8], _locktime: u64) -> RefundResult<()> {
        MmError::err(RefundError::Internal(
            "wait_for_htlc_refund is not supported for this coin!".into(),
        ))
    }

    fn negotiate_swap_contract_addr(
        &self,
        other_side_address: Option<&[u8]>,
    ) -> Result<Option<BytesJson>, MmError<NegotiateSwapContractAddrErr>> {
        match other_side_address {
            Some(bytes) => {
                if bytes.len() != 20 {
                    return MmError::err(NegotiateSwapContractAddrErr::InvalidOtherAddrLen(bytes.into()));
                }
                let other_addr = Address::from_slice(bytes);

                if other_addr == self.swap_contract_address {
                    return Ok(Some(self.swap_contract_address.0.to_vec().into()));
                }

                if Some(other_addr) == self.fallback_swap_contract {
                    return Ok(self.fallback_swap_contract.map(|addr| addr.0.to_vec().into()));
                }
                MmError::err(NegotiateSwapContractAddrErr::UnexpectedOtherAddr(bytes.into()))
            },
            None => self
                .fallback_swap_contract
                .map(|addr| Some(addr.0.to_vec().into()))
                .ok_or_else(|| MmError::new(NegotiateSwapContractAddrErr::NoOtherAddrAndNoFallback)),
        }
    }

    #[inline]
    fn derive_htlc_key_pair(&self, _swap_unique_data: &[u8]) -> keys::KeyPair {
        match self.priv_key_policy {
            EthPrivKeyPolicy::KeyPair(ref key_pair) => {
                key_pair_from_secret(key_pair.secret().as_bytes()).expect("valid key")
            },
            #[cfg(target_arch = "wasm32")]
            EthPrivKeyPolicy::Metamask(_) => todo!(),
        }
    }

    #[inline]
    fn derive_htlc_pubkey(&self, _swap_unique_data: &[u8]) -> Vec<u8> {
        match self.priv_key_policy {
            EthPrivKeyPolicy::KeyPair(ref key_pair) => key_pair_from_secret(key_pair.secret().as_bytes())
                .expect("valid key")
                .public_slice()
                .to_vec(),
            #[cfg(target_arch = "wasm32")]
            EthPrivKeyPolicy::Metamask(ref metamask_policy) => metamask_policy.public_key.as_bytes().to_vec(),
        }
    }

    fn validate_other_pubkey(&self, raw_pubkey: &[u8]) -> MmResult<(), ValidateOtherPubKeyErr> {
        if let Err(e) = PublicKey::from_slice(raw_pubkey) {
            return MmError::err(ValidateOtherPubKeyErr::InvalidPubKey(e.to_string()));
        };
        Ok(())
    }

    async fn maker_payment_instructions(
        &self,
        _secret_hash: &[u8],
        _amount: &BigDecimal,
        _maker_lock_duration: u64,
        _expires_in: u64,
    ) -> Result<Option<Vec<u8>>, MmError<PaymentInstructionsErr>> {
        Ok(None)
    }

    async fn taker_payment_instructions(
        &self,
        _secret_hash: &[u8],
        _amount: &BigDecimal,
        _expires_in: u64,
    ) -> Result<Option<Vec<u8>>, MmError<PaymentInstructionsErr>> {
        Ok(None)
    }

    fn validate_maker_payment_instructions(
        &self,
        _instructions: &[u8],
        _secret_hash: &[u8],
        _amount: BigDecimal,
        _maker_lock_duration: u64,
    ) -> Result<PaymentInstructions, MmError<ValidateInstructionsErr>> {
        MmError::err(ValidateInstructionsErr::UnsupportedCoin(self.ticker().to_string()))
    }

    fn validate_taker_payment_instructions(
        &self,
        _instructions: &[u8],
        _secret_hash: &[u8],
        _amount: BigDecimal,
    ) -> Result<PaymentInstructions, MmError<ValidateInstructionsErr>> {
        MmError::err(ValidateInstructionsErr::UnsupportedCoin(self.ticker().to_string()))
    }

    fn is_supported_by_watchers(&self) -> bool {
        false
        //self.contract_supports_watchers
    }
}

#[async_trait]
impl TakerSwapMakerCoin for EthCoin {
    async fn on_taker_payment_refund_start(&self, _maker_payment: &[u8]) -> RefundResult<()> { Ok(()) }

    async fn on_taker_payment_refund_success(&self, _maker_payment: &[u8]) -> RefundResult<()> { Ok(()) }
}

#[async_trait]
impl MakerSwapTakerCoin for EthCoin {
    async fn on_maker_payment_refund_start(&self, _taker_payment: &[u8]) -> RefundResult<()> { Ok(()) }

    async fn on_maker_payment_refund_success(&self, _taker_payment: &[u8]) -> RefundResult<()> { Ok(()) }
}

#[async_trait]
impl WatcherOps for EthCoin {
    fn send_maker_payment_spend_preimage(&self, input: SendMakerPaymentSpendPreimageInput) -> TransactionFut {
        Box::new(
            self.watcher_spends_hash_time_locked_payment(input)
                .map(TransactionEnum::from),
        )
    }

    fn create_maker_payment_spend_preimage(
        &self,
        maker_payment_tx: &[u8],
        _time_lock: u32,
        _maker_pub: &[u8],
        _secret_hash: &[u8],
        _swap_unique_data: &[u8],
    ) -> TransactionFut {
        let tx: UnverifiedTransaction = try_tx_fus!(rlp::decode(maker_payment_tx));
        let signed = try_tx_fus!(SignedEthTx::new(tx));
        let fut = async move { Ok(TransactionEnum::from(signed)) };

        Box::new(fut.boxed().compat())
    }

    fn create_taker_payment_refund_preimage(
        &self,
        taker_payment_tx: &[u8],
        _time_lock: u32,
        _maker_pub: &[u8],
        _secret_hash: &[u8],
        _swap_contract_address: &Option<BytesJson>,
        _swap_unique_data: &[u8],
    ) -> TransactionFut {
        let tx: UnverifiedTransaction = try_tx_fus!(rlp::decode(taker_payment_tx));
        let signed = try_tx_fus!(SignedEthTx::new(tx));
        let fut = async move { Ok(TransactionEnum::from(signed)) };

        Box::new(fut.boxed().compat())
    }

    fn send_taker_payment_refund_preimage(&self, args: RefundPaymentArgs) -> TransactionFut {
        Box::new(
            self.watcher_refunds_hash_time_locked_payment(args)
                .map(TransactionEnum::from),
        )
    }

    fn watcher_validate_taker_fee(&self, validate_fee_args: WatcherValidateTakerFeeInput) -> ValidatePaymentFut<()> {
        validate_fee_impl(self.clone(), EthValidateFeeArgs {
            fee_tx_hash: &H256::from_slice(validate_fee_args.taker_fee_hash.as_slice()),
            expected_sender: &validate_fee_args.sender_pubkey,
            fee_addr: &validate_fee_args.fee_addr,
            amount: &BigDecimal::from(0),
            min_block_number: validate_fee_args.min_block_number,
            uuid: &[],
        })

        // TODO: Add validations specific for watchers
        // 1.Validate if taker fee is old
    }

    fn watcher_validate_taker_payment(&self, input: WatcherValidatePaymentInput) -> ValidatePaymentFut<()> {
        let unsigned: UnverifiedTransaction = try_f!(rlp::decode(&input.payment_tx));
        let tx =
            try_f!(SignedEthTx::new(unsigned)
                .map_to_mm(|err| ValidatePaymentError::TxDeserializationError(err.to_string())));
        let sender = try_f!(addr_from_raw_pubkey(&input.taker_pub).map_to_mm(ValidatePaymentError::InvalidParameter));
        let receiver = try_f!(addr_from_raw_pubkey(&input.maker_pub).map_to_mm(ValidatePaymentError::InvalidParameter));

        let selfi = self.clone();
        let swap_id = selfi.etomic_swap_id(input.time_lock, &input.secret_hash);
        let secret_hash = if input.secret_hash.len() == 32 {
            ripemd160(&input.secret_hash).to_vec()
        } else {
            input.secret_hash.to_vec()
        };
        let expected_swap_contract_address = self.swap_contract_address;
        let fallback_swap_contract = self.fallback_swap_contract;
        let fut = async move {
            let tx_from_rpc = selfi.web3.eth().transaction(TransactionId::Hash(tx.hash)).await?;

            let tx_from_rpc = tx_from_rpc.as_ref().ok_or_else(|| {
                ValidatePaymentError::TxDoesNotExist(format!("Didn't find provided tx {:?} on ETH node", tx))
            })?;

            if tx_from_rpc.from != Some(sender) {
                return MmError::err(ValidatePaymentError::WrongPaymentTx(format!(
                    "{INVALID_SENDER_ERR_LOG}: Payment tx {tx_from_rpc:?} was sent from wrong address, expected {sender:?}"
                )));
            }

            let swap_contract_address = tx_from_rpc.to.ok_or_else(|| {
                ValidatePaymentError::TxDeserializationError(format!(
                    "Swap contract address not found in payment Tx {tx_from_rpc:?}"
                ))
            })?;

            if swap_contract_address != expected_swap_contract_address
                && Some(swap_contract_address) != fallback_swap_contract
            {
                return MmError::err(ValidatePaymentError::WrongPaymentTx(format!(
                    "{INVALID_CONTRACT_ADDRESS_ERR_LOG}: Payment tx {tx_from_rpc:?} was sent to wrong address, expected either {expected_swap_contract_address:?} or the fallback {fallback_swap_contract:?}"
                )));
            }

            let status = selfi
                .payment_status(swap_contract_address, Token::FixedBytes(swap_id.clone()))
                .compat()
                .await
                .map_to_mm(ValidatePaymentError::Transport)?;
            if status != PAYMENT_STATE_SENT.into() {
                return MmError::err(ValidatePaymentError::UnexpectedPaymentState(format!(
                    "{INVALID_PAYMENT_STATE_ERR_LOG}: Payment state is not PAYMENT_STATE_SENT, got {status}"
                )));
            }

            let min_watcher_reward = input.min_watcher_reward.ok_or_else(|| {
                ValidatePaymentError::InvalidParameter("Minimum watcher reward argument is not provided".to_string())
            })?;

            match &selfi.coin_type {
                EthCoinType::Eth => {
                    let function_name = get_function_name("ethPayment", input.min_watcher_reward.is_some());
                    let function = SWAP_CONTRACT
                        .function(&function_name)
                        .map_to_mm(|err| ValidatePaymentError::InternalError(err.to_string()))?;
                    let decoded = decode_contract_call(function, &tx_from_rpc.input.0)
                        .map_to_mm(|err| ValidatePaymentError::TxDeserializationError(err.to_string()))?;

                    let swap_id_input = get_function_input_data(&decoded, function, 0)
                        .map_to_mm(ValidatePaymentError::TxDeserializationError)?;
                    if swap_id_input != Token::FixedBytes(swap_id.clone()) {
                        return MmError::err(ValidatePaymentError::WrongPaymentTx(format!(
                            "{INVALID_SWAP_ID_ERR_LOG}: Invalid 'swap_id' {decoded:?}, expected {swap_id:?}"
                        )));
                    }

                    let receiver_input = get_function_input_data(&decoded, function, 1)
                        .map_to_mm(ValidatePaymentError::TxDeserializationError)?;
                    if receiver_input != Token::Address(receiver) {
                        return MmError::err(ValidatePaymentError::WrongPaymentTx(format!(
                            "{INVALID_RECEIVER_ERR_LOG}: Payment tx receiver arg {receiver_input:?} is invalid, expected {:?}", Token::Address(receiver)
                        )));
                    }

                    let secret_hash_input = get_function_input_data(&decoded, function, 2)
                        .map_to_mm(ValidatePaymentError::TxDeserializationError)?;
                    if secret_hash_input != Token::FixedBytes(secret_hash.to_vec()) {
                        return MmError::err(ValidatePaymentError::WrongPaymentTx(format!(
                            "Payment tx secret_hash arg {:?} is invalid, expected {:?}",
                            secret_hash_input,
                            Token::FixedBytes(secret_hash.to_vec()),
                        )));
                    }

                    let time_lock_input = get_function_input_data(&decoded, function, 3)
                        .map_to_mm(ValidatePaymentError::TxDeserializationError)?;
                    if time_lock_input != Token::Uint(U256::from(input.time_lock)) {
                        return MmError::err(ValidatePaymentError::WrongPaymentTx(format!(
                            "Payment tx time_lock arg {:?} is invalid, expected {:?}",
                            time_lock_input,
                            Token::Uint(U256::from(input.time_lock)),
                        )));
                    }

                    let watcher_reward = get_function_input_data(&decoded, function, 4)
                        .map_to_mm(ValidatePaymentError::TxDeserializationError)?
                        .into_uint()
                        .ok_or_else(|| {
                            ValidatePaymentError::WrongPaymentTx("Invalid type for watcher reward argument".to_string())
                        })?
                        .as_u64();

                    if watcher_reward < min_watcher_reward {
                        return MmError::err(ValidatePaymentError::WrongPaymentTx(format!(
                            "{INSUFFICIENT_WATCHER_REWARD_ERR_LOG}: Provided watcher reward {} is less than the minimum required amount {}",
                            watcher_reward, min_watcher_reward,
                        )));
                    }
                },
                EthCoinType::Erc20 {
                    platform: _,
                    token_addr,
                } => {
                    let function_name = get_function_name("erc20Payment", input.min_watcher_reward.is_some());
                    let function = SWAP_CONTRACT
                        .function(&function_name)
                        .map_to_mm(|err| ValidatePaymentError::InternalError(err.to_string()))?;
                    let decoded = decode_contract_call(function, &tx_from_rpc.input.0)
                        .map_to_mm(|err| ValidatePaymentError::TxDeserializationError(err.to_string()))?;

                    if tx_from_rpc.value.as_u64() < min_watcher_reward {
                        return MmError::err(ValidatePaymentError::WrongPaymentTx(format!(
                            "{INSUFFICIENT_WATCHER_REWARD_ERR_LOG}: Provided watcher reward {} is less than the minimum required amount {}",
                            tx_from_rpc.value.as_u64(),
                            min_watcher_reward,
                        )));
                    }

                    let swap_id_input = get_function_input_data(&decoded, function, 0)
                        .map_to_mm(ValidatePaymentError::TxDeserializationError)?;
                    if swap_id_input != Token::FixedBytes(swap_id.clone()) {
                        return MmError::err(ValidatePaymentError::WrongPaymentTx(format!(
                            "{INVALID_SWAP_ID_ERR_LOG}: Invalid 'swap_id' {decoded:?}, expected {swap_id:?}"
                        )));
                    }

                    let token_addr_input = get_function_input_data(&decoded, function, 2)
                        .map_to_mm(ValidatePaymentError::TxDeserializationError)?;
                    if token_addr_input != Token::Address(*token_addr) {
                        return MmError::err(ValidatePaymentError::WrongPaymentTx(format!(
                            "Payment tx token_addr arg {:?} is invalid, expected {:?}",
                            token_addr_input,
                            Token::Address(*token_addr)
                        )));
                    }

                    let receiver_addr_input = get_function_input_data(&decoded, function, 3)
                        .map_to_mm(ValidatePaymentError::TxDeserializationError)?;
                    if receiver_addr_input != Token::Address(receiver) {
                        return MmError::err(ValidatePaymentError::WrongPaymentTx(format!(
                            "{INVALID_RECEIVER_ERR_LOG}: Payment tx receiver arg {receiver_addr_input:?} is invalid, expected {:?}", Token::Address(receiver),
                        )));
                    }

                    let secret_hash_input = get_function_input_data(&decoded, function, 4)
                        .map_to_mm(ValidatePaymentError::TxDeserializationError)?;
                    if secret_hash_input != Token::FixedBytes(secret_hash.to_vec()) {
                        return MmError::err(ValidatePaymentError::WrongPaymentTx(format!(
                            "Payment tx secret_hash arg {:?} is invalid, expected {:?}",
                            secret_hash_input,
                            Token::FixedBytes(secret_hash.to_vec()),
                        )));
                    }

                    let time_lock_input = get_function_input_data(&decoded, function, 5)
                        .map_to_mm(ValidatePaymentError::TxDeserializationError)?;
                    if time_lock_input != Token::Uint(U256::from(input.time_lock)) {
                        return MmError::err(ValidatePaymentError::WrongPaymentTx(format!(
                            "Payment tx time_lock arg {:?} is invalid, expected {:?}",
                            time_lock_input,
                            Token::Uint(U256::from(input.time_lock)),
                        )));
                    }
                },
            }

            Ok(())
        };
        Box::new(fut.boxed().compat())
    }

    async fn watcher_search_for_swap_tx_spend(
        &self,
        input: WatcherSearchForSwapTxSpendInput<'_>,
    ) -> Result<Option<FoundSwapTxSpend>, String> {
        let unverified: UnverifiedTransaction = try_s!(rlp::decode(input.tx));
        let tx = try_s!(SignedEthTx::new(unverified));
        let swap_contract_address = match tx.action {
            Call(address) => address,
            Create => return Err(ERRL!("Invalid payment action: the payment action cannot be create")),
        };

        self.search_for_swap_tx_spend(
            input.tx,
            swap_contract_address,
            input.secret_hash,
            input.search_from_block,
            input.watcher_reward,
        )
        .await
    }
}

#[cfg_attr(test, mockable)]
impl MarketCoinOps for EthCoin {
    fn ticker(&self) -> &str { &self.ticker[..] }

    fn my_address(&self) -> MmResult<String, MyAddressError> {
        Ok(checksum_address(&format!("{:#02x}", self.my_address)))
    }

    fn get_public_key(&self) -> Result<String, MmError<UnexpectedDerivationMethod>> {
        match self.priv_key_policy {
            EthPrivKeyPolicy::KeyPair(ref key_pair) => {
                let uncompressed_without_prefix = hex::encode(key_pair.public());
                Ok(format!("04{}", uncompressed_without_prefix))
            },
            #[cfg(target_arch = "wasm32")]
            EthPrivKeyPolicy::Metamask(ref metamask_policy) => {
                Ok(format!("{:02x}", metamask_policy.public_key_uncompressed))
            },
        }
    }

    /// Hash message for signature using Ethereum's message signing format.
    /// keccak256(PREFIX_LENGTH + PREFIX + MESSAGE_LENGTH + MESSAGE)
    fn sign_message_hash(&self, message: &str) -> Option<[u8; 32]> {
        let message_prefix = self.sign_message_prefix.as_ref()?;

        let mut stream = Stream::new();
        let prefix_len = CompactInteger::from(message_prefix.len());
        prefix_len.serialize(&mut stream);
        stream.append_slice(message_prefix.as_bytes());
        stream.append_slice(message.len().to_string().as_bytes());
        stream.append_slice(message.as_bytes());
        Some(keccak256(&stream.out()).take())
    }

    fn sign_message(&self, message: &str) -> SignatureResult<String> {
        let message_hash = self.sign_message_hash(message).ok_or(SignatureError::PrefixNotFound)?;
        let privkey = &self.priv_key_policy.key_pair_or_err()?.secret();
        let signature = sign(privkey, &H256::from(message_hash))?;
        Ok(format!("0x{}", signature))
    }

    fn verify_message(&self, signature: &str, message: &str, address: &str) -> VerificationResult<bool> {
        let message_hash = self
            .sign_message_hash(message)
            .ok_or(VerificationError::PrefixNotFound)?;
        let address = self
            .address_from_str(address)
            .map_err(VerificationError::AddressDecodingError)?;
        let signature = Signature::from_str(signature.strip_prefix("0x").unwrap_or(signature))?;
        let is_verified = verify_address(&address, &signature, &H256::from(message_hash))?;
        Ok(is_verified)
    }

    fn my_balance(&self) -> BalanceFut<CoinBalance> {
        let decimals = self.decimals;
        let fut = self
            .my_balance()
            .and_then(move |result| Ok(u256_to_big_decimal(result, decimals)?))
            .map(|spendable| CoinBalance {
                spendable,
                unspendable: BigDecimal::from(0),
            });
        Box::new(fut)
    }

    fn base_coin_balance(&self) -> BalanceFut<BigDecimal> {
        Box::new(
            self.eth_balance()
                .and_then(move |result| Ok(u256_to_big_decimal(result, ETH_DECIMALS)?)),
        )
    }

    fn platform_ticker(&self) -> &str {
        match &self.coin_type {
            EthCoinType::Eth => self.ticker(),
            EthCoinType::Erc20 { platform, .. } => platform,
        }
    }

    fn send_raw_tx(&self, mut tx: &str) -> Box<dyn Future<Item = String, Error = String> + Send> {
        if tx.starts_with("0x") {
            tx = &tx[2..];
        }
        let bytes = try_fus!(hex::decode(tx));
        Box::new(
            self.web3
                .eth()
                .send_raw_transaction(bytes.into())
                .compat()
                .map(|res| format!("{:02x}", res))
                .map_err(|e| ERRL!("{}", e)),
        )
    }

    fn send_raw_tx_bytes(&self, tx: &[u8]) -> Box<dyn Future<Item = String, Error = String> + Send> {
        Box::new(
            self.web3
                .eth()
                .send_raw_transaction(tx.into())
                .compat()
                .map(|res| format!("{:02x}", res))
                .map_err(|e| ERRL!("{}", e)),
        )
    }

    fn wait_for_confirmations(
        &self,
        tx: &[u8],
        confirmations: u64,
        _requires_nota: bool,
        wait_until: u64,
        check_every: u64,
    ) -> Box<dyn Future<Item = (), Error = String> + Send> {
        let ctx = try_fus!(MmArc::from_weak(&self.ctx).ok_or("No context"));
        let mut status = ctx.log.status_handle();
        status.status(&[&self.ticker], "Waiting for confirmations…");
        status.deadline(wait_until * 1000);

        let unsigned: UnverifiedTransaction = try_fus!(rlp::decode(tx));
        let tx = try_fus!(SignedEthTx::new(unsigned));

        let required_confirms = U64::from(confirmations);
        let selfi = self.clone();
        let fut = async move {
            loop {
                if status.ms2deadline().unwrap() < 0 {
                    status.append(" Timed out.");
                    return ERR!(
                        "Waited too long until {} for transaction {:?} confirmation ",
                        wait_until,
                        tx
                    );
                }

                let web3_receipt = match selfi.web3.eth().transaction_receipt(tx.hash()).await {
                    Ok(r) => r,
                    Err(e) => {
                        error!(
                            "Error {:?} getting the {} transaction {:?}, retrying in 15 seconds",
                            e,
                            selfi.ticker(),
                            tx.tx_hash()
                        );
                        Timer::sleep(check_every as f64).await;
                        continue;
                    },
                };
                if let Some(receipt) = web3_receipt {
                    if receipt.status != Some(1.into()) {
                        status.append(" Failed.");
                        return ERR!(
                            "Tx receipt {:?} status of {} tx {:?} is failed",
                            receipt,
                            selfi.ticker(),
                            tx.tx_hash()
                        );
                    }

                    if let Some(confirmed_at) = receipt.block_number {
                        let current_block = match selfi.web3.eth().block_number().await {
                            Ok(b) => b,
                            Err(e) => {
                                error!(
                                    "Error {:?} getting the {} block number retrying in 15 seconds",
                                    e,
                                    selfi.ticker()
                                );
                                Timer::sleep(check_every as f64).await;
                                continue;
                            },
                        };
                        // checking if the current block is above the confirmed_at block prediction for pos chain to prevent overflow
                        if current_block >= confirmed_at && current_block - confirmed_at + 1 >= required_confirms {
                            status.append(" Confirmed.");
                            return Ok(());
                        }
                    }
                }
                Timer::sleep(check_every as f64).await;
            }
        };
        Box::new(fut.boxed().compat())
    }

    fn wait_for_htlc_tx_spend(
        &self,
        tx_bytes: &[u8],
        _secret_hash: &[u8],
        wait_until: u64,
        from_block: u64,
        swap_contract_address: &Option<BytesJson>,
        check_every: f64,
    ) -> TransactionFut {
        let unverified: UnverifiedTransaction = try_tx_fus!(rlp::decode(tx_bytes));
        let tx = try_tx_fus!(SignedEthTx::new(unverified));

        let swap_contract_address = match swap_contract_address {
            Some(addr) => try_tx_fus!(addr.try_to_address()),
            None => match tx.action {
                Call(address) => address,
                Create => {
                    return Box::new(futures01::future::err(TransactionErr::Plain(ERRL!(
                        "Invalid payment action: the payment action cannot be create"
                    ))))
                },
            },
        };

        let func_name = match self.coin_type {
            EthCoinType::Eth => "ethPayment",
            EthCoinType::Erc20 { .. } => "erc20Payment",
        };

        let payment_func = try_tx_fus!(SWAP_CONTRACT.function(func_name));
        let decoded = try_tx_fus!(decode_contract_call(payment_func, &tx.data));
        let id = match decoded.first() {
            Some(Token::FixedBytes(bytes)) => bytes.clone(),
            invalid_token => {
                return Box::new(futures01::future::err(TransactionErr::Plain(ERRL!(
                    "Expected Token::FixedBytes, got {:?}",
                    invalid_token
                ))))
            },
        };
        let selfi = self.clone();

        let fut = async move {
            loop {
                let current_block = match selfi.current_block().compat().await {
                    Ok(b) => b,
                    Err(e) => {
                        error!("Error getting block number: {}", e);
                        Timer::sleep(5.).await;
                        continue;
                    },
                };

                let events = match selfi
                    .spend_events(swap_contract_address, from_block, current_block)
                    .compat()
                    .await
                {
                    Ok(ev) => ev,
                    Err(e) => {
                        error!("Error getting spend events: {}", e);
                        Timer::sleep(5.).await;
                        continue;
                    },
                };

                let found = events.iter().find(|event| &event.data.0[..32] == id.as_slice());

                if let Some(event) = found {
                    if let Some(tx_hash) = event.transaction_hash {
                        let transaction = match selfi.web3.eth().transaction(TransactionId::Hash(tx_hash)).await {
                            Ok(Some(t)) => t,
                            Ok(None) => {
                                info!("Tx {} not found yet", tx_hash);
                                Timer::sleep(check_every).await;
                                continue;
                            },
                            Err(e) => {
                                error!("Get tx {} error: {}", tx_hash, e);
                                Timer::sleep(check_every).await;
                                continue;
                            },
                        };

                        return Ok(TransactionEnum::from(try_tx_s!(signed_tx_from_web3_tx(transaction))));
                    }
                }

                if now_ms() / 1000 > wait_until {
                    return TX_PLAIN_ERR!(
                        "Waited too long until {} for transaction {:?} to be spent ",
                        wait_until,
                        tx,
                    );
                }
                Timer::sleep(5.).await;
                continue;
            }
        };
        Box::new(fut.boxed().compat())
    }

    fn tx_enum_from_bytes(&self, bytes: &[u8]) -> Result<TransactionEnum, MmError<TxMarshalingErr>> {
        signed_eth_tx_from_bytes(bytes)
            .map(TransactionEnum::from)
            .map_to_mm(TxMarshalingErr::InvalidInput)
    }

    fn current_block(&self) -> Box<dyn Future<Item = u64, Error = String> + Send> {
        Box::new(
            self.web3
                .eth()
                .block_number()
                .compat()
                .map(|res| res.as_u64())
                .map_err(|e| ERRL!("{}", e)),
        )
    }

    fn display_priv_key(&self) -> Result<String, String> {
        match self.priv_key_policy {
            EthPrivKeyPolicy::KeyPair(ref key_pair) => Ok(format!("{:#02x}", key_pair.secret())),
            #[cfg(target_arch = "wasm32")]
            EthPrivKeyPolicy::Metamask(_) => ERR!("'display_priv_key' doesn't support MetaMask"),
        }
    }

    fn min_tx_amount(&self) -> BigDecimal { BigDecimal::from(0) }

    fn min_trading_vol(&self) -> MmNumber {
        let pow = self.decimals / 3;
        MmNumber::from(1) / MmNumber::from(10u64.pow(pow as u32))
    }
}

pub fn signed_eth_tx_from_bytes(bytes: &[u8]) -> Result<SignedEthTx, String> {
    let tx: UnverifiedTransaction = try_s!(rlp::decode(bytes));
    let signed = try_s!(SignedEthTx::new(tx));
    Ok(signed)
}

// We can use a nonce lock shared between tokens using the same platform coin and the platform itself.
// For example, ETH/USDT-ERC20 should use the same lock, but it will be different for BNB/USDT-BEP20.
lazy_static! {
    static ref NONCE_LOCK: Mutex<HashMap<String, Arc<AsyncMutex<()>>>> = Mutex::new(HashMap::new());
}

type EthTxFut = Box<dyn Future<Item = SignedEthTx, Error = TransactionErr> + Send + 'static>;

async fn sign_and_send_transaction_with_keypair(
    ctx: MmArc,
    coin: &EthCoin,
    key_pair: &KeyPair,
    value: U256,
    action: Action,
    data: Vec<u8>,
    gas: U256,
) -> Result<SignedEthTx, TransactionErr> {
    let mut status = ctx.log.status_handle();
    macro_rules! tags {
        () => {
            &[&"sign-and-send"]
        };
    }
    let _nonce_lock = coin.nonce_lock.lock().await;
    status.status(tags!(), "get_addr_nonce…");
    let nonce = try_tx_s!(
        get_addr_nonce(coin.my_address, coin.web3_instances.clone())
            .compat()
            .await
    );
    status.status(tags!(), "get_gas_price…");
    let gas_price = try_tx_s!(coin.get_gas_price().compat().await);

    let tx = UnSignedEthTx {
        nonce,
        gas_price,
        gas,
        action,
        value,
        data,
    };

    let signed = tx.sign(key_pair.secret(), coin.chain_id);
    let bytes = Bytes(rlp::encode(&signed).to_vec());
    status.status(tags!(), "send_raw_transaction…");

    try_tx_s!(
        coin.web3
            .eth()
            .send_raw_transaction(bytes)
            .await
            .map_err(|e| ERRL!("{}", e)),
        signed
    );

    status.status(tags!(), "get_addr_nonce…");
    coin.wait_for_addr_nonce_increase(coin.my_address, nonce).await;
    Ok(signed)
}

#[cfg(target_arch = "wasm32")]
async fn sign_and_send_transaction_with_metamask(
    coin: EthCoin,
    value: U256,
    action: Action,
    data: Vec<u8>,
    gas: U256,
) -> Result<SignedEthTx, TransactionErr> {
    let to = match action {
        Action::Create => None,
        Action::Call(to) => Some(to),
    };

    let gas_price = try_tx_s!(coin.get_gas_price().compat().await);

    let tx_to_send = TransactionRequest {
        from: coin.my_address,
        to,
        gas: Some(gas),
        gas_price: Some(gas_price),
        value: Some(value),
        data: Some(data.clone().into()),
        nonce: None,
        ..TransactionRequest::default()
    };

    // It's important to return the transaction hex for the swap,
    // so wait up to 60 seconds for the transaction to appear on the RPC node.
    let wait_rpc_timeout = 60_000;
    let check_every = 1.;

    // Please note that this method may take a long time
    // due to `wallet_switchEthereumChain` and `eth_sendTransaction` requests.
    let tx_hash = try_tx_s!(coin.web3.eth().send_transaction(tx_to_send).await);

    let maybe_signed_tx = try_tx_s!(
        coin.wait_for_tx_appears_on_rpc(tx_hash, wait_rpc_timeout, check_every)
            .await
    );
    match maybe_signed_tx {
        Some(signed_tx) => Ok(signed_tx),
        None => TX_PLAIN_ERR!(
            "Waited too long until the transaction {:?} appear on the RPC node",
            tx_hash
        ),
    }
}

impl EthCoin {
    /// Downloads and saves ETH transaction history of my_address, relies on Parity trace_filter API
    /// https://wiki.parity.io/JSONRPC-trace-module#trace_filter, this requires tracing to be enabled
    /// in node config. Other ETH clients (Geth, etc.) are `not` supported (yet).
    #[allow(clippy::cognitive_complexity)]
    #[cfg_attr(target_arch = "wasm32", allow(dead_code))]
    async fn process_eth_history(&self, ctx: &MmArc) {
        // Artem Pikulin: by playing a bit with Parity mainnet node I've discovered that trace_filter API responds after reasonable time for 1000 blocks.
        // I've tried to increase the amount to 10000, but request times out somewhere near 2500000 block.
        // Also the Parity RPC server seem to get stuck while request in running (other requests performance is also lowered).
        let delta = U64::from(1000);

        let mut success_iteration = 0i32;
        loop {
            if ctx.is_stopping() {
                break;
            };
            {
                let coins_ctx = CoinsContext::from_ctx(ctx).unwrap();
                let coins = coins_ctx.coins.lock().await;
                if !coins.contains_key(&self.ticker) {
                    ctx.log.log("", &[&"tx_history", &self.ticker], "Loop stopped");
                    break;
                };
            }

            let current_block = match self.web3.eth().block_number().await {
                Ok(block) => block,
                Err(e) => {
                    ctx.log.log(
                        "",
                        &[&"tx_history", &self.ticker],
                        &ERRL!("Error {} on eth_block_number, retrying", e),
                    );
                    Timer::sleep(10.).await;
                    continue;
                },
            };

            let mut saved_traces = match self.load_saved_traces(ctx) {
                Some(traces) => traces,
                None => SavedTraces {
                    traces: vec![],
                    earliest_block: current_block,
                    latest_block: current_block,
                },
            };
            *self.history_sync_state.lock().unwrap() = HistorySyncState::InProgress(json!({
                "blocks_left": saved_traces.earliest_block.as_u64(),
            }));

            let mut existing_history = match self.load_history_from_file(ctx).compat().await {
                Ok(history) => history,
                Err(e) => {
                    ctx.log.log(
                        "",
                        &[&"tx_history", &self.ticker],
                        &ERRL!("Error {} on 'load_history_from_file', stop the history loop", e),
                    );
                    return;
                },
            };

            // AP: AFAIK ETH RPC doesn't support conditional filters like `get this OR this` so we have
            // to run several queries to get trace events including our address as sender `or` receiver
            // TODO refactor this to batch requests instead of single request per query
            if saved_traces.earliest_block > 0.into() {
                let before_earliest = if saved_traces.earliest_block >= delta {
                    saved_traces.earliest_block - delta
                } else {
                    0.into()
                };

                let from_traces_before_earliest = match self
                    .eth_traces(
                        vec![self.my_address],
                        vec![],
                        BlockNumber::Number(before_earliest),
                        BlockNumber::Number(saved_traces.earliest_block),
                        None,
                    )
                    .compat()
                    .await
                {
                    Ok(traces) => traces,
                    Err(e) => {
                        ctx.log.log(
                            "",
                            &[&"tx_history", &self.ticker],
                            &ERRL!("Error {} on eth_traces, retrying", e),
                        );
                        Timer::sleep(10.).await;
                        continue;
                    },
                };

                let to_traces_before_earliest = match self
                    .eth_traces(
                        vec![],
                        vec![self.my_address],
                        BlockNumber::Number(before_earliest),
                        BlockNumber::Number(saved_traces.earliest_block),
                        None,
                    )
                    .compat()
                    .await
                {
                    Ok(traces) => traces,
                    Err(e) => {
                        ctx.log.log(
                            "",
                            &[&"tx_history", &self.ticker],
                            &ERRL!("Error {} on eth_traces, retrying", e),
                        );
                        Timer::sleep(10.).await;
                        continue;
                    },
                };

                let total_length = from_traces_before_earliest.len() + to_traces_before_earliest.len();
                mm_counter!(ctx.metrics, "tx.history.response.total_length", total_length as u64,
                    "coin" => self.ticker.clone(), "client" => "ethereum", "method" => "eth_traces");

                saved_traces.traces.extend(from_traces_before_earliest);
                saved_traces.traces.extend(to_traces_before_earliest);
                saved_traces.earliest_block = if before_earliest > 0.into() {
                    // need to exclude the before earliest block from next iteration
                    before_earliest - 1
                } else {
                    0.into()
                };
                self.store_eth_traces(ctx, &saved_traces);
            }

            if current_block > saved_traces.latest_block {
                let from_traces_after_latest = match self
                    .eth_traces(
                        vec![self.my_address],
                        vec![],
                        BlockNumber::Number(saved_traces.latest_block + 1),
                        BlockNumber::Number(current_block),
                        None,
                    )
                    .compat()
                    .await
                {
                    Ok(traces) => traces,
                    Err(e) => {
                        ctx.log.log(
                            "",
                            &[&"tx_history", &self.ticker],
                            &ERRL!("Error {} on eth_traces, retrying", e),
                        );
                        Timer::sleep(10.).await;
                        continue;
                    },
                };

                let to_traces_after_latest = match self
                    .eth_traces(
                        vec![],
                        vec![self.my_address],
                        BlockNumber::Number(saved_traces.latest_block + 1),
                        BlockNumber::Number(current_block),
                        None,
                    )
                    .compat()
                    .await
                {
                    Ok(traces) => traces,
                    Err(e) => {
                        ctx.log.log(
                            "",
                            &[&"tx_history", &self.ticker],
                            &ERRL!("Error {} on eth_traces, retrying", e),
                        );
                        Timer::sleep(10.).await;
                        continue;
                    },
                };

                let total_length = from_traces_after_latest.len() + to_traces_after_latest.len();
                mm_counter!(ctx.metrics, "tx.history.response.total_length", total_length as u64,
                    "coin" => self.ticker.clone(), "client" => "ethereum", "method" => "eth_traces");

                saved_traces.traces.extend(from_traces_after_latest);
                saved_traces.traces.extend(to_traces_after_latest);
                saved_traces.latest_block = current_block;

                self.store_eth_traces(ctx, &saved_traces);
            }
            saved_traces.traces.sort_by(|a, b| b.block_number.cmp(&a.block_number));
            for trace in saved_traces.traces {
                let hash = sha256(&json::to_vec(&trace).unwrap());
                let internal_id = BytesJson::from(hash.to_vec());
                let processed = existing_history.iter().find(|tx| tx.internal_id == internal_id);
                if processed.is_some() {
                    continue;
                }

                // TODO Only standard Call traces are supported, contract creations, suicides and block rewards will be supported later
                let call_data = match trace.action {
                    TraceAction::Call(d) => d,
                    _ => continue,
                };

                mm_counter!(ctx.metrics, "tx.history.request.count", 1, "coin" => self.ticker.clone(), "method" => "tx_detail_by_hash");

                let web3_tx = match self
                    .web3
                    .eth()
                    .transaction(TransactionId::Hash(trace.transaction_hash.unwrap()))
                    .await
                {
                    Ok(tx) => tx,
                    Err(e) => {
                        ctx.log.log(
                            "",
                            &[&"tx_history", &self.ticker],
                            &ERRL!(
                                "Error {} on getting transaction {:?}",
                                e,
                                trace.transaction_hash.unwrap()
                            ),
                        );
                        continue;
                    },
                };
                let web3_tx = match web3_tx {
                    Some(t) => t,
                    None => {
                        ctx.log.log(
                            "",
                            &[&"tx_history", &self.ticker],
                            &ERRL!("No such transaction {:?}", trace.transaction_hash.unwrap()),
                        );
                        continue;
                    },
                };

                mm_counter!(ctx.metrics, "tx.history.response.count", 1, "coin" => self.ticker.clone(), "method" => "tx_detail_by_hash");

                let receipt = match self
                    .web3
                    .eth()
                    .transaction_receipt(trace.transaction_hash.unwrap())
                    .await
                {
                    Ok(r) => r,
                    Err(e) => {
                        ctx.log.log(
                            "",
                            &[&"tx_history", &self.ticker],
                            &ERRL!(
                                "Error {} on getting transaction {:?} receipt",
                                e,
                                trace.transaction_hash.unwrap()
                            ),
                        );
                        continue;
                    },
                };
                let fee_coin = match &self.coin_type {
                    EthCoinType::Eth => self.ticker(),
                    EthCoinType::Erc20 { platform, .. } => platform.as_str(),
                };
                let fee_details: Option<EthTxFeeDetails> = match receipt {
                    Some(r) => {
                        let gas_used = r.gas_used.unwrap_or_default();
                        let gas_price = web3_tx.gas_price.unwrap_or_default();
                        // It's relatively safe to unwrap `EthTxFeeDetails::new` as it may fail
                        // due to `u256_to_big_decimal` only.
                        // Also TX history is not used by any GUI and has significant disadvantages.
                        Some(EthTxFeeDetails::new(gas_used, gas_price, fee_coin).unwrap())
                    },
                    None => None,
                };

                let total_amount: BigDecimal = u256_to_big_decimal(call_data.value, ETH_DECIMALS).unwrap();
                let mut received_by_me = 0.into();
                let mut spent_by_me = 0.into();

                if call_data.from == self.my_address {
                    // ETH transfer is actually happening only if no error occurred
                    if trace.error.is_none() {
                        spent_by_me = total_amount.clone();
                    }
                    if let Some(ref fee) = fee_details {
                        spent_by_me += &fee.total_fee;
                    }
                }

                if call_data.to == self.my_address {
                    // ETH transfer is actually happening only if no error occurred
                    if trace.error.is_none() {
                        received_by_me = total_amount.clone();
                    }
                }

                let raw = signed_tx_from_web3_tx(web3_tx).unwrap();
                let block = match self
                    .web3
                    .eth()
                    .block(BlockId::Number(BlockNumber::Number(trace.block_number.into())))
                    .await
                {
                    Ok(b) => b.unwrap(),
                    Err(e) => {
                        ctx.log.log(
                            "",
                            &[&"tx_history", &self.ticker],
                            &ERRL!("Error {} on getting block {} data", e, trace.block_number),
                        );
                        continue;
                    },
                };

                let details = TransactionDetails {
                    my_balance_change: &received_by_me - &spent_by_me,
                    spent_by_me,
                    received_by_me,
                    total_amount,
                    to: vec![checksum_address(&format!("{:#02x}", call_data.to))],
                    from: vec![checksum_address(&format!("{:#02x}", call_data.from))],
                    coin: self.ticker.clone(),
                    fee_details: fee_details.map(|d| d.into()),
                    block_height: trace.block_number,
                    tx_hash: format!("{:02x}", BytesJson(raw.hash.as_bytes().to_vec())),
                    tx_hex: BytesJson(rlp::encode(&raw).to_vec()),
                    internal_id,
                    timestamp: block.timestamp.into_or_max(),
                    kmd_rewards: None,
                    transaction_type: Default::default(),
                    memo: None,
                };

                existing_history.push(details);

                if let Err(e) = self.save_history_to_file(ctx, existing_history.clone()).compat().await {
                    ctx.log.log(
                        "",
                        &[&"tx_history", &self.ticker],
                        &ERRL!("Error {} on 'save_history_to_file', stop the history loop", e),
                    );
                    return;
                }
            }
            if saved_traces.earliest_block == 0.into() {
                if success_iteration == 0 {
                    ctx.log.log(
                        "😅",
                        &[&"tx_history", &("coin", self.ticker.clone().as_str())],
                        "history has been loaded successfully",
                    );
                }

                success_iteration += 1;
                *self.history_sync_state.lock().unwrap() = HistorySyncState::Finished;
                Timer::sleep(15.).await;
            } else {
                Timer::sleep(2.).await;
            }
        }
    }

    /// Downloads and saves ERC20 transaction history of my_address
    #[allow(clippy::cognitive_complexity)]
    #[cfg_attr(target_arch = "wasm32", allow(dead_code))]
    async fn process_erc20_history(&self, token_addr: H160, ctx: &MmArc) {
        let delta = U64::from(10000);

        let mut success_iteration = 0i32;
        loop {
            if ctx.is_stopping() {
                break;
            };
            {
                let coins_ctx = CoinsContext::from_ctx(ctx).unwrap();
                let coins = coins_ctx.coins.lock().await;
                if !coins.contains_key(&self.ticker) {
                    ctx.log.log("", &[&"tx_history", &self.ticker], "Loop stopped");
                    break;
                };
            }

            let current_block = match self.web3.eth().block_number().await {
                Ok(block) => block,
                Err(e) => {
                    ctx.log.log(
                        "",
                        &[&"tx_history", &self.ticker],
                        &ERRL!("Error {} on eth_block_number, retrying", e),
                    );
                    Timer::sleep(10.).await;
                    continue;
                },
            };

            let mut saved_events = match self.load_saved_erc20_events(ctx) {
                Some(events) => events,
                None => SavedErc20Events {
                    events: vec![],
                    earliest_block: current_block,
                    latest_block: current_block,
                },
            };
            *self.history_sync_state.lock().unwrap() = HistorySyncState::InProgress(json!({
                "blocks_left": saved_events.earliest_block,
            }));

            // AP: AFAIK ETH RPC doesn't support conditional filters like `get this OR this` so we have
            // to run several queries to get transfer events including our address as sender `or` receiver
            // TODO refactor this to batch requests instead of single request per query
            if saved_events.earliest_block > 0.into() {
                let before_earliest = if saved_events.earliest_block >= delta {
                    saved_events.earliest_block - delta
                } else {
                    0.into()
                };

                let from_events_before_earliest = match self
                    .erc20_transfer_events(
                        token_addr,
                        Some(self.my_address),
                        None,
                        BlockNumber::Number(before_earliest),
                        BlockNumber::Number(saved_events.earliest_block - 1),
                        None,
                    )
                    .compat()
                    .await
                {
                    Ok(events) => events,
                    Err(e) => {
                        ctx.log.log(
                            "",
                            &[&"tx_history", &self.ticker],
                            &ERRL!("Error {} on erc20_transfer_events, retrying", e),
                        );
                        Timer::sleep(10.).await;
                        continue;
                    },
                };

                let to_events_before_earliest = match self
                    .erc20_transfer_events(
                        token_addr,
                        None,
                        Some(self.my_address),
                        BlockNumber::Number(before_earliest),
                        BlockNumber::Number(saved_events.earliest_block - 1),
                        None,
                    )
                    .compat()
                    .await
                {
                    Ok(events) => events,
                    Err(e) => {
                        ctx.log.log(
                            "",
                            &[&"tx_history", &self.ticker],
                            &ERRL!("Error {} on erc20_transfer_events, retrying", e),
                        );
                        Timer::sleep(10.).await;
                        continue;
                    },
                };

                let total_length = from_events_before_earliest.len() + to_events_before_earliest.len();
                mm_counter!(ctx.metrics, "tx.history.response.total_length", total_length as u64,
                    "coin" => self.ticker.clone(), "client" => "ethereum", "method" => "erc20_transfer_events");

                saved_events.events.extend(from_events_before_earliest);
                saved_events.events.extend(to_events_before_earliest);
                saved_events.earliest_block = if before_earliest > 0.into() {
                    before_earliest - 1
                } else {
                    0.into()
                };
                self.store_erc20_events(ctx, &saved_events);
            }

            if current_block > saved_events.latest_block {
                let from_events_after_latest = match self
                    .erc20_transfer_events(
                        token_addr,
                        Some(self.my_address),
                        None,
                        BlockNumber::Number(saved_events.latest_block + 1),
                        BlockNumber::Number(current_block),
                        None,
                    )
                    .compat()
                    .await
                {
                    Ok(events) => events,
                    Err(e) => {
                        ctx.log.log(
                            "",
                            &[&"tx_history", &self.ticker],
                            &ERRL!("Error {} on erc20_transfer_events, retrying", e),
                        );
                        Timer::sleep(10.).await;
                        continue;
                    },
                };

                let to_events_after_latest = match self
                    .erc20_transfer_events(
                        token_addr,
                        None,
                        Some(self.my_address),
                        BlockNumber::Number(saved_events.latest_block + 1),
                        BlockNumber::Number(current_block),
                        None,
                    )
                    .compat()
                    .await
                {
                    Ok(events) => events,
                    Err(e) => {
                        ctx.log.log(
                            "",
                            &[&"tx_history", &self.ticker],
                            &ERRL!("Error {} on erc20_transfer_events, retrying", e),
                        );
                        Timer::sleep(10.).await;
                        continue;
                    },
                };

                let total_length = from_events_after_latest.len() + to_events_after_latest.len();
                mm_counter!(ctx.metrics, "tx.history.response.total_length", total_length as u64,
                    "coin" => self.ticker.clone(), "client" => "ethereum", "method" => "erc20_transfer_events");

                saved_events.events.extend(from_events_after_latest);
                saved_events.events.extend(to_events_after_latest);
                saved_events.latest_block = current_block;
                self.store_erc20_events(ctx, &saved_events);
            }

            let all_events: HashMap<_, _> = saved_events
                .events
                .iter()
                .filter(|e| e.block_number.is_some() && e.transaction_hash.is_some() && !e.is_removed())
                .map(|e| (e.transaction_hash.unwrap(), e))
                .collect();
            let mut all_events: Vec<_> = all_events.into_values().collect();
            all_events.sort_by(|a, b| b.block_number.unwrap().cmp(&a.block_number.unwrap()));

            for event in all_events {
                let mut existing_history = match self.load_history_from_file(ctx).compat().await {
                    Ok(history) => history,
                    Err(e) => {
                        ctx.log.log(
                            "",
                            &[&"tx_history", &self.ticker],
                            &ERRL!("Error {} on 'load_history_from_file', stop the history loop", e),
                        );
                        return;
                    },
                };
                let internal_id = BytesJson::from(sha256(&json::to_vec(&event).unwrap()).to_vec());
                if existing_history.iter().any(|item| item.internal_id == internal_id) {
                    // the transaction already imported
                    continue;
                };

                let amount = U256::from(event.data.0.as_slice());
                let total_amount = u256_to_big_decimal(amount, self.decimals).unwrap();
                let mut received_by_me = 0.into();
                let mut spent_by_me = 0.into();

                let from_addr = H160::from(event.topics[1]);
                let to_addr = H160::from(event.topics[2]);

                if from_addr == self.my_address {
                    spent_by_me = total_amount.clone();
                }

                if to_addr == self.my_address {
                    received_by_me = total_amount.clone();
                }

                mm_counter!(ctx.metrics, "tx.history.request.count", 1,
                    "coin" => self.ticker.clone(), "client" => "ethereum", "method" => "tx_detail_by_hash");

                let web3_tx = match self
                    .web3
                    .eth()
                    .transaction(TransactionId::Hash(event.transaction_hash.unwrap()))
                    .await
                {
                    Ok(tx) => tx,
                    Err(e) => {
                        ctx.log.log(
                            "",
                            &[&"tx_history", &self.ticker],
                            &ERRL!(
                                "Error {} on getting transaction {:?}",
                                e,
                                event.transaction_hash.unwrap()
                            ),
                        );
                        continue;
                    },
                };

                mm_counter!(ctx.metrics, "tx.history.response.count", 1,
                    "coin" => self.ticker.clone(), "client" => "ethereum", "method" => "tx_detail_by_hash");

                let web3_tx = match web3_tx {
                    Some(t) => t,
                    None => {
                        ctx.log.log(
                            "",
                            &[&"tx_history", &self.ticker],
                            &ERRL!("No such transaction {:?}", event.transaction_hash.unwrap()),
                        );
                        continue;
                    },
                };

                let receipt = match self
                    .web3
                    .eth()
                    .transaction_receipt(event.transaction_hash.unwrap())
                    .await
                {
                    Ok(r) => r,
                    Err(e) => {
                        ctx.log.log(
                            "",
                            &[&"tx_history", &self.ticker],
                            &ERRL!(
                                "Error {} on getting transaction {:?} receipt",
                                e,
                                event.transaction_hash.unwrap()
                            ),
                        );
                        continue;
                    },
                };
                let fee_coin = match &self.coin_type {
                    EthCoinType::Eth => self.ticker(),
                    EthCoinType::Erc20 { platform, .. } => platform.as_str(),
                };
                let fee_details = match receipt {
                    Some(r) => {
                        let gas_used = r.gas_used.unwrap_or_default();
                        let gas_price = web3_tx.gas_price.unwrap_or_default();
                        // It's relatively safe to unwrap `EthTxFeeDetails::new` as it may fail
                        // due to `u256_to_big_decimal` only.
                        // Also TX history is not used by any GUI and has significant disadvantages.
                        Some(EthTxFeeDetails::new(gas_used, gas_price, fee_coin).unwrap())
                    },
                    None => None,
                };
                let block_number = event.block_number.unwrap();
                let block = match self
                    .web3
                    .eth()
                    .block(BlockId::Number(BlockNumber::Number(block_number)))
                    .await
                {
                    Ok(Some(b)) => b,
                    Ok(None) => {
                        ctx.log.log(
                            "",
                            &[&"tx_history", &self.ticker],
                            &ERRL!("Block {} is None", block_number),
                        );
                        continue;
                    },
                    Err(e) => {
                        ctx.log.log(
                            "",
                            &[&"tx_history", &self.ticker],
                            &ERRL!("Error {} on getting block {} data", e, block_number),
                        );
                        continue;
                    },
                };

                let raw = signed_tx_from_web3_tx(web3_tx).unwrap();
                let details = TransactionDetails {
                    my_balance_change: &received_by_me - &spent_by_me,
                    spent_by_me,
                    received_by_me,
                    total_amount,
                    to: vec![checksum_address(&format!("{:#02x}", to_addr))],
                    from: vec![checksum_address(&format!("{:#02x}", from_addr))],
                    coin: self.ticker.clone(),
                    fee_details: fee_details.map(|d| d.into()),
                    block_height: block_number.as_u64(),
                    tx_hash: format!("{:02x}", BytesJson(raw.hash.as_bytes().to_vec())),
                    tx_hex: BytesJson(rlp::encode(&raw).to_vec()),
                    internal_id: BytesJson(internal_id.to_vec()),
                    timestamp: block.timestamp.into_or_max(),
                    kmd_rewards: None,
                    transaction_type: Default::default(),
                    memo: None,
                };

                existing_history.push(details);

                if let Err(e) = self.save_history_to_file(ctx, existing_history).compat().await {
                    ctx.log.log(
                        "",
                        &[&"tx_history", &self.ticker],
                        &ERRL!("Error {} on 'save_history_to_file', stop the history loop", e),
                    );
                    return;
                }
            }
            if saved_events.earliest_block == 0.into() {
                if success_iteration == 0 {
                    ctx.log.log(
                        "😅",
                        &[&"tx_history", &("coin", self.ticker.clone().as_str())],
                        "history has been loaded successfully",
                    );
                }

                success_iteration += 1;
                *self.history_sync_state.lock().unwrap() = HistorySyncState::Finished;
                Timer::sleep(15.).await;
            } else {
                Timer::sleep(2.).await;
            }
        }
    }
}

#[cfg_attr(test, mockable)]
impl EthCoin {
    fn sign_and_send_transaction(&self, value: U256, action: Action, data: Vec<u8>, gas: U256) -> EthTxFut {
        let ctx = try_tx_fus!(MmArc::from_weak(&self.ctx).ok_or("!ctx"));
        let coin = self.clone();
        let fut = async move {
            match coin.priv_key_policy {
                EthPrivKeyPolicy::KeyPair(ref key_pair) => {
                    sign_and_send_transaction_with_keypair(ctx, &coin, key_pair, value, action, data, gas).await
                },
                #[cfg(target_arch = "wasm32")]
                EthPrivKeyPolicy::Metamask(_) => {
                    sign_and_send_transaction_with_metamask(coin, value, action, data, gas).await
                },
            }
        };
        Box::new(fut.boxed().compat())
    }

    pub fn send_to_address(&self, address: Address, value: U256) -> EthTxFut {
        match &self.coin_type {
            EthCoinType::Eth => self.sign_and_send_transaction(value, Action::Call(address), vec![], U256::from(21000)),
            EthCoinType::Erc20 {
                platform: _,
                token_addr,
            } => {
                let abi = try_tx_fus!(Contract::load(ERC20_ABI.as_bytes()));
                let function = try_tx_fus!(abi.function("transfer"));
                let data = try_tx_fus!(function.encode_input(&[Token::Address(address), Token::Uint(value)]));
                self.sign_and_send_transaction(0.into(), Action::Call(*token_addr), data, U256::from(210_000))
            },
        }
    }

    fn send_hash_time_locked_payment(&self, args: SendPaymentArgs<'_>) -> EthTxFut {
        let receiver_addr = try_tx_fus!(addr_from_raw_pubkey(args.other_pubkey));
        let swap_contract_address = try_tx_fus!(args.swap_contract_address.try_to_address());
        let id = self.etomic_swap_id(args.time_lock, args.secret_hash);
        let trade_amount = try_tx_fus!(wei_from_big_decimal(&args.amount, self.decimals));

        let secret_hash = if args.secret_hash.len() == 32 {
            ripemd160(args.secret_hash).to_vec()
        } else {
            args.secret_hash.to_vec()
        };

        match &self.coin_type {
            EthCoinType::Eth => {
                let function_name = get_function_name("ethPayment", args.watcher_reward.is_some());
                let function = try_tx_fus!(SWAP_CONTRACT.function(&function_name));
                let mut value = trade_amount;

                let data = match args.watcher_reward {
                    Some(reward) => {
                        value += U256::from(reward);

                        try_tx_fus!(function.encode_input(&[
                            Token::FixedBytes(id),
                            Token::Address(receiver_addr),
                            Token::FixedBytes(secret_hash),
                            Token::Uint(U256::from(args.time_lock)),
                            Token::Uint(U256::from(reward)),
                        ]))
                    },
                    None => try_tx_fus!(function.encode_input(&[
                        Token::FixedBytes(id),
                        Token::Address(receiver_addr),
                        Token::FixedBytes(secret_hash),
                        Token::Uint(U256::from(args.time_lock)),
                    ])),
                };

                self.sign_and_send_transaction(value, Action::Call(swap_contract_address), data, U256::from(ETH_GAS))
            },
            EthCoinType::Erc20 {
                platform: _,
                token_addr,
            } => {
                let allowance_fut = self
                    .allowance(swap_contract_address)
                    .map_err(|e| TransactionErr::Plain(ERRL!("{}", e)));

                let function_name = get_function_name("erc20Payment", args.watcher_reward.is_some());
                let function = try_tx_fus!(SWAP_CONTRACT.function(&function_name));

                let data = try_tx_fus!(function.encode_input(&[
                    Token::FixedBytes(id),
                    Token::Uint(trade_amount),
                    Token::Address(*token_addr),
                    Token::Address(receiver_addr),
                    Token::FixedBytes(secret_hash),
                    Token::Uint(U256::from(args.time_lock))
                ]));
                let value = U256::from(args.watcher_reward.unwrap_or(0));

                let arc = self.clone();
                Box::new(allowance_fut.and_then(move |allowed| -> EthTxFut {
                    if allowed < value {
                        Box::new(
                            arc.approve(swap_contract_address, U256::max_value())
                                .and_then(move |_approved| {
                                    arc.sign_and_send_transaction(
                                        value,
                                        Action::Call(swap_contract_address),
                                        data,
                                        U256::from(ETH_GAS),
                                    )
                                }),
                        )
                    } else {
                        Box::new(arc.sign_and_send_transaction(
                            value,
                            Action::Call(swap_contract_address),
                            data,
                            U256::from(ETH_GAS),
                        ))
                    }
                }))
            },
        }
    }

    fn watcher_spends_hash_time_locked_payment(&self, input: SendMakerPaymentSpendPreimageInput) -> EthTxFut {
        let tx: UnverifiedTransaction = try_tx_fus!(rlp::decode(input.preimage));
        let payment = try_tx_fus!(SignedEthTx::new(tx));

        let function_name = get_function_name("receiverSpend", input.watcher_reward);
        let spend_func = try_tx_fus!(SWAP_CONTRACT.function(&function_name));
        let clone = self.clone();
        let secret_vec = input.secret.to_vec();
        let taker_addr = addr_from_raw_pubkey(input.taker_pub).unwrap();
        let swap_contract_address = match payment.action {
            Call(address) => address,
            Create => {
                return Box::new(futures01::future::err(TransactionErr::Plain(ERRL!(
                    "Invalid payment action: the payment action cannot be create"
                ))))
            },
        };

        let watcher_reward = input.watcher_reward;
        match self.coin_type {
            EthCoinType::Eth => {
                let function_name = get_function_name("ethPayment", watcher_reward);
                let payment_func = try_tx_fus!(SWAP_CONTRACT.function(&function_name));
                let decoded = try_tx_fus!(decode_contract_call(payment_func, &payment.data));
                let swap_id_input = try_tx_fus!(get_function_input_data(&decoded, payment_func, 0));

                let state_f = self.payment_status(swap_contract_address, swap_id_input.clone());
                Box::new(
                    state_f
                        .map_err(TransactionErr::Plain)
                        .and_then(move |state| -> EthTxFut {
                            if state != PAYMENT_STATE_SENT.into() {
                                return Box::new(futures01::future::err(TransactionErr::Plain(ERRL!(
                                    "Payment {:?} state is not PAYMENT_STATE_SENT, got {}",
                                    payment,
                                    state
                                ))));
                            }

                            let value = payment.value;
                            let watcher_reward_amount = try_tx_fus!(get_function_input_data(&decoded, payment_func, 4));
                            let data = try_tx_fus!(spend_func.encode_input(&[
                                swap_id_input,
                                Token::Uint(value),
                                Token::FixedBytes(secret_vec.clone()),
                                Token::Address(Address::default()),
                                Token::Address(payment.sender()),
                                Token::Address(taker_addr),
                                watcher_reward_amount,
                            ]));

                            clone.sign_and_send_transaction(
                                0.into(),
                                Action::Call(swap_contract_address),
                                data,
                                U256::from(ETH_GAS),
                            )
                        }),
                )
            },
            EthCoinType::Erc20 {
                platform: _,
                token_addr,
            } => {
                let function_name = get_function_name("erc20Payment", watcher_reward);
                let payment_func = try_tx_fus!(SWAP_CONTRACT.function(&function_name));

                let decoded = try_tx_fus!(decode_contract_call(payment_func, &payment.data));
                let swap_id_input = try_tx_fus!(get_function_input_data(&decoded, payment_func, 0));
                let amount_input = try_tx_fus!(get_function_input_data(&decoded, payment_func, 1));
                let state_f = self.payment_status(swap_contract_address, swap_id_input.clone());

                Box::new(
                    state_f
                        .map_err(TransactionErr::Plain)
                        .and_then(move |state| -> EthTxFut {
                            if state != PAYMENT_STATE_SENT.into() {
                                return Box::new(futures01::future::err(TransactionErr::Plain(ERRL!(
                                    "Payment {:?} state is not PAYMENT_STATE_SENT, got {}",
                                    payment,
                                    state
                                ))));
                            }
                            let data = try_tx_fus!(spend_func.encode_input(&[
                                swap_id_input.clone(),
                                amount_input,
                                Token::FixedBytes(secret_vec.clone()),
                                Token::Address(token_addr),
                                Token::Address(payment.sender()),
                                Token::Address(taker_addr),
                                Token::Uint(payment.value)
                            ]));
                            clone.sign_and_send_transaction(
                                0.into(),
                                Action::Call(swap_contract_address),
                                data,
                                U256::from(ETH_GAS),
                            )
                        }),
                )
            },
        }
    }

    fn watcher_refunds_hash_time_locked_payment(&self, args: RefundPaymentArgs) -> EthTxFut {
        let tx: UnverifiedTransaction = try_tx_fus!(rlp::decode(args.payment_tx));
        let payment = try_tx_fus!(SignedEthTx::new(tx));
        let watcher_reward = args.watcher_reward;

        let function_name = get_function_name("senderRefund", watcher_reward);
        let refund_func = try_tx_fus!(SWAP_CONTRACT.function(&function_name));

        let clone = self.clone();
        let taker_addr = addr_from_raw_pubkey(args.other_pubkey).unwrap();
        let swap_contract_address = match payment.action {
            Call(address) => address,
            Create => {
                return Box::new(futures01::future::err(TransactionErr::Plain(ERRL!(
                    "Invalid payment action: the payment action cannot be create"
                ))))
            },
        };

        match self.coin_type {
            EthCoinType::Eth => {
                let function_name = get_function_name("ethPayment", watcher_reward);
                let payment_func = try_tx_fus!(SWAP_CONTRACT.function(&function_name));
                let decoded = try_tx_fus!(decode_contract_call(payment_func, &payment.data));
                let swap_id_input = try_tx_fus!(get_function_input_data(&decoded, payment_func, 0));
                let receiver_input = try_tx_fus!(get_function_input_data(&decoded, payment_func, 1));
                let hash_input = try_tx_fus!(get_function_input_data(&decoded, payment_func, 2));

                let state_f = self.payment_status(swap_contract_address, swap_id_input.clone());
                Box::new(
                    state_f
                        .map_err(TransactionErr::Plain)
                        .and_then(move |state| -> EthTxFut {
                            if state != PAYMENT_STATE_SENT.into() {
                                return Box::new(futures01::future::err(TransactionErr::Plain(ERRL!(
                                    "Payment {:?} state is not PAYMENT_STATE_SENT, got {}",
                                    payment,
                                    state
                                ))));
                            }

                            let value = payment.value;
                            let watcher_reward_input = try_tx_fus!(get_function_input_data(&decoded, payment_func, 4));

                            let data = try_tx_fus!(refund_func.encode_input(&[
                                swap_id_input.clone(),
                                Token::Uint(value),
                                hash_input.clone(),
                                Token::Address(Address::default()),
                                Token::Address(taker_addr),
                                receiver_input.clone(),
                                watcher_reward_input,
                            ]));

                            clone.sign_and_send_transaction(
                                0.into(),
                                Action::Call(swap_contract_address),
                                data,
                                U256::from(ETH_GAS),
                            )
                        }),
                )
            },
            EthCoinType::Erc20 {
                platform: _,
                token_addr,
            } => {
                let function_name = get_function_name("erc20Payment", watcher_reward);
                let payment_func = try_tx_fus!(SWAP_CONTRACT.function(&function_name));

                let decoded = try_tx_fus!(decode_contract_call(payment_func, &payment.data));
                let swap_id_input = try_tx_fus!(get_function_input_data(&decoded, payment_func, 0));
                let amount_input = try_tx_fus!(get_function_input_data(&decoded, payment_func, 1));
                let receiver_input = try_tx_fus!(get_function_input_data(&decoded, payment_func, 3));
                let hash_input = try_tx_fus!(get_function_input_data(&decoded, payment_func, 4));
                let state_f = self.payment_status(swap_contract_address, swap_id_input.clone());
                Box::new(
                    state_f
                        .map_err(TransactionErr::Plain)
                        .and_then(move |state| -> EthTxFut {
                            if state != PAYMENT_STATE_SENT.into() {
                                return Box::new(futures01::future::err(TransactionErr::Plain(ERRL!(
                                    "Payment {:?} state is not PAYMENT_STATE_SENT, got {}",
                                    payment,
                                    state
                                ))));
                            }

                            let data = try_tx_fus!(refund_func.encode_input(&[
                                swap_id_input.clone(),
                                amount_input.clone(),
                                hash_input.clone(),
                                Token::Address(token_addr),
                                Token::Address(taker_addr),
                                receiver_input.clone(),
                                Token::Uint(payment.value),
                            ]));

                            clone.sign_and_send_transaction(
                                0.into(),
                                Action::Call(swap_contract_address),
                                data,
                                U256::from(ETH_GAS),
                            )
                        }),
                )
            },
        }
    }

    fn spend_hash_time_locked_payment(&self, args: SpendPaymentArgs) -> EthTxFut {
        let tx: UnverifiedTransaction = try_tx_fus!(rlp::decode(args.other_payment_tx));
        let payment = try_tx_fus!(SignedEthTx::new(tx));
        let swap_contract_address = try_tx_fus!(args.swap_contract_address.try_to_address());
        let watcher_reward = args.watcher_reward;

        let function_name = get_function_name("receiverSpend", watcher_reward);
        let spend_func = try_tx_fus!(SWAP_CONTRACT.function(&function_name));

        let clone = self.clone();
        let secret_vec = args.secret.to_vec();

        match self.coin_type {
            EthCoinType::Eth => {
                let function_name = get_function_name("ethPayment", watcher_reward);
                let payment_func = try_tx_fus!(SWAP_CONTRACT.function(&function_name));
                let decoded = try_tx_fus!(decode_contract_call(payment_func, &payment.data));

                let state_f = self.payment_status(swap_contract_address, decoded[0].clone());
                Box::new(
                    state_f
                        .map_err(TransactionErr::Plain)
                        .and_then(move |state| -> EthTxFut {
                            if state != PAYMENT_STATE_SENT.into() {
                                return Box::new(futures01::future::err(TransactionErr::Plain(ERRL!(
                                    "Payment {:?} state is not PAYMENT_STATE_SENT, got {}",
                                    payment,
                                    state
                                ))));
                            }

                            let data = if watcher_reward {
                                try_tx_fus!(spend_func.encode_input(&[
                                    decoded[0].clone(),
                                    Token::Uint(payment.value),
                                    Token::FixedBytes(secret_vec),
                                    Token::Address(Address::default()),
                                    Token::Address(payment.sender()),
                                    Token::Address(clone.my_address),
                                    decoded[4].clone(),
                                ]))
                            } else {
                                try_tx_fus!(spend_func.encode_input(&[
                                    decoded[0].clone(),
                                    Token::Uint(payment.value),
                                    Token::FixedBytes(secret_vec),
                                    Token::Address(Address::default()),
                                    Token::Address(payment.sender()),
                                ]))
                            };

                            clone.sign_and_send_transaction(
                                0.into(),
                                Action::Call(swap_contract_address),
                                data,
                                U256::from(ETH_GAS),
                            )
                        }),
                )
            },
            EthCoinType::Erc20 {
                platform: _,
                token_addr,
            } => {
                let function_name = get_function_name("erc20Payment", watcher_reward);
                let payment_func = try_tx_fus!(SWAP_CONTRACT.function(&function_name));

                let decoded = try_tx_fus!(decode_contract_call(payment_func, &payment.data));
                let state_f = self.payment_status(swap_contract_address, decoded[0].clone());

                Box::new(
                    state_f
                        .map_err(TransactionErr::Plain)
                        .and_then(move |state| -> EthTxFut {
                            if state != PAYMENT_STATE_SENT.into() {
                                return Box::new(futures01::future::err(TransactionErr::Plain(ERRL!(
                                    "Payment {:?} state is not PAYMENT_STATE_SENT, got {}",
                                    payment,
                                    state
                                ))));
                            }
                            let data = if watcher_reward {
                                try_tx_fus!(spend_func.encode_input(&[
                                    decoded[0].clone(),
                                    decoded[1].clone(),
                                    Token::FixedBytes(secret_vec),
                                    Token::Address(token_addr),
                                    Token::Address(payment.sender()),
                                    Token::Address(clone.my_address),
                                    Token::Uint(payment.value),
                                ]))
                            } else {
                                try_tx_fus!(spend_func.encode_input(&[
                                    decoded[0].clone(),
                                    decoded[1].clone(),
                                    Token::FixedBytes(secret_vec),
                                    Token::Address(token_addr),
                                    Token::Address(payment.sender()),
                                ]))
                            };

                            clone.sign_and_send_transaction(
                                0.into(),
                                Action::Call(swap_contract_address),
                                data,
                                U256::from(ETH_GAS),
                            )
                        }),
                )
            },
        }
    }

    fn refund_hash_time_locked_payment(&self, args: RefundPaymentArgs) -> EthTxFut {
        let tx: UnverifiedTransaction = try_tx_fus!(rlp::decode(args.payment_tx));
        let payment = try_tx_fus!(SignedEthTx::new(tx));
        let swap_contract_address = try_tx_fus!(args.swap_contract_address.try_to_address());

        let watcher_reward = args.watcher_reward;
        let function_name = get_function_name("senderRefund", watcher_reward);
        let refund_func = try_tx_fus!(SWAP_CONTRACT.function(&function_name));

        let clone = self.clone();

        match self.coin_type {
            EthCoinType::Eth => {
                let function_name = get_function_name("ethPayment", watcher_reward);
                let payment_func = try_tx_fus!(SWAP_CONTRACT.function(&function_name));

                let decoded = try_tx_fus!(decode_contract_call(payment_func, &payment.data));

                let state_f = self.payment_status(swap_contract_address, decoded[0].clone());
                Box::new(
                    state_f
                        .map_err(TransactionErr::Plain)
                        .and_then(move |state| -> EthTxFut {
                            if state != PAYMENT_STATE_SENT.into() {
                                return Box::new(futures01::future::err(TransactionErr::Plain(ERRL!(
                                    "Payment {:?} state is not PAYMENT_STATE_SENT, got {}",
                                    payment,
                                    state
                                ))));
                            }

                            let value = payment.value;
                            let data = if watcher_reward {
                                try_tx_fus!(refund_func.encode_input(&[
                                    decoded[0].clone(),
                                    Token::Uint(value),
                                    decoded[2].clone(),
                                    Token::Address(Address::default()),
                                    Token::Address(clone.my_address),
                                    decoded[1].clone(),
                                    decoded[4].clone(),
                                ]))
                            } else {
                                try_tx_fus!(refund_func.encode_input(&[
                                    decoded[0].clone(),
                                    Token::Uint(value),
                                    decoded[2].clone(),
                                    Token::Address(Address::default()),
                                    decoded[1].clone(),
                                ]))
                            };

                            clone.sign_and_send_transaction(
                                0.into(),
                                Action::Call(swap_contract_address),
                                data,
                                U256::from(ETH_GAS),
                            )
                        }),
                )
            },
            EthCoinType::Erc20 {
                platform: _,
                token_addr,
            } => {
                let function_name = get_function_name("erc20Payment", watcher_reward);
                let payment_func = try_tx_fus!(SWAP_CONTRACT.function(&function_name));

                let decoded = try_tx_fus!(decode_contract_call(payment_func, &payment.data));
                let state_f = self.payment_status(swap_contract_address, decoded[0].clone());
                Box::new(
                    state_f
                        .map_err(TransactionErr::Plain)
                        .and_then(move |state| -> EthTxFut {
                            if state != PAYMENT_STATE_SENT.into() {
                                return Box::new(futures01::future::err(TransactionErr::Plain(ERRL!(
                                    "Payment {:?} state is not PAYMENT_STATE_SENT, got {}",
                                    payment,
                                    state
                                ))));
                            }

                            let data = if watcher_reward {
                                try_tx_fus!(refund_func.encode_input(&[
                                    decoded[0].clone(),
                                    decoded[1].clone(),
                                    decoded[4].clone(),
                                    Token::Address(token_addr),
                                    Token::Address(clone.my_address),
                                    decoded[3].clone(),
                                    Token::Uint(payment.value),
                                ]))
                            } else {
                                try_tx_fus!(refund_func.encode_input(&[
                                    decoded[0].clone(),
                                    decoded[1].clone(),
                                    decoded[4].clone(),
                                    Token::Address(token_addr),
                                    decoded[3].clone(),
                                ]))
                            };

                            clone.sign_and_send_transaction(
                                0.into(),
                                Action::Call(swap_contract_address),
                                data,
                                U256::from(ETH_GAS),
                            )
                        }),
                )
            },
        }
    }

    fn my_balance(&self) -> BalanceFut<U256> {
        let coin = self.clone();
        let fut = async move {
            match coin.coin_type {
                EthCoinType::Eth => Ok(coin
                    .web3
                    .eth()
                    .balance(coin.my_address, Some(BlockNumber::Latest))
                    .await?),
                EthCoinType::Erc20 { ref token_addr, .. } => {
                    let function = ERC20_CONTRACT.function("balanceOf")?;
                    let data = function.encode_input(&[Token::Address(coin.my_address)])?;

                    let res = coin.call_request(*token_addr, None, Some(data.into())).await?;
                    let decoded = function.decode_output(&res.0)?;
                    match decoded[0] {
                        Token::Uint(number) => Ok(number),
                        _ => {
                            let error = format!("Expected U256 as balanceOf result but got {:?}", decoded);
                            MmError::err(BalanceError::InvalidResponse(error))
                        },
                    }
                },
            }
        };
        Box::new(fut.boxed().compat())
    }

    pub async fn get_tokens_balance_list(&self) -> Result<HashMap<String, CoinBalance>, MmError<BalanceError>> {
        let coin = self.clone();
        let mut token_balances = HashMap::new();
        for (token_ticker, info) in self.get_erc_tokens_infos().iter() {
            let balance_as_u256 = coin.get_token_balance_by_address(info.token_address).await?;
            let balance_as_big_decimal = u256_to_big_decimal(balance_as_u256, info.decimals)?;
            let balance = CoinBalance {
                spendable: balance_as_big_decimal,
                unspendable: BigDecimal::from(0),
            };
            token_balances.insert(token_ticker.clone(), balance);
        }

        Ok(token_balances)
    }

    async fn get_token_balance_by_address(&self, token_address: Address) -> Result<U256, MmError<BalanceError>> {
        let coin = self.clone();
        let function = ERC20_CONTRACT.function("balanceOf")?;
        let data = function.encode_input(&[Token::Address(coin.my_address)])?;
        let res = coin.call_request(token_address, None, Some(data.into())).await?;
        let decoded = function.decode_output(&res.0)?;

        match decoded[0] {
            Token::Uint(number) => Ok(number),
            _ => {
                let error = format!("Expected U256 as balanceOf result but got {:?}", decoded);
                MmError::err(BalanceError::InvalidResponse(error))
            },
        }
    }

    fn estimate_gas(&self, req: CallRequest) -> Box<dyn Future<Item = U256, Error = web3::Error> + Send> {
        // always using None block number as old Geth version accept only single argument in this RPC
        Box::new(self.web3.eth().estimate_gas(req, None).compat())
    }

    /// Estimates how much gas is necessary to allow the contract call to complete.
    /// `contract_addr` can be a ERC20 token address or any other contract address.
    ///
    /// # Important
    ///
    /// Don't use this method to estimate gas for a withdrawal of `ETH` coin.
    /// For more details, see `withdraw_impl`.
    ///
    /// Also, note that the contract call has to be initiated by my wallet address,
    /// because [`CallRequest::from`] is set to [`EthCoinImpl::my_address`].
    fn estimate_gas_for_contract_call(&self, contract_addr: Address, call_data: Bytes) -> Web3RpcFut<U256> {
        let coin = self.clone();
        Box::new(coin.get_gas_price().and_then(move |gas_price| {
            let eth_value = U256::zero();
            let estimate_gas_req = CallRequest {
                value: Some(eth_value),
                data: Some(call_data),
                from: Some(coin.my_address),
                to: Some(contract_addr),
                gas: None,
                // gas price must be supplied because some smart contracts base their
                // logic on gas price, e.g. TUSD: https://github.com/KomodoPlatform/atomicDEX-API/issues/643
                gas_price: Some(gas_price),
                ..CallRequest::default()
            };
            coin.estimate_gas(estimate_gas_req).map_to_mm_fut(Web3RpcError::from)
        }))
    }

    fn eth_balance(&self) -> BalanceFut<U256> {
        Box::new(
            self.web3
                .eth()
                .balance(self.my_address, Some(BlockNumber::Latest))
                .compat()
                .map_to_mm_fut(BalanceError::from),
        )
    }

    async fn call_request(&self, to: Address, value: Option<U256>, data: Option<Bytes>) -> Result<Bytes, web3::Error> {
        let request = CallRequest {
            from: Some(self.my_address),
            to: Some(to),
            gas: None,
            gas_price: None,
            value,
            data,
            ..CallRequest::default()
        };

        self.web3
            .eth()
            .call(request, Some(BlockId::Number(BlockNumber::Latest)))
            .await
    }

    fn allowance(&self, spender: Address) -> Web3RpcFut<U256> {
        let coin = self.clone();
        let fut = async move {
            match coin.coin_type {
                EthCoinType::Eth => MmError::err(Web3RpcError::Internal(
                    "'allowance' must not be called for ETH coin".to_owned(),
                )),
                EthCoinType::Erc20 { ref token_addr, .. } => {
                    let function = ERC20_CONTRACT.function("allowance")?;
                    let data = function.encode_input(&[Token::Address(coin.my_address), Token::Address(spender)])?;

                    let res = coin.call_request(*token_addr, None, Some(data.into())).await?;
                    let decoded = function.decode_output(&res.0)?;

                    match decoded[0] {
                        Token::Uint(number) => Ok(number),
                        _ => {
                            let error = format!("Expected U256 as allowance result but got {:?}", decoded);
                            MmError::err(Web3RpcError::InvalidResponse(error))
                        },
                    }
                },
            }
        };
        Box::new(fut.boxed().compat())
    }

    fn approve(&self, spender: Address, amount: U256) -> EthTxFut {
        let coin = self.clone();
        let fut = async move {
            let token_addr = match coin.coin_type {
                EthCoinType::Eth => return TX_PLAIN_ERR!("'approve' is expected to be call for ERC20 coins only"),
                EthCoinType::Erc20 { token_addr, .. } => token_addr,
            };
            let function = try_tx_s!(ERC20_CONTRACT.function("approve"));
            let data = try_tx_s!(function.encode_input(&[Token::Address(spender), Token::Uint(amount)]));

            let gas_limit = try_tx_s!(
                coin.estimate_gas_for_contract_call(token_addr, Bytes::from(data.clone()))
                    .compat()
                    .await
            );

            coin.sign_and_send_transaction(0.into(), Action::Call(token_addr), data, gas_limit)
                .compat()
                .await
        };
        Box::new(fut.boxed().compat())
    }

    /// Gets `PaymentSent` events from etomic swap smart contract since `from_block`
    fn payment_sent_events(
        &self,
        swap_contract_address: Address,
        from_block: u64,
        to_block: u64,
    ) -> Box<dyn Future<Item = Vec<Log>, Error = String> + Send> {
        let contract_event = try_fus!(SWAP_CONTRACT.event("PaymentSent"));
        let filter = FilterBuilder::default()
            .topics(Some(vec![contract_event.signature()]), None, None, None)
            .from_block(BlockNumber::Number(from_block.into()))
            .to_block(BlockNumber::Number(to_block.into()))
            .address(vec![swap_contract_address])
            .build();

        Box::new(self.web3.eth().logs(filter).compat().map_err(|e| ERRL!("{}", e)))
    }

    /// Gets `ReceiverSpent` events from etomic swap smart contract since `from_block`
    fn spend_events(
        &self,
        swap_contract_address: Address,
        from_block: u64,
        to_block: u64,
    ) -> Box<dyn Future<Item = Vec<Log>, Error = String> + Send> {
        let contract_event = try_fus!(SWAP_CONTRACT.event("ReceiverSpent"));
        let filter = FilterBuilder::default()
            .topics(Some(vec![contract_event.signature()]), None, None, None)
            .from_block(BlockNumber::Number(from_block.into()))
            .to_block(BlockNumber::Number(to_block.into()))
            .address(vec![swap_contract_address])
            .build();

        Box::new(self.web3.eth().logs(filter).compat().map_err(|e| ERRL!("{}", e)))
    }

    fn validate_payment(&self, input: ValidatePaymentInput) -> ValidatePaymentFut<()> {
        let expected_swap_contract_address = try_f!(input
            .swap_contract_address
            .try_to_address()
            .map_to_mm(ValidatePaymentError::InvalidParameter));

        let unsigned: UnverifiedTransaction = try_f!(rlp::decode(&input.payment_tx));
        let tx =
            try_f!(SignedEthTx::new(unsigned)
                .map_to_mm(|err| ValidatePaymentError::TxDeserializationError(err.to_string())));
        let sender = try_f!(addr_from_raw_pubkey(&input.other_pub).map_to_mm(ValidatePaymentError::InvalidParameter));

        let selfi = self.clone();
        let swap_id = selfi.etomic_swap_id(input.time_lock, &input.secret_hash);
        let secret_hash = if input.secret_hash.len() == 32 {
            ripemd160(&input.secret_hash).to_vec()
        } else {
            input.secret_hash.to_vec()
        };
        let mut expected_value = try_f!(wei_from_big_decimal(&input.amount, self.decimals));
        let fut = async move {
            let status = selfi
                .payment_status(expected_swap_contract_address, Token::FixedBytes(swap_id.clone()))
                .compat()
                .await
                .map_to_mm(ValidatePaymentError::Transport)?;
            if status != PAYMENT_STATE_SENT.into() {
                return MmError::err(ValidatePaymentError::UnexpectedPaymentState(format!(
                    "Payment state is not PAYMENT_STATE_SENT, got {}",
                    status
                )));
            }

            let tx_from_rpc = selfi.web3.eth().transaction(TransactionId::Hash(tx.hash)).await?;
            let tx_from_rpc = tx_from_rpc.as_ref().ok_or_else(|| {
                ValidatePaymentError::TxDoesNotExist(format!("Didn't find provided tx {:?} on ETH node", tx.hash))
            })?;

            if tx_from_rpc.from != Some(sender) {
                return MmError::err(ValidatePaymentError::WrongPaymentTx(format!(
                    "Payment tx {:?} was sent from wrong address, expected {:?}",
                    tx_from_rpc, sender
                )));
            }

            match &selfi.coin_type {
                EthCoinType::Eth => {
                    if tx_from_rpc.to != Some(expected_swap_contract_address) {
                        return MmError::err(ValidatePaymentError::WrongPaymentTx(format!(
                            "Payment tx {:?} was sent to wrong address, expected {:?}",
                            tx_from_rpc, expected_swap_contract_address,
                        )));
                    }

                    let function_name = get_function_name("ethPayment", input.min_watcher_reward.is_some());
                    let function = SWAP_CONTRACT
                        .function(&function_name)
                        .map_to_mm(|err| ValidatePaymentError::InternalError(err.to_string()))?;

                    let decoded = decode_contract_call(function, &tx_from_rpc.input.0)
                        .map_to_mm(|err| ValidatePaymentError::TxDeserializationError(err.to_string()))?;

                    if let Some(min_reward) = input.min_watcher_reward {
                        let reward = decoded[4].clone().into_uint().ok_or_else(|| {
                            ValidatePaymentError::WrongPaymentTx("Invalid type for watcher reward argument".to_string())
                        })?;
                        if reward.as_u64() < min_reward {
                            return MmError::err(ValidatePaymentError::WrongPaymentTx(format!(
                                "Insufficient watcher reward {}, must be at least {}",
                                reward, min_reward
                            )));
                        }

                        expected_value += reward;
                    }
                    drop_mutability!(expected_value);

                    if tx_from_rpc.value != expected_value {
                        return MmError::err(ValidatePaymentError::WrongPaymentTx(format!(
                            "Payment tx value arg {:?} is invalid, expected {:?}",
                            tx_from_rpc, expected_value
                        )));
                    }

                    if decoded[0] != Token::FixedBytes(swap_id.clone()) {
                        return MmError::err(ValidatePaymentError::WrongPaymentTx(format!(
                            "Invalid 'swap_id' {:?}, expected {:?}",
                            decoded, swap_id
                        )));
                    }

                    if decoded[1] != Token::Address(selfi.my_address) {
                        return MmError::err(ValidatePaymentError::WrongPaymentTx(format!(
                            "Payment tx receiver arg {:?} is invalid, expected {:?}",
                            decoded[1],
                            Token::Address(selfi.my_address)
                        )));
                    }

                    if decoded[2] != Token::FixedBytes(secret_hash.to_vec()) {
                        return MmError::err(ValidatePaymentError::WrongPaymentTx(format!(
                            "Payment tx secret_hash arg {:?} is invalid, expected {:?}",
                            decoded[2],
                            Token::FixedBytes(secret_hash.to_vec()),
                        )));
                    }

                    if decoded[3] != Token::Uint(U256::from(input.time_lock)) {
                        return MmError::err(ValidatePaymentError::WrongPaymentTx(format!(
                            "Payment tx time_lock arg {:?} is invalid, expected {:?}",
                            decoded[3],
                            Token::Uint(U256::from(input.time_lock)),
                        )));
                    }
                },
                EthCoinType::Erc20 {
                    platform: _,
                    token_addr,
                } => {
                    if tx_from_rpc.to != Some(expected_swap_contract_address) {
                        return MmError::err(ValidatePaymentError::WrongPaymentTx(format!(
                            "Payment tx {:?} was sent to wrong address, expected {:?}",
                            tx_from_rpc, expected_swap_contract_address,
                        )));
                    }
                    if let Some(min_reward) = input.min_watcher_reward {
                        if tx_from_rpc.value.as_u64() < min_reward {
                            return MmError::err(ValidatePaymentError::WrongPaymentTx(format!(
                                "Payment tx value arg {} is less than the minimum expected watcher reward {}",
                                tx_from_rpc.value, min_reward
                            )));
                        }
                    }
                    let function_name = get_function_name("erc20Payment", input.min_watcher_reward.is_some());
                    let function = SWAP_CONTRACT
                        .function(&function_name)
                        .map_to_mm(|err| ValidatePaymentError::InternalError(err.to_string()))?;
                    let decoded = decode_contract_call(function, &tx_from_rpc.input.0)
                        .map_to_mm(|err| ValidatePaymentError::TxDeserializationError(err.to_string()))?;

                    if decoded[0] != Token::FixedBytes(swap_id.clone()) {
                        return MmError::err(ValidatePaymentError::WrongPaymentTx(format!(
                            "Invalid 'swap_id' {:?}, expected {:?}",
                            decoded, swap_id
                        )));
                    }

                    if decoded[1] != Token::Uint(expected_value) {
                        return MmError::err(ValidatePaymentError::WrongPaymentTx(format!(
                            "Payment tx value arg {:?} is invalid, expected {:?}",
                            decoded[1],
                            Token::Uint(expected_value),
                        )));
                    }

                    if decoded[2] != Token::Address(*token_addr) {
                        return MmError::err(ValidatePaymentError::WrongPaymentTx(format!(
                            "Payment tx token_addr arg {:?} is invalid, expected {:?}",
                            decoded[2],
                            Token::Address(*token_addr)
                        )));
                    }

                    if decoded[3] != Token::Address(selfi.my_address) {
                        return MmError::err(ValidatePaymentError::WrongPaymentTx(format!(
                            "Payment tx receiver arg {:?} is invalid, expected {:?}",
                            decoded[3],
                            Token::Address(selfi.my_address),
                        )));
                    }

                    if decoded[4] != Token::FixedBytes(secret_hash.to_vec()) {
                        return MmError::err(ValidatePaymentError::WrongPaymentTx(format!(
                            "Payment tx secret_hash arg {:?} is invalid, expected {:?}",
                            decoded[4],
                            Token::FixedBytes(secret_hash.to_vec()),
                        )));
                    }

                    if decoded[5] != Token::Uint(U256::from(input.time_lock)) {
                        return MmError::err(ValidatePaymentError::WrongPaymentTx(format!(
                            "Payment tx time_lock arg {:?} is invalid, expected {:?}",
                            decoded[5],
                            Token::Uint(U256::from(input.time_lock)),
                        )));
                    }
                },
            }

            Ok(())
        };
        Box::new(fut.boxed().compat())
    }

    fn payment_status(
        &self,
        swap_contract_address: H160,
        token: Token,
    ) -> Box<dyn Future<Item = U256, Error = String> + Send + 'static> {
        let function = try_fus!(SWAP_CONTRACT.function("payments"));

        let data = try_fus!(function.encode_input(&[token]));

        let coin = self.clone();
        let fut = async move { coin.call_request(swap_contract_address, None, Some(data.into())).await };

        Box::new(fut.boxed().compat().map_err(|e| ERRL!("{}", e)).and_then(move |bytes| {
            let decoded_tokens = try_s!(function.decode_output(&bytes.0));
            let state = decoded_tokens
                .get(2)
                .ok_or_else(|| ERRL!("Payment status must contain 'state' as the 2nd token"))?;
            match state {
                Token::Uint(state) => Ok(*state),
                _ => ERR!("Payment status must be uint, got {:?}", state),
            }
        }))
    }

    async fn search_for_swap_tx_spend(
        &self,
        tx: &[u8],
        swap_contract_address: Address,
        _secret_hash: &[u8],
        search_from_block: u64,
        watcher_reward: bool,
    ) -> Result<Option<FoundSwapTxSpend>, String> {
        let unverified: UnverifiedTransaction = try_s!(rlp::decode(tx));
        let tx = try_s!(SignedEthTx::new(unverified));

        let func_name = match self.coin_type {
            EthCoinType::Eth => get_function_name("ethPayment", watcher_reward),
            EthCoinType::Erc20 { .. } => get_function_name("erc20Payment", watcher_reward),
        };

        let payment_func = try_s!(SWAP_CONTRACT.function(&func_name));
        let decoded = try_s!(decode_contract_call(payment_func, &tx.data));
        let id = match decoded.first() {
            Some(Token::FixedBytes(bytes)) => bytes.clone(),
            invalid_token => return ERR!("Expected Token::FixedBytes, got {:?}", invalid_token),
        };

        let mut current_block = try_s!(self.current_block().compat().await);
        if current_block < search_from_block {
            current_block = search_from_block;
        }

        let mut from_block = search_from_block;

        loop {
            let to_block = current_block.min(from_block + self.logs_block_range);

            let spend_events = try_s!(
                self.spend_events(swap_contract_address, from_block, to_block)
                    .compat()
                    .await
            );
            let found = spend_events.iter().find(|event| &event.data.0[..32] == id.as_slice());

            if let Some(event) = found {
                match event.transaction_hash {
                    Some(tx_hash) => {
                        let transaction = match try_s!(self.web3.eth().transaction(TransactionId::Hash(tx_hash)).await)
                        {
                            Some(t) => t,
                            None => {
                                return ERR!("Found ReceiverSpent event, but transaction {:02x} is missing", tx_hash)
                            },
                        };

                        return Ok(Some(FoundSwapTxSpend::Spent(TransactionEnum::from(try_s!(
                            signed_tx_from_web3_tx(transaction)
                        )))));
                    },
                    None => return ERR!("Found ReceiverSpent event, but it doesn't have tx_hash"),
                }
            }

            let refund_events = try_s!(
                self.refund_events(swap_contract_address, from_block, to_block)
                    .compat()
                    .await
            );
            let found = refund_events.iter().find(|event| &event.data.0[..32] == id.as_slice());

            if let Some(event) = found {
                match event.transaction_hash {
                    Some(tx_hash) => {
                        let transaction = match try_s!(self.web3.eth().transaction(TransactionId::Hash(tx_hash)).await)
                        {
                            Some(t) => t,
                            None => {
                                return ERR!("Found SenderRefunded event, but transaction {:02x} is missing", tx_hash)
                            },
                        };

                        return Ok(Some(FoundSwapTxSpend::Refunded(TransactionEnum::from(try_s!(
                            signed_tx_from_web3_tx(transaction)
                        )))));
                    },
                    None => return ERR!("Found SenderRefunded event, but it doesn't have tx_hash"),
                }
            }

            if to_block >= current_block {
                break;
            }
            from_block = to_block;
        }

        Ok(None)
    }

    /// Get gas price
    pub fn get_gas_price(&self) -> Web3RpcFut<U256> {
        let coin = self.clone();
        let fut = async move {
            // TODO refactor to error_log_passthrough once simple maker bot is merged
            let gas_station_price = match &coin.gas_station_url {
                Some(url) => {
                    match GasStationData::get_gas_price(url, coin.gas_station_decimals, coin.gas_station_policy)
                        .compat()
                        .await
                    {
                        Ok(from_station) => Some(increase_by_percent_one_gwei(from_station, GAS_PRICE_PERCENT)),
                        Err(e) => {
                            error!("Error {} on request to gas station url {}", e, url);
                            None
                        },
                    }
                },
                None => None,
            };

            let eth_gas_price = match coin.web3.eth().gas_price().await {
                Ok(eth_gas) => Some(eth_gas),
                Err(e) => {
                    error!("Error {} on eth_gasPrice request", e);
                    None
                },
            };

            let fee_history_namespace: EthFeeHistoryNamespace<_> = coin.web3.api();
            let eth_fee_history_price = match fee_history_namespace
                .eth_fee_history(U256::from(1u64), BlockNumber::Latest, &[])
                .await
            {
                Ok(res) => res
                    .base_fee_per_gas
                    .first()
                    .map(|val| increase_by_percent_one_gwei(*val, BASE_BLOCK_FEE_DIFF_PCT)),
                Err(e) => {
                    debug!("Error {} on eth_feeHistory request", e);
                    None
                },
            };

            // on editions < 2021 the compiler will resolve array.into_iter() as (&array).into_iter()
            // https://doc.rust-lang.org/edition-guide/rust-2021/IntoIterator-for-arrays.html#details
            IntoIterator::into_iter([gas_station_price, eth_gas_price, eth_fee_history_price])
                .flatten()
                .max()
                .or_mm_err(|| Web3RpcError::Internal("All requests failed".into()))
        };
        Box::new(fut.boxed().compat())
    }

    /// Checks every second till ETH nodes recognize that nonce is increased.
    /// Parity has reliable "nextNonce" method that always returns correct nonce for address.
    /// But we can't expect that all nodes will always be Parity.
    /// Some of ETH forks use Geth only so they don't have Parity nodes at all.
    ///
    /// Please note that we just keep looping in case of a transport error hoping it will go away.
    ///
    /// # Warning
    ///
    /// The function is endless, we just keep looping in case of a transport error hoping it will go away.
    async fn wait_for_addr_nonce_increase(&self, addr: Address, prev_nonce: U256) {
        repeatable!(async {
            match get_addr_nonce(addr, self.web3_instances.clone()).compat().await {
                Ok(new_nonce) if new_nonce > prev_nonce => Ready(()),
                Ok(_nonce) => Retry(()),
                Err(e) => {
                    error!("Error getting {} {} nonce: {}", self.ticker(), self.my_address, e);
                    Retry(())
                },
            }
        })
        .until_ready()
        .repeat_every_secs(1.)
        .await
        .ok();
    }

    /// Returns `None` if the transaction hasn't appeared on the RPC nodes at the specified time.
    #[cfg(target_arch = "wasm32")]
    async fn wait_for_tx_appears_on_rpc(
        &self,
        tx_hash: H256,
        wait_rpc_timeout_ms: u64,
        check_every: f64,
    ) -> Web3RpcResult<Option<SignedEthTx>> {
        let wait_until = now_ms() + wait_rpc_timeout_ms;
        while now_ms() < wait_until {
            let maybe_tx = self.web3.eth().transaction(TransactionId::Hash(tx_hash)).await?;
            if let Some(tx) = maybe_tx {
                let signed_tx = signed_tx_from_web3_tx(tx).map_to_mm(Web3RpcError::InvalidResponse)?;
                return Ok(Some(signed_tx));
            }

            Timer::sleep(check_every).await;
        }

        let timeout_s = wait_rpc_timeout_ms / 1000;
        warn!(
            "Couldn't fetch the '{tx_hash:02x}' transaction hex as it hasn't appeared on the RPC node in {timeout_s}s"
        );
        Ok(None)
    }
}

#[derive(Clone, Debug, Deserialize, PartialEq, Serialize)]
pub struct EthTxFeeDetails {
    coin: String,
    gas: u64,
    /// WEI units per 1 gas
    gas_price: BigDecimal,
    total_fee: BigDecimal,
}

impl EthTxFeeDetails {
    fn new(gas: U256, gas_price: U256, coin: &str) -> NumConversResult<EthTxFeeDetails> {
        let total_fee = gas * gas_price;
        // Fees are always paid in ETH, can use 18 decimals by default
        let total_fee = u256_to_big_decimal(total_fee, ETH_DECIMALS)?;
        let gas_price = u256_to_big_decimal(gas_price, ETH_DECIMALS)?;

        let gas_u64 = u64::try_from(gas).map_to_mm(|e| NumConversError::new(e.to_string()))?;

        Ok(EthTxFeeDetails {
            coin: coin.to_owned(),
            gas: gas_u64,
            gas_price,
            total_fee,
        })
    }
}

#[async_trait]
impl MmCoin for EthCoin {
    fn is_asset_chain(&self) -> bool { false }

    fn spawner(&self) -> CoinFutSpawner { CoinFutSpawner::new(&self.abortable_system) }

    fn get_raw_transaction(&self, req: RawTransactionRequest) -> RawTransactionFut {
        Box::new(get_raw_transaction_impl(self.clone(), req).boxed().compat())
    }

    fn get_tx_hex_by_hash(&self, tx_hash: Vec<u8>) -> RawTransactionFut {
        if tx_hash.len() != H256::len_bytes() {
            let error = format!(
                "TX hash should have exactly {} bytes, got {}",
                H256::len_bytes(),
                tx_hash.len(),
            );
            return Box::new(futures01::future::err(MmError::new(
                RawTransactionError::InvalidHashError(error),
            )));
        }

        let tx_hash = H256::from_slice(tx_hash.as_slice());
        Box::new(get_tx_hex_by_hash_impl(self.clone(), tx_hash).boxed().compat())
    }

    fn withdraw(&self, req: WithdrawRequest) -> WithdrawFut {
        Box::new(Box::pin(withdraw_impl(self.clone(), req)).compat())
    }

    fn decimals(&self) -> u8 { self.decimals }

    fn convert_to_address(&self, from: &str, to_address_format: Json) -> Result<String, String> {
        let to_address_format: EthAddressFormat =
            json::from_value(to_address_format).map_err(|e| ERRL!("Error on parse ETH address format {:?}", e))?;
        match to_address_format {
            EthAddressFormat::SingleCase => ERR!("conversion is available only to mixed-case"),
            EthAddressFormat::MixedCase => {
                let _addr = try_s!(addr_from_str(from));
                Ok(checksum_address(from))
            },
        }
    }

    fn validate_address(&self, address: &str) -> ValidateAddressResult {
        let result = self.address_from_str(address);
        ValidateAddressResult {
            is_valid: result.is_ok(),
            reason: result.err(),
        }
    }

    fn process_history_loop(&self, ctx: MmArc) -> Box<dyn Future<Item = (), Error = ()> + Send> {
        cfg_wasm32! {
            ctx.log.log(
                "🤔",
                &[&"tx_history", &self.ticker],
                &ERRL!("Transaction history is not supported for ETH/ERC20 coins"),
            );
            return Box::new(futures01::future::ok(()));
        }
        cfg_native! {
            let coin = self.clone();
            let fut = async move {
                match coin.coin_type {
                    EthCoinType::Eth => coin.process_eth_history(&ctx).await,
                    EthCoinType::Erc20 { ref token_addr, .. } => coin.process_erc20_history(*token_addr, &ctx).await,
                }
                Ok(())
            };
            Box::new(fut.boxed().compat())
        }
    }

    fn history_sync_status(&self) -> HistorySyncState { self.history_sync_state.lock().unwrap().clone() }

    fn get_trade_fee(&self) -> Box<dyn Future<Item = TradeFee, Error = String> + Send> {
        let coin = self.clone();
        Box::new(
            self.get_gas_price()
                .map_err(|e| e.to_string())
                .and_then(move |gas_price| {
                    let fee = gas_price * U256::from(ETH_GAS);
                    let fee_coin = match &coin.coin_type {
                        EthCoinType::Eth => &coin.ticker,
                        EthCoinType::Erc20 { platform, .. } => platform,
                    };
                    Ok(TradeFee {
                        coin: fee_coin.into(),
                        amount: try_s!(u256_to_big_decimal(fee, ETH_DECIMALS)).into(),
                        paid_from_trading_vol: false,
                    })
                }),
        )
    }

    async fn get_sender_trade_fee(
        &self,
        value: TradePreimageValue,
        stage: FeeApproxStage,
    ) -> TradePreimageResult<TradeFee> {
        let gas_price = self.get_gas_price().compat().await?;
        let gas_price = increase_gas_price_by_stage(gas_price, &stage);
        let gas_limit = match self.coin_type {
            EthCoinType::Eth => {
                // this gas_limit includes gas for `ethPayment` and `senderRefund` contract calls
                U256::from(300_000)
            },
            EthCoinType::Erc20 { token_addr, .. } => {
                let value = match value {
                    TradePreimageValue::Exact(value) | TradePreimageValue::UpperBound(value) => {
                        wei_from_big_decimal(&value, self.decimals)?
                    },
                };
                let allowed = self.allowance(self.swap_contract_address).compat().await?;
                if allowed < value {
                    // estimate gas for the `approve` contract call

                    // Pass a dummy spender. Let's use `my_address`.
                    let spender = self.my_address;
                    let approve_function = ERC20_CONTRACT.function("approve")?;
                    let approve_data = approve_function.encode_input(&[Token::Address(spender), Token::Uint(value)])?;
                    let approve_gas_limit = self
                        .estimate_gas_for_contract_call(token_addr, Bytes::from(approve_data))
                        .compat()
                        .await?;

                    // this gas_limit includes gas for `approve`, `erc20Payment` and `senderRefund` contract calls
                    U256::from(300_000) + approve_gas_limit
                } else {
                    // this gas_limit includes gas for `erc20Payment` and `senderRefund` contract calls
                    U256::from(300_000)
                }
            },
        };

        let total_fee = gas_limit * gas_price;
        let amount = u256_to_big_decimal(total_fee, ETH_DECIMALS)?;
        let fee_coin = match &self.coin_type {
            EthCoinType::Eth => &self.ticker,
            EthCoinType::Erc20 { platform, .. } => platform,
        };
        Ok(TradeFee {
            coin: fee_coin.into(),
            amount: amount.into(),
            paid_from_trading_vol: false,
        })
    }

    fn get_receiver_trade_fee(&self, _send_amount: BigDecimal, stage: FeeApproxStage) -> TradePreimageFut<TradeFee> {
        let coin = self.clone();
        let fut = async move {
            let gas_price = coin.get_gas_price().compat().await?;
            let gas_price = increase_gas_price_by_stage(gas_price, &stage);
            let total_fee = gas_price * U256::from(ETH_GAS);
            let amount = u256_to_big_decimal(total_fee, ETH_DECIMALS)?;
            let fee_coin = match &coin.coin_type {
                EthCoinType::Eth => &coin.ticker,
                EthCoinType::Erc20 { platform, .. } => platform,
            };
            Ok(TradeFee {
                coin: fee_coin.into(),
                amount: amount.into(),
                paid_from_trading_vol: false,
            })
        };
        Box::new(fut.boxed().compat())
    }

    async fn get_fee_to_send_taker_fee(
        &self,
        dex_fee_amount: BigDecimal,
        stage: FeeApproxStage,
    ) -> TradePreimageResult<TradeFee> {
        let dex_fee_amount = wei_from_big_decimal(&dex_fee_amount, self.decimals)?;

        // pass the dummy params
        let to_addr = addr_from_raw_pubkey(&DEX_FEE_ADDR_RAW_PUBKEY)
            .expect("addr_from_raw_pubkey should never fail with DEX_FEE_ADDR_RAW_PUBKEY");
        let (eth_value, data, call_addr, fee_coin) = match &self.coin_type {
            EthCoinType::Eth => (dex_fee_amount, Vec::new(), &to_addr, &self.ticker),
            EthCoinType::Erc20 { platform, token_addr } => {
                let function = ERC20_CONTRACT.function("transfer")?;
                let data = function.encode_input(&[Token::Address(to_addr), Token::Uint(dex_fee_amount)])?;
                (0.into(), data, token_addr, platform)
            },
        };

        let gas_price = self.get_gas_price().compat().await?;
        let gas_price = increase_gas_price_by_stage(gas_price, &stage);
        let estimate_gas_req = CallRequest {
            value: Some(eth_value),
            data: Some(data.clone().into()),
            from: Some(self.my_address),
            to: Some(*call_addr),
            gas: None,
            // gas price must be supplied because some smart contracts base their
            // logic on gas price, e.g. TUSD: https://github.com/KomodoPlatform/atomicDEX-API/issues/643
            gas_price: Some(gas_price),
            ..CallRequest::default()
        };

        // Please note if the wallet's balance is insufficient to withdraw, then `estimate_gas` may fail with the `Exception` error.
        // Ideally we should determine the case when we have the insufficient balance and return `TradePreimageError::NotSufficientBalance` error.
        let gas_limit = self.estimate_gas(estimate_gas_req).compat().await?;
        let total_fee = gas_limit * gas_price;
        let amount = u256_to_big_decimal(total_fee, ETH_DECIMALS)?;
        Ok(TradeFee {
            coin: fee_coin.into(),
            amount: amount.into(),
            paid_from_trading_vol: false,
        })
    }

    fn required_confirmations(&self) -> u64 { self.required_confirmations.load(AtomicOrdering::Relaxed) }

    fn requires_notarization(&self) -> bool { false }

    fn set_required_confirmations(&self, confirmations: u64) {
        self.required_confirmations
            .store(confirmations, AtomicOrdering::Relaxed);
    }

    fn set_requires_notarization(&self, _requires_nota: bool) {
        warn!("set_requires_notarization doesn't take any effect on ETH/ERC20 coins");
    }

    fn swap_contract_address(&self) -> Option<BytesJson> {
        Some(BytesJson::from(self.swap_contract_address.0.as_ref()))
    }

    fn fallback_swap_contract(&self) -> Option<BytesJson> {
        self.fallback_swap_contract.map(|a| BytesJson::from(a.0.as_ref()))
    }

    fn mature_confirmations(&self) -> Option<u32> { None }

    fn coin_protocol_info(&self) -> Vec<u8> { Vec::new() }

    fn is_coin_protocol_supported(&self, _info: &Option<Vec<u8>>) -> bool { true }

    fn on_disabled(&self) -> Result<(), AbortedError> { AbortableSystem::abort_all(&self.abortable_system) }

    fn on_token_deactivated(&self, ticker: &str) {
        if let Ok(tokens) = self.erc20_tokens_infos.lock().as_deref_mut() {
            tokens.remove(ticker);
        };
    }
}

pub trait TryToAddress {
    fn try_to_address(&self) -> Result<Address, String>;
}

impl TryToAddress for BytesJson {
    fn try_to_address(&self) -> Result<Address, String> { self.0.try_to_address() }
}

impl TryToAddress for [u8] {
    fn try_to_address(&self) -> Result<Address, String> { (&self).try_to_address() }
}

impl<'a> TryToAddress for &'a [u8] {
    fn try_to_address(&self) -> Result<Address, String> {
        if self.len() != Address::len_bytes() {
            return ERR!(
                "Cannot construct an Ethereum address from {} bytes slice",
                Address::len_bytes()
            );
        }

        Ok(Address::from_slice(self))
    }
}

impl<T: TryToAddress> TryToAddress for Option<T> {
    fn try_to_address(&self) -> Result<Address, String> {
        match self {
            Some(ref inner) => inner.try_to_address(),
            None => ERR!("Cannot convert None to address"),
        }
    }
}

pub trait GuiAuthMessages {
    fn gui_auth_sign_message_hash(message: String) -> Option<[u8; 32]>;
    fn generate_gui_auth_signed_validation(generator: GuiAuthValidationGenerator)
        -> SignatureResult<GuiAuthValidation>;
}

impl GuiAuthMessages for EthCoin {
    fn gui_auth_sign_message_hash(message: String) -> Option<[u8; 32]> {
        let message_prefix = "atomicDEX Auth Ethereum Signed Message:\n";
        let prefix_len = CompactInteger::from(message_prefix.len());

        let mut stream = Stream::new();
        prefix_len.serialize(&mut stream);
        stream.append_slice(message_prefix.as_bytes());
        stream.append_slice(message.len().to_string().as_bytes());
        stream.append_slice(message.as_bytes());

        Some(keccak256(&stream.out()).take())
    }

    fn generate_gui_auth_signed_validation(
        generator: GuiAuthValidationGenerator,
    ) -> SignatureResult<GuiAuthValidation> {
        let timestamp_message = get_utc_timestamp() + GUI_AUTH_SIGNED_MESSAGE_LIFETIME_SEC;

        let message_hash =
            EthCoin::gui_auth_sign_message_hash(timestamp_message.to_string()).ok_or(SignatureError::PrefixNotFound)?;
        let signature = sign(&generator.secret, &H256::from(message_hash))?;

        Ok(GuiAuthValidation {
            coin_ticker: generator.coin_ticker,
            address: generator.address,
            timestamp_message,
            signature: format!("0x{}", signature),
        })
    }
}

fn validate_fee_impl(coin: EthCoin, validate_fee_args: EthValidateFeeArgs<'_>) -> ValidatePaymentFut<()> {
    let fee_tx_hash = validate_fee_args.fee_tx_hash.to_owned();
    let sender_addr = try_f!(
        addr_from_raw_pubkey(validate_fee_args.expected_sender).map_to_mm(ValidatePaymentError::InvalidParameter)
    );
    let fee_addr =
        try_f!(addr_from_raw_pubkey(validate_fee_args.fee_addr).map_to_mm(ValidatePaymentError::InvalidParameter));
    let amount = validate_fee_args.amount.clone();
    let min_block_number = validate_fee_args.min_block_number;

    let fut = async move {
        let expected_value = wei_from_big_decimal(&amount, coin.decimals)?;
        let tx_from_rpc = coin.web3.eth().transaction(TransactionId::Hash(fee_tx_hash)).await?;

        let tx_from_rpc = tx_from_rpc.as_ref().ok_or_else(|| {
            ValidatePaymentError::TxDoesNotExist(format!("Didn't find provided tx {:?} on ETH node", fee_tx_hash))
        })?;

        if tx_from_rpc.from != Some(sender_addr) {
            return MmError::err(ValidatePaymentError::WrongPaymentTx(format!(
                "{}: Fee tx {:?} was sent from wrong address, expected {:?}",
                INVALID_SENDER_ERR_LOG, tx_from_rpc, sender_addr
            )));
        }

        if let Some(block_number) = tx_from_rpc.block_number {
            if block_number <= min_block_number.into() {
                return MmError::err(ValidatePaymentError::WrongPaymentTx(format!(
                    "{}: Fee tx {:?} confirmed before min_block {}",
                    EARLY_CONFIRMATION_ERR_LOG, tx_from_rpc, min_block_number
                )));
            }
        }
        match &coin.coin_type {
            EthCoinType::Eth => {
                if tx_from_rpc.to != Some(fee_addr) {
                    return MmError::err(ValidatePaymentError::WrongPaymentTx(format!(
                        "{}: Fee tx {:?} was sent to wrong address, expected {:?}",
                        INVALID_RECEIVER_ERR_LOG, tx_from_rpc, fee_addr
                    )));
                }

                if tx_from_rpc.value < expected_value {
                    return MmError::err(ValidatePaymentError::WrongPaymentTx(format!(
                        "Fee tx {:?} value is less than expected {:?}",
                        tx_from_rpc, expected_value
                    )));
                }
            },
            EthCoinType::Erc20 {
                platform: _,
                token_addr,
            } => {
                if tx_from_rpc.to != Some(*token_addr) {
                    return MmError::err(ValidatePaymentError::WrongPaymentTx(format!(
                        "{}: ERC20 Fee tx {:?} called wrong smart contract, expected {:?}",
                        INVALID_CONTRACT_ADDRESS_ERR_LOG, tx_from_rpc, token_addr
                    )));
                }

                let function = ERC20_CONTRACT
                    .function("transfer")
                    .map_to_mm(|e| ValidatePaymentError::InternalError(e.to_string()))?;
                let decoded_input = decode_contract_call(function, &tx_from_rpc.input.0)
                    .map_to_mm(|e| ValidatePaymentError::TxDeserializationError(e.to_string()))?;
                let address_input = get_function_input_data(&decoded_input, function, 0)
                    .map_to_mm(ValidatePaymentError::TxDeserializationError)?;

                if address_input != Token::Address(fee_addr) {
                    return MmError::err(ValidatePaymentError::WrongPaymentTx(format!(
                        "{}: ERC20 Fee tx was sent to wrong address {:?}, expected {:?}",
                        INVALID_RECEIVER_ERR_LOG, address_input, fee_addr
                    )));
                }

                let value_input = get_function_input_data(&decoded_input, function, 1)
                    .map_to_mm(ValidatePaymentError::TxDeserializationError)?;

                match value_input {
                    Token::Uint(value) => {
                        if value < expected_value {
                            return MmError::err(ValidatePaymentError::WrongPaymentTx(format!(
                                "ERC20 Fee tx value {} is less than expected {}",
                                value, expected_value
                            )));
                        }
                    },
                    _ => {
                        return MmError::err(ValidatePaymentError::WrongPaymentTx(format!(
                            "Should have got uint token but got {:?}",
                            value_input
                        )))
                    },
                }
            },
        }

        Ok(())
    };
    Box::new(fut.boxed().compat())
}

fn get_function_input_data(decoded: &[Token], func: &Function, index: usize) -> Result<Token, String> {
    decoded.get(index).cloned().ok_or(format!(
        "Missing input in function {}: No input found at index {}",
        func.name.clone(),
        index
    ))
}

fn get_function_name(name: &str, watcher_reward: bool) -> String {
    if watcher_reward {
        format!("{}{}", name, "Reward")
    } else {
        name.to_owned()
    }
}

pub fn addr_from_raw_pubkey(pubkey: &[u8]) -> Result<Address, String> {
    let pubkey = try_s!(PublicKey::from_slice(pubkey).map_err(|e| ERRL!("{:?}", e)));
    let eth_public = Public::from_slice(&pubkey.serialize_uncompressed()[1..65]);
    Ok(public_to_address(&eth_public))
}

pub fn addr_from_pubkey_str(pubkey: &str) -> Result<String, String> {
    let pubkey_bytes = try_s!(hex::decode(pubkey));
    let addr = try_s!(addr_from_raw_pubkey(&pubkey_bytes));
    Ok(format!("{:#02x}", addr))
}

fn display_u256_with_decimal_point(number: U256, decimals: u8) -> String {
    let mut string = number.to_string();
    let decimals = decimals as usize;
    if string.len() <= decimals {
        string.insert_str(0, &"0".repeat(decimals - string.len() + 1));
    }

    string.insert(string.len() - decimals, '.');
    string.trim_end_matches('0').into()
}

pub fn u256_to_big_decimal(number: U256, decimals: u8) -> NumConversResult<BigDecimal> {
    let string = display_u256_with_decimal_point(number, decimals);
    Ok(string.parse::<BigDecimal>()?)
}

pub fn wei_from_big_decimal(amount: &BigDecimal, decimals: u8) -> NumConversResult<U256> {
    let mut amount = amount.to_string();
    let dot = amount.find(|c| c == '.');
    let decimals = decimals as usize;
    if let Some(index) = dot {
        let mut fractional = amount.split_off(index);
        // remove the dot from fractional part
        fractional.remove(0);
        if fractional.len() < decimals {
            fractional.insert_str(fractional.len(), &"0".repeat(decimals - fractional.len()));
        }
        fractional.truncate(decimals);
        amount.push_str(&fractional);
    } else {
        amount.insert_str(amount.len(), &"0".repeat(decimals));
    }
    U256::from_dec_str(&amount)
        .map_err(|e| format!("{:?}", e))
        .map_to_mm(NumConversError::new)
}

impl Transaction for SignedEthTx {
    fn tx_hex(&self) -> Vec<u8> { rlp::encode(self).to_vec() }

    fn tx_hash(&self) -> BytesJson { self.hash.0.to_vec().into() }
}

fn signed_tx_from_web3_tx(transaction: Web3Transaction) -> Result<SignedEthTx, String> {
    let r = transaction.r.ok_or_else(|| ERRL!("'Transaction::r' is not set"))?;
    let s = transaction.s.ok_or_else(|| ERRL!("'Transaction::s' is not set"))?;
    let v = transaction
        .v
        .ok_or_else(|| ERRL!("'Transaction::v' is not set"))?
        .as_u64();
    let gas_price = transaction
        .gas_price
        .ok_or_else(|| ERRL!("'Transaction::gas_price' is not set"))?;

    let unverified = UnverifiedTransaction {
        r,
        s,
        v,
        hash: transaction.hash,
        unsigned: UnSignedEthTx {
            data: transaction.input.0,
            gas_price,
            gas: transaction.gas,
            value: transaction.value,
            nonce: transaction.nonce,
            action: match transaction.to {
                Some(addr) => Action::Call(addr),
                None => Action::Create,
            },
        },
    };

    Ok(try_s!(SignedEthTx::new(unverified)))
}

#[derive(Deserialize, Debug, Serialize)]
pub struct GasStationData {
    // matic gas station average fees is named standard, using alias to support both format.
    #[serde(alias = "average", alias = "standard")]
    average: MmNumber,
    fast: MmNumber,
}

/// Using tagged representation to allow adding variants with coefficients, percentage, etc in the future.
#[derive(Clone, Copy, Debug, Deserialize)]
#[serde(tag = "policy", content = "additional_data")]
pub enum GasStationPricePolicy {
    /// Use mean between average and fast values, default and recommended to use on ETH mainnet due to
    /// gas price big spikes.
    MeanAverageFast,
    /// Use average value only. Useful for non-heavily congested networks (Matic, etc.)
    Average,
}

impl Default for GasStationPricePolicy {
    fn default() -> Self { GasStationPricePolicy::MeanAverageFast }
}

impl GasStationData {
    fn average_gwei(&self, decimals: u8, gas_price_policy: GasStationPricePolicy) -> NumConversResult<U256> {
        let gas_price = match gas_price_policy {
            GasStationPricePolicy::MeanAverageFast => ((&self.average + &self.fast) / MmNumber::from(2)).into(),
            GasStationPricePolicy::Average => self.average.to_decimal(),
        };
        wei_from_big_decimal(&gas_price, decimals)
    }

    fn get_gas_price(uri: &str, decimals: u8, gas_price_policy: GasStationPricePolicy) -> Web3RpcFut<U256> {
        let uri = uri.to_owned();
        let fut = async move {
            make_gas_station_request(&uri)
                .await?
                .average_gwei(decimals, gas_price_policy)
                .mm_err(|e| Web3RpcError::Internal(e.0))
        };
        Box::new(fut.boxed().compat())
    }
}

async fn get_token_decimals(web3: &Web3<Web3Transport>, token_addr: Address) -> Result<u8, String> {
    let function = try_s!(ERC20_CONTRACT.function("decimals"));
    let data = try_s!(function.encode_input(&[]));
    let request = CallRequest {
        from: Some(Address::default()),
        to: Some(token_addr),
        gas: None,
        gas_price: None,
        value: Some(0.into()),
        data: Some(data.into()),
        ..CallRequest::default()
    };

    let res = web3
        .eth()
        .call(request, Some(BlockId::Number(BlockNumber::Latest)))
        .map_err(|e| ERRL!("{}", e))
        .await?;
    let tokens = try_s!(function.decode_output(&res.0));
    let decimals = match tokens[0] {
        Token::Uint(dec) => dec.as_u64(),
        _ => return ERR!("Invalid decimals type {:?}", tokens),
    };
    Ok(decimals as u8)
}

pub fn valid_addr_from_str(addr_str: &str) -> Result<Address, String> {
    let addr = try_s!(addr_from_str(addr_str));
    if !is_valid_checksum_addr(addr_str) {
        return ERR!("Invalid address checksum");
    }
    Ok(addr)
}

pub fn addr_from_str(addr_str: &str) -> Result<Address, String> {
    if !addr_str.starts_with("0x") {
        return ERR!("Address must be prefixed with 0x");
    };

    Ok(try_s!(Address::from_str(&addr_str[2..])))
}

/// This function fixes a bug appeared on `ethabi` update:
/// 1. `ethabi(6.1.0)::Function::decode_input` had
/// ```rust
/// decode(&self.input_param_types(), &data[4..])
/// ```
///
/// 2. `ethabi(17.2.0)::Function::decode_input` has
/// ```rust
/// decode(&self.input_param_types(), data)
/// ```
pub fn decode_contract_call(function: &Function, contract_call_bytes: &[u8]) -> Result<Vec<Token>, ethabi::Error> {
    if contract_call_bytes.len() < 4 {
        return Err(ethabi::Error::Other(
            "Contract call should contain at least 4 bytes known as a function signature".into(),
        ));
    }

    let actual_signature = &contract_call_bytes[..4];
    let expected_signature = &function.short_signature();
    if actual_signature != expected_signature {
        let error =
            format!("Unexpected contract call signature: expected {expected_signature:?}, found {actual_signature:?}");
        return Err(ethabi::Error::Other(error.into()));
    }

    function.decode_input(&contract_call_bytes[4..])
}

fn rpc_event_handlers_for_eth_transport(ctx: &MmArc, ticker: String) -> Vec<RpcTransportEventHandlerShared> {
    let metrics = ctx.metrics.weak();
    vec![CoinTransportMetrics::new(metrics, ticker, RpcClientType::Ethereum).into_shared()]
}

#[inline]
fn new_nonce_lock() -> Arc<AsyncMutex<()>> { Arc::new(AsyncMutex::new(())) }

pub async fn eth_coin_from_conf_and_request(
    ctx: &MmArc,
    ticker: &str,
    conf: &Json,
    req: &Json,
    protocol: CoinProtocol,
    priv_key_policy: PrivKeyBuildPolicy,
) -> Result<EthCoin, String> {
    // Convert `PrivKeyBuildPolicy` to `EthPrivKeyBuildPolicy` if it's possible.
    let priv_key_policy = try_s!(EthPrivKeyBuildPolicy::try_from(priv_key_policy));

    let mut urls: Vec<String> = try_s!(json::from_value(req["urls"].clone()));
    if urls.is_empty() {
        return ERR!("Enable request for ETH coin must have at least 1 node URL");
    }
    let mut rng = small_rng();
    urls.as_mut_slice().shuffle(&mut rng);

    let mut nodes = vec![];
    for url in urls.iter() {
        nodes.push(HttpTransportNode {
            uri: try_s!(url.parse()),
            gui_auth: false,
        });
    }
    drop_mutability!(nodes);

    let swap_contract_address: Address = try_s!(json::from_value(req["swap_contract_address"].clone()));
    if swap_contract_address == Address::default() {
        return ERR!("swap_contract_address can't be zero address");
    }
    let fallback_swap_contract: Option<Address> = try_s!(json::from_value(req["fallback_swap_contract"].clone()));
    if let Some(fallback) = fallback_swap_contract {
        if fallback == Address::default() {
            return ERR!("fallback_swap_contract can't be zero address");
        }
    }
    let contract_supports_watchers = req["contract_supports_watchers"].as_bool().unwrap_or_default();

    let (my_address, key_pair) = try_s!(build_address_and_priv_key_policy(conf, priv_key_policy).await);

    let mut web3_instances = vec![];
    let event_handlers = rpc_event_handlers_for_eth_transport(ctx, ticker.to_string());
    for node in nodes.iter() {
        let transport = Web3Transport::new_http(vec![node.clone()], event_handlers.clone());
        let web3 = Web3::new(transport);
        let version = match web3.web3().client_version().await {
            Ok(v) => v,
            Err(e) => {
                error!("Couldn't get client version for url {}: {}", node.uri, e);
                continue;
            },
        };
        web3_instances.push(Web3Instance {
            web3,
            is_parity: version.contains("Parity") || version.contains("parity"),
        })
    }

    if web3_instances.is_empty() {
        return ERR!("Failed to get client version for all urls");
    }

    let transport = Web3Transport::new_http(nodes, event_handlers);
    let web3 = Web3::new(transport);

    let (coin_type, decimals) = match protocol {
        CoinProtocol::ETH => (EthCoinType::Eth, ETH_DECIMALS),
        CoinProtocol::ERC20 {
            platform,
            contract_address,
        } => {
            let token_addr = try_s!(valid_addr_from_str(&contract_address));
            let decimals = match conf["decimals"].as_u64() {
                None | Some(0) => try_s!(get_token_decimals(&web3, token_addr).await),
                Some(d) => d as u8,
            };
            (EthCoinType::Erc20 { platform, token_addr }, decimals)
        },
        _ => return ERR!("Expect ETH or ERC20 protocol"),
    };

    // param from request should override the config
    let required_confirmations = req["required_confirmations"]
        .as_u64()
        .unwrap_or_else(|| {
            conf["required_confirmations"]
                .as_u64()
                .unwrap_or(DEFAULT_REQUIRED_CONFIRMATIONS as u64)
        })
        .into();

    if req["requires_notarization"].as_bool().is_some() {
        warn!("requires_notarization doesn't take any effect on ETH/ERC20 coins");
    }

    let sign_message_prefix: Option<String> = json::from_value(conf["sign_message_prefix"].clone()).unwrap_or(None);

    let initial_history_state = if req["tx_history"].as_bool().unwrap_or(false) {
        HistorySyncState::NotStarted
    } else {
        HistorySyncState::NotEnabled
    };

    let gas_station_decimals: Option<u8> = try_s!(json::from_value(req["gas_station_decimals"].clone()));
    let gas_station_policy: GasStationPricePolicy =
        json::from_value(req["gas_station_policy"].clone()).unwrap_or_default();

    let key_lock = match &coin_type {
        EthCoinType::Eth => String::from(ticker),
        EthCoinType::Erc20 { ref platform, .. } => String::from(platform),
    };

    let mut map = NONCE_LOCK.lock().unwrap();

    let nonce_lock = map.entry(key_lock).or_insert_with(new_nonce_lock).clone();

    // Create an abortable system linked to the `MmCtx` so if the context is stopped via `MmArc::stop`,
    // all spawned futures related to `ETH` coin will be aborted as well.
    let abortable_system = try_s!(ctx.abortable_system.create_subsystem());

    let coin = EthCoinImpl {
        priv_key_policy: key_pair,
        my_address,
        coin_type,
        sign_message_prefix,
        swap_contract_address,
        fallback_swap_contract,
        contract_supports_watchers,
        decimals,
        ticker: ticker.into(),
        gas_station_url: try_s!(json::from_value(req["gas_station_url"].clone())),
        gas_station_decimals: gas_station_decimals.unwrap_or(ETH_GAS_STATION_DECIMALS),
        gas_station_policy,
        web3,
        web3_instances,
        history_sync_state: Mutex::new(initial_history_state),
        ctx: ctx.weak(),
        required_confirmations,
        chain_id: conf["chain_id"].as_u64(),
        logs_block_range: conf["logs_block_range"].as_u64().unwrap_or(DEFAULT_LOGS_BLOCK_RANGE),
        nonce_lock,
        erc20_tokens_infos: Default::default(),
        abortable_system,
    };
    Ok(EthCoin(Arc::new(coin)))
}

/// Displays the address in mixed-case checksum form
/// https://github.com/ethereum/EIPs/blob/master/EIPS/eip-55.md
fn checksum_address(addr: &str) -> String {
    let mut addr = addr.to_lowercase();
    if addr.starts_with("0x") {
        addr.replace_range(..2, "");
    }

    let mut hasher = Keccak256::default();
    hasher.update(&addr);
    let hash = hasher.finalize();
    let mut result: String = "0x".into();
    for (i, c) in addr.chars().enumerate() {
        if c.is_ascii_digit() {
            result.push(c);
        } else {
            // https://github.com/ethereum/EIPs/blob/master/EIPS/eip-55.md#specification
            // Convert the address to hex, but if the ith digit is a letter (ie. it's one of abcdef)
            // print it in uppercase if the 4*ith bit of the hash of the lowercase hexadecimal
            // address is 1 otherwise print it in lowercase.
            if hash[i / 2] & (1 << (7 - 4 * (i % 2))) != 0 {
                result.push(c.to_ascii_uppercase());
            } else {
                result.push(c.to_ascii_lowercase());
            }
        }
    }

    result
}

/// Checks that input is valid mixed-case checksum form address
/// The input must be 0x prefixed hex string
fn is_valid_checksum_addr(addr: &str) -> bool { addr == checksum_address(addr) }

/// Requests the nonce from all available nodes and checks that returned results equal.
/// Nodes might need some time to sync and there can be other coins that use same nodes in different order.
/// We need to be sure that nonce is updated on all of them before and after transaction is sent.
#[cfg_attr(test, mockable)]
fn get_addr_nonce(addr: Address, web3s: Vec<Web3Instance>) -> Box<dyn Future<Item = U256, Error = String> + Send> {
    let fut = async move {
        let mut errors: u32 = 0;
        loop {
            let futures: Vec<_> = web3s
                .iter()
                .map(|web3| {
                    if web3.is_parity {
                        let parity: ParityNonce<_> = web3.web3.api();
                        Either::Left(parity.parity_next_nonce(addr))
                    } else {
                        Either::Right(web3.web3.eth().transaction_count(addr, Some(BlockNumber::Pending)))
                    }
                })
                .collect();

            let nonces: Vec<_> = join_all(futures)
                .await
                .into_iter()
                .filter_map(|nonce_res| match nonce_res {
                    Ok(n) => Some(n),
                    Err(e) => {
                        error!("Error getting nonce for addr {:?}: {}", addr, e);
                        None
                    },
                })
                .collect();
            if nonces.is_empty() {
                // all requests errored
                errors += 1;
                if errors > 5 {
                    return ERR!("Couldn't get nonce after 5 errored attempts, aborting");
                }
            } else {
                let max = nonces.iter().max().unwrap();
                let min = nonces.iter().min().unwrap();
                if max == min {
                    return Ok(*max);
                } else {
                    warn!("Max nonce {} != {} min nonce", max, min);
                }
            }
            Timer::sleep(1.).await
        }
    };
    Box::new(Box::pin(fut).compat())
}

fn increase_by_percent_one_gwei(num: U256, percent: u64) -> U256 {
    let one_gwei = U256::from(10u64.pow(9));
    let percent = (num / U256::from(100)) * U256::from(percent);
    if percent < one_gwei {
        num + one_gwei
    } else {
        num + percent
    }
}

fn increase_gas_price_by_stage(gas_price: U256, level: &FeeApproxStage) -> U256 {
    match level {
        FeeApproxStage::WithoutApprox => gas_price,
        FeeApproxStage::StartSwap => {
            increase_by_percent_one_gwei(gas_price, GAS_PRICE_APPROXIMATION_PERCENT_ON_START_SWAP)
        },
        FeeApproxStage::OrderIssue => {
            increase_by_percent_one_gwei(gas_price, GAS_PRICE_APPROXIMATION_PERCENT_ON_ORDER_ISSUE)
        },
        FeeApproxStage::TradePreimage => {
            increase_by_percent_one_gwei(gas_price, GAS_PRICE_APPROXIMATION_PERCENT_ON_TRADE_PREIMAGE)
        },
        FeeApproxStage::WatcherPreimage => {
            increase_by_percent_one_gwei(gas_price, GAS_PRICE_APPROXIMATION_PERCENT_ON_WATCHER_PREIMAGE)
        },
    }
}

<<<<<<< HEAD
#[derive(Clone, Debug, Deserialize, Display, PartialEq, Serialize)]
=======
#[derive(Debug, Deserialize, Serialize, Display)]
>>>>>>> a2552db1
pub enum GetEthAddressError {
    PrivKeyPolicyNotAllowed(PrivKeyPolicyNotAllowed),
    EthActivationV2Error(EthActivationV2Error),
    Internal(String),
}

impl From<PrivKeyPolicyNotAllowed> for GetEthAddressError {
    fn from(e: PrivKeyPolicyNotAllowed) -> Self { GetEthAddressError::PrivKeyPolicyNotAllowed(e) }
}

impl From<EthActivationV2Error> for GetEthAddressError {
    fn from(e: EthActivationV2Error) -> Self { GetEthAddressError::EthActivationV2Error(e) }
}

impl From<CryptoCtxError> for GetEthAddressError {
    fn from(e: CryptoCtxError) -> Self { GetEthAddressError::Internal(e.to_string()) }
}

/// `get_eth_address` returns wallet address for coin with `ETH` protocol type.
pub async fn get_eth_address(ctx: &MmArc, ticker: &str) -> MmResult<MyWalletAddress, GetEthAddressError> {
    let priv_key_policy = PrivKeyBuildPolicy::detect_priv_key_policy(ctx)?;
    // Convert `PrivKeyBuildPolicy` to `EthPrivKeyBuildPolicy` if it's possible.
    let priv_key_policy = EthPrivKeyBuildPolicy::try_from(priv_key_policy)?;

    let (my_address, ..) = build_address_and_priv_key_policy(&ctx.conf, priv_key_policy).await?;
    let wallet_address = checksum_address(&format!("{:#02x}", my_address));

    Ok(MyWalletAddress {
        coin: ticker.to_owned(),
        wallet_address,
    })
<<<<<<< HEAD
}

#[cfg(feature = "enable-nft-integration")]
#[derive(Clone, Debug, Deserialize, Display, PartialEq, Serialize)]
pub enum GetValidEthWithdrawAddError {
    #[display(fmt = "My address {} and from address {} mismatch", my_address, from)]
    AddressMismatchError {
        my_address: String,
        from: String,
    },
    #[display(fmt = "{} coin doesn't support NFT withdrawing", coin)]
    CoinDoesntSupportNftWithdraw {
        coin: String,
    },
    InvalidAddress(String),
}

#[cfg(feature = "enable-nft-integration")]
fn get_valid_eth_withdraw_addresses(
    coin_enum: MmCoinEnum,
    from: &str,
    to: &str,
    token_add: &str,
) -> MmResult<(Address, Address, Address, EthCoin), GetValidEthWithdrawAddError> {
    let eth_coin = match coin_enum {
        MmCoinEnum::EthCoin(eth_coin) => eth_coin,
        _ => {
            return MmError::err(GetValidEthWithdrawAddError::CoinDoesntSupportNftWithdraw {
                coin: coin_enum.ticker().to_owned(),
            })
        },
    };
    let from_addr = valid_addr_from_str(from).map_err(GetValidEthWithdrawAddError::InvalidAddress)?;
    if eth_coin.my_address != from_addr {
        return MmError::err(GetValidEthWithdrawAddError::AddressMismatchError {
            my_address: eth_coin.my_address.to_string(),
            from: from.to_string(),
        });
    }
    let to_addr = valid_addr_from_str(to).map_err(GetValidEthWithdrawAddError::InvalidAddress)?;
    let token_addr = addr_from_str(token_add).map_err(GetValidEthWithdrawAddError::InvalidAddress)?;
    Ok((from_addr, to_addr, token_addr, eth_coin))
}

#[cfg(feature = "enable-nft-integration")]
#[derive(Clone, Debug, Deserialize, Display, EnumFromStringify, PartialEq, Serialize)]
pub enum EthNftGasDetailsErr {
    #[display(fmt = "Invalid fee policy: {}", _0)]
    InvalidFeePolicy(String),
    #[from_stringify("NumConversError")]
    #[display(fmt = "Internal error: {}", _0)]
    Internal(String),
    #[display(fmt = "Transport: {}", _0)]
    Transport(String),
}

#[cfg(feature = "enable-nft-integration")]
impl From<web3::Error> for EthNftGasDetailsErr {
    fn from(e: web3::Error) -> Self { EthNftGasDetailsErr::from(Web3RpcError::from(e)) }
}

#[cfg(feature = "enable-nft-integration")]
impl From<Web3RpcError> for EthNftGasDetailsErr {
    fn from(e: Web3RpcError) -> Self {
        match e {
            Web3RpcError::Transport(tr) | Web3RpcError::InvalidResponse(tr) => EthNftGasDetailsErr::Transport(tr),
            Web3RpcError::Internal(internal) => EthNftGasDetailsErr::Internal(internal),
        }
    }
}

#[cfg(feature = "enable-nft-integration")]
async fn get_eth_nft_gas_details(
    eth_coin: &EthCoin,
    fee: Option<WithdrawFee>,
    eth_value: U256,
    data: Bytes,
    call_addr: Address,
) -> MmResult<(U256, U256), EthNftGasDetailsErr> {
    match fee {
        Some(WithdrawFee::EthGas { gas_price, gas }) => {
            let gas_price = wei_from_big_decimal(&gas_price, 9)?;
            Ok((gas.into(), gas_price))
        },
        Some(fee_policy) => {
            let error = format!("Expected 'EthGas' fee type, found {:?}", fee_policy);
            MmError::err(EthNftGasDetailsErr::InvalidFeePolicy(error))
        },
        None => {
            let gas_price = eth_coin.get_gas_price().compat().await?;
            let estimate_gas_req = CallRequest {
                value: Some(eth_value),
                data: Some(data),
                from: Some(eth_coin.my_address),
                to: Some(call_addr),
                gas: None,
                // gas price must be supplied because some smart contracts base their
                // logic on gas price, e.g. TUSD: https://github.com/KomodoPlatform/atomicDEX-API/issues/643
                gas_price: Some(gas_price),
                ..CallRequest::default()
            };
            // Note if the wallet's balance is insufficient to withdraw, then `estimate_gas` may fail with the `Exception` error.
            // Ideally we should determine the case when we have the insufficient balance and return `WithdrawError::NotSufficientBalance`.
            let gas_limit = eth_coin.estimate_gas(estimate_gas_req).compat().await?;
            Ok((gas_limit, gas_price))
        },
    }
=======
>>>>>>> a2552db1
}<|MERGE_RESOLUTION|>--- conflicted
+++ resolved
@@ -22,12 +22,8 @@
 //
 use super::eth::Action::{Call, Create};
 #[cfg(feature = "enable-nft-integration")]
-<<<<<<< HEAD
 use crate::nft::nft_structs::{ContractType, ConvertChain, NftListReq, TransactionNftDetails, WithdrawErc1155,
                               WithdrawErc721};
-=======
-use crate::nft::nft_structs::{Chain, ContractType, TransactionNftDetails, WithdrawErc1155, WithdrawErc721};
->>>>>>> a2552db1
 use async_trait::async_trait;
 use bitcrypto::{keccak256, ripemd160, sha256};
 use common::custom_futures::repeatable::{Ready, Retry};
@@ -106,11 +102,7 @@
 
 #[path = "eth/v2_activation.rs"] pub mod v2_activation;
 #[cfg(feature = "enable-nft-integration")]
-<<<<<<< HEAD
 use crate::nft::{find_wallet_amount, WithdrawNftResult};
-=======
-use crate::nft::WithdrawNftResult;
->>>>>>> a2552db1
 use crate::MyWalletAddress;
 #[cfg(feature = "enable-nft-integration")]
 use crate::{lp_coinfind_or_err, MmCoinEnum, TransactionType};
@@ -128,11 +120,8 @@
 const ERC20_ABI: &str = include_str!("eth/erc20_abi.json");
 /// https://github.com/ethereum/EIPs/blob/master/EIPS/eip-721.md
 const ERC721_ABI: &str = include_str!("eth/erc721_abi.json");
-<<<<<<< HEAD
 /// https://github.com/ethereum/EIPs/blob/master/EIPS/eip-1155.md
 const ERC1155_ABI: &str = include_str!("eth/erc1155_abi.json");
-=======
->>>>>>> a2552db1
 /// Payment states from etomic swap smart contract: https://github.com/artemii235/etomic-swap/blob/master/contracts/EtomicSwap.sol#L5
 pub const PAYMENT_STATE_UNINITIALIZED: u8 = 0;
 pub const PAYMENT_STATE_SENT: u8 = 1;
@@ -172,10 +161,7 @@
     pub static ref SWAP_CONTRACT: Contract = Contract::load(SWAP_CONTRACT_ABI.as_bytes()).unwrap();
     pub static ref ERC20_CONTRACT: Contract = Contract::load(ERC20_ABI.as_bytes()).unwrap();
     pub static ref ERC721_CONTRACT: Contract = Contract::load(ERC721_ABI.as_bytes()).unwrap();
-<<<<<<< HEAD
     pub static ref ERC1155_CONTRACT: Contract = Contract::load(ERC1155_ABI.as_bytes()).unwrap();
-=======
->>>>>>> a2552db1
 }
 
 pub type Web3RpcFut<T> = Box<dyn Future<Item = T, Error = MmError<Web3RpcError>> + Send>;
@@ -908,7 +894,6 @@
 
 #[cfg(feature = "enable-nft-integration")]
 pub async fn withdraw_erc1155(ctx: MmArc, req: WithdrawErc1155) -> WithdrawNftResult {
-<<<<<<< HEAD
     let coin = lp_coinfind_or_err(&ctx, &req.chain.to_ticker()).await?;
     let (from_addr, to_addr, token_addr, eth_coin) =
         get_valid_eth_withdraw_addresses(coin, &req.from, &req.to, &req.token_address)?;
@@ -944,55 +929,12 @@
             let amount_u256 = U256::from_dec_str(&amount_dec.to_string())
                 .map_err(|e| format!("{:?}", e))
                 .map_to_mm(NumConversError::new)?;
-=======
-    let ticker = match req.chain {
-        Chain::Bsc => "BNB",
-        Chain::Eth => "ETH",
-    };
-    let _coin = lp_coinfind_or_err(&ctx, ticker).await?;
-    unimplemented!()
-}
-
-#[cfg(feature = "enable-nft-integration")]
-pub async fn withdraw_erc721(ctx: MmArc, req: WithdrawErc721) -> WithdrawNftResult {
-    let ticker = match req.chain {
-        Chain::Bsc => "BNB",
-        Chain::Eth => "ETH",
-    };
-    let coin = lp_coinfind_or_err(&ctx, ticker).await?;
-    let eth_coin = match coin {
-        MmCoinEnum::EthCoin(eth_coin) => eth_coin,
-        _ => {
-            return MmError::err(WithdrawError::CoinDoesntSupportNftWithdraw {
-                coin: coin.ticker().to_owned(),
-            })
-        },
-    };
-    let from_addr = valid_addr_from_str(&req.from).map_to_mm(WithdrawError::InvalidAddress)?;
-    if eth_coin.my_address != from_addr {
-        return MmError::err(WithdrawError::AddressMismatchError {
-            my_address: eth_coin.my_address.to_string(),
-            from: req.from,
-        });
-    }
-    let to_addr = valid_addr_from_str(&req.to).map_to_mm(WithdrawError::InvalidAddress)?;
-    let token_addr = addr_from_str(&req.token_address).map_to_mm(WithdrawError::InvalidAddress)?;
-    let (eth_value, data, call_addr, fee_coin) = match eth_coin.coin_type {
-        EthCoinType::Eth => {
-            let function = ERC721_CONTRACT.function("safeTransferFrom")?;
-            let token_id_u256 = U256::from_dec_str(&req.token_id.to_string())
-                .map_err(|e| format!("{:?}", e))
-                .map_to_mm(NumConversError::new)?;
->>>>>>> a2552db1
             let data = function.encode_input(&[
                 Token::Address(from_addr),
                 Token::Address(to_addr),
                 Token::Uint(token_id_u256),
-<<<<<<< HEAD
                 Token::Uint(amount_u256),
                 Token::Bytes("0x".into()),
-=======
->>>>>>> a2552db1
             ])?;
             (0.into(), data, token_addr, eth_coin.ticker())
         },
@@ -1002,7 +944,6 @@
             ))
         },
     };
-<<<<<<< HEAD
     let (gas, gas_price) =
         get_eth_nft_gas_details(&eth_coin, req.fee, eth_value, data.clone().into(), call_addr).await?;
     let _nonce_lock = eth_coin.nonce_lock.lock().await;
@@ -1068,36 +1009,6 @@
     };
     let (gas, gas_price) =
         get_eth_nft_gas_details(&eth_coin, req.fee, eth_value, data.clone().into(), call_addr).await?;
-=======
-    let (gas, gas_price) = match req.fee {
-        Some(WithdrawFee::EthGas { gas_price, gas }) => {
-            let gas_price = wei_from_big_decimal(&gas_price, 9)?;
-            (gas.into(), gas_price)
-        },
-        Some(fee_policy) => {
-            let error = format!("Expected 'EthGas' fee type, found {:?}", fee_policy);
-            return MmError::err(WithdrawError::InvalidFeePolicy(error));
-        },
-        None => {
-            let gas_price = eth_coin.get_gas_price().compat().await?;
-            let estimate_gas_req = CallRequest {
-                value: Some(eth_value),
-                data: Some(data.clone().into()),
-                from: Some(eth_coin.my_address),
-                to: Some(call_addr),
-                gas: None,
-                // gas price must be supplied because some smart contracts base their
-                // logic on gas price, e.g. TUSD: https://github.com/KomodoPlatform/atomicDEX-API/issues/643
-                gas_price: Some(gas_price),
-                ..CallRequest::default()
-            };
-            // Note if the wallet's balance is insufficient to withdraw, then `estimate_gas` may fail with the `Exception` error.
-            // Ideally we should determine the case when we have the insufficient balance and return `WithdrawError::NotSufficientBalance`.
-            let gas_limit = eth_coin.estimate_gas(estimate_gas_req).compat().await?;
-            (gas_limit, gas_price)
-        },
-    };
->>>>>>> a2552db1
     let _nonce_lock = eth_coin.nonce_lock.lock().await;
     let nonce = get_addr_nonce(eth_coin.my_address, eth_coin.web3_instances.clone())
         .compat()
@@ -5048,11 +4959,7 @@
     }
 }
 
-<<<<<<< HEAD
 #[derive(Clone, Debug, Deserialize, Display, PartialEq, Serialize)]
-=======
-#[derive(Debug, Deserialize, Serialize, Display)]
->>>>>>> a2552db1
 pub enum GetEthAddressError {
     PrivKeyPolicyNotAllowed(PrivKeyPolicyNotAllowed),
     EthActivationV2Error(EthActivationV2Error),
@@ -5084,7 +4991,6 @@
         coin: ticker.to_owned(),
         wallet_address,
     })
-<<<<<<< HEAD
 }
 
 #[cfg(feature = "enable-nft-integration")]
@@ -5192,6 +5098,4 @@
             Ok((gas_limit, gas_price))
         },
     }
-=======
->>>>>>> a2552db1
 }