--- conflicted
+++ resolved
@@ -941,7 +941,6 @@
             TransactionEnum::SignedEthTx(t) => t.clone(),
             _ => panic!(),
         };
-<<<<<<< HEAD
         validate_fee_impl(self.clone(), EthValidateFeeArgs {
             fee_tx_hash: &tx.hash,
             expected_sender: validate_fee_args.expected_sender,
@@ -950,93 +949,6 @@
             min_block_number: validate_fee_args.min_block_number,
             uuid: validate_fee_args.uuid,
         })
-=======
-        let sender_addr = try_fus!(addr_from_raw_pubkey(validate_fee_args.expected_sender));
-        let fee_addr = try_fus!(addr_from_raw_pubkey(validate_fee_args.fee_addr));
-        let amount = validate_fee_args.amount.clone();
-        let min_block_number = validate_fee_args.min_block_number;
-
-        let fut = async move {
-            let expected_value = try_s!(wei_from_big_decimal(&amount, selfi.decimals));
-            let tx_from_rpc = try_s!(selfi.web3.eth().transaction(TransactionId::Hash(tx.hash)).await);
-            let tx_from_rpc = match tx_from_rpc {
-                Some(t) => t,
-                None => return ERR!("Didn't find provided tx {:?} on ETH node", tx),
-            };
-
-            if tx_from_rpc.from != Some(sender_addr) {
-                return ERR!(
-                    "Fee tx {:?} was sent from wrong address, expected {:?}",
-                    tx_from_rpc,
-                    sender_addr
-                );
-            }
-
-            if let Some(block_number) = tx_from_rpc.block_number {
-                if block_number <= min_block_number.into() {
-                    return ERR!(
-                        "Fee tx {:?} confirmed before min_block {}",
-                        tx_from_rpc,
-                        min_block_number,
-                    );
-                }
-            }
-            match &selfi.coin_type {
-                EthCoinType::Eth => {
-                    if tx_from_rpc.to != Some(fee_addr) {
-                        return ERR!(
-                            "Fee tx {:?} was sent to wrong address, expected {:?}",
-                            tx_from_rpc,
-                            fee_addr
-                        );
-                    }
-
-                    if tx_from_rpc.value < expected_value {
-                        return ERR!(
-                            "Fee tx {:?} value is less than expected {:?}",
-                            tx_from_rpc,
-                            expected_value
-                        );
-                    }
-                },
-                EthCoinType::Erc20 {
-                    platform: _,
-                    token_addr,
-                } => {
-                    if tx_from_rpc.to != Some(*token_addr) {
-                        return ERR!(
-                            "ERC20 Fee tx {:?} called wrong smart contract, expected {:?}",
-                            tx_from_rpc,
-                            token_addr
-                        );
-                    }
-
-                    let function = try_s!(ERC20_CONTRACT.function("transfer"));
-                    let decoded_input = try_s!(decode_contract_call(function, &tx_from_rpc.input.0));
-
-                    if decoded_input[0] != Token::Address(fee_addr) {
-                        return ERR!(
-                            "ERC20 Fee tx was sent to wrong address {:?}, expected {:?}",
-                            decoded_input[0],
-                            fee_addr
-                        );
-                    }
-
-                    match decoded_input[1] {
-                        Token::Uint(value) => {
-                            if value < expected_value {
-                                return ERR!("ERC20 Fee tx value {} is less than expected {}", value, expected_value);
-                            }
-                        },
-                        _ => return ERR!("Should have got uint token but got {:?}", decoded_input[1]),
-                    }
-                },
-            }
-
-            Ok(())
-        };
-        Box::new(fut.boxed().compat())
->>>>>>> a6f9a0ea
     }
 
     #[inline]
@@ -1354,98 +1266,14 @@
     }
 
     fn watcher_validate_taker_fee(&self, validate_fee_args: WatcherValidateTakerFeeInput) -> ValidatePaymentFut<()> {
-<<<<<<< HEAD
         validate_fee_impl(self.clone(), EthValidateFeeArgs {
-            fee_tx_hash: &H256::from(validate_fee_args.taker_fee_hash.as_slice()),
+            fee_tx_hash: &H256::from_slice(validate_fee_args.taker_fee_hash.as_slice()),
             expected_sender: &validate_fee_args.sender_pubkey,
             fee_addr: &validate_fee_args.fee_addr,
             amount: &BigDecimal::from(0),
             min_block_number: validate_fee_args.min_block_number,
             uuid: &[],
         })
-=======
-        let selfi = self.clone();
-        let sender_addr =
-            try_f!(addr_from_raw_pubkey(&validate_fee_args.sender_pubkey)
-                .map_to_mm(ValidatePaymentError::InvalidParameter));
-        let fee_addr =
-            try_f!(addr_from_raw_pubkey(&validate_fee_args.fee_addr).map_to_mm(ValidatePaymentError::InvalidParameter));
-        let min_block_number = validate_fee_args.min_block_number;
-        let taker_fee_hash = validate_fee_args.taker_fee_hash;
-
-        let fut = async move {
-            let tx_from_rpc = selfi
-                .web3
-                .eth()
-                .transaction(TransactionId::Hash(H256::from_slice(taker_fee_hash.as_slice())))
-                .await
-                .map_to_mm(|e| ValidatePaymentError::InvalidRpcResponse(e.to_string()))?;
-
-            let tx_from_rpc = tx_from_rpc.as_ref().ok_or_else(|| {
-                ValidatePaymentError::TxDoesNotExist(format!(
-                    "Didn't find provided tx {:?} on ETH node",
-                    H256::from_slice(taker_fee_hash.as_slice())
-                ))
-            })?;
-
-            if tx_from_rpc.from != Some(sender_addr) {
-                return MmError::err(ValidatePaymentError::WrongPaymentTx(format!(
-                    "{}: Fee tx {:?} was sent from wrong address, expected {:?}",
-                    INVALID_SENDER_ERR_LOG, tx_from_rpc, sender_addr
-                )));
-            }
-
-            if let Some(block_number) = tx_from_rpc.block_number {
-                if block_number <= min_block_number.into() {
-                    return MmError::err(ValidatePaymentError::WrongPaymentTx(format!(
-                        "{}: Fee tx {:?} confirmed before min_block {}",
-                        EARLY_CONFIRMATION_ERR_LOG, tx_from_rpc, min_block_number
-                    )));
-                }
-            }
-
-            //TODO: Validate if taker fee is old
-
-            match &selfi.coin_type {
-                EthCoinType::Eth => {
-                    if tx_from_rpc.to != Some(fee_addr) {
-                        return MmError::err(ValidatePaymentError::WrongPaymentTx(format!(
-                            "{}: Fee tx {:?} was sent to wrong address, expected {:?}",
-                            INVALID_RECEIVER_ERR_LOG, tx_from_rpc, fee_addr
-                        )));
-                    }
-                },
-                EthCoinType::Erc20 {
-                    platform: _,
-                    token_addr,
-                } => {
-                    if tx_from_rpc.to != Some(*token_addr) {
-                        return MmError::err(ValidatePaymentError::WrongPaymentTx(format!(
-                            "{}: ERC20 Fee tx {:?} called wrong smart contract, expected {:?}",
-                            INVALID_CONTRACT_ADDRESS_ERR_LOG, tx_from_rpc, token_addr
-                        )));
-                    }
-
-                    let function = ERC20_CONTRACT
-                        .function("transfer")
-                        .map_to_mm(|e| ValidatePaymentError::InternalError(e.to_string()))?;
-                    let decoded_input = function
-                        .decode_input(&tx_from_rpc.input.0)
-                        .map_to_mm(|e| ValidatePaymentError::TxDeserializationError(e.to_string()))?;
-                    let address_input = get_function_input_data(&decoded_input, function, 0)
-                        .map_to_mm(ValidatePaymentError::TxDeserializationError)?;
-                    if address_input != Token::Address(fee_addr) {
-                        return MmError::err(ValidatePaymentError::WrongPaymentTx(format!(
-                            "{}: ERC20 Fee tx was sent to wrong address {:?}, expected {:?}",
-                            INVALID_RECEIVER_ERR_LOG, address_input, fee_addr
-                        )));
-                    }
-                },
-            }
-
-            Ok(())
-        };
->>>>>>> a6f9a0ea
 
         // TODO: Add validations specific for watchers
         // 1.Validate if taker fee is old
@@ -1516,8 +1344,7 @@
                     let function = SWAP_CONTRACT
                         .function(&function_name)
                         .map_to_mm(|err| ValidatePaymentError::InternalError(err.to_string()))?;
-                    let decoded = function
-                        .decode_input(&tx_from_rpc.input.0)
+                    let decoded = decode_contract_call(function, &tx_from_rpc.input.0)
                         .map_to_mm(|err| ValidatePaymentError::TxDeserializationError(err.to_string()))?;
 
                     let swap_id_input = get_function_input_data(&decoded, function, 0)
@@ -1558,7 +1385,7 @@
 
                     let watcher_reward = get_function_input_data(&decoded, function, 4)
                         .map_to_mm(ValidatePaymentError::TxDeserializationError)?
-                        .to_uint()
+                        .into_uint()
                         .ok_or_else(|| {
                             ValidatePaymentError::WrongPaymentTx("Invalid type for watcher reward argument".to_string())
                         })?
@@ -1579,8 +1406,7 @@
                     let function = SWAP_CONTRACT
                         .function(&function_name)
                         .map_to_mm(|err| ValidatePaymentError::InternalError(err.to_string()))?;
-                    let decoded = function
-                        .decode_input(&tx_from_rpc.input.0)
+                    let decoded = decode_contract_call(function, &tx_from_rpc.input.0)
                         .map_to_mm(|err| ValidatePaymentError::TxDeserializationError(err.to_string()))?;
 
                     if tx_from_rpc.value.as_u64() < min_watcher_reward {
@@ -2979,7 +2805,7 @@
             EthCoinType::Eth => {
                 let function_name = get_function_name("ethPayment", watcher_reward);
                 let payment_func = try_tx_fus!(SWAP_CONTRACT.function(&function_name));
-                let decoded = try_tx_fus!(payment_func.decode_input(&payment.data));
+                let decoded = try_tx_fus!(decode_contract_call(payment_func, &payment.data));
                 let swap_id_input = try_tx_fus!(get_function_input_data(&decoded, payment_func, 0));
 
                 let state_f = self.payment_status(swap_contract_address, swap_id_input.clone());
@@ -3023,7 +2849,7 @@
                 let function_name = get_function_name("erc20Payment", watcher_reward);
                 let payment_func = try_tx_fus!(SWAP_CONTRACT.function(&function_name));
 
-                let decoded = try_tx_fus!(payment_func.decode_input(&payment.data));
+                let decoded = try_tx_fus!(decode_contract_call(payment_func, &payment.data));
                 let swap_id_input = try_tx_fus!(get_function_input_data(&decoded, payment_func, 0));
                 let amount_input = try_tx_fus!(get_function_input_data(&decoded, payment_func, 1));
                 let state_f = self.payment_status(swap_contract_address, swap_id_input.clone());
@@ -3083,7 +2909,7 @@
             EthCoinType::Eth => {
                 let function_name = get_function_name("ethPayment", watcher_reward);
                 let payment_func = try_tx_fus!(SWAP_CONTRACT.function(&function_name));
-                let decoded = try_tx_fus!(payment_func.decode_input(&payment.data));
+                let decoded = try_tx_fus!(decode_contract_call(payment_func, &payment.data));
                 let swap_id_input = try_tx_fus!(get_function_input_data(&decoded, payment_func, 0));
                 let receiver_input = try_tx_fus!(get_function_input_data(&decoded, payment_func, 1));
                 let hash_input = try_tx_fus!(get_function_input_data(&decoded, payment_func, 2));
@@ -3130,7 +2956,7 @@
                 let function_name = get_function_name("erc20Payment", watcher_reward);
                 let payment_func = try_tx_fus!(SWAP_CONTRACT.function(&function_name));
 
-                let decoded = try_tx_fus!(payment_func.decode_input(&payment.data));
+                let decoded = try_tx_fus!(decode_contract_call(payment_func, &payment.data));
                 let swap_id_input = try_tx_fus!(get_function_input_data(&decoded, payment_func, 0));
                 let amount_input = try_tx_fus!(get_function_input_data(&decoded, payment_func, 1));
                 let receiver_input = try_tx_fus!(get_function_input_data(&decoded, payment_func, 3));
@@ -3184,14 +3010,9 @@
 
         match self.coin_type {
             EthCoinType::Eth => {
-<<<<<<< HEAD
                 let function_name = get_function_name("ethPayment", watcher_reward);
                 let payment_func = try_tx_fus!(SWAP_CONTRACT.function(&function_name));
-                let decoded = try_tx_fus!(payment_func.decode_input(&payment.data));
-=======
-                let payment_func = try_tx_fus!(SWAP_CONTRACT.function("ethPayment"));
                 let decoded = try_tx_fus!(decode_contract_call(payment_func, &payment.data));
->>>>>>> a6f9a0ea
 
                 let state_f = self.payment_status(swap_contract_address, decoded[0].clone());
                 Box::new(
@@ -3301,15 +3122,10 @@
 
         match self.coin_type {
             EthCoinType::Eth => {
-<<<<<<< HEAD
                 let function_name = get_function_name("ethPayment", watcher_reward);
                 let payment_func = try_tx_fus!(SWAP_CONTRACT.function(&function_name));
 
-                let decoded = try_tx_fus!(payment_func.decode_input(&payment.data));
-=======
-                let payment_func = try_tx_fus!(SWAP_CONTRACT.function("ethPayment"));
                 let decoded = try_tx_fus!(decode_contract_call(payment_func, &payment.data));
->>>>>>> a6f9a0ea
 
                 let state_f = self.payment_status(swap_contract_address, decoded[0].clone());
                 Box::new(
@@ -3358,15 +3174,10 @@
                 platform: _,
                 token_addr,
             } => {
-<<<<<<< HEAD
                 let function_name = get_function_name("erc20Payment", watcher_reward);
                 let payment_func = try_tx_fus!(SWAP_CONTRACT.function(&function_name));
 
-                let decoded = try_tx_fus!(payment_func.decode_input(&payment.data));
-=======
-                let payment_func = try_tx_fus!(SWAP_CONTRACT.function("erc20Payment"));
                 let decoded = try_tx_fus!(decode_contract_call(payment_func, &payment.data));
->>>>>>> a6f9a0ea
                 let state_f = self.payment_status(swap_contract_address, decoded[0].clone());
                 Box::new(
                     state_f
@@ -3678,12 +3489,11 @@
                         .function(&function_name)
                         .map_to_mm(|err| ValidatePaymentError::InternalError(err.to_string()))?;
 
-                    let decoded = function
-                        .decode_input(&tx_from_rpc.input.0)
+                    let decoded = decode_contract_call(function, &tx_from_rpc.input.0)
                         .map_to_mm(|err| ValidatePaymentError::TxDeserializationError(err.to_string()))?;
 
                     if let Some(min_reward) = input.min_watcher_reward {
-                        let reward = decoded[4].clone().to_uint().ok_or_else(|| {
+                        let reward = decoded[4].clone().into_uint().ok_or_else(|| {
                             ValidatePaymentError::WrongPaymentTx("Invalid type for watcher reward argument".to_string())
                         })?;
                         if reward.as_u64() < min_reward {
@@ -3703,14 +3513,7 @@
                             tx_from_rpc, expected_value
                         )));
                     }
-<<<<<<< HEAD
-=======
-                    let function = SWAP_CONTRACT
-                        .function("ethPayment")
-                        .map_to_mm(|err| ValidatePaymentError::InternalError(err.to_string()))?;
-                    let decoded = decode_contract_call(function, &tx_from_rpc.input.0)
-                        .map_to_mm(|err| ValidatePaymentError::TxDeserializationError(err.to_string()))?;
->>>>>>> a6f9a0ea
+
                     if decoded[0] != Token::FixedBytes(swap_id.clone()) {
                         return MmError::err(ValidatePaymentError::WrongPaymentTx(format!(
                             "Invalid 'swap_id' {:?}, expected {:?}",
@@ -3861,13 +3664,8 @@
             EthCoinType::Erc20 { .. } => get_function_name("erc20Payment", watcher_reward),
         };
 
-<<<<<<< HEAD
         let payment_func = try_s!(SWAP_CONTRACT.function(&func_name));
-        let decoded = try_s!(payment_func.decode_input(&tx.data));
-=======
-        let payment_func = try_s!(SWAP_CONTRACT.function(func_name));
         let decoded = try_s!(decode_contract_call(payment_func, &tx.data));
->>>>>>> a6f9a0ea
         let id = match decoded.first() {
             Some(Token::FixedBytes(bytes)) => bytes.clone(),
             invalid_token => return ERR!("Expected Token::FixedBytes, got {:?}", invalid_token),
@@ -4413,19 +4211,13 @@
 
     let fut = async move {
         let expected_value = wei_from_big_decimal(&amount, coin.decimals)?;
-        let tx_from_rpc = coin
-            .web3
-            .eth()
-            .transaction(TransactionId::Hash(fee_tx_hash))
-            .compat()
-            .await
-            .map_to_mm(|e| ValidatePaymentError::InvalidRpcResponse(e.to_string()))?;
+        let tx_from_rpc = coin.web3.eth().transaction(TransactionId::Hash(fee_tx_hash)).await?;
 
         let tx_from_rpc = tx_from_rpc.as_ref().ok_or_else(|| {
             ValidatePaymentError::TxDoesNotExist(format!("Didn't find provided tx {:?} on ETH node", fee_tx_hash))
         })?;
 
-        if tx_from_rpc.from != sender_addr {
+        if tx_from_rpc.from != Some(sender_addr) {
             return MmError::err(ValidatePaymentError::WrongPaymentTx(format!(
                 "{}: Fee tx {:?} was sent from wrong address, expected {:?}",
                 INVALID_SENDER_ERR_LOG, tx_from_rpc, sender_addr
@@ -4470,8 +4262,7 @@
                 let function = ERC20_CONTRACT
                     .function("transfer")
                     .map_to_mm(|e| ValidatePaymentError::InternalError(e.to_string()))?;
-                let decoded_input = function
-                    .decode_input(&tx_from_rpc.input.0)
+                let decoded_input = decode_contract_call(function, &tx_from_rpc.input.0)
                     .map_to_mm(|e| ValidatePaymentError::TxDeserializationError(e.to_string()))?;
                 let address_input = get_function_input_data(&decoded_input, function, 0)
                     .map_to_mm(ValidatePaymentError::TxDeserializationError)?;
