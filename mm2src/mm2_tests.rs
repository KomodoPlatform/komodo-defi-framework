--- conflicted
+++ resolved
@@ -8326,7 +8326,6 @@
 
 #[test]
 #[cfg(not(target_arch = "wasm32"))]
-<<<<<<< HEAD
 fn test_enable_lightning() {
     let seed = "valley embody about obey never adapt gesture trust screen tube glide bread";
 
@@ -8409,7 +8408,10 @@
     block_on(mm.wait_for_log(60., |log| log.contains("Calling PeerManager's timer_tick_occurred"))).unwrap();
 
     block_on(mm.stop()).unwrap();
-=======
+}
+
+#[test]
+#[cfg(not(target_arch = "wasm32"))]
 fn test_get_public_key() {
     let coins = json!([
         {"coin":"RICK","asset":"RICK","rpcport":8923,"txversion":4,"protocol":{"type":"UTXO"}},
@@ -8448,5 +8450,4 @@
         v.result.public_key,
         "022cd3021a2197361fb70b862c412bc8e44cff6951fa1de45ceabfdd9b4c520420"
     )
->>>>>>> bbb798f2
 }