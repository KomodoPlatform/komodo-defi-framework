#![cfg_attr(not(feature = "native"), allow(unused_variables))]

use super::lp_main;
use bigdecimal::BigDecimal;
#[cfg(not(feature = "native"))] use common::call_back;
use common::executor::Timer;
#[cfg(feature = "native")] use common::for_tests::mm_dump;
use common::for_tests::{enable_electrum, enable_native, from_env_file, get_passphrase, mm_spat, LocalStart,
                        MarketMakerIt, RaiiDump};
use common::for_tests::{enable_qrc20, find_metrics_in_json};
use common::mm_metrics::{MetricType, MetricsJson};
use common::mm_number::Fraction;
use common::privkey::key_pair_from_seed;
use common::BigInt;
use common::{block_on, slurp};
use http::StatusCode;
#[cfg(feature = "native")]
use hyper::header::ACCESS_CONTROL_ALLOW_ORIGIN;
use num_rational::BigRational;
use serde_json::{self as json, Value as Json};
use std::collections::HashMap;
use std::convert::identity;
use std::env::{self, var};
use std::path::{Path, PathBuf};
use std::thread;
use std::time::Duration;
use uuid::Uuid;

// TODO: Consider and/or try moving the integration tests into separate Rust files.
// "Tests in your src files should be unit tests, and tests in tests/ should be integration-style tests."
// - https://doc.rust-lang.org/cargo/guide/tests.html

async fn enable_coins_eth_electrum(mm: &MarketMakerIt, eth_urls: Vec<&str>) -> HashMap<&'static str, Json> {
    let mut replies = HashMap::new();
    replies.insert(
        "RICK",
        enable_electrum(mm, "RICK", vec![
            "electrum1.cipig.net:10017",
            "electrum2.cipig.net:10017",
            "electrum3.cipig.net:10017",
        ])
        .await,
    );
    replies.insert(
        "MORTY",
        enable_electrum(mm, "MORTY", vec![
            "electrum1.cipig.net:10018",
            "electrum2.cipig.net:10018",
            "electrum3.cipig.net:10018",
        ])
        .await,
    );
    replies.insert("ETH", enable_native(mm, "ETH", eth_urls.clone()).await);
    replies.insert("JST", enable_native(mm, "JST", eth_urls).await);
    replies
}

fn addr_from_enable(enable_response: &Json) -> Json { enable_response["address"].clone() }

/*
portfolio is removed from dependencies temporary
#[test]
#[ignore]
fn test_autoprice_coingecko() {portfolio::portfolio_tests::test_autoprice_coingecko (local_start())}

#[test]
#[ignore]
fn test_autoprice_coinmarketcap() {portfolio::portfolio_tests::test_autoprice_coinmarketcap (local_start())}

#[test]
fn test_fundvalue() {portfolio::portfolio_tests::test_fundvalue (local_start())}
*/

/// Integration test for RPC server.
/// Check that MM doesn't crash in case of invalid RPC requests
#[test]
#[cfg(feature = "native")]
fn test_rpc() {
    let (_, mut mm, _dump_log, _dump_dashboard) = mm_spat(local_start(), &identity);
    unwrap!(block_on(
        mm.wait_for_log(19., |log| log.contains(">>>>>>>>> DEX stats "))
    ));

    let no_method = unwrap!(block_on(mm.rpc(json! ({
        "userpass": mm.userpass,
        "coin": "RICK",
        "ipaddr": "electrum1.cipig.net",
        "port": 10017
    }))));
    assert!(no_method.0.is_server_error());
    assert_eq!((no_method.2)[ACCESS_CONTROL_ALLOW_ORIGIN], "http://localhost:4000");

    let not_json = unwrap!(mm.rpc_str("It's just a string"));
    assert!(not_json.0.is_server_error());
    assert_eq!((not_json.2)[ACCESS_CONTROL_ALLOW_ORIGIN], "http://localhost:4000");

    let unknown_method = unwrap!(block_on(mm.rpc(json! ({
        "method": "unknown_method",
    }))));

    assert!(unknown_method.0.is_server_error());
    assert_eq!((unknown_method.2)[ACCESS_CONTROL_ALLOW_ORIGIN], "http://localhost:4000");

    let version = unwrap!(block_on(mm.rpc(json! ({
        "userpass": mm.userpass,
        "method": "version",
    }))));
    assert_eq!(version.0, StatusCode::OK);
    assert_eq!((version.2)[ACCESS_CONTROL_ALLOW_ORIGIN], "http://localhost:4000");

    let help = unwrap!(block_on(mm.rpc(json! ({
        "userpass": mm.userpass,
        "method": "help",
    }))));
    assert_eq!(help.0, StatusCode::OK);
    assert_eq!((help.2)[ACCESS_CONTROL_ALLOW_ORIGIN], "http://localhost:4000");

    unwrap!(block_on(mm.stop()));
    // unwrap! (mm.wait_for_log (9., &|log| log.contains ("on_stop] firing shutdown_tx!")));
    // TODO (workaround libtorrent hanging in delete) // unwrap! (mm.wait_for_log (9., &|log| log.contains ("LogState] Bye!")));
}

/// This is not a separate test but a helper used by `MarketMakerIt` to run the MarketMaker from the test binary.
#[test]
fn test_mm_start() {
    if let Ok(conf) = var("_MM2_TEST_CONF") {
        log!("test_mm_start] Starting the MarketMaker...");
        let conf: Json = unwrap!(json::from_str(&conf));
        unwrap!(lp_main(conf, &|_ctx| ()))
    }
}

#[allow(unused_variables)]
fn chdir(dir: &Path) {
    #[cfg(feature = "native")]
    {
        #[cfg(not(windows))]
        {
            use std::ffi::CString;
            let dirˢ = unwrap!(dir.to_str());
            let dirᶜ = unwrap!(CString::new(dirˢ));
            let rc = unsafe { libc::chdir(dirᶜ.as_ptr()) };
            assert_eq!(rc, 0, "Can not chdir to {:?}", dir);
        }

        #[cfg(windows)]
        {
            use std::ffi::CString;
            use winapi::um::processenv::SetCurrentDirectoryA;
            let dir = unwrap!(dir.to_str());
            let dir = unwrap!(CString::new(dir));
            // https://docs.microsoft.com/en-us/windows/desktop/api/WinBase/nf-winbase-setcurrentdirectory
            let rc = unsafe { SetCurrentDirectoryA(dir.as_ptr()) };
            assert_ne!(rc, 0);
        }
    }
}

/// Typically used when the `LOCAL_THREAD_MM` env is set, helping debug the tested MM.  
/// NB: Accessing `lp_main` this function have to reside in the mm2 binary crate. We pass a pointer to it to subcrates.
#[cfg(feature = "native")]
fn local_start_impl(folder: PathBuf, log_path: PathBuf, mut conf: Json) {
    unwrap!(thread::Builder::new().name("MM".into()).spawn(move || {
        if conf["log"].is_null() {
            conf["log"] = unwrap!(log_path.to_str()).into();
        } else {
            let path = Path::new(unwrap!(conf["log"].as_str(), "log is not a string"));
            assert_eq!(log_path, path);
        }

        log! ({"local_start] MM in a thread, log {:?}.", log_path});

        chdir(&folder);

        unwrap!(lp_main(conf, &|_ctx| ()))
    }));
}

/// Starts the WASM version of MM.
#[cfg(not(feature = "native"))]
fn wasm_start_impl(ctx: MmArc) {
    crate::mm2::rpc::init_header_slots();

    let netid = ctx.conf["netid"].as_u64().unwrap_or(0) as u16;
    let (_, pubport, _) = unwrap!(super::lp_ports(netid));
    common::executor::spawn(async move {
        unwrap!(super::lp_init(pubport, ctx).await);
    })
}

#[cfg(feature = "native")]
fn local_start() -> LocalStart { local_start_impl }

#[cfg(not(feature = "native"))]
fn local_start() -> LocalStart { wasm_start_impl }

macro_rules! local_start {
    ($who: expr) => {
        if cfg!(feature = "native") {
            match var("LOCAL_THREAD_MM") {
                Ok(ref e) if e == $who => Some(local_start()),
                _ => None,
            }
        } else {
            Some(local_start())
        }
    };
}

/// https://github.com/artemii235/SuperNET/issues/241
#[test]
#[cfg(feature = "native")]
fn alice_can_see_the_active_order_after_connection() {
    let coins = json!([
        {"coin":"RICK","asset":"RICK","rpcport":8923,"txversion":4,"overwintered":1,"protocol":{"type":"UTXO"}},
        {"coin":"MORTY","asset":"MORTY","rpcport":11608,"txversion":4,"overwintered":1,"protocol":{"type":"UTXO"}},
        {"coin":"ETH","name":"ethereum","protocol":{"type":"ETH"},"rpcport":80},
        {"coin":"JST","name":"jst","protocol":{"type":"ERC20", "protocol_data":{"platform":"ETH","contract_address":"0xc0eb7AeD740E1796992A08962c15661bDEB58003"}}}
    ]);

    // start bob and immediately place the order
    let mut mm_bob = unwrap!(MarketMakerIt::start(
        json! ({
            "gui": "nogui",
            "netid": 9998,
            "myipaddr": env::var ("BOB_TRADE_IP") .ok(),
            "rpcip": env::var ("BOB_TRADE_IP") .ok(),
            "canbind": env::var ("BOB_TRADE_PORT") .ok().map (|s| unwrap! (s.parse::<i64>())),
            "passphrase": "bob passphrase",
            "coins": coins,
            "rpc_password": "pass",
            "i_am_seed": true,
        }),
        "pass".into(),
        local_start!("bob")
    ));
    let (_bob_dump_log, _bob_dump_dashboard) = mm_dump(&mm_bob.log_path);
    log!({"Bob log path: {}", mm_bob.log_path.display()});
    unwrap!(block_on(
        mm_bob.wait_for_log(22., |log| log.contains(">>>>>>>>> DEX stats "))
    ));
    // Enable coins on Bob side. Print the replies in case we need the "address".
    log!({ "enable_coins (bob): {:?}", block_on(enable_coins_eth_electrum(&mm_bob, vec!["https://ropsten.infura.io/v3/c01c1b4cf66642528547624e1d6d9d6b"])) });
    // issue sell request on Bob side by setting base/rel price
    log!("Issue bob sell request");
    let rc = unwrap!(block_on(mm_bob.rpc(json! ({
        "userpass": mm_bob.userpass,
        "method": "setprice",
        "base": "RICK",
        "rel": "MORTY",
        "price": 0.9,
        "volume": "0.9",
    }))));
    assert!(rc.0.is_success(), "!setprice: {}", rc.1);
    // Bob orderbook must show the new order
    log!("Get RICK/MORTY orderbook on Bob side");
    let rc = unwrap!(block_on(mm_bob.rpc(json! ({
        "userpass": mm_bob.userpass,
        "method": "orderbook",
        "base": "RICK",
        "rel": "MORTY",
    }))));
    assert!(rc.0.is_success(), "!orderbook: {}", rc.1);

    let bob_orderbook: Json = unwrap!(json::from_str(&rc.1));
    log!("Bob orderbook "[bob_orderbook]);
    let asks = bob_orderbook["asks"].as_array().unwrap();
    assert!(asks.len() > 0, "Bob RICK/MORTY asks are empty");
    assert_eq!(Json::from("0.9"), asks[0]["maxvolume"]);

    // start eve and immediately place the order
    let mut mm_eve = unwrap!(MarketMakerIt::start(
        json! ({
            "gui": "nogui",
            "netid": 9998,
            "myipaddr": env::var ("BOB_TRADE_IP") .ok(),
            "rpcip": env::var ("BOB_TRADE_IP") .ok(),
            "canbind": env::var ("BOB_TRADE_PORT") .ok().map (|s| unwrap! (s.parse::<i64>())),
            "passphrase": "eve passphrase",
            "coins": coins,
            "rpc_password": "pass",
            "seednodes": [fomat!((mm_bob.ip))],
        }),
        "pass".into(),
        local_start!("bob")
    ));
    let (_eve_dump_log, _eve_dump_dashboard) = mm_dump(&mm_eve.log_path);
    log!({ "Eve log path: {}", mm_eve.log_path.display() });
    unwrap!(block_on(
        mm_eve.wait_for_log(22., |log| log.contains(">>>>>>>>> DEX stats "))
    ));
    // Enable coins on Eve side. Print the replies in case we need the "address".
    log!({ "enable_coins (eve): {:?}", block_on(enable_coins_eth_electrum(&mm_eve, vec!["https://ropsten.infura.io/v3/c01c1b4cf66642528547624e1d6d9d6b"])) });
    // issue sell request on Eve side by setting base/rel price
    log!("Issue eve sell request");
    let rc = unwrap!(block_on(mm_eve.rpc(json! ({
        "userpass": mm_eve.userpass,
        "method": "setprice",
        "base": "RICK",
        "rel": "MORTY",
        "price": "1",
        "volume": "0.9",
    }))));
    assert!(rc.0.is_success(), "!setprice: {}", rc.1);

    thread::sleep(Duration::from_secs(40));
    log!("Get RICK/MORTY orderbook on Eve side");
    let rc = unwrap!(block_on(mm_eve.rpc(json! ({
        "userpass": mm_eve.userpass,
        "method": "orderbook",
        "base": "RICK",
        "rel": "MORTY",
    }))));
    assert!(rc.0.is_success(), "!orderbook: {}", rc.1);

    let eve_orderbook: Json = unwrap!(json::from_str(&rc.1));
    log!("Eve orderbook "[eve_orderbook]);
    let asks = eve_orderbook["asks"].as_array().unwrap();
    assert_eq!(asks.len(), 2, "Eve RICK/MORTY orderbook must have exactly 2 asks");

    log!("Get RICK/MORTY orderbook on Bob side");
    let rc = unwrap!(block_on(mm_bob.rpc(json! ({
        "userpass": mm_bob.userpass,
        "method": "orderbook",
        "base": "RICK",
        "rel": "MORTY",
    }))));
    assert!(rc.0.is_success(), "!orderbook: {}", rc.1);

    let bob_orderbook: Json = unwrap!(json::from_str(&rc.1));
    log!("Bob orderbook "[bob_orderbook]);
    let asks = bob_orderbook["asks"].as_array().unwrap();
    assert_eq!(asks.len(), 2, "Bob RICK/MORTY orderbook must have exactly 2 asks");

    let mut mm_alice = unwrap!(MarketMakerIt::start(
        json! ({
            "gui": "nogui",
            "netid": 9998,
            "myipaddr": env::var ("ALICE_TRADE_IP") .ok(),
            "rpcip": env::var ("ALICE_TRADE_IP") .ok(),
            "passphrase": "alice passphrase",
            "coins": coins,
            "seednodes": [fomat!((mm_bob.ip))],
            "rpc_password": "pass",
        }),
        "pass".into(),
        local_start!("alice")
    ));

    let (_alice_dump_log, _alice_dump_dashboard) = mm_dump(&mm_alice.log_path);
    log!({ "Alice log path: {}", mm_alice.log_path.display() });

    unwrap!(block_on(
        mm_alice.wait_for_log(22., |log| log.contains(">>>>>>>>> DEX stats "))
    ));

    // Enable coins on Alice side. Print the replies in case we need the "address".
    log!({ "enable_coins (alice): {:?}", block_on(enable_coins_eth_electrum(&mm_alice, vec!["https://ropsten.infura.io/v3/c01c1b4cf66642528547624e1d6d9d6b"])) });

    log!("Get RICK/MORTY orderbook on Alice side to trigger subscription");
    let rc = unwrap!(block_on(mm_alice.rpc(json! ({
        "userpass": mm_alice.userpass,
        "method": "orderbook",
        "base": "RICK",
        "rel": "MORTY",
    }))));
    assert!(rc.0.is_success(), "!orderbook: {}", rc.1);
    thread::sleep(Duration::from_secs(40));
    log!("Get RICK/MORTY orderbook on Alice side");
    let rc = unwrap!(block_on(mm_alice.rpc(json! ({
        "userpass": mm_alice.userpass,
        "method": "orderbook",
        "base": "RICK",
        "rel": "MORTY",
    }))));
    assert!(rc.0.is_success(), "!orderbook: {}", rc.1);

    let alice_orderbook: Json = unwrap!(json::from_str(&rc.1));
    log!("Alice orderbook "[alice_orderbook]);
    let asks = alice_orderbook["asks"].as_array().unwrap();
    assert_eq!(asks.len(), 2, "Alice RICK/MORTY orderbook must have exactly 2 asks");

    unwrap!(block_on(mm_bob.stop()));
    unwrap!(block_on(mm_alice.stop()));
    unwrap!(block_on(mm_eve.stop()));
}

#[test]
fn log_test_status() { common::log::tests::test_status() }

#[test]
fn log_test_printed_dashboard() { common::log::tests::test_printed_dashboard() }

#[test]
#[cfg(feature = "native")]
fn test_my_balance() {
    let coins = json!([
        {"coin":"RICK","asset":"RICK","rpcport":8923,"txversion":4,"overwintered":1,"protocol":{"type":"UTXO"}},
    ]);

    let mut mm = unwrap!(MarketMakerIt::start(
        json! ({
            "gui": "nogui",
            "netid": 9998,
            "myipaddr": env::var ("BOB_TRADE_IP") .ok(),
            "rpcip": env::var ("BOB_TRADE_IP") .ok(),
            "passphrase": "bob passphrase",
            "coins": coins,
            "i_am_seed": true,
            "rpc_password": "pass",
        }),
        "pass".into(),
        local_start!("bob")
    ));
    let (_dump_log, _dump_dashboard) = mm_dump(&mm.log_path);
    log!({"log path: {}", mm.log_path.display()});
    unwrap!(block_on(
        mm.wait_for_log(22., |log| log.contains(">>>>>>>>> DEX stats "))
    ));
    // Enable RICK.
    let json = block_on(enable_electrum(&mm, "RICK", vec![
        "electrum1.cipig.net:10017",
        "electrum2.cipig.net:10017",
        "electrum3.cipig.net:10017",
    ]));
    let balance_on_enable = unwrap!(json["balance"].as_str());
    assert_eq!(balance_on_enable, "7.777");

    let my_balance = unwrap!(block_on(mm.rpc(json! ({
        "userpass": mm.userpass,
        "method": "my_balance",
        "coin": "RICK",
    }))));
    assert_eq!(
        my_balance.0,
        StatusCode::OK,
        "RPC «my_balance» failed with status «{}»",
        my_balance.0
    );
    let json: Json = unwrap!(json::from_str(&my_balance.1));
    let my_balance = unwrap!(json["balance"].as_str());
    assert_eq!(my_balance, "7.777");
    let my_address = unwrap!(json["address"].as_str());
    assert_eq!(my_address, "RRnMcSeKiLrNdbp91qNVQwwXx5azD4S4CD");
}

fn check_set_price_fails(mm: &MarketMakerIt, base: &str, rel: &str) {
    let rc = unwrap!(block_on(mm.rpc(json! ({
        "userpass": mm.userpass,
        "method": "setprice",
        "base": base,
        "rel": rel,
        "price": 0.9,
        "volume": 1,
    }))));
    assert!(
        rc.0.is_server_error(),
        "!setprice success but should be error: {}",
        rc.1
    );
}

fn check_buy_fails(mm: &MarketMakerIt, base: &str, rel: &str, vol: f64) {
    let rc = unwrap!(block_on(mm.rpc(json! ({
        "userpass": mm.userpass,
        "method": "buy",
        "base": base,
        "rel": rel,
        "volume": vol,
        "price": 0.9
    }))));
    assert!(rc.0.is_server_error(), "!buy success but should be error: {}", rc.1);
}

fn check_sell_fails(mm: &MarketMakerIt, base: &str, rel: &str, vol: f64) {
    let rc = unwrap!(block_on(mm.rpc(json! ({
        "userpass": mm.userpass,
        "method": "sell",
        "base": base,
        "rel": rel,
        "volume": vol,
        "price": 0.9
    }))));
    assert!(rc.0.is_server_error(), "!sell success but should be error: {}", rc.1);
}

#[test]
#[cfg(feature = "native")]
fn test_check_balance_on_order_post() {
    let coins = json!([
        {"coin":"RICK","asset":"RICK","rpcport":8923,"txversion":4,"overwintered":1,"protocol":{"type":"UTXO"}},
        {"coin":"MORTY","asset":"MORTY","rpcport":11608,"txversion":4,"overwintered":1,"protocol":{"type":"UTXO"}},
        {"coin":"ETH","name":"ethereum","protocol":{"type":"ETH"},"rpcport":80},
        {"coin":"JST","name":"jst","protocol":{"type":"ERC20", "protocol_data":{"platform":"ETH","contract_address":"0x2b294F029Fde858b2c62184e8390591755521d8E"}}}
    ]);

    // start bob and immediately place the order
    let mut mm = unwrap!(MarketMakerIt::start(
        json! ({
            "gui": "nogui",
            "netid": 9998,
            "myipaddr": env::var ("BOB_TRADE_IP") .ok(),
            "rpcip": env::var ("BOB_TRADE_IP") .ok(),
            "canbind": env::var ("BOB_TRADE_PORT") .ok().map (|s| unwrap! (s.parse::<i64>())),
            "passphrase": "bob passphrase check balance on order post",
            "coins": coins,
            "i_am_seed": true,
            "rpc_password": "pass",
        }),
        "pass".into(),
        local_start!("bob")
    ));
    let (_dump_log, _dump_dashboard) = mm_dump(&mm.log_path);
    log!({"Log path: {}", mm.log_path.display()});
    unwrap!(block_on(
        mm.wait_for_log(22., |log| log.contains(">>>>>>>>> DEX stats "))
    ));
    // Enable coins. Print the replies in case we need the "address".
    log! ({"enable_coins (bob): {:?}", block_on (enable_coins_eth_electrum (&mm, vec!["http://195.201.0.6:8565"]))});
    // issue sell request by setting base/rel price

    // Expect error as MORTY balance is 0
    check_set_price_fails(&mm, "MORTY", "RICK");
    // Address has enough RICK, but doesn't have ETH, so setprice call should fail because maker will not have gas to spend ETH taker payment.
    check_set_price_fails(&mm, "RICK", "ETH");
    // Address has enough RICK, but doesn't have ETH, so setprice call should fail because maker will not have gas to spend ERC20 taker payment.
    check_set_price_fails(&mm, "RICK", "JST");

    // Expect error as MORTY balance is 0
    check_buy_fails(&mm, "RICK", "MORTY", 0.1);
    // RICK balance is sufficient, but amount is too small, it will result to dust error from RPC
    check_buy_fails(&mm, "MORTY", "RICK", 0.000001);
    // Address has enough RICK, but doesn't have ETH, so buy call should fail because taker will not have gas to spend ETH maker payment.
    check_buy_fails(&mm, "ETH", "RICK", 0.1);
    // Address has enough RICK, but doesn't have ETH, so buy call should fail because taker will not have gas to spend ERC20 maker payment.
    check_buy_fails(&mm, "JST", "RICK", 0.1);

    // Expect error as MORTY balance is 0
    check_sell_fails(&mm, "MORTY", "RICK", 0.1);
    // RICK balance is sufficient, but amount is too small, the dex fee will result to dust error from RPC
    check_sell_fails(&mm, "RICK", "MORTY", 0.000001);
    // Address has enough RICK, but doesn't have ETH, so buy call should fail because taker will not have gas to spend ETH maker payment.
    check_sell_fails(&mm, "RICK", "ETH", 0.1);
    // Address has enough RICK, but doesn't have ETH, so buy call should fail because taker will not have gas to spend ERC20 maker payment.
    check_sell_fails(&mm, "RICK", "JST", 0.1);
}

#[test]
#[cfg(feature = "native")]
fn test_rpc_password_from_json() {
    let coins = json!([
        {"coin":"RICK","asset":"RICK","rpcport":8923,"txversion":4,"overwintered":1,"protocol":{"type":"UTXO"}},
        {"coin":"MORTY","asset":"MORTY","rpcport":8923,"txversion":4,"overwintered":1,"protocol":{"type":"UTXO"}},
    ]);

    // do not allow empty password
    let mut err_mm1 = unwrap!(MarketMakerIt::start(
        json! ({
            "gui": "nogui",
            "netid": 9998,
            "passphrase": "bob passphrase",
            "coins": coins,
            "rpc_password": "",
            "i_am_seed": true,
        }),
        "password".into(),
        local_start!("bob")
    ));
    unwrap!(block_on(
        err_mm1.wait_for_log(5., |log| log.contains("rpc_password must not be empty"))
    ));

    // do not allow empty password
    let mut err_mm2 = unwrap!(MarketMakerIt::start(
        json! ({
            "gui": "nogui",
            "netid": 9998,
            "passphrase": "bob passphrase",
            "coins": coins,
            "rpc_password": {"key":"value"},
            "i_am_seed": true,
        }),
        "password".into(),
        local_start!("bob")
    ));
    unwrap!(block_on(
        err_mm2.wait_for_log(5., |log| log.contains("rpc_password must be string"))
    ));

    let mut mm = unwrap!(MarketMakerIt::start(
        json! ({
            "gui": "nogui",
            "netid": 9998,
            "passphrase": "bob passphrase",
            "coins": coins,
            "rpc_password": "password",
            "i_am_seed": true,
        }),
        "password".into(),
        local_start!("bob")
    ));
    let (_dump_log, _dump_dashboard) = mm_dump(&mm.log_path);
    log!({"Log path: {}", mm.log_path.display()});
    unwrap!(block_on(
        mm.wait_for_log(22., |log| log.contains(">>>>>>>>> DEX stats "))
    ));
    let electrum_invalid = unwrap! (block_on (mm.rpc (json! ({
        "userpass": "password1",
        "method": "electrum",
        "coin": "RICK",
        "servers": [{"url":"electrum1.cipig.net:10017"},{"url":"electrum2.cipig.net:10017"},{"url":"electrum3.cipig.net:10017"}],
        "mm2": 1,
    }))));

    // electrum call must fail if invalid password is provided
    assert!(
        electrum_invalid.0.is_server_error(),
        "RPC «electrum» should have failed with server error, but got «{}», response «{}»",
        electrum_invalid.0,
        electrum_invalid.1
    );

    let electrum = unwrap! (block_on (mm.rpc (json! ({
        "userpass": mm.userpass,
        "method": "electrum",
        "coin": "RICK",
        "servers": [{"url":"electrum1.cipig.net:10017"},{"url":"electrum2.cipig.net:10017"},{"url":"electrum3.cipig.net:10017"}],
        "mm2": 1,
    }))));

    // electrum call must be successful with RPC password from config
    assert_eq!(
        electrum.0,
        StatusCode::OK,
        "RPC «electrum» failed with status «{}», response «{}»",
        electrum.0,
        electrum.1
    );

    let electrum = unwrap! (block_on (mm.rpc (json! ({
        "userpass": mm.userpass,
        "method": "electrum",
        "coin": "MORTY",
        "servers": [{"url":"electrum1.cipig.net:10018"},{"url":"electrum2.cipig.net:10018"},{"url":"electrum3.cipig.net:10018"}],
        "mm2": 1,
    }))));

    // electrum call must be successful with RPC password from config
    assert_eq!(
        electrum.0,
        StatusCode::OK,
        "RPC «electrum» failed with status «{}», response «{}»",
        electrum.0,
        electrum.1
    );

    let orderbook = unwrap!(block_on(mm.rpc(json! ({
        "userpass": mm.userpass,
        "method": "orderbook",
        "base": "RICK",
        "rel": "MORTY",
    }))));

    // orderbook call must be successful with RPC password from config
    assert_eq!(
        orderbook.0,
        StatusCode::OK,
        "RPC «orderbook» failed with status «{}», response «{}»",
        orderbook.0,
        orderbook.1
    );
}

#[test]
#[cfg(feature = "native")]
fn test_rpc_password_from_json_no_userpass() {
    let coins = json!([
        {"coin":"RICK","asset":"RICK","rpcport":8923,"txversion":4,"protocol":{"type":"UTXO"}},
    ]);

    let mut mm = unwrap!(MarketMakerIt::start(
        json! ({
            "gui": "nogui",
            "netid": 9998,
            "passphrase": "bob passphrase",
            "coins": coins,
            "i_am_seed": true,
        }),
        "password".into(),
        local_start!("bob")
    ));
    let (_dump_log, _dump_dashboard) = mm_dump(&mm.log_path);
    log!({"Log path: {}", mm.log_path.display()});
    unwrap!(block_on(
        mm.wait_for_log(22., |log| log.contains(">>>>>>>>> DEX stats "))
    ));
    let electrum = unwrap!(block_on(mm.rpc(json! ({
        "method": "electrum",
        "coin": "RICK",
        "urls": ["electrum2.cipig.net:10017"],
    }))));

    // electrum call must return 500 status code
    assert!(
        electrum.0.is_server_error(),
        "RPC «electrum» should have failed with server error, but got «{}», response «{}»",
        electrum.0,
        electrum.1
    );
}

/// Helper function requesting my swap status and checking it's events
async fn check_my_swap_status(
    mm: &MarketMakerIt,
    uuid: &str,
    expected_success_events: &Vec<&str>,
    expected_error_events: &Vec<&str>,
    maker_amount: BigDecimal,
    taker_amount: BigDecimal,
) {
    let response = unwrap!(
        mm.rpc(json! ({
            "userpass": mm.userpass,
            "method": "my_swap_status",
            "params": {
                "uuid": uuid,
            }
        }))
        .await
    );
    assert!(response.0.is_success(), "!status of {}: {}", uuid, response.1);
    let status_response: Json = unwrap!(json::from_str(&response.1));
    let success_events: Vec<String> = unwrap!(json::from_value(status_response["result"]["success_events"].clone()));
    assert_eq!(expected_success_events, &success_events);
    let error_events: Vec<String> = unwrap!(json::from_value(status_response["result"]["error_events"].clone()));
    assert_eq!(expected_error_events, &error_events);

    let events_array = unwrap!(status_response["result"]["events"].as_array());
    let actual_maker_amount = unwrap!(json::from_value(
        events_array[0]["event"]["data"]["maker_amount"].clone()
    ));
    assert_eq!(maker_amount, actual_maker_amount);
    let actual_taker_amount = unwrap!(json::from_value(
        events_array[0]["event"]["data"]["taker_amount"].clone()
    ));
    assert_eq!(taker_amount, actual_taker_amount);
    let actual_events = events_array.iter().map(|item| unwrap!(item["event"]["type"].as_str()));
    let actual_events: Vec<&str> = actual_events.collect();
    assert_eq!(expected_success_events, &actual_events);
}

async fn check_stats_swap_status(
    mm: &MarketMakerIt,
    uuid: &str,
    maker_expected_events: &Vec<&str>,
    taker_expected_events: &Vec<&str>,
) {
    let response = unwrap!(
        mm.rpc(json! ({
            "method": "stats_swap_status",
            "params": {
                "uuid": uuid,
            }
        }))
        .await
    );
    assert!(response.0.is_success(), "!status of {}: {}", uuid, response.1);
    let status_response: Json = unwrap!(json::from_str(&response.1));
    let maker_events_array = unwrap!(status_response["result"]["maker"]["events"].as_array());
    let taker_events_array = unwrap!(status_response["result"]["taker"]["events"].as_array());
    let maker_actual_events = maker_events_array
        .iter()
        .map(|item| unwrap!(item["event"]["type"].as_str()));
    let maker_actual_events: Vec<&str> = maker_actual_events.collect();
    let taker_actual_events = taker_events_array
        .iter()
        .map(|item| unwrap!(item["event"]["type"].as_str()));
    let taker_actual_events: Vec<&str> = taker_actual_events.collect();
    assert_eq!(maker_expected_events, &maker_actual_events);
    assert_eq!(taker_expected_events, &taker_actual_events);
}

async fn check_recent_swaps(mm: &MarketMakerIt, expected_len: usize) {
    let response = unwrap!(
        mm.rpc(json! ({
            "method": "my_recent_swaps",
            "userpass": mm.userpass,
        }))
        .await
    );
    assert!(response.0.is_success(), "!status of my_recent_swaps {}", response.1);
    let swaps_response: Json = unwrap!(json::from_str(&response.1));
    let swaps: &Vec<Json> = unwrap!(swaps_response["result"]["swaps"].as_array());
    assert_eq!(expected_len, swaps.len());
}

/// Trading test using coins with remote RPC (Electrum, ETH nodes), it needs only ENV variables to be set, coins daemons are not required.
/// Trades few pairs concurrently to speed up the process and also act like "load" test
async fn trade_base_rel_electrum(pairs: Vec<(&'static str, &'static str)>) {
    let bob_passphrase = unwrap!(get_passphrase(&".env.seed", "BOB_PASSPHRASE"));
    let alice_passphrase = unwrap!(get_passphrase(&".env.client", "ALICE_PASSPHRASE"));

    let coins = json! ([
        {"coin":"RICK","asset":"RICK","required_confirmations":0,"txversion":4,"overwintered":1,"protocol":{"type":"UTXO"}},
        {"coin":"MORTY","asset":"MORTY","required_confirmations":0,"txversion":4,"overwintered":1,"protocol":{"type":"UTXO"}},
        {"coin":"ETH","name":"ethereum","protocol":{"type":"ETH"}},
        {"coin":"JST","name":"jst","protocol":{"type":"ERC20","protocol_data":{"platform":"ETH","contract_address":"0x2b294F029Fde858b2c62184e8390591755521d8E"}}}
    ]);

    let mut mm_bob = unwrap!(MarketMakerIt::start(
        json! ({
            "gui": "nogui",
            "netid": 8999,
            "dht": "on",  // Enable DHT without delay.
            "myipaddr": env::var ("BOB_TRADE_IP") .ok(),
            "rpcip": env::var ("BOB_TRADE_IP") .ok(),
            "canbind": env::var ("BOB_TRADE_PORT") .ok().map (|s| unwrap! (s.parse::<i64>())),
            "passphrase": bob_passphrase,
            "coins": coins,
            "rpc_password": "password",
            "i_am_seed": true,
        }),
        "password".into(),
        local_start!("bob")
    ));

    let (_bob_dump_log, _bob_dump_dashboard) = mm_bob.mm_dump();
    #[cfg(feature = "native")]
    {
        log! ({"Bob log path: {}", mm_bob.log_path.display()})
    }

    // Both Alice and Bob might try to bind on the "0.0.0.0:47773" DHT port in this test
    // (because the local "127.0.0.*:47773" addresses aren't that useful for DHT).
    // We want to give Bob a headstart in acquiring the port,
    // because Alice will then be able to directly reach it (thanks to "seednode").
    // Direct communication is not required in this test, but it's nice to have.
    // wait_log_re! (mm_bob, 9., "preferred port");

    let mut mm_alice = unwrap!(MarketMakerIt::start(
        json! ({
            "gui": "nogui",
            "netid": 8999,
            "dht": "on",  // Enable DHT without delay.
            "myipaddr": env::var ("ALICE_TRADE_IP") .ok(),
            "rpcip": env::var ("ALICE_TRADE_IP") .ok(),
            "passphrase": alice_passphrase,
            "coins": coins,
            "seednodes": [fomat!((mm_bob.ip))],
            "rpc_password": "password",
        }),
        "password".into(),
        local_start!("alice")
    ));

    let (_alice_dump_log, _alice_dump_dashboard) = mm_alice.mm_dump();
    #[cfg(feature = "native")]
    {
        log! ({"Alice log path: {}", mm_alice.log_path.display()})
    }

    // Wait for keypair initialization, `lp_passphrase_init`.
    unwrap!(mm_bob.wait_for_log(11., |l| l.contains("version: ")).await);
    unwrap!(mm_alice.wait_for_log(11., |l| l.contains("version: ")).await);

    // wait until both nodes RPC API is active
    wait_log_re!(mm_bob, 22., ">>>>>>>>> DEX stats ");
    wait_log_re!(mm_alice, 22., ">>>>>>>>> DEX stats ");

    // Enable coins on Bob side. Print the replies in case we need the address.
    let rc = enable_coins_eth_electrum(&mm_bob, vec!["http://195.201.0.6:8565"]).await;
    log! ({"enable_coins (bob): {:?}", rc});
    // Enable coins on Alice side. Print the replies in case we need the address.
    let rc = enable_coins_eth_electrum(&mm_alice, vec!["http://195.201.0.6:8565"]).await;
    log! ({"enable_coins (alice): {:?}", rc});

    // unwrap! (mm_alice.wait_for_log (999., &|log| log.contains ("set pubkey for ")));

    let mut uuids = vec![];

    // issue sell request on Bob side by setting base/rel price
    for (base, rel) in pairs.iter() {
        log!("Issue bob " (base) "/" (rel) " sell request");
        let rc = unwrap!(
            mm_bob
                .rpc(json! ({
                    "userpass": mm_bob.userpass,
                    "method": "setprice",
                    "base": base,
                    "rel": rel,
                    "price": 1,
                    "volume": 0.1
                }))
                .await
        );
        assert!(rc.0.is_success(), "!setprice: {}", rc.1);
    }

    // Allow the order to be converted to maker after not being matched in 30 seconds.
    // log! ("Waiting 32 seconds…");
    // Timer::sleep (32.) .await;

    for (base, rel) in pairs.iter() {
        log!("Issue alice " (base) "/" (rel) " buy request");
        let rc = unwrap!(
            mm_alice
                .rpc(json! ({
                    "userpass": mm_alice.userpass,
                    "method": "buy",
                    "base": base,
                    "rel": rel,
                    "volume": 0.1,
                    "price": 2
                }))
                .await
        );
        assert!(rc.0.is_success(), "!buy: {}", rc.1);
        let buy_json: Json = unwrap!(serde_json::from_str(&rc.1));
        uuids.push(unwrap!(buy_json["result"]["uuid"].as_str()).to_owned());
    }

    for (base, rel) in pairs.iter() {
        // ensure the swaps are started
        unwrap!(
            mm_alice
                .wait_for_log(5., |log| log
                    .contains(&format!("Entering the taker_swap_loop {}/{}", base, rel)))
                .await
        );
        unwrap!(
            mm_bob
                .wait_for_log(5., |log| log
                    .contains(&format!("Entering the maker_swap_loop {}/{}", base, rel)))
                .await
        );
    }

    let maker_success_events = vec![
        "Started",
        "Negotiated",
        "TakerFeeValidated",
        "MakerPaymentSent",
        "TakerPaymentReceived",
        "TakerPaymentWaitConfirmStarted",
        "TakerPaymentValidatedAndConfirmed",
        "TakerPaymentSpent",
        "TakerPaymentSpendConfirmStarted",
        "TakerPaymentSpendConfirmed",
        "Finished",
    ];

    let maker_error_events = vec![
        "StartFailed",
        "NegotiateFailed",
        "TakerFeeValidateFailed",
        "MakerPaymentTransactionFailed",
        "MakerPaymentDataSendFailed",
        "MakerPaymentWaitConfirmFailed",
        "TakerPaymentValidateFailed",
        "TakerPaymentWaitConfirmFailed",
        "TakerPaymentSpendFailed",
        "TakerPaymentSpendConfirmFailed",
        "MakerPaymentWaitRefundStarted",
        "MakerPaymentRefunded",
        "MakerPaymentRefundFailed",
    ];

    let taker_success_events = vec![
        "Started",
        "Negotiated",
        "TakerFeeSent",
        "MakerPaymentReceived",
        "MakerPaymentWaitConfirmStarted",
        "MakerPaymentValidatedAndConfirmed",
        "TakerPaymentSent",
        "TakerPaymentSpent",
        "MakerPaymentSpent",
        "Finished",
    ];

    let taker_error_events = vec![
        "StartFailed",
        "NegotiateFailed",
        "TakerFeeSendFailed",
        "MakerPaymentValidateFailed",
        "MakerPaymentWaitConfirmFailed",
        "TakerPaymentTransactionFailed",
        "TakerPaymentWaitConfirmFailed",
        "TakerPaymentDataSendFailed",
        "TakerPaymentWaitForSpendFailed",
        "MakerPaymentSpendFailed",
        "TakerPaymentWaitRefundStarted",
        "TakerPaymentRefunded",
        "TakerPaymentRefundFailed",
    ];

    for uuid in uuids.iter() {
        unwrap!(
            mm_bob
                .wait_for_log(600., |log| log.contains(&format!("[swap uuid={}] Finished", uuid)))
                .await
        );
        unwrap!(
            mm_alice
                .wait_for_log(600., |log| log.contains(&format!("[swap uuid={}] Finished", uuid)))
                .await
        );

        #[cfg(not(feature = "native"))]
        {
            log!("Waiting a few second for the fresh swap status to be saved..");
            Timer::sleep(7.77).await;
        }

        log!("Checking alice/taker status..");
        check_my_swap_status(
            &mm_alice,
            &uuid,
            &taker_success_events,
            &taker_error_events,
            "0.1".parse().unwrap(),
            "0.1".parse().unwrap(),
        )
        .await;

        log!("Checking bob/maker status..");
        check_my_swap_status(
            &mm_bob,
            &uuid,
            &maker_success_events,
            &maker_error_events,
            "0.1".parse().unwrap(),
            "0.1".parse().unwrap(),
        )
        .await;
    }

    log!("Waiting 3 seconds for nodes to broadcast their swaps data..");
    Timer::sleep(3.).await;

    for uuid in uuids.iter() {
        log!("Checking alice status..");
        check_stats_swap_status(&mm_alice, &uuid, &maker_success_events, &taker_success_events).await;

        log!("Checking bob status..");
        check_stats_swap_status(&mm_bob, &uuid, &maker_success_events, &taker_success_events).await;
    }

    log!("Checking alice recent swaps..");
    check_recent_swaps(&mm_alice, uuids.len()).await;
    log!("Checking bob recent swaps..");
    check_recent_swaps(&mm_bob, uuids.len()).await;
    for (base, rel) in pairs.iter() {
        log!("Get " (base) "/" (rel) " orderbook");
        let rc = unwrap!(
            mm_bob
                .rpc(json! ({
                    "userpass": mm_bob.userpass,
                    "method": "orderbook",
                    "base": base,
                    "rel": rel,
                }))
                .await
        );
        assert!(rc.0.is_success(), "!orderbook: {}", rc.1);

        let bob_orderbook: Json = unwrap!(json::from_str(&rc.1));
        log!((base) "/" (rel) " orderbook " [bob_orderbook]);

        let bids = bob_orderbook["bids"].as_array().unwrap();
        let asks = bob_orderbook["asks"].as_array().unwrap();
        assert_eq!(0, bids.len(), "{} {} bids must be empty", base, rel);
        assert_eq!(0, asks.len(), "{} {} asks must be empty", base, rel);
    }
    unwrap!(mm_bob.stop().await);
    unwrap!(mm_alice.stop().await);
}

#[cfg(feature = "native")]
#[test]
fn trade_test_electrum_and_eth_coins() { block_on(trade_base_rel_electrum(vec![("ETH", "JST")])); }

#[cfg(not(feature = "native"))]
#[no_mangle]
pub extern "C" fn trade_test_electrum_and_eth_coins(cb_id: i32) {
    use std::ptr::null;

    common::executor::spawn(async move {
        let pairs = vec![("ETH", "JST")];
        trade_base_rel_electrum(pairs).await;
        unsafe { call_back(cb_id, null(), 0) }
    })
}

#[cfg(feature = "native")]
fn withdraw_and_send(
    mm: &MarketMakerIt,
    coin: &str,
    to: &str,
    enable_res: &HashMap<&'static str, Json>,
    expected_bal_change: &str,
) {
    let addr = addr_from_enable(unwrap!(enable_res.get(coin)));

    let withdraw = unwrap!(block_on(mm.rpc(json! ({
        "userpass": mm.userpass,
        "method": "withdraw",
        "coin": coin,
        "to": to,
        "amount": 0.001
    }))));

    assert!(withdraw.0.is_success(), "!{} withdraw: {}", coin, withdraw.1);
    let withdraw_json: Json = unwrap!(json::from_str(&withdraw.1));
    assert_eq!(Some(&vec![Json::from(to)]), withdraw_json["to"].as_array());
    assert_eq!(Json::from(expected_bal_change), withdraw_json["my_balance_change"]);
    assert_eq!(Some(&vec![addr]), withdraw_json["from"].as_array());

    let send = unwrap!(block_on(mm.rpc(json! ({
        "userpass": mm.userpass,
        "method": "send_raw_transaction",
        "coin": coin,
        "tx_hex": withdraw_json["tx_hex"]
    }))));
    assert!(send.0.is_success(), "!{} send: {}", coin, send.1);
    let send_json: Json = unwrap!(json::from_str(&send.1));
    assert_eq!(withdraw_json["tx_hash"], send_json["tx_hash"]);
}

#[test]
#[cfg(feature = "native")]
fn test_withdraw_and_send() {
    let (alice_file_passphrase, _alice_file_userpass) = from_env_file(unwrap!(slurp(&".env.client")));

    let alice_passphrase = unwrap!(
        var("ALICE_PASSPHRASE").ok().or(alice_file_passphrase),
        "No ALICE_PASSPHRASE or .env.client/PASSPHRASE"
    );

    let coins = json! ([
        {"coin":"RICK","asset":"RICK","rpcport":8923,"txversion":4,"overwintered":1,"txfee":1000,"protocol":{"type":"UTXO"}},
        {"coin":"MORTY","asset":"MORTY","rpcport":8923,"txversion":4,"overwintered":1,"txfee":1000,"protocol":{"type":"UTXO"}},
        {"coin":"MORTY_SEGWIT","asset":"MORTY_SEGWIT","txversion":4,"overwintered":1,"segwit":true,"txfee":1000,"protocol":{"type":"UTXO"}},
        {"coin":"ETH","name":"ethereum","protocol":{"type":"ETH"}},
        {"coin":"JST","name":"jst","protocol":{"type":"ERC20","protocol_data":{"platform":"ETH","contract_address":"0x2b294F029Fde858b2c62184e8390591755521d8E"}}}
    ]);

    let mut mm_alice = unwrap!(MarketMakerIt::start(
        json! ({
            "gui": "nogui",
            "netid": 8100,
            "myipaddr": env::var ("ALICE_TRADE_IP") .ok(),
            "rpcip": env::var ("ALICE_TRADE_IP") .ok(),
            "passphrase": alice_passphrase,
            "coins": coins,
            "rpc_password": "password",
            "i_am_seed": true,
        }),
        "password".into(),
        match var("LOCAL_THREAD_MM") {
            Ok(ref e) if e == "alice" => Some(local_start()),
            _ => None,
        }
    ));

    let (_alice_dump_log, _alice_dump_dashboard) = mm_dump(&mm_alice.log_path);
    log! ({"Alice log path: {}", mm_alice.log_path.display()});

    // wait until RPC API is active
    unwrap!(block_on(
        mm_alice.wait_for_log(22., |log| log.contains(">>>>>>>>> DEX stats "))
    ));

    // Enable coins. Print the replies in case we need the address.
    let mut enable_res = block_on(enable_coins_eth_electrum(&mm_alice, vec!["http://195.201.0.6:8565"]));
    enable_res.insert(
        "MORTY_SEGWIT",
        block_on(enable_electrum(&mm_alice, "MORTY_SEGWIT", vec![
            "electrum1.cipig.net:10018",
            "electrum2.cipig.net:10018",
            "electrum3.cipig.net:10018",
        ])),
    );

    log!("enable_coins (alice): "[enable_res]);
    withdraw_and_send(
        &mm_alice,
        "MORTY",
        "RJTYiYeJ8eVvJ53n2YbrVmxWNNMVZjDGLh",
        &enable_res,
        "-0.00101",
    );
    // dev chain gas price is 0 so ETH expected balance change doesn't include the fee
    withdraw_and_send(
        &mm_alice,
        "ETH",
        "0x657980d55733B41c0C64c06003864e1aAD917Ca7",
        &enable_res,
        "-0.001",
    );
    withdraw_and_send(
        &mm_alice,
        "JST",
        "0x657980d55733B41c0C64c06003864e1aAD917Ca7",
        &enable_res,
        "-0.001",
    );

    // must not allow to withdraw to non-P2PKH addresses
    let withdraw = unwrap!(block_on(mm_alice.rpc(json! ({
        "userpass": mm_alice.userpass,
        "method": "withdraw",
        "coin": "MORTY",
        "to": "bUN5nesdt1xsAjCtAaYUnNbQhGqUWwQT1Q",
        "amount": "0.001"
    }))));

    assert!(withdraw.0.is_server_error(), "MORTY withdraw: {}", withdraw.1);
    let withdraw_json: Json = unwrap!(json::from_str(&withdraw.1));
    assert!(unwrap!(withdraw_json["error"].as_str())
        .contains("Address bUN5nesdt1xsAjCtAaYUnNbQhGqUWwQT1Q has invalid format"));

    // but must allow to withdraw to P2SH addresses if Segwit flag is true
    let withdraw = unwrap!(block_on(mm_alice.rpc(json! ({
        "userpass": mm_alice.userpass,
        "method": "withdraw",
        "coin": "MORTY_SEGWIT",
        "to": "bUN5nesdt1xsAjCtAaYUnNbQhGqUWwQT1Q",
        "amount": "0.001"
    }))));

    assert!(withdraw.0.is_success(), "MORTY_SEGWIT withdraw: {}", withdraw.1);

    // must not allow to withdraw to invalid checksum address
    let withdraw = unwrap!(block_on(mm_alice.rpc(json! ({
        "userpass": mm_alice.userpass,
        "method": "withdraw",
        "coin": "ETH",
        "to": "0x657980d55733b41c0c64c06003864e1aad917ca7",
        "amount": "0.001"
    }))));

    assert!(withdraw.0.is_server_error(), "ETH withdraw: {}", withdraw.1);
    let withdraw_json: Json = unwrap!(json::from_str(&withdraw.1));
    assert!(unwrap!(withdraw_json["error"].as_str()).contains("Invalid address checksum"));
    unwrap!(block_on(mm_alice.stop()));
}

/// Ensure that swap status return the 404 status code if swap is not found
#[test]
#[cfg(feature = "native")]
fn test_swap_status() {
    let coins = json! ([{"coin":"RICK","asset":"RICK"},]);

    let mut mm = unwrap!(MarketMakerIt::start(
        json! ({
            "gui": "nogui",
            "netid": 8100,
            "myipaddr": env::var ("ALICE_TRADE_IP") .ok(),
            "rpcip": env::var ("ALICE_TRADE_IP") .ok(),
            "passphrase": "some passphrase",
            "coins": coins,
            "rpc_password": "password",
            "i_am_seed": true,
        }),
        "password".into(),
        match var("LOCAL_THREAD_MM") {
            Ok(ref e) if e == "alice" => Some(local_start()),
            _ => None,
        }
    ));

    unwrap!(block_on(
        mm.wait_for_log(22., |log| log.contains(">>>>>>>>> DEX stats "))
    ));

    let my_swap = unwrap!(block_on(mm.rpc(json! ({
        "userpass": mm.userpass,
        "method": "my_swap_status",
        "params": {
            "uuid":Uuid::new_v4(),
        }
    }))));

    assert_eq!(
        my_swap.0,
        StatusCode::NOT_FOUND,
        "!not found status code: {}",
        my_swap.1
    );

    let stats_swap = unwrap!(block_on(mm.rpc(json! ({
        "userpass": mm.userpass,
        "method": "stats_swap_status",
        "params": {
            "uuid":Uuid::new_v4(),
        }
    }))));

    assert_eq!(
        stats_swap.0,
        StatusCode::NOT_FOUND,
        "!not found status code: {}",
        stats_swap.1
    );
}

/// Ensure that setprice/buy/sell calls deny base == rel
/// https://github.com/artemii235/SuperNET/issues/363
#[test]
#[cfg(feature = "native")]
fn test_order_errors_when_base_equal_rel() {
    let coins = json!([
        {"coin":"RICK","asset":"RICK","rpcport":8923,"txversion":4,"overwintered":1,"protocol":{"type":"UTXO"}},
    ]);

    let mut mm = unwrap!(MarketMakerIt::start(
        json! ({
            "gui": "nogui",
            "netid": 9998,
            "myipaddr": env::var ("BOB_TRADE_IP") .ok(),
            "rpcip": env::var ("BOB_TRADE_IP") .ok(),
            "canbind": env::var ("BOB_TRADE_PORT") .ok().map (|s| unwrap! (s.parse::<i64>())),
            "passphrase": "bob passphrase",
            "coins": coins,
            "rpc_password": "pass",
            "i_am_seed": true,
        }),
        "pass".into(),
        match var("LOCAL_THREAD_MM") {
            Ok(ref e) if e == "bob" => Some(local_start()),
            _ => None,
        }
    ));
    let (_dump_log, _dump_dashboard) = mm_dump(&mm.log_path);
    log!({"Log path: {}", mm.log_path.display()});
    unwrap!(block_on(
        mm.wait_for_log(22., |log| log.contains(">>>>>>>>> DEX stats "))
    ));
    block_on(enable_electrum(&mm, "RICK", vec![
        "electrum3.cipig.net:10017",
        "electrum2.cipig.net:10017",
        "electrum1.cipig.net:10017",
    ]));

    let rc = unwrap!(block_on(mm.rpc(json! ({
        "userpass": mm.userpass,
        "method": "setprice",
        "base": "RICK",
        "rel": "RICK",
        "price": 0.9
    }))));
    assert!(rc.0.is_server_error(), "setprice should have failed, but got {:?}", rc);

    let rc = unwrap!(block_on(mm.rpc(json! ({
        "userpass": mm.userpass,
        "method": "buy",
        "base": "RICK",
        "rel": "RICK",
        "price": 0.9,
        "relvolume": 0.1,
    }))));
    assert!(rc.0.is_server_error(), "buy should have failed, but got {:?}", rc);

    let rc = unwrap!(block_on(mm.rpc(json! ({
        "userpass": mm.userpass,
        "method": "sell",
        "base": "RICK",
        "rel": "RICK",
        "price": 0.9,
        "basevolume": 0.1,
    }))));
    assert!(rc.0.is_server_error(), "sell should have failed, but got {:?}", rc);
}

fn startup_passphrase(passphrase: &str, expected_address: &str) {
    let coins = json!([
        {"coin":"KMD","rpcport":8923,"txversion":4,"protocol":{"type":"UTXO"}},
    ]);

    let mut mm = unwrap!(MarketMakerIt::start(
        json! ({
            "gui": "nogui",
            "netid": 9998,
            "myipaddr": env::var ("BOB_TRADE_IP") .ok(),
            "rpcip": env::var ("BOB_TRADE_IP") .ok(),
            "canbind": env::var ("BOB_TRADE_PORT") .ok().map (|s| unwrap! (s.parse::<i64>())),
            "passphrase": passphrase,
            "coins": coins,
            "rpc_password": "pass",
            "i_am_seed": true,
        }),
        "pass".into(),
        match var("LOCAL_THREAD_MM") {
            Ok(ref e) if e == "bob" => Some(local_start()),
            _ => None,
        }
    ));
    let (_dump_log, _dump_dashboard) = mm.mm_dump();
    #[cfg(feature = "native")]
    {
        log!({"Log path: {}", mm.log_path.display()})
    }
    unwrap!(block_on(
        mm.wait_for_log(22., |log| log.contains(">>>>>>>>> DEX stats "))
    ));
    let enable = block_on(enable_electrum(&mm, "KMD", vec!["electrum1.cipig.net:10001"]));
    let addr = addr_from_enable(&enable);
    assert_eq!(Json::from(expected_address), addr);
    unwrap!(block_on(mm.stop()));
}

/// MM2 should detect if passphrase is WIF or 0x-prefixed hex encoded privkey and parse it properly.
/// https://github.com/artemii235/SuperNET/issues/396
#[test]
#[cfg(feature = "native")]
fn test_startup_passphrase() {
    // seed phrase
    startup_passphrase("bob passphrase", "RRnMcSeKiLrNdbp91qNVQwwXx5azD4S4CD");

    // WIF
    assert!(key_pair_from_seed("UvCjJf4dKSs2vFGVtCnUTAhR5FTZGdg43DDRa9s7s5DV1sSDX14g").is_ok());
    startup_passphrase(
        "UvCjJf4dKSs2vFGVtCnUTAhR5FTZGdg43DDRa9s7s5DV1sSDX14g",
        "RRnMcSeKiLrNdbp91qNVQwwXx5azD4S4CD",
    );
    // WIF, Invalid network version
    assert!(key_pair_from_seed("92Qba5hnyWSn5Ffcka56yMQauaWY6ZLd91Vzxbi4a9CCetaHtYj").is_err());
    // WIF, not compressed
    assert!(key_pair_from_seed("5HpHagT65TZzG1PH3CSu63k8DbpvD8s5ip4nEB3kEsreAnchuDf").is_err());

    // 0x prefixed hex
    assert!(key_pair_from_seed("0xb8c774f071de08c7fd8f62b97f1a5726f6ce9f1bcf141b70b86689254ed6714e").is_ok());
    startup_passphrase(
        "0xb8c774f071de08c7fd8f62b97f1a5726f6ce9f1bcf141b70b86689254ed6714e",
        "RRnMcSeKiLrNdbp91qNVQwwXx5azD4S4CD",
    );
    // Out of range, https://en.bitcoin.it/wiki/Private_key#Range_of_valid_ECDSA_private_keys
    assert!(key_pair_from_seed("0xFFFFFFFFFFFFFFFFFFFFFFFFFFFFFFFEBAAEDCE6AF48A03BBFD25E8CD0364141").is_err());
}

/// MM2 should allow to issue several buy/sell calls in a row without delays.
/// https://github.com/artemii235/SuperNET/issues/245
#[test]
#[cfg(feature = "native")]
fn test_multiple_buy_sell_no_delay() {
    let coins = json!([
        {"coin":"RICK","asset":"RICK","rpcport":8923,"txversion":4,"overwintered":1,"protocol":{"type":"UTXO"}},
        {"coin":"MORTY","asset":"MORTY","rpcport":11608,"txversion":4,"overwintered":1,"protocol":{"type":"UTXO"}},
        {"coin":"ETH","name":"ethereum","protocol":{"type":"ETH"}},
        {"coin":"JST","name":"jst","protocol":{"type":"ERC20","protocol_data":{"platform":"ETH","contract_address":"0x2b294F029Fde858b2c62184e8390591755521d8E"}}}
    ]);

    let (bob_file_passphrase, _bob_file_userpass) = from_env_file(unwrap!(slurp(&".env.seed")));
    let bob_passphrase = unwrap!(
        var("BOB_PASSPHRASE").ok().or(bob_file_passphrase),
        "No BOB_PASSPHRASE or .env.seed/PASSPHRASE"
    );

    let mut mm = unwrap!(MarketMakerIt::start(
        json! ({
            "gui": "nogui",
            "netid": 9998,
            "myipaddr": env::var ("BOB_TRADE_IP") .ok(),
            "rpcip": env::var ("BOB_TRADE_IP") .ok(),
            "canbind": env::var ("BOB_TRADE_PORT") .ok().map (|s| unwrap! (s.parse::<i64>())),
            "passphrase": bob_passphrase,
            "coins": coins,
            "rpc_password": "pass",
            "i_am_seed": true,
        }),
        "pass".into(),
        match var("LOCAL_THREAD_MM") {
            Ok(ref e) if e == "bob" => Some(local_start()),
            _ => None,
        }
    ));
    let (_dump_log, _dump_dashboard) = mm_dump(&mm.log_path);
    log!({"Log path: {}", mm.log_path.display()});
    unwrap!(block_on(
        mm.wait_for_log(22., |log| log.contains(">>>>>>>>> DEX stats "))
    ));
    log!([block_on(enable_coins_eth_electrum(&mm, vec![
        "http://195.201.0.6:8565"
    ]))]);

    let rc = unwrap!(block_on(mm.rpc(json! ({
        "userpass": mm.userpass,
        "method": "buy",
        "base": "RICK",
        "rel": "MORTY",
        "price": 1,
        "volume": 0.1,
    }))));
    assert!(rc.0.is_success(), "buy should have succeed, but got {:?}", rc);

    let rc = unwrap!(block_on(mm.rpc(json! ({
        "userpass": mm.userpass,
        "method": "buy",
        "base": "RICK",
        "rel": "ETH",
        "price": 1,
        "volume": 0.1,
    }))));
    assert!(rc.0.is_success(), "buy should have succeed, but got {:?}", rc);
    thread::sleep(Duration::from_secs(40));

    log!("Get RICK/MORTY orderbook");
    let rc = unwrap!(block_on(mm.rpc(json! ({
        "userpass": mm.userpass,
        "method": "orderbook",
        "base": "RICK",
        "rel": "MORTY",
    }))));
    assert!(rc.0.is_success(), "!orderbook: {}", rc.1);

    let bob_orderbook: Json = unwrap!(json::from_str(&rc.1));
    log!("RICK/MORTY orderbook "[bob_orderbook]);
    let bids = bob_orderbook["bids"].as_array().unwrap();
    let asks = bob_orderbook["asks"].as_array().unwrap();
    assert!(bids.len() > 0, "RICK/MORTY bids are empty");
    assert_eq!(0, asks.len(), "RICK/MORTY asks are not empty");
    assert_eq!(Json::from("0.1"), bids[0]["maxvolume"]);

    log!("Get RICK/ETH orderbook");
    let rc = unwrap!(block_on(mm.rpc(json! ({
        "userpass": mm.userpass,
        "method": "orderbook",
        "base": "RICK",
        "rel": "ETH",
    }))));
    assert!(rc.0.is_success(), "!orderbook: {}", rc.1);

    let bob_orderbook: Json = unwrap!(json::from_str(&rc.1));
    log!("RICK/ETH orderbook "[bob_orderbook]);
    let bids = bob_orderbook["bids"].as_array().unwrap();
    assert!(bids.len() > 0, "RICK/ETH bids are empty");
    assert_eq!(asks.len(), 0, "RICK/ETH asks are not empty");
    assert_eq!(Json::from("0.1"), bids[0]["maxvolume"]);
}

/// https://github.com/artemii235/SuperNET/issues/398
#[test]
#[cfg(feature = "native")]
fn test_cancel_order() {
    let coins = json!([
        {"coin":"RICK","asset":"RICK","rpcport":8923,"txversion":4,"overwintered":1,"protocol":{"type":"UTXO"}},
        {"coin":"MORTY","asset":"MORTY","rpcport":11608,"txversion":4,"overwintered":1,"protocol":{"type":"UTXO"}},
        {"coin":"ETH","name":"ethereum","rpcport":80,"protocol":{"type":"ETH"}},
        {"coin":"JST","name":"jst","protocol":{"type":"ERC20","protocol_data":{"platform":"ETH","contract_address":"0xc0eb7AeD740E1796992A08962c15661bDEB58003"}}}
    ]);

    // start bob and immediately place the order
    let mut mm_bob = unwrap!(MarketMakerIt::start(
        json! ({
            "gui": "nogui",
            "netid": 9998,
            "dht": "on",  // Enable DHT without delay.
            "myipaddr": env::var ("BOB_TRADE_IP") .ok(),
            "rpcip": env::var ("BOB_TRADE_IP") .ok(),
            "canbind": env::var ("BOB_TRADE_PORT") .ok().map (|s| unwrap! (s.parse::<i64>())),
            "passphrase": "bob passphrase",
            "coins": coins,
            "i_am_seed": true,
            "rpc_password": "pass",
        }),
        "pass".into(),
        match var("LOCAL_THREAD_MM") {
            Ok(ref e) if e == "bob" => Some(local_start()),
            _ => None,
        }
    ));
    let (_bob_dump_log, _bob_dump_dashboard) = mm_dump(&mm_bob.log_path);
    log!({"Bob log path: {}", mm_bob.log_path.display()});
    unwrap!(block_on(
        mm_bob.wait_for_log(22., |log| log.contains(">>>>>>>>> DEX stats "))
    ));
    // Enable coins on Bob side. Print the replies in case we need the "address".
    log! ({"enable_coins (bob): {:?}", block_on (enable_coins_eth_electrum (&mm_bob, vec!["https://ropsten.infura.io/v3/c01c1b4cf66642528547624e1d6d9d6b"]))});

    log!("Issue sell request on Bob side by setting base/rel price…");
    let rc = unwrap!(block_on(mm_bob.rpc(json! ({
        "userpass": mm_bob.userpass,
        "method": "setprice",
        "base": "RICK",
        "rel": "MORTY",
        "price": 0.9,
        "volume": "0.9",
    }))));
    assert!(rc.0.is_success(), "!setprice: {}", rc.1);
    let setprice_json: Json = unwrap!(json::from_str(&rc.1));
    log!([setprice_json]);

    let mut mm_alice = unwrap!(MarketMakerIt::start(
        json! ({
            "gui": "nogui",
            "netid": 9998,
            "dht": "on",  // Enable DHT without delay.
            "myipaddr": env::var ("ALICE_TRADE_IP") .ok(),
            "rpcip": env::var ("ALICE_TRADE_IP") .ok(),
            "passphrase": "alice passphrase",
            "coins": coins,
            "seednodes": [fomat!((mm_bob.ip))],
            "rpc_password": "pass",
        }),
        "pass".into(),
        match var("LOCAL_THREAD_MM") {
            Ok(ref e) if e == "alice" => Some(local_start()),
            _ => None,
        }
    ));

    let (_alice_dump_log, _alice_dump_dashboard) = mm_dump(&mm_alice.log_path);
    log!({"Alice log path: {}", mm_alice.log_path.display()});

    unwrap!(block_on(
        mm_alice.wait_for_log(22., |log| log.contains(">>>>>>>>> DEX stats "))
    ));

    // Enable coins on Alice side. Print the replies in case we need the "address".
    log! ({"enable_coins (alice): {:?}", block_on (enable_coins_eth_electrum (&mm_alice, vec!["https://ropsten.infura.io/v3/c01c1b4cf66642528547624e1d6d9d6b"]))});

    log!("Get RICK/MORTY orderbook on Alice side to trigger subscription");
    let rc = unwrap!(block_on(mm_alice.rpc(json! ({
        "userpass": mm_alice.userpass,
        "method": "orderbook",
        "base": "RICK",
        "rel": "MORTY",
    }))));
    assert!(rc.0.is_success(), "!orderbook: {}", rc.1);
    log!("Give Alice 40 seconds to import the order…");
    thread::sleep(Duration::from_secs(40));

    log!("Get RICK/MORTY orderbook on Alice side");
    let rc = unwrap!(block_on(mm_alice.rpc(json! ({
        "userpass": mm_alice.userpass,
        "method": "orderbook",
        "base": "RICK",
        "rel": "MORTY",
    }))));
    assert!(rc.0.is_success(), "!orderbook: {}", rc.1);

    let alice_orderbook: Json = unwrap!(json::from_str(&rc.1));
    log!("Alice orderbook "[alice_orderbook]);
    let asks = alice_orderbook["asks"].as_array().unwrap();
    assert_eq!(asks.len(), 1, "Alice RICK/MORTY orderbook must have exactly 1 ask");

    let cancel_rc = unwrap!(block_on(mm_bob.rpc(json! ({
        "userpass": mm_bob.userpass,
        "method": "cancel_order",
        "uuid": setprice_json["result"]["uuid"],
    }))));
    assert!(cancel_rc.0.is_success(), "!cancel_order: {}", rc.1);

    let pause = 3;
    log!("Waiting (" (pause) " seconds) for Bob to cancel the order…");
    thread::sleep(Duration::from_secs(pause));

    // Bob orderbook must show no orders
    log!("Get RICK/MORTY orderbook on Bob side");
    let rc = unwrap!(block_on(mm_bob.rpc(json! ({
        "userpass": mm_bob.userpass,
        "method": "orderbook",
        "base": "RICK",
        "rel": "MORTY",
    }))));
    assert!(rc.0.is_success(), "!orderbook: {}", rc.1);

    let bob_orderbook: Json = unwrap!(json::from_str(&rc.1));
    log!("Bob orderbook "[bob_orderbook]);
    let asks = bob_orderbook["asks"].as_array().unwrap();
    assert_eq!(asks.len(), 0, "Bob RICK/MORTY asks are not empty");

    // Alice orderbook must show no orders
    log!("Get RICK/MORTY orderbook on Alice side");
    let rc = unwrap!(block_on(mm_alice.rpc(json! ({
        "userpass": mm_alice.userpass,
        "method": "orderbook",
        "base": "RICK",
        "rel": "MORTY",
    }))));
    assert!(rc.0.is_success(), "!orderbook: {}", rc.1);

    let alice_orderbook: Json = unwrap!(json::from_str(&rc.1));
    log!("Alice orderbook "[alice_orderbook]);
    let asks = alice_orderbook["asks"].as_array().unwrap();
    assert_eq!(asks.len(), 0, "Alice RICK/MORTY asks are not empty");
}

#[test]
#[cfg(feature = "native")]
fn test_cancel_all_orders() {
    let coins = json!([
        {"coin":"RICK","asset":"RICK","rpcport":8923,"txversion":4,"overwintered":1,"protocol":{"type":"UTXO"}},
        {"coin":"MORTY","asset":"MORTY","rpcport":11608,"txversion":4,"overwintered":1,"protocol":{"type":"UTXO"}},
        {"coin":"ETH","name":"ethereum","rpcport":80,"protocol":{"type":"ETH"}},
        {"coin":"JST","name":"jst","protocol":{"type":"ERC20","protocol_data":{"platform":"ETH","contract_address":"0xc0eb7AeD740E1796992A08962c15661bDEB58003"}}}
    ]);

    // start bob and immediately place the order
    let mut mm_bob = unwrap!(MarketMakerIt::start(
        json! ({
            "gui": "nogui",
            "netid": 9998,
            "dht": "on",  // Enable DHT without delay.
            "myipaddr": env::var ("BOB_TRADE_IP") .ok(),
            "rpcip": env::var ("BOB_TRADE_IP") .ok(),
            "canbind": env::var ("BOB_TRADE_PORT") .ok().map (|s| unwrap! (s.parse::<i64>())),
            "passphrase": "bob passphrase",
            "coins": coins,
            "i_am_seed": true,
            "rpc_password": "pass",
        }),
        "pass".into(),
        match var("LOCAL_THREAD_MM") {
            Ok(ref e) if e == "bob" => Some(local_start()),
            _ => None,
        }
    ));
    let (_bob_dump_log, _bob_dump_dashboard) = mm_dump(&mm_bob.log_path);
    log!({"Bob log path: {}", mm_bob.log_path.display()});
    unwrap!(block_on(
        mm_bob.wait_for_log(22., |log| log.contains(">>>>>>>>> DEX stats "))
    ));
    // Enable coins on Bob side. Print the replies in case we need the "address".
    log! ({"enable_coins (bob): {:?}", block_on (enable_coins_eth_electrum (&mm_bob, vec!["https://ropsten.infura.io/v3/c01c1b4cf66642528547624e1d6d9d6b"]))});

    log!("Issue sell request on Bob side by setting base/rel price…");
    let rc = unwrap!(block_on(mm_bob.rpc(json! ({
        "userpass": mm_bob.userpass,
        "method": "setprice",
        "base": "RICK",
        "rel": "MORTY",
        "price": 0.9,
        "volume": "0.9",
    }))));
    assert!(rc.0.is_success(), "!setprice: {}", rc.1);
    let setprice_json: Json = unwrap!(json::from_str(&rc.1));
    log!([setprice_json]);

    let mut mm_alice = unwrap!(MarketMakerIt::start(
        json! ({
            "gui": "nogui",
            "netid": 9998,
            "dht": "on",  // Enable DHT without delay.
            "myipaddr": env::var ("ALICE_TRADE_IP") .ok(),
            "rpcip": env::var ("ALICE_TRADE_IP") .ok(),
            "passphrase": "alice passphrase",
            "coins": coins,
            "seednodes": [fomat!((mm_bob.ip))],
            "rpc_password": "pass",
        }),
        "pass".into(),
        match var("LOCAL_THREAD_MM") {
            Ok(ref e) if e == "alice" => Some(local_start()),
            _ => None,
        }
    ));

    let (_alice_dump_log, _alice_dump_dashboard) = mm_dump(&mm_alice.log_path);
    log!({"Alice log path: {}", mm_alice.log_path.display()});

    unwrap!(block_on(
        mm_alice.wait_for_log(22., |log| log.contains(">>>>>>>>> DEX stats "))
    ));

    // Enable coins on Alice side. Print the replies in case we need the "address".
    log! ({"enable_coins (alice): {:?}", block_on (enable_coins_eth_electrum (&mm_alice, vec!["https://ropsten.infura.io/v3/c01c1b4cf66642528547624e1d6d9d6b"]))});

    log!("Give Alice 15 seconds to import the order…");
    thread::sleep(Duration::from_secs(15));

    log!("Get RICK/MORTY orderbook on Alice side");
    let rc = unwrap!(block_on(mm_alice.rpc(json! ({
        "userpass": mm_alice.userpass,
        "method": "orderbook",
        "base": "RICK",
        "rel": "MORTY",
    }))));
    assert!(rc.0.is_success(), "!orderbook: {}", rc.1);

    let alice_orderbook: Json = unwrap!(json::from_str(&rc.1));
    log!("Alice orderbook "[alice_orderbook]);
    let asks = alice_orderbook["asks"].as_array().unwrap();
    assert_eq!(asks.len(), 1, "Alice RICK/MORTY orderbook must have exactly 1 ask");

    let cancel_rc = unwrap!(block_on(mm_bob.rpc(json! ({
        "userpass": mm_bob.userpass,
        "method": "cancel_all_orders",
        "cancel_by": {
            "type": "All",
        }
    }))));
    assert!(cancel_rc.0.is_success(), "!cancel_all_orders: {}", rc.1);

    let pause = 3;
    log!("Waiting (" (pause) " seconds) for Bob to cancel the order…");
    thread::sleep(Duration::from_secs(pause));

    // Bob orderbook must show no orders
    log!("Get RICK/MORTY orderbook on Bob side");
    let rc = unwrap!(block_on(mm_bob.rpc(json! ({
        "userpass": mm_bob.userpass,
        "method": "orderbook",
        "base": "RICK",
        "rel": "MORTY",
    }))));
    assert!(rc.0.is_success(), "!orderbook: {}", rc.1);

    let bob_orderbook: Json = unwrap!(json::from_str(&rc.1));
    log!("Bob orderbook "[bob_orderbook]);
    let asks = bob_orderbook["asks"].as_array().unwrap();
    assert_eq!(asks.len(), 0, "Bob RICK/MORTY asks are not empty");

    // Alice orderbook must show no orders
    log!("Get RICK/MORTY orderbook on Alice side");
    let rc = unwrap!(block_on(mm_alice.rpc(json! ({
        "userpass": mm_alice.userpass,
        "method": "orderbook",
        "base": "RICK",
        "rel": "MORTY",
    }))));
    assert!(rc.0.is_success(), "!orderbook: {}", rc.1);

    let alice_orderbook: Json = unwrap!(json::from_str(&rc.1));
    log!("Alice orderbook "[alice_orderbook]);
    let asks = alice_orderbook["asks"].as_array().unwrap();
    assert_eq!(asks.len(), 0, "Alice RICK/MORTY asks are not empty");
}

/// https://github.com/artemii235/SuperNET/issues/367
/// Electrum requests should success if at least 1 server successfully connected,
/// all others might end up with DNS resolution errors, TCP connection errors, etc.
#[test]
#[cfg(feature = "native")]
fn test_electrum_enable_conn_errors() {
    let coins = json!([
        {"coin":"RICK","asset":"RICK","protocol":{"type":"UTXO"}},
        {"coin":"MORTY","asset":"MORTY","protocol":{"type":"UTXO"}},
    ]);

    let mut mm_bob = unwrap!(MarketMakerIt::start(
        json! ({
            "gui": "nogui",
            "netid": 9998,
            "dht": "on",  // Enable DHT without delay.
            "myipaddr": env::var ("BOB_TRADE_IP") .ok(),
            "rpcip": env::var ("BOB_TRADE_IP") .ok(),
            "canbind": env::var ("BOB_TRADE_PORT") .ok().map (|s| unwrap! (s.parse::<i64>())),
            "passphrase": "bob passphrase",
            "coins": coins,
            "i_am_seed": true,
            "rpc_password": "pass",
        }),
        "pass".into(),
        match var("LOCAL_THREAD_MM") {
            Ok(ref e) if e == "bob" => Some(local_start()),
            _ => None,
        }
    ));
    let (_bob_dump_log, _bob_dump_dashboard) = mm_dump(&mm_bob.log_path);
    log!({"Bob log path: {}", mm_bob.log_path.display()});
    unwrap!(block_on(
        mm_bob.wait_for_log(22., |log| log.contains(">>>>>>>>> DEX stats "))
    ));
    // Using working servers and few else with random ports to trigger "connection refused"
    block_on(enable_electrum(&mm_bob, "RICK", vec![
        "electrum3.cipig.net:10017",
        "electrum2.cipig.net:10017",
        "electrum1.cipig.net:10017",
        "electrum1.cipig.net:60017",
        "electrum1.cipig.net:60018",
    ]));
    // use random domain name to trigger name is not resolved
    block_on(enable_electrum(&mm_bob, "MORTY", vec![
        "electrum3.cipig.net:10018",
        "electrum2.cipig.net:10018",
        "electrum1.cipig.net:10018",
        "random-electrum-domain-name1.net:60017",
        "random-electrum-domain-name2.net:60017",
    ]));
}

#[test]
#[cfg(feature = "native")]
fn test_order_should_not_be_displayed_when_node_is_down() {
    let coins = json!([
        {"coin":"RICK","asset":"RICK","protocol":{"type":"UTXO"}},
        {"coin":"MORTY","asset":"MORTY","protocol":{"type":"UTXO"}},
    ]);

    // start bob and immediately place the order
    let mut mm_bob = unwrap!(MarketMakerIt::start(
        json! ({
            "gui": "nogui",
            "netid": 9998,
            "dht": "on",  // Enable DHT without delay.
            "myipaddr": env::var ("BOB_TRADE_IP") .ok(),
            "rpcip": env::var ("BOB_TRADE_IP") .ok(),
            "canbind": env::var ("BOB_TRADE_PORT") .ok().map (|s| unwrap! (s.parse::<i64>())),
            "passphrase": "bob passphrase",
            "coins": coins,
            "i_am_seed": true,
            "rpc_password": "pass",
        }),
        "pass".into(),
        match var("LOCAL_THREAD_MM") {
            Ok(ref e) if e == "bob" => Some(local_start()),
            _ => None,
        }
    ));
    let (_bob_dump_log, _bob_dump_dashboard) = mm_dump(&mm_bob.log_path);
    log!({"Bob log path: {}", mm_bob.log_path.display()});
    unwrap!(block_on(
        mm_bob.wait_for_log(22., |log| log.contains(">>>>>>>>> DEX stats "))
    ));

    log!(
        "Bob enable RICK "[block_on(enable_electrum(&mm_bob, "RICK", vec![
            "electrum3.cipig.net:10017",
            "electrum2.cipig.net:10017",
            "electrum1.cipig.net:10017",
        ]))]
    );

    log!(
        "Bob enable MORTY "[block_on(enable_electrum(&mm_bob, "MORTY", vec![
            "electrum3.cipig.net:10018",
            "electrum2.cipig.net:10018",
            "electrum1.cipig.net:10018",
        ]))]
    );

    let mut mm_alice = unwrap!(MarketMakerIt::start(
        json! ({
            "gui": "nogui",
            "netid": 9998,
            "myipaddr": env::var ("ALICE_TRADE_IP") .ok(),
            "rpcip": env::var ("ALICE_TRADE_IP") .ok(),
            "passphrase": "alice passphrase",
            "coins": coins,
            "seednodes": [fomat!((mm_bob.ip))],
            "rpc_password": "pass",
        }),
        "pass".into(),
        match var("LOCAL_THREAD_MM") {
            Ok(ref e) if e == "alice" => Some(local_start()),
            _ => None,
        }
    ));

    let (_alice_dump_log, _alice_dump_dashboard) = mm_dump(&mm_alice.log_path);
    log!({"Alice log path: {}", mm_alice.log_path.display()});

    unwrap!(block_on(
        mm_alice.wait_for_log(22., |log| log.contains(">>>>>>>>> DEX stats "))
    ));

    log!(
        "Alice enable RICK "[block_on(enable_electrum(&mm_alice, "RICK", vec![
            "electrum3.cipig.net:10017",
            "electrum2.cipig.net:10017",
            "electrum1.cipig.net:10017",
        ]))]
    );

    log!(
        "Alice enable MORTY "[block_on(enable_electrum(&mm_alice, "MORTY", vec![
            "electrum3.cipig.net:10018",
            "electrum2.cipig.net:10018",
            "electrum1.cipig.net:10018",
        ]))]
    );

    log!("Get RICK/MORTY orderbook on Alice side to trigger subscription");
    let rc = unwrap!(block_on(mm_alice.rpc(json! ({
        "userpass": mm_alice.userpass,
        "method": "orderbook",
        "base": "RICK",
        "rel": "MORTY",
    }))));
    assert!(rc.0.is_success(), "!orderbook: {}", rc.1);

    // issue sell request on Bob side by setting base/rel price
    log!("Issue bob sell request");
    let rc = unwrap!(block_on(mm_bob.rpc(json! ({
        "userpass": mm_bob.userpass,
        "method": "setprice",
        "base": "RICK",
        "rel": "MORTY",
        "price": 0.9,
        "volume": "0.9",
    }))));
    assert!(rc.0.is_success(), "!setprice: {}", rc.1);

    thread::sleep(Duration::from_secs(2));

    log!("Get RICK/MORTY orderbook on Alice side");
    let rc = unwrap!(block_on(mm_alice.rpc(json! ({
        "userpass": mm_alice.userpass,
        "method": "orderbook",
        "base": "RICK",
        "rel": "MORTY",
    }))));
    assert!(rc.0.is_success(), "!orderbook: {}", rc.1);

    let alice_orderbook: Json = unwrap!(json::from_str(&rc.1));
    log!("Alice orderbook "[alice_orderbook]);
    let asks = alice_orderbook["asks"].as_array().unwrap();
    assert_eq!(asks.len(), 1, "Alice RICK/MORTY orderbook must have exactly 1 ask");

    unwrap!(block_on(mm_bob.stop()));
    thread::sleep(Duration::from_secs(95));

    let rc = unwrap!(block_on(mm_alice.rpc(json! ({
        "userpass": mm_alice.userpass,
        "method": "orderbook",
        "base": "RICK",
        "rel": "MORTY",
    }))));
    assert!(rc.0.is_success(), "!orderbook: {}", rc.1);

    let alice_orderbook: Json = unwrap!(json::from_str(&rc.1));
    log!("Alice orderbook "[alice_orderbook]);
    let asks = unwrap!(alice_orderbook["asks"].as_array());
    assert_eq!(asks.len(), 0, "Alice RICK/MORTY orderbook must have zero asks");

    unwrap!(block_on(mm_alice.stop()));
}

#[test]
#[cfg(feature = "native")]
fn test_own_orders_should_not_be_removed_from_orderbook() {
    let coins = json!([
        {"coin":"RICK","asset":"RICK","protocol":{"type":"UTXO"}},
        {"coin":"MORTY","asset":"MORTY","protocol":{"type":"UTXO"}},
    ]);

    // start bob and immediately place the order
    let mut mm_bob = unwrap!(MarketMakerIt::start(
        json! ({
            "gui": "nogui",
            "netid": 9998,
            "dht": "on",  // Enable DHT without delay.
            "myipaddr": env::var ("BOB_TRADE_IP") .ok(),
            "rpcip": env::var ("BOB_TRADE_IP") .ok(),
            "canbind": env::var ("BOB_TRADE_PORT") .ok().map (|s| unwrap! (s.parse::<i64>())),
            "passphrase": "bob passphrase",
            "coins": coins,
            "i_am_seed": true,
            "rpc_password": "pass",
        }),
        "pass".into(),
        match var("LOCAL_THREAD_MM") {
            Ok(ref e) if e == "bob" => Some(local_start()),
            _ => None,
        }
    ));
    let (_bob_dump_log, _bob_dump_dashboard) = mm_dump(&mm_bob.log_path);
    log!({"Bob log path: {}", mm_bob.log_path.display()});
    unwrap!(block_on(
        mm_bob.wait_for_log(22., |log| log.contains(">>>>>>>>> DEX stats "))
    ));

    log!(
        "Bob enable RICK "[block_on(enable_electrum(&mm_bob, "RICK", vec![
            "electrum3.cipig.net:10017",
            "electrum2.cipig.net:10017",
            "electrum1.cipig.net:10017",
        ]))]
    );

    log!(
        "Bob enable MORTY "[block_on(enable_electrum(&mm_bob, "MORTY", vec![
            "electrum3.cipig.net:10018",
            "electrum2.cipig.net:10018",
            "electrum1.cipig.net:10018",
        ]))]
    );

    // issue sell request on Bob side by setting base/rel price
    log!("Issue bob sell request");
    let rc = unwrap!(block_on(mm_bob.rpc(json! ({
        "userpass": mm_bob.userpass,
        "method": "setprice",
        "base": "RICK",
        "rel": "MORTY",
        "price": 0.9,
        "volume": "0.9",
    }))));
    assert!(rc.0.is_success(), "!setprice: {}", rc.1);

    thread::sleep(Duration::from_secs(95));

    let rc = unwrap!(block_on(mm_bob.rpc(json! ({
        "userpass": mm_bob.userpass,
        "method": "orderbook",
        "base": "RICK",
        "rel": "MORTY",
    }))));
    assert!(rc.0.is_success(), "!orderbook: {}", rc.1);

    let bob_orderbook: Json = unwrap!(json::from_str(&rc.1));
    log!("Bob orderbook "[bob_orderbook]);
    let asks = unwrap!(bob_orderbook["asks"].as_array());
    assert_eq!(asks.len(), 1, "Bob RICK/MORTY orderbook must have exactly 1 ask");

    unwrap!(block_on(mm_bob.stop()));
}

#[test]
#[cfg(feature = "native")]
// https://github.com/KomodoPlatform/atomicDEX-API/issues/511
fn test_all_orders_per_pair_per_node_must_be_displayed_in_orderbook() {
    let coins = json!([
        {"coin":"RICK","asset":"RICK","protocol":{"type":"UTXO"}},
        {"coin":"MORTY","asset":"MORTY","protocol":{"type":"UTXO"}},
    ]);

    let mut mm = unwrap!(MarketMakerIt::start(
        json! ({
            "gui": "nogui",
            "netid": 9998,
            "myipaddr": env::var ("BOB_TRADE_IP") .ok(),
            "rpcip": env::var ("BOB_TRADE_IP") .ok(),
            "canbind": env::var ("BOB_TRADE_PORT") .ok().map (|s| unwrap! (s.parse::<i64>())),
            "passphrase": "bob passphrase",
            "coins": coins,
            "rpc_password": "pass",
            "i_am_seed": true,
        }),
        "pass".into(),
        match var("LOCAL_THREAD_MM") {
            Ok(ref e) if e == "bob" => Some(local_start()),
            _ => None,
        }
    ));
    let (_dump_log, _dump_dashboard) = mm_dump(&mm.log_path);
    log!({"Log path: {}", mm.log_path.display()});
    unwrap!(block_on(
        mm.wait_for_log(22., |log| log.contains(">>>>>>>>> DEX stats "))
    ));
    block_on(enable_electrum(&mm, "RICK", vec![
        "electrum3.cipig.net:10017",
        "electrum2.cipig.net:10017",
        "electrum1.cipig.net:10017",
    ]));
    block_on(enable_electrum(&mm, "MORTY", vec![
        "electrum3.cipig.net:10018",
        "electrum2.cipig.net:10018",
        "electrum1.cipig.net:10018",
    ]));

    // set 2 orders with different prices
    let rc = unwrap!(block_on(mm.rpc(json! ({
        "userpass": mm.userpass,
        "method": "setprice",
        "base": "RICK",
        "rel": "MORTY",
        "price": 0.9,
        "volume": "0.9",
        "cancel_previous": false,
    }))));
    assert!(rc.0.is_success(), "!setprice: {}", rc.1);

    let rc = unwrap!(block_on(mm.rpc(json! ({
        "userpass": mm.userpass,
        "method": "setprice",
        "base": "RICK",
        "rel": "MORTY",
        "price": 1,
        "volume": "0.9",
        "cancel_previous": false,
    }))));
    assert!(rc.0.is_success(), "!setprice: {}", rc.1);

    thread::sleep(Duration::from_secs(12));

    log!("Get RICK/MORTY orderbook");
    let rc = unwrap!(block_on(mm.rpc(json! ({
        "userpass": mm.userpass,
        "method": "orderbook",
        "base": "RICK",
        "rel": "MORTY",
    }))));
    assert!(rc.0.is_success(), "!orderbook: {}", rc.1);

    let orderbook: Json = unwrap!(json::from_str(&rc.1));
    log!("orderbook "[orderbook]);
    let asks = orderbook["asks"].as_array().unwrap();
    assert_eq!(asks.len(), 2, "RICK/MORTY orderbook must have exactly 2 asks");
}

#[test]
#[cfg(feature = "native")]
fn orderbook_should_display_rational_amounts() {
    let coins = json!([
        {"coin":"RICK","asset":"RICK","protocol":{"type":"UTXO"}},
        {"coin":"MORTY","asset":"MORTY","protocol":{"type":"UTXO"}},
    ]);

    let mut mm = unwrap!(MarketMakerIt::start(
        json! ({
            "gui": "nogui",
            "netid": 9998,
            "myipaddr": env::var ("BOB_TRADE_IP") .ok(),
            "rpcip": env::var ("BOB_TRADE_IP") .ok(),
            "canbind": env::var ("BOB_TRADE_PORT") .ok().map (|s| unwrap! (s.parse::<i64>())),
            "passphrase": "bob passphrase",
            "coins": coins,
            "rpc_password": "pass",
            "i_am_seed": true,
        }),
        "pass".into(),
        match var("LOCAL_THREAD_MM") {
            Ok(ref e) if e == "bob" => Some(local_start()),
            _ => None,
        }
    ));
    let (_dump_log, _dump_dashboard) = mm_dump(&mm.log_path);
    log!({"Log path: {}", mm.log_path.display()});
    unwrap!(block_on(
        mm.wait_for_log(22., |log| log.contains(">>>>>>>>> DEX stats "))
    ));
    block_on(enable_electrum(&mm, "RICK", vec![
        "electrum3.cipig.net:10017",
        "electrum2.cipig.net:10017",
        "electrum1.cipig.net:10017",
    ]));
    block_on(enable_electrum(&mm, "MORTY", vec![
        "electrum3.cipig.net:10018",
        "electrum2.cipig.net:10018",
        "electrum1.cipig.net:10018",
    ]));

    let price = BigRational::new(9.into(), 10.into());
    let volume = BigRational::new(9.into(), 10.into());

    // create order with rational amount and price
    let rc = unwrap!(block_on(mm.rpc(json! ({
        "userpass": mm.userpass,
        "method": "setprice",
        "base": "RICK",
        "rel": "MORTY",
        "price": price,
        "volume": volume,
        "cancel_previous": false,
    }))));
    assert!(rc.0.is_success(), "!setprice: {}", rc.1);

    thread::sleep(Duration::from_secs(12));
    log!("Get RICK/MORTY orderbook");
    let rc = unwrap!(block_on(mm.rpc(json! ({
        "userpass": mm.userpass,
        "method": "orderbook",
        "base": "RICK",
        "rel": "MORTY",
    }))));
    assert!(rc.0.is_success(), "!orderbook: {}", rc.1);

    let orderbook: Json = unwrap!(json::from_str(&rc.1));
    log!("orderbook "[orderbook]);
    let asks = orderbook["asks"].as_array().unwrap();
    assert_eq!(asks.len(), 1, "RICK/MORTY orderbook must have exactly 1 ask");
    let price_in_orderbook: BigRational = unwrap!(json::from_value(asks[0]["price_rat"].clone()));
    let volume_in_orderbook: BigRational = unwrap!(json::from_value(asks[0]["max_volume_rat"].clone()));
    assert_eq!(price, price_in_orderbook);
    assert_eq!(volume, volume_in_orderbook);

    let nine = BigInt::from(9);
    let ten = BigInt::from(10);
    // should also display fraction
    let price_in_orderbook: Fraction = unwrap!(json::from_value(asks[0]["price_fraction"].clone()));
    let volume_in_orderbook: Fraction = unwrap!(json::from_value(asks[0]["max_volume_fraction"].clone()));
    assert_eq!(nine, *price_in_orderbook.numer());
    assert_eq!(ten, *price_in_orderbook.denom());

    assert_eq!(nine, *volume_in_orderbook.numer());
    assert_eq!(ten, *volume_in_orderbook.denom());

    log!("Get MORTY/RICK orderbook");
    let rc = unwrap!(block_on(mm.rpc(json! ({
        "userpass": mm.userpass,
        "method": "orderbook",
        "base": "MORTY",
        "rel": "RICK",
    }))));
    assert!(rc.0.is_success(), "!orderbook: {}", rc.1);

    let orderbook: Json = unwrap!(json::from_str(&rc.1));
    log!("orderbook "[orderbook]);
    let bids = orderbook["bids"].as_array().unwrap();
    assert_eq!(bids.len(), 1, "MORTY/RICK orderbook must have exactly 1 bid");
    let price_in_orderbook: BigRational = unwrap!(json::from_value(bids[0]["price_rat"].clone()));
    let volume_in_orderbook: BigRational = unwrap!(json::from_value(bids[0]["max_volume_rat"].clone()));

    let price = BigRational::new(10.into(), 9.into());
    assert_eq!(price, price_in_orderbook);
    assert_eq!(volume, volume_in_orderbook);

    // should also display fraction
    let price_in_orderbook: Fraction = unwrap!(json::from_value(bids[0]["price_fraction"].clone()));
    let volume_in_orderbook: Fraction = unwrap!(json::from_value(bids[0]["max_volume_fraction"].clone()));
    assert_eq!(ten, *price_in_orderbook.numer());
    assert_eq!(nine, *price_in_orderbook.denom());

    assert_eq!(nine, *volume_in_orderbook.numer());
    assert_eq!(ten, *volume_in_orderbook.denom());
}

fn check_priv_key(mm: &MarketMakerIt, coin: &str, expected_priv_key: &str) {
    let rc = unwrap!(block_on(mm.rpc(json! ({
        "userpass": mm.userpass,
        "method": "show_priv_key",
        "coin": coin
    }))));
    assert!(rc.0.is_success(), "!show_priv_key: {}", rc.1);
    let privkey: Json = unwrap!(json::from_str(&rc.1));
    assert_eq!(privkey["result"]["priv_key"], Json::from(expected_priv_key))
}

#[test]
#[cfg(feature = "native")]
// https://github.com/KomodoPlatform/atomicDEX-API/issues/519#issuecomment-589149811
fn test_show_priv_key() {
    let coins = json! ([
        {"coin":"RICK","asset":"RICK","rpcport":8923,"txversion":4,"overwintered":1,"protocol":{"type":"UTXO"}},
        {"coin":"MORTY","asset":"MORTY","rpcport":11608,"txversion":4,"overwintered":1,"protocol":{"type":"UTXO"}},
        {"coin":"ETH","name":"ethereum","protocol":{"type":"ETH"}},
        {"coin":"JST","name":"jst","protocol":{"type":"ERC20","protocol_data":{"platform":"ETH","contract_address":"0x2b294F029Fde858b2c62184e8390591755521d8E"}}}
    ]);

    let mut mm = unwrap!(MarketMakerIt::start(
        json! ({
            "gui": "nogui",
            "netid": 9998,
            "myipaddr": env::var ("BOB_TRADE_IP") .ok(),
            "rpcip": env::var ("BOB_TRADE_IP") .ok(),
            "canbind": env::var ("BOB_TRADE_PORT") .ok().map (|s| unwrap! (s.parse::<i64>())),
            "passphrase": "bob passphrase",
            "coins": coins,
            "rpc_password": "pass",
            "i_am_seed": true,
        }),
        "pass".into(),
        match var("LOCAL_THREAD_MM") {
            Ok(ref e) if e == "bob" => Some(local_start()),
            _ => None,
        }
    ));

    let (_dump_log, _dump_dashboard) = mm_dump(&mm.log_path);
    log!({"Log path: {}", mm.log_path.display()});
    unwrap!(block_on(
        mm.wait_for_log(22., |log| log.contains(">>>>>>>>> DEX stats "))
    ));
    log! ({"enable_coins: {:?}", block_on (enable_coins_eth_electrum (&mm, vec!["http://195.201.0.6:8565"]))});

    check_priv_key(&mm, "RICK", "UvCjJf4dKSs2vFGVtCnUTAhR5FTZGdg43DDRa9s7s5DV1sSDX14g");
    check_priv_key(
        &mm,
        "ETH",
        "0xb8c774f071de08c7fd8f62b97f1a5726f6ce9f1bcf141b70b86689254ed6714e",
    );
}

#[test]
#[cfg(feature = "native")]
// https://github.com/KomodoPlatform/atomicDEX-API/issues/586
fn electrum_and_enable_required_confirmations_and_nota() {
    let coins = json! ([
        {"coin":"RICK","asset":"RICK","rpcport":8923,"txversion":4,"overwintered":1,"protocol":{"type":"UTXO"}},
        {"coin":"MORTY","asset":"MORTY","rpcport":11608,"txversion":4,"overwintered":1,"protocol":{"type":"UTXO"}},
        {"coin":"ETH","name":"ethereum","protocol":{"type":"ETH"}},
        {"coin":"JST","name":"jst","protocol":{"type":"ERC20","protocol_data":{"platform":"ETH","contract_address":"0x2b294F029Fde858b2c62184e8390591755521d8E"}}}
    ]);

    let mut mm = unwrap!(MarketMakerIt::start(
        json! ({
            "gui": "nogui",
            "netid": 9998,
            "myipaddr": env::var ("BOB_TRADE_IP") .ok(),
            "rpcip": env::var ("BOB_TRADE_IP") .ok(),
            "canbind": env::var ("BOB_TRADE_PORT") .ok().map (|s| unwrap! (s.parse::<i64>())),
            "passphrase": "bob passphrase",
            "coins": coins,
            "rpc_password": "pass",
            "i_am_seed": true,
        }),
        "pass".into(),
        match var("LOCAL_THREAD_MM") {
            Ok(ref e) if e == "bob" => Some(local_start()),
            _ => None,
        }
    ));

    let (_dump_log, _dump_dashboard) = mm_dump(&mm.log_path);
    log!({"Log path: {}", mm.log_path.display()});
    unwrap!(block_on(
        mm.wait_for_log(22., |log| log.contains(">>>>>>>>> DEX stats "))
    ));

    let electrum_rick = unwrap! (block_on(mm.rpc (json! ({
        "userpass": mm.userpass,
        "method": "electrum",
        "coin": "RICK",
        "servers": [{"url":"electrum1.cipig.net:10017"},{"url":"electrum2.cipig.net:10017"},{"url":"electrum3.cipig.net:10017"}],
        "mm2": 1,
        "required_confirmations": 10,
        "requires_notarization": true
    }))));
    assert_eq!(
        electrum_rick.0,
        StatusCode::OK,
        "RPC «electrum» failed with {} {}",
        electrum_rick.0,
        electrum_rick.1
    );
    let rick_response: Json = unwrap!(json::from_str(&electrum_rick.1));
    assert_eq!(rick_response["required_confirmations"], Json::from(10));
    assert_eq!(rick_response["requires_notarization"], Json::from(true));

    // should change requires notarization at runtime
    let requires_nota_rick = unwrap!(block_on(mm.rpc(json! ({
        "userpass": mm.userpass,
        "method": "set_requires_notarization",
        "coin": "RICK",
        "requires_notarization": false
    }))));

    assert_eq!(
        requires_nota_rick.0,
        StatusCode::OK,
        "RPC «set_requires_notarization» failed with {} {}",
        requires_nota_rick.0,
        requires_nota_rick.1
    );
    let requires_nota_rick_response: Json = unwrap!(json::from_str(&requires_nota_rick.1));
    assert_eq!(
        requires_nota_rick_response["result"]["requires_notarization"],
        Json::from(false)
    );

    let enable_eth = unwrap!(block_on(mm.rpc(json! ({
        "userpass": mm.userpass,
        "method": "enable",
        "coin": "ETH",
        "urls": ["http://195.201.0.6:8565"],
        "mm2": 1,
        "swap_contract_address": "0xa09ad3cd7e96586ebd05a2607ee56b56fb2db8fd",
        "required_confirmations": 10,
        "requires_notarization": true
    }))));
    assert_eq!(
        enable_eth.0,
        StatusCode::OK,
        "RPC «enable» failed with {} {}",
        enable_eth.0,
        enable_eth.1
    );
    let eth_response: Json = unwrap!(json::from_str(&enable_eth.1));
    assert_eq!(eth_response["required_confirmations"], Json::from(10));
    // requires_notarization doesn't take any effect on ETH/ERC20 coins
    assert_eq!(eth_response["requires_notarization"], Json::from(false));
}

fn check_too_low_volume_order_creation_fails(mm: &MarketMakerIt, base: &str, rel: &str) {
    let rc = unwrap!(block_on(mm.rpc(json! ({
        "userpass": mm.userpass,
        "method": "setprice",
        "base": base,
        "rel": rel,
        "price": "1",
        "volume": "0.00776",
        "cancel_previous": false,
    }))));
    assert!(!rc.0.is_success(), "setprice success, but should be error {}", rc.1);

    let rc = unwrap!(block_on(mm.rpc(json! ({
        "userpass": mm.userpass,
        "method": "setprice",
        "base": base,
        "rel": rel,
        "price": "0.00776",
        "volume": "1",
        "cancel_previous": false,
    }))));
    assert!(!rc.0.is_success(), "setprice success, but should be error {}", rc.1);

    let rc = unwrap!(block_on(mm.rpc(json! ({
        "userpass": mm.userpass,
        "method": "sell",
        "base": base,
        "rel": rel,
        "price": "1",
        "volume": "0.00776",
    }))));
    assert!(!rc.0.is_success(), "sell success, but should be error {}", rc.1);

    let rc = unwrap!(block_on(mm.rpc(json! ({
        "userpass": mm.userpass,
        "method": "buy",
        "base": base,
        "rel": rel,
        "price": "1",
        "volume": "0.00776",
    }))));
    assert!(!rc.0.is_success(), "buy success, but should be error {}", rc.1);
}

#[test]
#[cfg(feature = "native")]
// https://github.com/KomodoPlatform/atomicDEX-API/issues/481
fn setprice_buy_sell_too_low_volume() {
    let bob_passphrase = unwrap!(get_passphrase(&".env.seed", "BOB_PASSPHRASE"));

    let coins = json! ([
        {"coin":"RICK","asset":"RICK","rpcport":8923,"txversion":4,"overwintered":1,"protocol":{"type":"UTXO"}},
        {"coin":"MORTY","asset":"MORTY","rpcport":11608,"txversion":4,"overwintered":1,"protocol":{"type":"UTXO"}},
        {"coin":"ETH","name":"ethereum","protocol":{"type":"ETH"}},
        {"coin":"JST","name":"jst","protocol":{"type":"ERC20","protocol_data":{"platform":"ETH","contract_address":"0x2b294F029Fde858b2c62184e8390591755521d8E"}}}
    ]);

    let mut mm = unwrap!(MarketMakerIt::start(
        json! ({
            "gui": "nogui",
            "netid": 9998,
            "myipaddr": env::var ("BOB_TRADE_IP") .ok(),
            "rpcip": env::var ("BOB_TRADE_IP") .ok(),
            "canbind": env::var ("BOB_TRADE_PORT") .ok().map (|s| unwrap! (s.parse::<i64>())),
            "passphrase": bob_passphrase,
            "coins": coins,
            "rpc_password": "pass",
            "i_am_seed": true,
        }),
        "pass".into(),
        match var("LOCAL_THREAD_MM") {
            Ok(ref e) if e == "bob" => Some(local_start()),
            _ => None,
        }
    ));

    let (_dump_log, _dump_dashboard) = mm_dump(&mm.log_path);
    log!({"Log path: {}", mm.log_path.display()});
    unwrap!(block_on(
        mm.wait_for_log(22., |log| log.contains(">>>>>>>>> DEX stats "))
    ));

    log!([block_on(enable_coins_eth_electrum(&mm, vec![
        "http://195.201.0.6:8565"
    ]))]);

    check_too_low_volume_order_creation_fails(&mm, "MORTY", "ETH");
    check_too_low_volume_order_creation_fails(&mm, "ETH", "MORTY");
    check_too_low_volume_order_creation_fails(&mm, "JST", "MORTY");
}

#[test]
#[cfg(feature = "native")]
// https://github.com/KomodoPlatform/atomicDEX-API/issues/473
fn setprice_min_volume_should_be_displayed_in_orderbook() {
    let bob_passphrase = unwrap!(get_passphrase(&".env.seed", "BOB_PASSPHRASE"));

    let coins = json! ([
        {"coin":"RICK","asset":"RICK","rpcport":8923,"txversion":4,"overwintered":1,"protocol":{"type":"UTXO"}},
        {"coin":"MORTY","asset":"MORTY","rpcport":11608,"txversion":4,"overwintered":1,"protocol":{"type":"UTXO"}},
        {"coin":"ETH","name":"ethereum","protocol":{"type":"ETH"}},
        {"coin":"JST","name":"jst","protocol":{"type":"ERC20","protocol_data":{"platform":"ETH","contract_address":"0x2b294F029Fde858b2c62184e8390591755521d8E"}}}
    ]);

    let mut mm_bob = unwrap!(MarketMakerIt::start(
        json! ({
            "gui": "nogui",
            "netid": 9998,
            "myipaddr": env::var ("BOB_TRADE_IP") .ok(),
            "rpcip": env::var ("BOB_TRADE_IP") .ok(),
            "canbind": env::var ("BOB_TRADE_PORT") .ok().map (|s| unwrap! (s.parse::<i64>())),
            "passphrase": bob_passphrase,
            "coins": coins,
            "rpc_password": "pass",
            "i_am_seed": true,
        }),
        "pass".into(),
        match var("LOCAL_THREAD_MM") {
            Ok(ref e) if e == "bob" => Some(local_start()),
            _ => None,
        }
    ));

    let (_dump_log, _dump_dashboard) = mm_dump(&mm_bob.log_path);
    log!({"Bob log path: {}", mm_bob.log_path.display()});
    unwrap!(block_on(
        mm_bob.wait_for_log(22., |log| log.contains(">>>>>>>>> DEX stats "))
    ));

    let mut mm_alice = unwrap!(MarketMakerIt::start(
        json! ({
            "gui": "nogui",
            "netid": 9998,
            "dht": "on",  // Enable DHT without delay.
            "myipaddr": env::var ("ALICE_TRADE_IP") .ok(),
            "rpcip": env::var ("ALICE_TRADE_IP") .ok(),
            "passphrase": "alice passphrase",
            "coins": coins,
            "seednodes": [fomat!((mm_bob.ip))],
            "rpc_password": "pass",
        }),
        "pass".into(),
        match var("LOCAL_THREAD_MM") {
            Ok(ref e) if e == "alice" => Some(local_start()),
            _ => None,
        }
    ));

    let (_alice_dump_log, _alice_dump_dashboard) = mm_dump(&mm_alice.log_path);
    log!({"Alice log path: {}", mm_alice.log_path.display()});

    unwrap!(block_on(
        mm_alice.wait_for_log(22., |log| log.contains(">>>>>>>>> DEX stats "))
    ));

    log! ({"enable_coins (bob): {:?}", block_on (enable_coins_eth_electrum (&mm_bob, vec!["http://195.201.0.6:8565"]))});
    log! ({"enable_coins (alice): {:?}", block_on (enable_coins_eth_electrum (&mm_alice, vec!["http://195.201.0.6:8565"]))});

    // issue orderbook call on Alice side to trigger subscription to a topic
    unwrap!(block_on(mm_alice.rpc(json! ({
        "userpass": mm_alice.userpass,
        "method": "orderbook",
        "base": "ETH",
        "rel": "JST",
    }))));

    let rc = unwrap!(block_on(mm_bob.rpc(json! ({
        "userpass": mm_bob.userpass,
        "method": "setprice",
        "base": "ETH",
        "rel": "JST",
        "price": "1",
        "volume": "10",
        "min_volume": "1",
    }))));
    assert!(rc.0.is_success(), "!setprice: {}", rc.1);

<<<<<<< HEAD
=======
    thread::sleep(Duration::from_secs(2));
>>>>>>> b72a4bf0
    log!("Get ETH/JST orderbook on Bob side");
    let rc = unwrap!(block_on(mm_bob.rpc(json! ({
        "userpass": mm_bob.userpass,
        "method": "orderbook",
        "base": "ETH",
        "rel": "JST",
    }))));
    assert!(rc.0.is_success(), "!orderbook: {}", rc.1);

    let orderbook: Json = unwrap!(json::from_str(&rc.1));
    log!("orderbook "[orderbook]);
    let asks = orderbook["asks"].as_array().unwrap();
    assert_eq!(asks.len(), 1, "Bob ETH/JST orderbook must have exactly 1 ask");

    let min_volume = asks[0]["min_volume"].as_str().unwrap();
    assert_eq!(min_volume, "1", "Bob ETH/JST ask must display correct min_volume");

    log!("Get ETH/JST orderbook on Alice side");
    let rc = unwrap!(block_on(mm_alice.rpc(json! ({
        "userpass": mm_alice.userpass,
        "method": "orderbook",
        "base": "ETH",
        "rel": "JST",
    }))));
    assert!(rc.0.is_success(), "!orderbook: {}", rc.1);

    let orderbook: Json = unwrap!(json::from_str(&rc.1));
    log!("orderbook "[orderbook]);
    let asks = orderbook["asks"].as_array().unwrap();
    assert_eq!(asks.len(), 1, "Alice ETH/JST orderbook must have exactly 1 ask");

    let min_volume = asks[0]["min_volume"].as_str().unwrap();
    assert_eq!(min_volume, "1", "Alice ETH/JST ask must display correct min_volume");
}

#[test]
#[cfg(feature = "native")]
fn test_fill_or_kill_taker_order_should_not_transform_to_maker() {
    let bob_passphrase = unwrap!(get_passphrase(&".env.client", "BOB_PASSPHRASE"));

    let coins = json! ([
        {"coin":"RICK","asset":"RICK","required_confirmations":0,"txversion":4,"overwintered":1,"protocol":{"type":"UTXO"}},
        {"coin":"MORTY","asset":"MORTY","required_confirmations":0,"txversion":4,"overwintered":1,"protocol":{"type":"UTXO"}},
        {"coin":"ETH","name":"ethereum","protocol":{"type":"ETH"}},
        {"coin":"JST","name":"jst","protocol":{"type":"ERC20","protocol_data":{"platform":"ETH","contract_address":"0x2b294F029Fde858b2c62184e8390591755521d8E"}}}
    ]);

    let mut mm_bob = unwrap!(MarketMakerIt::start(
        json! ({
            "gui": "nogui",
            "netid": 8999,
            "dht": "on",  // Enable DHT without delay.
            "myipaddr": env::var ("BOB_TRADE_IP") .ok(),
            "rpcip": env::var ("BOB_TRADE_IP") .ok(),
            "canbind": env::var ("BOB_TRADE_PORT") .ok().map (|s| unwrap! (s.parse::<i64>())),
            "passphrase": bob_passphrase,
            "coins": coins,
            "rpc_password": "password",
            "i_am_seed": true,
        }),
        "password".into(),
        local_start!("bob")
    ));

    let (_bob_dump_log, _bob_dump_dashboard) = mm_bob.mm_dump();
    log! ({"Bob log path: {}", mm_bob.log_path.display()});
    unwrap!(block_on(
        mm_bob.wait_for_log(22., |log| log.contains(">>>>>>>>> DEX stats "))
    ));
    log!([block_on(enable_coins_eth_electrum(&mm_bob, vec![
        "http://195.201.0.6:8565"
    ]))]);

    log!("Issue bob ETH/JST sell request");
    let rc = unwrap!(block_on(mm_bob.rpc(json! ({
        "userpass": mm_bob.userpass,
        "method": "sell",
        "base": "ETH",
        "rel": "JST",
        "price": 1,
        "volume": 0.1,
        "order_type": {
            "type": "FillOrKill"
        }
    }))));
    assert!(rc.0.is_success(), "!sell: {}", rc.1);
    let sell_json: Json = json::from_str(&rc.1).unwrap();
    let order_type = sell_json["result"]["order_type"]["type"].as_str();
    assert_eq!(order_type, Some("FillOrKill"));

    log!("Wait for 40 seconds for Bob order to be cancelled");
    thread::sleep(Duration::from_secs(40));

    let rc = unwrap!(block_on(mm_bob.rpc(json! ({
        "userpass": mm_bob.userpass,
        "method": "my_orders",
    }))));
    assert!(rc.0.is_success(), "!my_orders: {}", rc.1);
    let my_orders: Json = unwrap!(json::from_str(&rc.1));
    let my_maker_orders: HashMap<String, Json> = unwrap!(json::from_value(my_orders["result"]["maker_orders"].clone()));
    let my_taker_orders: HashMap<String, Json> = unwrap!(json::from_value(my_orders["result"]["taker_orders"].clone()));
    assert!(my_maker_orders.is_empty(), "maker_orders must be empty");
    assert!(my_taker_orders.is_empty(), "taker_orders must be empty");
}

#[test]
#[cfg(feature = "native")]
fn test_gtc_taker_order_should_transform_to_maker() {
    let bob_passphrase = unwrap!(get_passphrase(&".env.client", "BOB_PASSPHRASE"));

    let coins = json! ([
        {"coin":"RICK","asset":"RICK","required_confirmations":0,"txversion":4,"overwintered":1,"protocol":{"type":"UTXO"}},
        {"coin":"MORTY","asset":"MORTY","required_confirmations":0,"txversion":4,"overwintered":1,"protocol":{"type":"UTXO"}},
        {"coin":"ETH","name":"ethereum","protocol":{"type":"ETH"}},
        {"coin":"JST","name":"jst","protocol":{"type":"ERC20","protocol_data":{"platform":"ETH","contract_address":"0x2b294F029Fde858b2c62184e8390591755521d8E"}}}
<<<<<<< HEAD
    ]);

    let mut mm_bob = unwrap!(MarketMakerIt::start(
        json! ({
            "gui": "nogui",
            "netid": 8999,
            "dht": "on",  // Enable DHT without delay.
            "myipaddr": env::var ("BOB_TRADE_IP") .ok(),
            "rpcip": env::var ("BOB_TRADE_IP") .ok(),
            "canbind": env::var ("BOB_TRADE_PORT") .ok().map (|s| unwrap! (s.parse::<i64>())),
            "passphrase": bob_passphrase,
            "coins": coins,
            "rpc_password": "password",
            "i_am_seed": true,
        }),
        "password".into(),
        local_start!("bob")
    ));

    let (_bob_dump_log, _bob_dump_dashboard) = mm_bob.mm_dump();
    log! ({"Bob log path: {}", mm_bob.log_path.display()});
    unwrap!(block_on(
        mm_bob.wait_for_log(22., |log| log.contains(">>>>>>>>> DEX stats "))
    ));
    log!([block_on(enable_coins_eth_electrum(&mm_bob, vec![
        "http://195.201.0.6:8565"
    ]))]);

    log!("Issue bob ETH/JST sell request");
    let rc = unwrap!(block_on(mm_bob.rpc(json! ({
        "userpass": mm_bob.userpass,
        "method": "sell",
        "base": "ETH",
        "rel": "JST",
        "price": 1,
        "volume": 0.1,
        "order_type": {
            "type": "GoodTillCancelled"
        }
    }))));
    assert!(rc.0.is_success(), "!setprice: {}", rc.1);
    let rc_json: Json = json::from_str(&rc.1).unwrap();
    let uuid: Uuid = json::from_value(rc_json["result"]["uuid"].clone()).unwrap();

    log!("Wait for 40 seconds for Bob order to be converted to maker");
    thread::sleep(Duration::from_secs(40));

    let rc = unwrap!(block_on(mm_bob.rpc(json! ({
        "userpass": mm_bob.userpass,
        "method": "my_orders",
    }))));
    assert!(rc.0.is_success(), "!my_orders: {}", rc.1);
    let my_orders: Json = unwrap!(json::from_str(&rc.1));
    let my_maker_orders: HashMap<String, Json> = unwrap!(json::from_value(my_orders["result"]["maker_orders"].clone()));
    let my_taker_orders: HashMap<String, Json> = unwrap!(json::from_value(my_orders["result"]["taker_orders"].clone()));
    assert_eq!(1, my_maker_orders.len(), "maker_orders must have exactly 1 order");
    assert!(my_taker_orders.is_empty(), "taker_orders must be empty");
    let order_path = mm_bob.folder.join(format!(
        "DB/05aab5342166f8594baf17a7d9bef5d567443327/ORDERS/MY/MAKER/{}.json",
        uuid
    ));
    log!("Order path "(order_path.display()));
    assert!(order_path.exists());
}

#[test]
#[cfg(feature = "native")]
fn test_set_price_must_save_order_to_db() {
    let bob_passphrase = unwrap!(get_passphrase(&".env.client", "BOB_PASSPHRASE"));

    let coins = json! ([
        {"coin":"RICK","asset":"RICK","required_confirmations":0,"txversion":4,"overwintered":1,"protocol":{"type":"UTXO"}},
        {"coin":"MORTY","asset":"MORTY","required_confirmations":0,"txversion":4,"overwintered":1,"protocol":{"type":"UTXO"}},
        {"coin":"ETH","name":"ethereum","protocol":{"type":"ETH"}},
        {"coin":"JST","name":"jst","protocol":{"type":"ERC20","protocol_data":{"platform":"ETH","contract_address":"0x2b294F029Fde858b2c62184e8390591755521d8E"}}}
    ]);

    let mut mm_bob = unwrap!(MarketMakerIt::start(
        json! ({
            "gui": "nogui",
            "netid": 8999,
            "dht": "on",  // Enable DHT without delay.
            "myipaddr": env::var ("BOB_TRADE_IP") .ok(),
            "rpcip": env::var ("BOB_TRADE_IP") .ok(),
            "canbind": env::var ("BOB_TRADE_PORT") .ok().map (|s| unwrap! (s.parse::<i64>())),
            "passphrase": bob_passphrase,
            "coins": coins,
            "rpc_password": "password",
            "i_am_seed": true,
        }),
        "password".into(),
        local_start!("bob")
    ));

    let (_bob_dump_log, _bob_dump_dashboard) = mm_bob.mm_dump();
    log! ({"Bob log path: {}", mm_bob.log_path.display()});
    unwrap!(block_on(
        mm_bob.wait_for_log(22., |log| log.contains(">>>>>>>>> DEX stats "))
    ));
    log!([block_on(enable_coins_eth_electrum(&mm_bob, vec![
        "http://195.201.0.6:8565"
    ]))]);

    log!("Issue bob ETH/JST sell request");
    let rc = unwrap!(block_on(mm_bob.rpc(json! ({
        "userpass": mm_bob.userpass,
        "method": "setprice",
        "base": "ETH",
        "rel": "JST",
        "price": 1,
        "volume": 0.1
    }))));
    assert!(rc.0.is_success(), "!setprice: {}", rc.1);
    let rc_json: Json = json::from_str(&rc.1).unwrap();
    let uuid: Uuid = json::from_value(rc_json["result"]["uuid"].clone()).unwrap();
    let order_path = mm_bob.folder.join(format!(
        "DB/05aab5342166f8594baf17a7d9bef5d567443327/ORDERS/MY/MAKER/{}.json",
        uuid
    ));
    assert!(order_path.exists());
}

#[test]
#[cfg(feature = "native")]
fn test_set_price_response_format() {
    let bob_passphrase = unwrap!(get_passphrase(&".env.client", "BOB_PASSPHRASE"));

    let coins = json! ([
        {"coin":"RICK","asset":"RICK","required_confirmations":0,"txversion":4,"overwintered":1,"protocol":{"type":"UTXO"}},
        {"coin":"MORTY","asset":"MORTY","required_confirmations":0,"txversion":4,"overwintered":1,"protocol":{"type":"UTXO"}},
        {"coin":"ETH","name":"ethereum","protocol":{"type":"ETH"}},
        {"coin":"JST","name":"jst","protocol":{"type":"ERC20","protocol_data":{"platform":"ETH","contract_address":"0x2b294F029Fde858b2c62184e8390591755521d8E"}}}
    ]);

    let mut mm_bob = unwrap!(MarketMakerIt::start(
        json! ({
            "gui": "nogui",
            "netid": 8999,
            "dht": "on",  // Enable DHT without delay.
            "myipaddr": env::var ("BOB_TRADE_IP") .ok(),
            "rpcip": env::var ("BOB_TRADE_IP") .ok(),
            "canbind": env::var ("BOB_TRADE_PORT") .ok().map (|s| unwrap! (s.parse::<i64>())),
            "passphrase": bob_passphrase,
            "coins": coins,
            "rpc_password": "password",
            "i_am_seed": true,
        }),
        "password".into(),
        local_start!("bob")
    ));

    let (_bob_dump_log, _bob_dump_dashboard) = mm_bob.mm_dump();
    log! ({"Bob log path: {}", mm_bob.log_path.display()});
    unwrap!(block_on(
        mm_bob.wait_for_log(22., |log| log.contains(">>>>>>>>> DEX stats "))
    ));
    log!([block_on(enable_coins_eth_electrum(&mm_bob, vec![
        "http://195.201.0.6:8565"
    ]))]);

    log!("Issue bob ETH/JST sell request");
    let rc = unwrap!(block_on(mm_bob.rpc(json! ({
        "userpass": mm_bob.userpass,
        "method": "setprice",
        "base": "ETH",
        "rel": "JST",
        "price": 1,
        "volume": 0.1
    }))));
    assert!(rc.0.is_success(), "!setprice: {}", rc.1);
    let rc_json: Json = json::from_str(&rc.1).unwrap();
    let _: BigDecimal = json::from_value(rc_json["result"]["max_base_vol"].clone()).unwrap();
    let _: BigDecimal = json::from_value(rc_json["result"]["min_base_vol"].clone()).unwrap();
    let _: BigDecimal = json::from_value(rc_json["result"]["price"].clone()).unwrap();

    let _: BigRational = json::from_value(rc_json["result"]["max_base_vol_rat"].clone()).unwrap();
    let _: BigRational = json::from_value(rc_json["result"]["min_base_vol_rat"].clone()).unwrap();
    let _: BigRational = json::from_value(rc_json["result"]["price_rat"].clone()).unwrap();
}

#[test]
#[cfg(feature = "native")]
// https://github.com/KomodoPlatform/atomicDEX-API/issues/635
fn set_price_with_cancel_previous_should_broadcast_cancelled_message() {
    let coins = json!([
        {"coin":"RICK","asset":"RICK","rpcport":8923,"txversion":4,"overwintered":1,"protocol":{"type":"UTXO"}},
        {"coin":"MORTY","asset":"MORTY","rpcport":11608,"txversion":4,"overwintered":1,"protocol":{"type":"UTXO"}},
        {"coin":"ETH","name":"ethereum","protocol":{"type":"ETH"},"rpcport":80},
        {"coin":"JST","name":"jst","protocol":{"type":"ERC20","protocol_data":{"platform":"ETH","contract_address":"0xc0eb7AeD740E1796992A08962c15661bDEB58003"}}}
=======
>>>>>>> b72a4bf0
    ]);

    let mut mm_bob = unwrap!(MarketMakerIt::start(
        json! ({
            "gui": "nogui",
            "netid": 8999,
            "dht": "on",  // Enable DHT without delay.
            "myipaddr": env::var ("BOB_TRADE_IP") .ok(),
            "rpcip": env::var ("BOB_TRADE_IP") .ok(),
            "canbind": env::var ("BOB_TRADE_PORT") .ok().map (|s| unwrap! (s.parse::<i64>())),
            "passphrase": bob_passphrase,
            "coins": coins,
            "rpc_password": "password",
            "i_am_seed": true,
        }),
        "password".into(),
        local_start!("bob")
    ));

    let (_bob_dump_log, _bob_dump_dashboard) = mm_bob.mm_dump();
    log! ({"Bob log path: {}", mm_bob.log_path.display()});
    unwrap!(block_on(
        mm_bob.wait_for_log(22., |log| log.contains(">>>>>>>>> DEX stats "))
    ));
    log!([block_on(enable_coins_eth_electrum(&mm_bob, vec![
        "http://195.201.0.6:8565"
    ]))]);

    log!("Issue bob ETH/JST sell request");
    let rc = unwrap!(block_on(mm_bob.rpc(json! ({
        "userpass": mm_bob.userpass,
        "method": "sell",
        "base": "ETH",
        "rel": "JST",
        "price": 1,
        "volume": 0.1,
        "order_type": {
            "type": "GoodTillCancelled"
        }
    }))));
    assert!(rc.0.is_success(), "!setprice: {}", rc.1);
    let rc_json: Json = json::from_str(&rc.1).unwrap();
    let uuid: Uuid = json::from_value(rc_json["result"]["uuid"].clone()).unwrap();

    log!("Wait for 40 seconds for Bob order to be converted to maker");
    thread::sleep(Duration::from_secs(40));

    let rc = unwrap!(block_on(mm_bob.rpc(json! ({
        "userpass": mm_bob.userpass,
        "method": "my_orders",
    }))));
    assert!(rc.0.is_success(), "!my_orders: {}", rc.1);
    let my_orders: Json = unwrap!(json::from_str(&rc.1));
    let my_maker_orders: HashMap<String, Json> = unwrap!(json::from_value(my_orders["result"]["maker_orders"].clone()));
    let my_taker_orders: HashMap<String, Json> = unwrap!(json::from_value(my_orders["result"]["taker_orders"].clone()));
    assert_eq!(1, my_maker_orders.len(), "maker_orders must have exactly 1 order");
    assert!(my_taker_orders.is_empty(), "taker_orders must be empty");
    let order_path = mm_bob.folder.join(format!(
        "DB/05aab5342166f8594baf17a7d9bef5d567443327/ORDERS/MY/MAKER/{}.json",
        uuid
    ));
    log!("Order path "(order_path.display()));
    assert!(order_path.exists());
}

#[test]
#[cfg(feature = "native")]
fn test_set_price_must_save_order_to_db() {
    let bob_passphrase = unwrap!(get_passphrase(&".env.client", "BOB_PASSPHRASE"));

    let coins = json! ([
        {"coin":"RICK","asset":"RICK","required_confirmations":0,"txversion":4,"overwintered":1,"protocol":{"type":"UTXO"}},
        {"coin":"MORTY","asset":"MORTY","required_confirmations":0,"txversion":4,"overwintered":1,"protocol":{"type":"UTXO"}},
        {"coin":"ETH","name":"ethereum","protocol":{"type":"ETH"}},
        {"coin":"JST","name":"jst","protocol":{"type":"ERC20","protocol_data":{"platform":"ETH","contract_address":"0x2b294F029Fde858b2c62184e8390591755521d8E"}}}
    ]);

    let mut mm_bob = unwrap!(MarketMakerIt::start(
        json! ({
            "gui": "nogui",
            "netid": 8999,
            "dht": "on",  // Enable DHT without delay.
            "myipaddr": env::var ("BOB_TRADE_IP") .ok(),
            "rpcip": env::var ("BOB_TRADE_IP") .ok(),
            "canbind": env::var ("BOB_TRADE_PORT") .ok().map (|s| unwrap! (s.parse::<i64>())),
            "passphrase": bob_passphrase,
            "coins": coins,
            "rpc_password": "password",
            "i_am_seed": true,
        }),
        "password".into(),
        local_start!("bob")
    ));

    let (_bob_dump_log, _bob_dump_dashboard) = mm_bob.mm_dump();
    log! ({"Bob log path: {}", mm_bob.log_path.display()});
    unwrap!(block_on(
        mm_bob.wait_for_log(22., |log| log.contains(">>>>>>>>> DEX stats "))
    ));
    log!([block_on(enable_coins_eth_electrum(&mm_bob, vec![
        "http://195.201.0.6:8565"
    ]))]);

    log!("Issue bob ETH/JST sell request");
    let rc = unwrap!(block_on(mm_bob.rpc(json! ({
        "userpass": mm_bob.userpass,
        "method": "setprice",
        "base": "ETH",
        "rel": "JST",
        "price": 1,
        "volume": 0.1
    }))));
    assert!(rc.0.is_success(), "!setprice: {}", rc.1);
    let rc_json: Json = json::from_str(&rc.1).unwrap();
    let uuid: Uuid = json::from_value(rc_json["result"]["uuid"].clone()).unwrap();
    let order_path = mm_bob.folder.join(format!(
        "DB/05aab5342166f8594baf17a7d9bef5d567443327/ORDERS/MY/MAKER/{}.json",
        uuid
    ));
    assert!(order_path.exists());
}

#[test]
#[cfg(feature = "native")]
fn test_set_price_response_format() {
    let bob_passphrase = unwrap!(get_passphrase(&".env.client", "BOB_PASSPHRASE"));

    let coins = json! ([
        {"coin":"RICK","asset":"RICK","required_confirmations":0,"txversion":4,"overwintered":1,"protocol":{"type":"UTXO"}},
        {"coin":"MORTY","asset":"MORTY","required_confirmations":0,"txversion":4,"overwintered":1,"protocol":{"type":"UTXO"}},
        {"coin":"ETH","name":"ethereum","protocol":{"type":"ETH"}},
        {"coin":"JST","name":"jst","protocol":{"type":"ERC20","protocol_data":{"platform":"ETH","contract_address":"0x2b294F029Fde858b2c62184e8390591755521d8E"}}}
    ]);

    let mut mm_bob = unwrap!(MarketMakerIt::start(
        json! ({
            "gui": "nogui",
            "netid": 8999,
            "dht": "on",  // Enable DHT without delay.
            "myipaddr": env::var ("BOB_TRADE_IP") .ok(),
            "rpcip": env::var ("BOB_TRADE_IP") .ok(),
            "canbind": env::var ("BOB_TRADE_PORT") .ok().map (|s| unwrap! (s.parse::<i64>())),
            "passphrase": bob_passphrase,
            "coins": coins,
            "rpc_password": "password",
            "i_am_seed": true,
        }),
        "password".into(),
        local_start!("bob")
    ));

    let (_bob_dump_log, _bob_dump_dashboard) = mm_bob.mm_dump();
    log! ({"Bob log path: {}", mm_bob.log_path.display()});
    unwrap!(block_on(
        mm_bob.wait_for_log(22., |log| log.contains(">>>>>>>>> DEX stats "))
    ));
    log!([block_on(enable_coins_eth_electrum(&mm_bob, vec![
        "http://195.201.0.6:8565"
    ]))]);

    log!("Issue bob ETH/JST sell request");
    let rc = unwrap!(block_on(mm_bob.rpc(json! ({
        "userpass": mm_bob.userpass,
        "method": "setprice",
        "base": "ETH",
        "rel": "JST",
        "price": 1,
        "volume": 0.1
    }))));
    assert!(rc.0.is_success(), "!setprice: {}", rc.1);
    let rc_json: Json = json::from_str(&rc.1).unwrap();
    let _: BigDecimal = json::from_value(rc_json["result"]["max_base_vol"].clone()).unwrap();
    let _: BigDecimal = json::from_value(rc_json["result"]["min_base_vol"].clone()).unwrap();
    let _: BigDecimal = json::from_value(rc_json["result"]["price"].clone()).unwrap();

    let _: BigRational = json::from_value(rc_json["result"]["max_base_vol_rat"].clone()).unwrap();
    let _: BigRational = json::from_value(rc_json["result"]["min_base_vol_rat"].clone()).unwrap();
    let _: BigRational = json::from_value(rc_json["result"]["price_rat"].clone()).unwrap();
}

#[test]
#[cfg(feature = "native")]
// https://github.com/KomodoPlatform/atomicDEX-API/issues/635
fn set_price_with_cancel_previous_should_broadcast_cancelled_message() {
    let coins = json!([
        {"coin":"RICK","asset":"RICK","rpcport":8923,"txversion":4,"overwintered":1,"protocol":{"type":"UTXO"}},
        {"coin":"MORTY","asset":"MORTY","rpcport":11608,"txversion":4,"overwintered":1,"protocol":{"type":"UTXO"}},
        {"coin":"ETH","name":"ethereum","protocol":{"type":"ETH"},"rpcport":80},
        {"coin":"JST","name":"jst","protocol":{"type":"ERC20","protocol_data":{"platform":"ETH","contract_address":"0xc0eb7AeD740E1796992A08962c15661bDEB58003"}}}
    ]);

    // start bob and immediately place the order
    let mut mm_bob = unwrap!(MarketMakerIt::start(
        json! ({
            "gui": "nogui",
            "netid": 9998,
            "dht": "on",  // Enable DHT without delay.
            "myipaddr": env::var ("BOB_TRADE_IP") .ok(),
            "rpcip": env::var ("BOB_TRADE_IP") .ok(),
            "canbind": env::var ("BOB_TRADE_PORT") .ok().map (|s| unwrap! (s.parse::<i64>())),
            "passphrase": "bob passphrase",
            "coins": coins,
            "i_am_seed": true,
            "rpc_password": "pass",
        }),
        "pass".into(),
        match var("LOCAL_THREAD_MM") {
            Ok(ref e) if e == "bob" => Some(local_start()),
            _ => None,
        }
    ));
    let (_bob_dump_log, _bob_dump_dashboard) = mm_dump(&mm_bob.log_path);
    log!({"Bob log path: {}", mm_bob.log_path.display()});
    unwrap!(block_on(
        mm_bob.wait_for_log(22., |log| log.contains(">>>>>>>>> DEX stats "))
    ));
    // Enable coins on Bob side. Print the replies in case we need the "address".
    log! ({"enable_coins (bob): {:?}", block_on (enable_coins_eth_electrum (&mm_bob, vec!["https://ropsten.infura.io/v3/c01c1b4cf66642528547624e1d6d9d6b"]))});

    let set_price_json = json! ({
        "userpass": mm_bob.userpass,
        "method": "setprice",
        "base": "RICK",
        "rel": "MORTY",
        "price": 0.9,
        "volume": "0.9",
    });
    log!("Issue sell request on Bob side by setting base/rel price…");
    let rc = unwrap!(block_on(mm_bob.rpc(set_price_json.clone())));
    assert!(rc.0.is_success(), "!setprice: {}", rc.1);

    let mut mm_alice = unwrap!(MarketMakerIt::start(
        json! ({
            "gui": "nogui",
            "netid": 9998,
            "dht": "on",  // Enable DHT without delay.
            "myipaddr": env::var ("ALICE_TRADE_IP") .ok(),
            "rpcip": env::var ("ALICE_TRADE_IP") .ok(),
            "passphrase": "alice passphrase",
            "coins": coins,
            "seednodes": [fomat!((mm_bob.ip))],
            "rpc_password": "pass",
        }),
        "pass".into(),
        match var("LOCAL_THREAD_MM") {
            Ok(ref e) if e == "alice" => Some(local_start()),
            _ => None,
        }
    ));

    let (_alice_dump_log, _alice_dump_dashboard) = mm_dump(&mm_alice.log_path);
    log!({"Alice log path: {}", mm_alice.log_path.display()});

    unwrap!(block_on(
        mm_alice.wait_for_log(22., |log| log.contains(">>>>>>>>> DEX stats "))
    ));

    // Enable coins on Alice side. Print the replies in case we need the "address".
    log! ({"enable_coins (alice): {:?}", block_on (enable_coins_eth_electrum (&mm_alice, vec!["https://ropsten.infura.io/v3/c01c1b4cf66642528547624e1d6d9d6b"]))});

    log!("Get RICK/MORTY orderbook on Alice side to trigger subscription");
    let rc = unwrap!(block_on(mm_alice.rpc(json! ({
        "userpass": mm_alice.userpass,
        "method": "orderbook",
        "base": "RICK",
        "rel": "MORTY",
    }))));
    assert!(rc.0.is_success(), "!orderbook: {}", rc.1);

    log!("Give Alice 40 seconds to import the order…");
    thread::sleep(Duration::from_secs(40));

    log!("Get RICK/MORTY orderbook on Alice side");
    let rc = unwrap!(block_on(mm_alice.rpc(json! ({
        "userpass": mm_alice.userpass,
        "method": "orderbook",
        "base": "RICK",
        "rel": "MORTY",
    }))));
    assert!(rc.0.is_success(), "!orderbook: {}", rc.1);

    let alice_orderbook: Json = unwrap!(json::from_str(&rc.1));
    log!("Alice orderbook "[alice_orderbook]);
    let asks = alice_orderbook["asks"].as_array().unwrap();
    assert_eq!(asks.len(), 1, "Alice RICK/MORTY orderbook must have exactly 1 ask");

    log!("Issue sell request again on Bob side by setting base/rel price…");
    let rc = unwrap!(block_on(mm_bob.rpc(set_price_json.clone())));
    assert!(rc.0.is_success(), "!setprice: {}", rc.1);

    let pause = 11;
    log!("Waiting (" (pause) " seconds) for Bob to broadcast messages…");
    thread::sleep(Duration::from_secs(pause));

    // Bob orderbook must show 1 order
    log!("Get RICK/MORTY orderbook on Bob side");
    let rc = unwrap!(block_on(mm_bob.rpc(json! ({
        "userpass": mm_bob.userpass,
        "method": "orderbook",
        "base": "RICK",
        "rel": "MORTY",
    }))));
    assert!(rc.0.is_success(), "!orderbook: {}", rc.1);

    let bob_orderbook: Json = unwrap!(json::from_str(&rc.1));
    log!("Bob orderbook "[bob_orderbook]);
    let asks = bob_orderbook["asks"].as_array().unwrap();
    assert_eq!(asks.len(), 1, "Bob RICK/MORTY orderbook must have exactly 1 ask");

    // Alice orderbook must have 1 order
    log!("Get RICK/MORTY orderbook on Alice side");
    let rc = unwrap!(block_on(mm_alice.rpc(json! ({
        "userpass": mm_alice.userpass,
        "method": "orderbook",
        "base": "RICK",
        "rel": "MORTY",
    }))));
    assert!(rc.0.is_success(), "!orderbook: {}", rc.1);

    let alice_orderbook: Json = unwrap!(json::from_str(&rc.1));
    log!("Alice orderbook "[alice_orderbook]);
    let asks = alice_orderbook["asks"].as_array().unwrap();
    assert_eq!(asks.len(), 1, "Alice RICK/MORTY orderbook must have exactly 1 ask");
}

#[test]
fn test_batch_requests() {
    let coins = json!([
        {"coin":"RICK","asset":"RICK","rpcport":8923,"txversion":4,"overwintered":1,"protocol":{"type":"UTXO"}},
        {"coin":"MORTY","asset":"MORTY","rpcport":11608,"txversion":4,"overwintered":1,"protocol":{"type":"UTXO"}},
        {"coin":"ETH","name":"ethereum","protocol":{"type":"ETH"},"rpcport":80},
        {"coin":"JST","name":"jst","protocol":{"type":"ERC20","protocol_data":{"platform":"ETH","contract_address":"0xc0eb7AeD740E1796992A08962c15661bDEB58003"}}}
    ]);

    // start bob and immediately place the order
    let mut mm_bob = unwrap!(MarketMakerIt::start(
        json! ({
            "gui": "nogui",
            "netid": 9998,
            "dht": "on",  // Enable DHT without delay.
            "myipaddr": env::var ("BOB_TRADE_IP") .ok(),
            "rpcip": env::var ("BOB_TRADE_IP") .ok(),
            "canbind": env::var ("BOB_TRADE_PORT") .ok().map (|s| unwrap! (s.parse::<i64>())),
            "passphrase": "bob passphrase",
            "coins": coins,
            "i_am_seed": true,
            "rpc_password": "pass",
        }),
        "pass".into(),
        match var("LOCAL_THREAD_MM") {
            Ok(ref e) if e == "bob" => Some(local_start()),
            _ => None,
        }
    ));
    let (_bob_dump_log, _bob_dump_dashboard) = mm_dump(&mm_bob.log_path);
    log!({"Bob log path: {}", mm_bob.log_path.display()});
    unwrap!(block_on(
        mm_bob.wait_for_log(22., |log| log.contains(">>>>>>>>> DEX stats "))
    ));

    let batch_json = json!([
        {
            "userpass": mm_bob.userpass,
            "method": "electrum",
            "coin": "RICK",
            "servers": [{"url":"electrum1.cipig.net:10017"},{"url":"electrum2.cipig.net:10017"},{"url":"electrum3.cipig.net:10017"}],
            "mm2": 1,
        },
        {
            "userpass": mm_bob.userpass,
            "method": "electrum",
            "coin": "MORTY",
            "servers": [{"url":"electrum1.cipig.net:10018"},{"url":"electrum2.cipig.net:10018"},{"url":"electrum3.cipig.net:10018"}],
            "mm2": 1,
        },
        {
            "userpass": "error",
            "method": "electrum",
            "coin": "MORTY",
            "servers": [{"url":"electrum1.cipig.net:10018"},{"url":"electrum2.cipig.net:10018"},{"url":"electrum3.cipig.net:10018"}],
            "mm2": 1,
        },
    ]);

    let rc = unwrap!(block_on(mm_bob.rpc(batch_json)));
    assert!(rc.0.is_success(), "!batch: {}", rc.1);
    log!((rc.1));
    let responses = json::from_str::<Vec<Json>>(&rc.1).unwrap();
    assert_eq!(responses[0]["coin"], Json::from("RICK"));
    assert_eq!(
        responses[0]["address"],
        Json::from("RRnMcSeKiLrNdbp91qNVQwwXx5azD4S4CD")
    );

    assert_eq!(responses[1]["coin"], Json::from("MORTY"));
    assert_eq!(
        responses[1]["address"],
        Json::from("RRnMcSeKiLrNdbp91qNVQwwXx5azD4S4CD")
    );

    assert!(responses[2]["error"].as_str().unwrap().contains("Userpass is invalid!"));
}

fn request_metrics(mm: &MarketMakerIt) -> MetricsJson {
    let (status, metrics, _headers) = unwrap!(block_on(mm.rpc(json!({ "method": "metrics"}))));
    assert_eq!(status, StatusCode::OK, "RPC «metrics» failed with status «{}»", status);
    unwrap!(json::from_str(&metrics))
}

#[test]
#[cfg(feature = "native")]
fn test_metrics_method() {
    let coins = json!([
        {"coin":"RICK","asset":"RICK","rpcport":8923,"txversion":4,"overwintered":1,"protocol":{"type":"UTXO"}},
    ]);

    let mut mm = unwrap!(MarketMakerIt::start(
        json! ({
            "gui": "nogui",
            "netid": 9998,
            "myipaddr": env::var ("BOB_TRADE_IP") .ok(),
            "rpcip": env::var ("BOB_TRADE_IP") .ok(),
            "passphrase": "face pin block number add byte put seek mime test note password sin tab multiple",
            "coins": coins,
            "i_am_seed": true,
            "rpc_password": "pass",
        }),
        "pass".into(),
        local_start!("bob")
    ));
    let (_dump_log, _dump_dashboard) = mm_dump(&mm.log_path);
    log!({ "log path: {}", mm.log_path.display() });
    unwrap!(block_on(
        mm.wait_for_log(22., |log| log.contains(">>>>>>>>> DEX stats "))
    ));

    let _electrum = block_on(enable_electrum(&mm, "RICK", vec![
        "electrum1.cipig.net:10017",
        "electrum2.cipig.net:10017",
        "electrum3.cipig.net:10017",
    ]));

    let metrics = request_metrics(&mm);
    assert!(!metrics.metrics.is_empty());

    log!("Received metrics:");
    log!([metrics]);

    find_metrics_in_json(metrics, "rpc_client.traffic.out", &[("coin", "RICK")])
        .expect(r#"Couldn't find a metric with key = "traffic.out" and label: coin = "RICK" in received json"#);
}

#[test]
#[ignore]
#[cfg(feature = "native")]
fn test_electrum_tx_history() {
    fn get_tx_history_request_count(mm: &MarketMakerIt) -> u64 {
        let metrics = request_metrics(&mm);
        match find_metrics_in_json(metrics, "tx.history.request.count", &[
            ("coin", "RICK"),
            ("method", "blockchain.scripthash.get_history"),
        ])
        .unwrap()
        {
            MetricType::Counter { value, .. } => value,
            _ => panic!("tx.history.request.count should be a counter"),
        }
    }

    let coins = json!([
        {"coin":"RICK","asset":"RICK","rpcport":8923,"txversion":4,"overwintered":1,"protocol":{"type":"UTXO"}},
    ]);

    let mut mm = unwrap!(MarketMakerIt::start(
        json! ({
            "gui": "nogui",
            "netid": 9998,
            "myipaddr": env::var ("BOB_TRADE_IP") .ok(),
            "rpcip": env::var ("BOB_TRADE_IP") .ok(),
            "passphrase": "face pin block number add byte put seek mime test note password sin tab multiple",
            "coins": coins,
            "i_am_seed": true,
            "rpc_password": "pass",
            "metrics_interval": 30.
        }),
        "pass".into(),
        local_start!("bob")
    ));
    let (_dump_log, _dump_dashboard) = mm_dump(&mm.log_path);
    log!({ "log path: {}", mm.log_path.display() });
    unwrap!(block_on(
        mm.wait_for_log(22., |log| log.contains(">>>>>>>>> DEX stats "))
    ));

    // Enable RICK electrum client with tx_history loop.
    let electrum = unwrap!(block_on(mm.rpc (json! ({
        "userpass": mm.userpass,
        "method": "electrum",
        "coin": "RICK",
        "servers": [{"url":"electrum1.cipig.net:10017"},{"url":"electrum2.cipig.net:10017"},{"url":"electrum3.cipig.net:10017"}],
        "mm2": 1,
        "tx_history": true
    }))));

    assert_eq!(
        electrum.0,
        StatusCode::OK,
        "RPC «electrum» failed with {} {}",
        electrum.0,
        electrum.1
    );
    let electrum: Json = unwrap!(json::from_str(&electrum.1));

    // Wait till tx_history will not be loaded
    unwrap!(block_on(mm.wait_for_log(500., |log| {
        log.contains("history has been loaded successfully")
    })));

    // tx_history is requested every 30 seconds, wait another iteration
    thread::sleep(Duration::from_secs(31));

    // Balance is not changed, therefore tx_history shouldn't be reloaded.
    // Request metrics and check if the MarketMaker has requested tx_history only once
    assert_eq!(get_tx_history_request_count(&mm), 1);

    // make a transaction to change balance
    let mut enable_res: HashMap<&str, Json> = HashMap::new();
    enable_res.insert("RICK", electrum);
    log!("enable_coins: "[enable_res]);
    withdraw_and_send(
        &mm,
        "RICK",
        "RRYmiZSDo3UdHHqj1rLKf8cbJroyv9NxXw",
        &enable_res,
        "-0.00001",
    );

    // Wait another iteration
    thread::sleep(Duration::from_secs(31));

    // tx_history should be reloaded on next loop iteration
    assert_eq!(get_tx_history_request_count(&mm), 2);
}

fn spin_n_nodes(seednodes: &[&str], coins: &Json, n: usize) -> Vec<(MarketMakerIt, RaiiDump, RaiiDump)> {
    let mut mm_nodes = Vec::with_capacity(n);
    for i in 0..n {
        let mut mm = unwrap!(MarketMakerIt::start(
            json! ({
                "gui": "nogui",
                "netid": 9998,
                "myipaddr": env::var ("ALICE_TRADE_IP") .ok(),
                "rpcip": env::var ("ALICE_TRADE_IP") .ok(),
                "passphrase": format!("alice passphrase {}", i),
                "coins": coins,
                "seednodes": seednodes,
                "rpc_password": "pass",
            }),
            "pass".into(),
            local_start!("alice")
        ));

        let (alice_dump_log, alice_dump_dashboard) = mm_dump(&mm.log_path);
        log!({ "Alice {} log path: {}", i, mm.log_path.display() });
        for seednode in seednodes.iter() {
            unwrap!(block_on(
                mm.wait_for_log(22., |log| log.contains(&format!("Dialed {}", seednode)))
            ));
        }
        mm_nodes.push((mm, alice_dump_log, alice_dump_dashboard));
    }
    mm_nodes
}

#[test]
fn test_withdraw_cashaddresses() {
    let coins = json!([
        {"coin":"BCH","pubtype":0,"p2shtype":5,"mm2":1,"protocol":{"type":"UTXO"},
         "address_format":{"format":"cashaddress","network":"bchtest"}},
    ]);

    let mut mm = unwrap!(MarketMakerIt::start(
        json! ({
            "gui": "nogui",
            "netid": 9998,
            "myipaddr": env::var ("BOB_TRADE_IP") .ok(),
            "rpcip": env::var ("BOB_TRADE_IP") .ok(),
            "passphrase": "face pin lock number add byte put seek mime test note password sin tab multiple",
            "coins": coins,
            "i_am_seed": true,
            "rpc_password": "pass",
        }),
        "pass".into(),
        local_start!("bob")
    ));
    let (_dump_log, _dump_dashboard) = mm_dump(&mm.log_path);
    log!({ "log path: {}", mm.log_path.display() });
    unwrap!(block_on(
        mm.wait_for_log(22., |log| log.contains(">>>>>>>>> DEX stats "))
    ));

    let electrum = unwrap!(block_on(mm.rpc(json! ({
        "userpass": mm.userpass,
        "method": "electrum",
        "coin": "BCH",
        "servers": [{"url":"blackie.c3-soft.com:60001"}],
        "mm2": 1,
    }))));

    assert_eq!(
        electrum.0,
        StatusCode::OK,
        "RPC «electrum» failed with {} {}",
        electrum.0,
        electrum.1
    );
    let electrum: Json = unwrap!(json::from_str(&electrum.1));
    log!([electrum]);

    // make withdraw
    let withdraw = unwrap!(block_on(mm.rpc(json! ({
        "userpass": mm.userpass,
        "method": "withdraw",
        "coin": "BCH",
        "to": "bchtest:qr39na5d25wdeecgw3euh9fkd4ygvd4pnsury96597",
        "amount": 0.00001,
    }))));

    assert!(withdraw.0.is_success(), "BCH withdraw: {}", withdraw.1);
    let withdraw_json: Json = unwrap!(json::from_str(&withdraw.1));
    log!((withdraw_json));

    // check "from" addresses
    let from: Vec<&str> = withdraw_json["from"]
        .as_array()
        .unwrap()
        .iter()
        .map(|v| v.as_str().unwrap())
        .collect();
    assert_eq!(from, vec!["bchtest:qqgp9xh3435xamv7ghct8emer2s2erzj8gx3gnhwkq"]);

    // check "to" addresses
    let to: Vec<&str> = withdraw_json["to"]
        .as_array()
        .unwrap()
        .iter()
        .map(|v| v.as_str().unwrap())
        .collect();
    assert_eq!(to, vec!["bchtest:qr39na5d25wdeecgw3euh9fkd4ygvd4pnsury96597"]);

    // send the transaction
    let send_tx = unwrap!(block_on(mm.rpc(json! ({
        "userpass": mm.userpass,
        "method": "send_raw_transaction",
        "coin": "BCH",
        "tx_hex": withdraw_json["tx_hex"],
    }))));
    assert!(send_tx.0.is_success(), "BCH send_raw_transaction: {}", send_tx.1);
    log!((send_tx.1));
}

#[test]
fn test_common_cashaddresses() {
    let coins = json!([
        {"coin":"BCH","pubtype":0,"p2shtype":5,"mm2":1,"protocol":{"type":"UTXO"},
         "address_format":{"format":"cashaddress","network":"bchtest"}},
    ]);

    let mut mm = unwrap!(MarketMakerIt::start(
        json! ({
            "gui": "nogui",
            "netid": 9998,
            "myipaddr": env::var ("BOB_TRADE_IP") .ok(),
            "rpcip": env::var ("BOB_TRADE_IP") .ok(),
            "passphrase": "face pin block number add byte put seek mime test note password sin tab multiple",
            "coins": coins,
            "i_am_seed": true,
            "rpc_password": "pass",
        }),
        "pass".into(),
        local_start!("bob")
    ));
    let (_dump_log, _dump_dashboard) = mm_dump(&mm.log_path);
    log!({ "log path: {}", mm.log_path.display() });
    unwrap!(block_on(
        mm.wait_for_log(22., |log| log.contains(">>>>>>>>> DEX stats "))
    ));

    // Enable BCH electrum client with tx_history loop.
    // Enable RICK electrum client with tx_history loop.
    let electrum = unwrap!(block_on(mm.rpc (json! ({
        "userpass": mm.userpass,
        "method": "electrum",
        "coin": "BCH",
        "servers": [{"url":"blackie.c3-soft.com:60001"}, {"url":"bch0.kister.net:51001"}, {"url":"testnet.imaginary.cash:50001"}],
        "mm2": 1,
    }))));

    assert_eq!(
        electrum.0,
        StatusCode::OK,
        "RPC «electrum» failed with {} {}",
        electrum.0,
        electrum.1
    );
    let electrum: Json = unwrap!(json::from_str(&electrum.1));
    log!([electrum]);

    assert_eq!(
        unwrap!(electrum["address"].as_str()),
        "bchtest:qze8g4gx3z428jjcxzpycpxl7ke7d947gca2a7n2la"
    );

    // check my_balance
    let rc = unwrap!(block_on(mm.rpc(json! ({
        "userpass": mm.userpass,
        "method": "my_balance",
        "coin": "BCH",
    }))));
    assert_eq!(rc.0, StatusCode::OK, "RPC «my_balance» failed with status «{}»", rc.0);
    let json: Json = unwrap!(json::from_str(&rc.1));
    let my_balance_address = unwrap!(json["address"].as_str());
    assert_eq!(my_balance_address, "bchtest:qze8g4gx3z428jjcxzpycpxl7ke7d947gca2a7n2la");

    // check get_enabled_coins
    let rc = unwrap!(block_on(mm.rpc(json! ({
        "userpass": mm.userpass,
        "method": "get_enabled_coins",
    }))));
    assert_eq!(
        rc.0,
        StatusCode::OK,
        "RPC «get_enabled_coins» failed with status «{}»",
        rc.0
    );
    let json: Json = unwrap!(json::from_str(&rc.1));

    let obj = &json["result"].as_array().unwrap()[0];
    assert_eq!(obj["ticker"].as_str().unwrap(), "BCH");
    assert_eq!(
        obj["address"].as_str().unwrap(),
        "bchtest:qze8g4gx3z428jjcxzpycpxl7ke7d947gca2a7n2la"
    );
}

#[test]
fn test_convert_utxo_address() {
    let coins = json!([
        {"coin":"BCH","pubtype":0,"p2shtype":5,"mm2":1,"protocol":{"type":"UTXO"}},
    ]);

    let mut mm = unwrap!(MarketMakerIt::start(
        json! ({
            "gui": "nogui",
            "netid": 9998,
            "myipaddr": env::var ("BOB_TRADE_IP") .ok(),
            "rpcip": env::var ("BOB_TRADE_IP") .ok(),
            "passphrase": "face pin block number add byte put seek mime test note password sin tab multiple",
            "coins": coins,
            "i_am_seed": true,
            "rpc_password": "pass",
        }),
        "pass".into(),
        local_start!("bob")
    ));
    let (_dump_log, _dump_dashboard) = mm_dump(&mm.log_path);
    log!({ "log path: {}", mm.log_path.display() });
    unwrap!(block_on(
        mm.wait_for_log(22., |log| log.contains(">>>>>>>>> DEX stats "))
    ));

    let _electrum = block_on(enable_electrum(&mm, "BCH", vec![
        "electrum1.cipig.net:10017",
        "electrum2.cipig.net:10017",
        "electrum3.cipig.net:10017",
    ]));

    // test standard to cashaddress
    let rc = unwrap!(block_on(mm.rpc(json! ({
        "userpass": mm.userpass,
        "method": "convertaddress",
        "coin": "BCH",
        "from": "1DmFp16U73RrVZtYUbo2Ectt8mAnYScpqM",
        "to_address_format":{"format":"cashaddress","network":"bitcoincash"},
    }))));
    assert_eq!(
        rc.0,
        StatusCode::OK,
        "RPC «convertaddress» failed with status «{}»",
        rc.0
    );
    let actual: Json = unwrap!(json::from_str(&rc.1));

    let expected = json!({
        "result": {
            "address": "bitcoincash:qzxqqt9lh4feptf0mplnk58gnajfepzwcq9f2rxk55",
        },
    });
    assert_eq!(actual, expected);

    // test cashaddress to standard
    let rc = unwrap!(block_on(mm.rpc(json! ({
        "userpass": mm.userpass,
        "method": "convertaddress",
        "coin": "BCH",
        "from": "bitcoincash:qzxqqt9lh4feptf0mplnk58gnajfepzwcq9f2rxk55",
        "to_address_format":{"format":"standard"},
    }))));
    assert_eq!(
        rc.0,
        StatusCode::OK,
        "RPC «convertaddress» failed with status «{}»",
        rc.0
    );
    let actual: Json = unwrap!(json::from_str(&rc.1));

    let expected = json!({
        "result": {
            "address": "1DmFp16U73RrVZtYUbo2Ectt8mAnYScpqM",
        },
    });
    assert_eq!(actual, expected);

    // test standard to standard
    let rc = unwrap!(block_on(mm.rpc(json! ({
        "userpass": mm.userpass,
        "method": "convertaddress",
        "coin": "BCH",
        "from": "1DmFp16U73RrVZtYUbo2Ectt8mAnYScpqM",
        "to_address_format":{"format":"standard"},
    }))));
    assert_eq!(
        rc.0,
        StatusCode::OK,
        "RPC «convertaddress» failed with status «{}»",
        rc.0
    );
    let actual: Json = unwrap!(json::from_str(&rc.1));

    let expected = json!({
        "result": {
            "address": "1DmFp16U73RrVZtYUbo2Ectt8mAnYScpqM",
        },
    });
    assert_eq!(actual, expected);

    // test invalid address
    let rc = unwrap!(block_on(mm.rpc(json! ({
        "userpass": mm.userpass,
        "method": "convertaddress",
        "coin": "BCH",
        "from": "0000000000000000000000000000000000",
        "to_address_format":{"format":"standard"},
    }))));
    assert!(
        rc.0.is_server_error(),
        "!convertaddress success but should be error: {}",
        rc.1
    );
}

#[test]
fn test_convert_eth_address() {
    let coins = json!([
        {"coin":"ETH","name":"ethereum","protocol":{"type":"ETH"}},
    ]);

    // start mm and immediately place the order
    let mut mm = unwrap!(MarketMakerIt::start(
        json! ({
            "gui": "nogui",
            "netid": 9998,
            "dht": "on",  // Enable DHT without delay.
            "myipaddr": env::var ("BOB_TRADE_IP") .ok(),
            "rpcip": env::var ("BOB_TRADE_IP") .ok(),
            "canbind": env::var ("BOB_TRADE_PORT") .ok().map (|s| unwrap! (s.parse::<i64>())),
            "passphrase": "bob passphrase",
            "coins": coins,
            "i_am_seed": true,
            "rpc_password": "pass",
        }),
        "pass".into(),
        match var("LOCAL_THREAD_MM") {
            Ok(ref e) if e == "bob" => Some(local_start()),
            _ => None,
        }
    ));
    let (_dump_log, _dump_dashboard) = mm_dump(&mm.log_path);
    log!({ "log path: {}", mm.log_path.display() });
    unwrap!(block_on(
        mm.wait_for_log(22., |log| log.contains(">>>>>>>>> DEX stats "))
    ));

    block_on(enable_native(&mm, "ETH", vec!["http://195.201.0.6:8565"]));

    // test single-case to mixed-case
    let rc = unwrap!(block_on(mm.rpc(json! ({
        "userpass": mm.userpass,
        "method": "convertaddress",
        "coin": "ETH",
        "from": "0xfb6916095ca1df60bb79ce92ce3ea74c37c5d359",
        "to_address_format":{"format":"mixedcase"},
    }))));
    assert_eq!(
        rc.0,
        StatusCode::OK,
        "RPC «convertaddress» failed with status «{}»",
        rc.0
    );
    let actual: Json = unwrap!(json::from_str(&rc.1));

    let expected = json!({
        "result": {
            "address": "0xfB6916095ca1df60bB79Ce92cE3Ea74c37c5d359",
        },
    });
    assert_eq!(actual, expected);

    // test mixed-case to mixed-case (expect error)
    let rc = unwrap!(block_on(mm.rpc(json! ({
        "userpass": mm.userpass,
        "method": "convertaddress",
        "coin": "ETH",
        "from": "0xfB6916095ca1df60bB79Ce92cE3Ea74c37c5d359",
        "to_address_format":{"format":"mixedcase"},
    }))));
    assert_eq!(
        rc.0,
        StatusCode::OK,
        "RPC «convertaddress» failed with status «{}»",
        rc.0
    );
    let actual: Json = unwrap!(json::from_str(&rc.1));

    let expected = json!({
        "result": {
            "address": "0xfB6916095ca1df60bB79Ce92cE3Ea74c37c5d359",
        },
    });
    assert_eq!(actual, expected);

    // test invalid address
    let rc = unwrap!(block_on(mm.rpc(json! ({
        "userpass": mm.userpass,
        "method": "convertaddress",
        "coin": "ETH",
        "from": "fB6916095ca1df60bB79Ce92cE3Ea74c37c5d359",
        "to_address_format":{"format":"mixedcase"},
    }))));
    assert!(
        rc.0.is_server_error(),
        "!convertaddress success but should be error: {}",
        rc.1
    );
    assert!(rc.1.contains("Address must be prefixed with 0x"));
}

#[test]
fn test_convert_qrc20_address() {
    let passphrase = "cV463HpebE2djP9ugJry5wZ9st5cc6AbkHXGryZVPXMH1XJK8cVU";
    let coins = json! ([
        {"coin":"QRC20","required_confirmations":0,"pubtype": 120,"p2shtype": 50,"wiftype": 128,"segwit": true,"txfee": 0,"mm2": 1,"mature_confirmations":500,
         "protocol":{"type":"QRC20","protocol_data":{"platform":"QTUM","contract_address":"0xd362e096e873eb7907e205fadc6175c6fec7bc44"}}},
    ]);

    let mut mm = unwrap!(MarketMakerIt::start(
        json! ({
            "gui": "nogui",
            "netid": 8999,
            "dht": "on",  // Enable DHT without delay.
            "myipaddr": env::var ("BOB_TRADE_IP") .ok(),
            "rpcip": env::var ("BOB_TRADE_IP") .ok(),
            "canbind": env::var ("BOB_TRADE_PORT") .ok().map (|s| unwrap! (s.parse::<i64>())),
            "passphrase": passphrase,
            "coins": coins,
            "rpc_password": "password",
            "i_am_seed": true,
        }),
        "password".into(),
        local_start!("bob")
    ));

    let (_bob_dump_log, _bob_dump_dashboard) = mm.mm_dump();
    log! ({"Bob log path: {}", mm.log_path.display()});
    unwrap!(block_on(
        mm.wait_for_log(22., |log| log.contains(">>>>>>>>> DEX stats "))
    ));
    let _electrum = block_on(enable_qrc20(
        &mm,
        "QRC20",
        &["95.217.83.126:10001"],
        "0xd362e096e873eb7907e205fadc6175c6fec7bc44",
    ));

    // test wallet to contract
    let rc = unwrap!(block_on(mm.rpc(json! ({
        "userpass": mm.userpass,
        "method": "convertaddress",
        "coin": "QRC20",
        "from": "qKVvtDqpnFGDxsDzck5jmLwdnD2jRH6aM8",
        "to_address_format":{"format":"contract"},
    }))));
    assert_eq!(
        rc.0,
        StatusCode::OK,
        "RPC «convertaddress» failed with status «{}»",
        rc.0
    );
    let actual: Json = unwrap!(json::from_str(&rc.1));

    let expected = json!({
        "result": {
            "address": "0x1549128bbfb33b997949b4105b6a6371c998e212",
        },
    });
    assert_eq!(actual, expected);

    // test contract to wallet
    let rc = unwrap!(block_on(mm.rpc(json! ({
        "userpass": mm.userpass,
        "method": "convertaddress",
        "coin": "QRC20",
        "from": "0x1549128bbfb33b997949b4105b6a6371c998e212",
        "to_address_format":{"format":"wallet"},
    }))));
    assert_eq!(
        rc.0,
        StatusCode::OK,
        "RPC «convertaddress» failed with status «{}»",
        rc.0
    );
    let actual: Json = unwrap!(json::from_str(&rc.1));

    let expected = json!({
        "result": {
            "address": "qKVvtDqpnFGDxsDzck5jmLwdnD2jRH6aM8",
        },
    });
    assert_eq!(actual, expected);

    // test wallet to wallet
    let rc = unwrap!(block_on(mm.rpc(json! ({
        "userpass": mm.userpass,
        "method": "convertaddress",
        "coin": "QRC20",
        "from": "qKVvtDqpnFGDxsDzck5jmLwdnD2jRH6aM8",
        "to_address_format":{"format":"wallet"},
    }))));
    assert_eq!(
        rc.0,
        StatusCode::OK,
        "RPC «convertaddress» failed with status «{}»",
        rc.0
    );
    let actual: Json = unwrap!(json::from_str(&rc.1));

    let expected = json!({
        "result": {
            "address": "qKVvtDqpnFGDxsDzck5jmLwdnD2jRH6aM8",
        },
    });
    assert_eq!(actual, expected);

    // test invalid address (invalid prefixes)
    let rc = unwrap!(block_on(mm.rpc(json! ({
        "userpass": mm.userpass,
        "method": "convertaddress",
        "coin": "QRC20",
        "from": "RRnMcSeKiLrNdbp91qNVQwwXx5azD4S4CD",
        "to_address_format":{"format":"contract"},
    }))));
    assert!(
        rc.0.is_server_error(),
        "!convertaddress success but should be error: {}",
        rc.1
    );
    log!((rc.1));
    assert!(rc.1.contains("Address has invalid prefixes"));

    // test invalid address
    let rc = unwrap!(block_on(mm.rpc(json! ({
        "userpass": mm.userpass,
        "method": "convertaddress",
        "coin": "QRC20",
        "from": "0000000000000000000000000000000000",
        "to_address_format":{"format":"wallet"},
    }))));
    assert!(
        rc.0.is_server_error(),
        "!convertaddress success but should be error: {}",
        rc.1
    );
}

#[test]
fn test_validateaddress() {
    let coins = json!([
        {"coin":"RICK","asset":"RICK","rpcport":8923,"txversion":4,"overwintered":1,"protocol":{"type":"UTXO"}},
        {"coin":"MORTY","asset":"MORTY","rpcport":11608,"txversion":4,"overwintered":1,"protocol":{"type":"UTXO"}},
        {"coin":"ETH","name":"ethereum","protocol":{"type":"ETH"}},
        {"coin":"JST","name":"jst","protocol":{"type":"ERC20","protocol_data":{"platform":"ETH","contract_address":"0x2b294F029Fde858b2c62184e8390591755521d8E"}}}
    ]);

    let (bob_file_passphrase, _bob_file_userpass) = from_env_file(unwrap!(slurp(&".env.seed")));
    let bob_passphrase = unwrap!(
        var("BOB_PASSPHRASE").ok().or(bob_file_passphrase),
        "No BOB_PASSPHRASE or .env.seed/PASSPHRASE"
    );

    let mut mm = unwrap!(MarketMakerIt::start(
        json!({
            "gui": "nogui",
            "netid": 9998,
            "myipaddr": env::var("BOB_TRADE_IP").ok(),
            "rpcip": env::var("BOB_TRADE_IP").ok(),
            "canbind": env::var("BOB_TRADE_PORT").ok().map(|s| unwrap!(s.parse::<i64>())),
            "passphrase": bob_passphrase,
            "coins": coins,
            "rpc_password": "pass",
            "i_am_seed": true,
        }),
        "pass".into(),
        match var("LOCAL_THREAD_MM") {
            Ok(ref e) if e == "bob" => Some(local_start()),
            _ => None,
        }
    ));
    let (_dump_log, _dump_dashboard) = mm_dump(&mm.log_path);
    log!({"Log path: {}", mm.log_path.display()});
    unwrap!(block_on(
        mm.wait_for_log(22., |log| log.contains(">>>>>>>>> DEX stats "))
    ));
    log!([block_on(enable_coins_eth_electrum(&mm, vec![
        "http://195.201.0.6:8565"
    ]))]);

    // test valid RICK address

    let rc = unwrap!(block_on(mm.rpc(json!({
        "userpass": mm.userpass,
        "method": "validateaddress",
        "coin": "RICK",
        "address": "RRnMcSeKiLrNdbp91qNVQwwXx5azD4S4CD",
    }))));
    assert_eq!(
        rc.0,
        StatusCode::OK,
        "RPC «validateaddress» failed with status «{}»",
        rc.0
    );
    let actual: Json = unwrap!(json::from_str(&rc.1));

    let expected = json!({
        "result": {
            "is_valid": true,
        },
    });
    assert_eq!(actual, expected);

    // test valid ETH address

    let rc = unwrap!(block_on(mm.rpc(json! ({
        "userpass": mm.userpass,
        "method": "validateaddress",
        "coin": "ETH",
        "address": "0x7Bc1bBDD6A0a722fC9bffC49c921B685ECB84b94",
    }))));
    assert_eq!(
        rc.0,
        StatusCode::OK,
        "RPC «validateaddress» failed with status «{}»",
        rc.0
    );
    let actual: Json = unwrap!(json::from_str(&rc.1));

    let expected = json!({
        "result": {
            "is_valid": true,
        },
    });
    assert_eq!(actual, expected);

    // test invalid RICK address (legacy address format activated)

    let rc = unwrap!(block_on(mm.rpc(json! ({
        "userpass": mm.userpass,
        "method": "validateaddress",
        "coin": "RICK",
        "address": "bchtest:qr39na5d25wdeecgw3euh9fkd4ygvd4pnsury96597",
    }))));
    assert_eq!(
        rc.0,
        StatusCode::OK,
        "RPC «validateaddress» failed with status «{}»",
        rc.0
    );
    let json: Json = unwrap!(json::from_str(&rc.1));
    let result = &json["result"];

    assert!(!result["is_valid"].as_bool().unwrap());
    let reason = result["reason"].as_str().unwrap();
    log!((reason));
    assert!(reason.contains("Legacy address format activated for RICK, but cashaddress format used instead"));

    // test invalid RICK address (invalid prefixes)

    let rc = unwrap!(block_on(mm.rpc(json! ({
        "userpass": mm.userpass,
        "method": "validateaddress",
        "coin": "RICK",
        "address": "1DmFp16U73RrVZtYUbo2Ectt8mAnYScpqM",
    }))));
    assert_eq!(
        rc.0,
        StatusCode::OK,
        "RPC «validateaddress» failed with status «{}»",
        rc.0
    );

    let json: Json = unwrap!(json::from_str(&rc.1));
    let result = &json["result"];

    assert!(!result["is_valid"].as_bool().unwrap());
    let reason = result["reason"].as_str().unwrap();
    log!((reason));
    assert!(reason.contains("Address 1DmFp16U73RrVZtYUbo2Ectt8mAnYScpqM has invalid"));

    // test invalid ETH address

    let rc = unwrap!(block_on(mm.rpc(json! ({
        "userpass": mm.userpass,
        "method": "validateaddress",
        "coin": "ETH",
        "address": "7Bc1bBDD6A0a722fC9bffC49c921B685ECB84b94",
    }))));
    assert_eq!(
        rc.0,
        StatusCode::OK,
        "RPC «validateaddress» failed with status «{}»",
        rc.0
    );
    let json: Json = unwrap!(json::from_str(&rc.1));
    let result = &json["result"];

    assert!(!result["is_valid"].as_bool().unwrap());
    let reason = result["reason"].as_str().unwrap();
    log!((reason));
    assert!(reason.contains("Address must be prefixed with 0x"));
}

#[test]
fn qrc20_activate_electrum() {
    let passphrase = "cV463HpebE2djP9ugJry5wZ9st5cc6AbkHXGryZVPXMH1XJK8cVU";
    let coins = json! ([
        {"coin":"QRC20","required_confirmations":0,"pubtype": 120,"p2shtype": 50,"wiftype": 128,"segwit": true,"txfee": 0,"mm2": 1,"mature_confirmations":500,
         "protocol":{"type":"QRC20","protocol_data":{"platform":"QTUM","contract_address":"0xd362e096e873eb7907e205fadc6175c6fec7bc44"}}},
    ]);

    let mut mm = unwrap!(MarketMakerIt::start(
        json! ({
            "gui": "nogui",
            "netid": 8999,
            "dht": "on",  // Enable DHT without delay.
            "myipaddr": env::var ("BOB_TRADE_IP") .ok(),
            "rpcip": env::var ("BOB_TRADE_IP") .ok(),
            "canbind": env::var ("BOB_TRADE_PORT") .ok().map (|s| unwrap! (s.parse::<i64>())),
            "passphrase": passphrase,
            "coins": coins,
            "rpc_password": "password",
            "i_am_seed": true,
        }),
        "password".into(),
        local_start!("bob")
    ));

    let (_bob_dump_log, _bob_dump_dashboard) = mm.mm_dump();
    log! ({"Bob log path: {}", mm.log_path.display()});
    unwrap!(block_on(
        mm.wait_for_log(22., |log| log.contains(">>>>>>>>> DEX stats "))
    ));
    let electrum_json = block_on(enable_qrc20(
        &mm,
        "QRC20",
        &["95.217.83.126:10001"],
        "0xd362e096e873eb7907e205fadc6175c6fec7bc44",
    ));
    assert_eq!(
        electrum_json["address"].as_str(),
        Some("qKEDGuogDhtH9zBnc71QtqT1KDamaR1KJ3")
    );
    assert_eq!(electrum_json["balance"].as_str(), Some("139"));
}

#[test]
fn test_qrc20_withdraw() {
    // corresponding private key: [3, 98, 177, 3, 108, 39, 234, 144, 131, 178, 103, 103, 127, 80, 230, 166, 53, 68, 147, 215, 42, 216, 144, 72, 172, 110, 180, 13, 123, 179, 10, 49]
    let passphrase = "cMhHM3PMpMrChygR4bLF7QsTdenhWpFrrmf2UezBG3eeFsz41rtL";
    let coins = json!([
        {"coin":"QRC20","required_confirmations":0,"pubtype": 120,"p2shtype": 50,"wiftype": 128,"segwit": true,"txfee": 0,"mm2": 1,"mature_confirmations":500,
         "protocol":{"type":"QRC20","protocol_data":{"platform":"QTUM","contract_address":"0xd362e096e873eb7907e205fadc6175c6fec7bc44"}}},
    ]);

    let mut mm = unwrap!(MarketMakerIt::start(
        json! ({
            "gui": "nogui",
            "netid": 8999,
            "dht": "on",  // Enable DHT without delay.
            "myipaddr": env::var ("BOB_TRADE_IP") .ok(),
            "rpcip": env::var ("BOB_TRADE_IP") .ok(),
            "canbind": env::var ("BOB_TRADE_PORT") .ok().map (|s| unwrap! (s.parse::<i64>())),
            "passphrase": passphrase,
            "coins": coins,
            "rpc_password": "password",
            "i_am_seed": true,
        }),
        "password".into(),
        local_start!("bob")
    ));

    let (_bob_dump_log, _bob_dump_dashboard) = mm.mm_dump();
    log!({ "Bob log path: {}", mm.log_path.display() });
    unwrap!(block_on(
        mm.wait_for_log(22., |log| log.contains(">>>>>>>>> DEX stats "))
    ));

    let electrum_json = block_on(enable_qrc20(
        &mm,
        "QRC20",
        &["95.217.83.126:10001"],
        "0xd362e096e873eb7907e205fadc6175c6fec7bc44",
    ));
    assert_eq!(
        electrum_json["address"].as_str(),
        Some("qXxsj5RtciAby9T7m98AgAATL4zTi4UwDG")
    );
    log!("electrum_json: "[electrum_json]);
    let balance: f64 = electrum_json["balance"].as_str().unwrap().parse().unwrap();
    log!("Balance "(balance));

    let amount = 10;

    let withdraw = unwrap!(block_on(mm.rpc(json! ({
        "userpass": mm.userpass,
        "method": "withdraw",
        "coin": "QRC20",
        "to": "qHmJ3KA6ZAjR9wGjpFASn4gtUSeFAqdZgs",
        "amount": amount,
        "fee": {
            "type": "Qrc20Gas",
            "gas_limit": 2_500_000,
            "gas_price": 40,
        }
    }))));

    let withdraw_json: Json = unwrap!(json::from_str(&withdraw.1));
    assert!(withdraw.0.is_success(), "QRC20 withdraw: {}", withdraw.1);

    log!((withdraw_json));
    assert!(withdraw_json["tx_hex"].as_str().unwrap().contains("5403a02526012844a9059cbb0000000000000000000000000240b898276ad2cc0d2fe6f527e8e31104e7fde3000000000000000000000000000000000000000000000000000000003b9aca0014d362e096e873eb7907e205fadc6175c6fec7bc44c2"));

    let send_tx = unwrap!(block_on(mm.rpc(json! ({
        "userpass": mm.userpass,
        "method": "send_raw_transaction",
        "coin": "QRC20",
        "tx_hex": withdraw_json["tx_hex"],
    }))));
    assert!(send_tx.0.is_success(), "QRC20 send_raw_transaction: {}", send_tx.1);
    log!((send_tx.1));
}

#[test]
fn test_qrc20_withdraw_error() {
    let passphrase = "album hollow help heart use bird response large lounge fat elbow coral";
    let coins = json!([
        {"coin":"QRC20","required_confirmations":0,"pubtype": 120,"p2shtype": 50,"wiftype": 128,"segwit": true,"txfee": 0,"mm2": 1,"mature_confirmations":500,
         "protocol":{"type":"QRC20","protocol_data":{"platform":"QTUM","contract_address":"0xd362e096e873eb7907e205fadc6175c6fec7bc44"}}},
    ]);

    let mut mm = unwrap!(MarketMakerIt::start(
        json! ({
            "gui": "nogui",
            "netid": 8999,
            "dht": "on",  // Enable DHT without delay.
            "myipaddr": env::var ("BOB_TRADE_IP") .ok(),
            "rpcip": env::var ("BOB_TRADE_IP") .ok(),
            "canbind": env::var ("BOB_TRADE_PORT") .ok().map (|s| unwrap! (s.parse::<i64>())),
            "passphrase": passphrase,
            "coins": coins,
            "rpc_password": "password",
            "i_am_seed": true,
        }),
        "password".into(),
        local_start!("bob")
    ));
    let (_dump_log, _dump_dashboard) = mm_dump(&mm.log_path);
    log!({ "log path: {}", mm.log_path.display() });
    unwrap!(block_on(
        mm.wait_for_log(22., |log| log.contains(">>>>>>>>> DEX stats "))
    ));

    let electrum_json = block_on(enable_qrc20(
        &mm,
        "QRC20",
        &["95.217.83.126:10001"],
        "0xd362e096e873eb7907e205fadc6175c6fec7bc44",
    ));
    let balance = electrum_json["balance"].as_str().unwrap();
    assert_eq!(balance, "10");

    // try to transfer too low amount
    let withdraw = unwrap!(block_on(mm.rpc(json! ({
        "userpass": mm.userpass,
        "method": "withdraw",
        "coin": "QRC20",
        "to": "qHmJ3KA6ZAjR9wGjpFASn4gtUSeFAqdZgs",
        "amount": 0,
    }))));
    assert!(
        withdraw.0.is_server_error(),
        "withdraw should have failed, but got {:?}",
        withdraw
    );
    log!([withdraw.1]);
    assert!(withdraw.1.contains("The amount 0 is too small"));

    // try to transfer amount with more than 8 decimals
    let withdraw = unwrap!(block_on(mm.rpc(json! ({
        "userpass": mm.userpass,
        "method": "withdraw",
        "coin": "QRC20",
        "to": "qHmJ3KA6ZAjR9wGjpFASn4gtUSeFAqdZgs",
        "amount": "0.0000000001",
    }))));
    assert!(
        withdraw.0.is_server_error(),
        "withdraw should have failed, but got {:?}",
        withdraw
    );
    log!([withdraw.1]);
    assert!(withdraw.1.contains("The amount 0.0000000001 is too small"));

    // try to transfer more than balance
    let withdraw = unwrap!(block_on(mm.rpc(json! ({
        "userpass": mm.userpass,
        "method": "withdraw",
        "coin": "QRC20",
        "to": "qHmJ3KA6ZAjR9wGjpFASn4gtUSeFAqdZgs",
        "amount": "11",
    }))));
    assert!(
        withdraw.0.is_server_error(),
        "withdraw should have failed, but got {:?}",
        withdraw
    );
    log!([withdraw.1]);
    assert!(withdraw
        .1
        .contains("The amount 11 to withdraw is larger than balance 10"));

    // try to transfer with zero QTUM balance
    let withdraw = unwrap!(block_on(mm.rpc(json! ({
        "userpass": mm.userpass,
        "method": "withdraw",
        "coin": "QRC20",
        "to": "qHmJ3KA6ZAjR9wGjpFASn4gtUSeFAqdZgs",
        "amount": "2",
    }))));
    assert!(
        withdraw.0.is_server_error(),
        "withdraw should have failed, but got {:?}",
        withdraw
    );
    log!([withdraw.1]);
    assert!(withdraw
        .1
        .contains("Not enough QTUM to Pay Fee: Couldn't generate tx from empty UTXOs set"));
}

#[test]
#[cfg(feature = "native")]
fn test_qrc20_tx_history() {
    let passphrase = "daring blind measure rebuild grab boost fix favorite nurse stereo april rookie";
    let coins = json!([
        {"coin":"QRC20","required_confirmations":0,"pubtype": 120,"p2shtype": 50,"wiftype": 128,"segwit": true,"txfee": 0,"mm2": 1,"mature_confirmations":500,
         "protocol":{"type":"QRC20","protocol_data":{"platform":"QTUM","contract_address":"0xd362e096e873eb7907e205fadc6175c6fec7bc44"}}},
    ]);

    let mut mm = unwrap!(MarketMakerIt::start(
        json! ({
            "gui": "nogui",
            "netid": 9998,
            "myipaddr": env::var ("BOB_TRADE_IP") .ok(),
            "rpcip": env::var ("BOB_TRADE_IP") .ok(),
            "passphrase": passphrase,
            "coins": coins,
            "i_am_seed": true,
            "rpc_password": "pass",
            "metrics_interval": 30.,
        }),
        "pass".into(),
        local_start!("bob")
    ));
    let (_dump_log, _dump_dashboard) = mm_dump(&mm.log_path);
    log!({ "log path: {}", mm.log_path.display() });
    unwrap!(block_on(
        mm.wait_for_log(22., |log| log.contains(">>>>>>>>> DEX stats "))
    ));

    let electrum = unwrap!(block_on(mm.rpc(json!({
        "userpass": mm.userpass,
        "method": "electrum",
        "coin": "QRC20",
        "servers": [{"url":"95.217.83.126:10001"}],
        "mm2": 1,
        "tx_history": true,
        "swap_contract_address": "0xd362e096e873eb7907e205fadc6175c6fec7bc44",
    }))));
    assert_eq!(
        electrum.0,
        StatusCode::OK,
        "RPC «electrum» failed with status «{}», response «{}»",
        electrum.0,
        electrum.1
    );
    let electrum_json: Json = json::from_str(&electrum.1).unwrap();
    assert_eq!(
        electrum_json["address"].as_str(),
        Some("qfkXE2cNFEwPFQqvBcqs8m9KrkNa9KV4xi")
    );

    // Wait till tx_history will not be loaded
    unwrap!(block_on(mm.wait_for_log(22., |log| {
        log.contains("history has been loaded successfully")
    })));

    let tx_history = unwrap!(block_on(mm.rpc(json!({
        "userpass": mm.userpass,
        "method": "my_tx_history",
        "coin": "QRC20",
        "limit": 100,
    }))));
    assert_eq!(
        tx_history.0,
        StatusCode::OK,
        "RPC «my_tx_history» failed with status «{}», response «{}»",
        tx_history.0,
        tx_history.1
    );
    log!([tx_history.1]);
    let tx_history_json: Json = json::from_str(&tx_history.1).unwrap();
    let tx_history_result = &tx_history_json["result"];

    let mut expected = vec![
        // https://testnet.qtum.info/tx/45d722e615feb853d608033ffc20fd51c9ee86e2321cfa814ba5961190fb57d2
        "45d722e615feb853d608033ffc20fd51c9ee86e2321cfa814ba5961190fb57d200000000000000020000000000000000",
        // https://testnet.qtum.info/tx/45d722e615feb853d608033ffc20fd51c9ee86e2321cfa814ba5961190fb57d2
        "45d722e615feb853d608033ffc20fd51c9ee86e2321cfa814ba5961190fb57d200000000000000020000000000000001",
        // https://testnet.qtum.info/tx/abcb51963e720fdfed7b889cea79947ba3cabd7b8b384f6b5adb41a3f4b5d61b
        "abcb51963e720fdfed7b889cea79947ba3cabd7b8b384f6b5adb41a3f4b5d61b00000000000000020000000000000000",
        // https://testnet.qtum.info/tx/4ea5392d03a9c35126d2d5a8294c3c3102cfc6d65235897c92ca04c5515f6be5
        "4ea5392d03a9c35126d2d5a8294c3c3102cfc6d65235897c92ca04c5515f6be500000000000000020000000000000000",
        // https://testnet.qtum.info/tx/9156f5f1d3652c27dca0216c63177da38de5c9e9f03a5cfa278bf82882d2d3d8
        "9156f5f1d3652c27dca0216c63177da38de5c9e9f03a5cfa278bf82882d2d3d800000000000000020000000000000000",
        // https://testnet.qtum.info/tx/35e03bc529528a853ee75dde28f27eec8ed7b152b6af7ab6dfa5d55ea46f25ac
        "35e03bc529528a853ee75dde28f27eec8ed7b152b6af7ab6dfa5d55ea46f25ac00000000000000010000000000000000",
        // https://testnet.qtum.info/tx/39104d29d77ba83c5c6c63ab7a0f096301c443b4538dc6b30140453a40caa80a
        "39104d29d77ba83c5c6c63ab7a0f096301c443b4538dc6b30140453a40caa80a00000000000000000000000000000000",
        // https://testnet.qtum.info/tx/d9965e3496a8a4af2d462424b989694b3146d78c61654b99bbadba64464f75cb
        "d9965e3496a8a4af2d462424b989694b3146d78c61654b99bbadba64464f75cb00000000000000000000000000000000",
        // https://testnet.qtum.info/tx/c2f346d3d2aadc35f5343d0d493a139b2579175496d685ec30734d161e62f7a1
        "c2f346d3d2aadc35f5343d0d493a139b2579175496d685ec30734d161e62f7a100000000000000000000000000000000",
    ];

    assert_eq!(tx_history_result["total"].as_u64().unwrap(), expected.len() as u64);
    for tx in tx_history_result["transactions"].as_array().unwrap() {
        // pop front item
        let expected_tx = expected.remove(0);
        assert_eq!(tx["internal_id"].as_str().unwrap(), expected_tx);
    }
}

#[test]
fn test_buy_conf_settings() {
    let bob_passphrase = unwrap!(get_passphrase(&".env.client", "BOB_PASSPHRASE"));

    let coins = json! ([
        {"coin":"RICK","asset":"RICK","required_confirmations":0,"txversion":4,"overwintered":1,"protocol":{"type":"UTXO"}},
        {"coin":"MORTY","asset":"MORTY","required_confirmations":0,"txversion":4,"overwintered":1,"protocol":{"type":"UTXO"}},
        {"coin":"ETH","name":"ethereum","protocol":{"type":"ETH"}},
        {"coin":"JST","name":"jst","protocol":{"type":"ERC20","protocol_data":{"platform":"ETH","contract_address":"0x2b294F029Fde858b2c62184e8390591755521d8E"}},"required_confirmations":2}
    ]);

    let mut mm_bob = unwrap!(MarketMakerIt::start(
        json! ({
            "gui": "nogui",
            "netid": 8999,
            "dht": "on",  // Enable DHT without delay.
            "myipaddr": env::var ("BOB_TRADE_IP") .ok(),
            "rpcip": env::var ("BOB_TRADE_IP") .ok(),
            "canbind": env::var ("BOB_TRADE_PORT") .ok().map (|s| unwrap! (s.parse::<i64>())),
            "passphrase": bob_passphrase,
            "coins": coins,
            "rpc_password": "password",
            "i_am_seed": true,
        }),
        "password".into(),
        local_start!("bob")
    ));

    let (_bob_dump_log, _bob_dump_dashboard) = mm_bob.mm_dump();
    log! ({"Bob log path: {}", mm_bob.log_path.display()});
    unwrap!(block_on(
        mm_bob.wait_for_log(22., |log| log.contains(">>>>>>>>> DEX stats "))
    ));
    log!([block_on(enable_coins_eth_electrum(&mm_bob, vec![
        "http://195.201.0.6:8565"
    ]))]);

    log!("Issue bob buy request");
    let rc = unwrap!(block_on(mm_bob.rpc(json! ({
        "userpass": mm_bob.userpass,
        "method": "buy",
        "base": "ETH",
        "rel": "JST",
        "price": 1,
        "volume": 0.1,
        "base_confs": 5,
        "base_nota": true,
        "rel_confs": 4,
        "rel_nota": false,
    }))));
    assert!(rc.0.is_success(), "!buy: {}", rc.1);
    let json: Json = json::from_str(&rc.1).unwrap();
    assert_eq!(json["result"]["conf_settings"]["base_confs"], Json::from(5));
    assert_eq!(json["result"]["conf_settings"]["base_nota"], Json::from(true));
    assert_eq!(json["result"]["conf_settings"]["rel_confs"], Json::from(4));
    assert_eq!(json["result"]["conf_settings"]["rel_nota"], Json::from(false));

    // must use coin config as defaults if not set in request
    log!("Issue bob buy request");
    let rc = unwrap!(block_on(mm_bob.rpc(json! ({
        "userpass": mm_bob.userpass,
        "method": "buy",
        "base": "ETH",
        "rel": "JST",
        "price": 1,
        "volume": 0.1,
    }))));
    assert!(rc.0.is_success(), "!buy: {}", rc.1);
    let json: Json = json::from_str(&rc.1).unwrap();
    assert_eq!(json["result"]["conf_settings"]["base_confs"], Json::from(1));
    assert_eq!(json["result"]["conf_settings"]["base_nota"], Json::from(false));
    assert_eq!(json["result"]["conf_settings"]["rel_confs"], Json::from(2));
    assert_eq!(json["result"]["conf_settings"]["rel_nota"], Json::from(false));
}

#[test]
fn test_sell_conf_settings() {
    let bob_passphrase = unwrap!(get_passphrase(&".env.client", "BOB_PASSPHRASE"));

    let coins = json! ([
        {"coin":"RICK","asset":"RICK","required_confirmations":0,"txversion":4,"overwintered":1,"protocol":{"type":"UTXO"}},
        {"coin":"MORTY","asset":"MORTY","required_confirmations":0,"txversion":4,"overwintered":1,"protocol":{"type":"UTXO"}},
        {"coin":"ETH","name":"ethereum","protocol":{"type":"ETH"}},
        {"coin":"JST","name":"jst","protocol":{"type":"ERC20","protocol_data":{"platform":"ETH","contract_address":"0x2b294F029Fde858b2c62184e8390591755521d8E"}},"required_confirmations":2}
    ]);

    let mut mm_bob = unwrap!(MarketMakerIt::start(
        json! ({
            "gui": "nogui",
            "netid": 8999,
            "dht": "on",  // Enable DHT without delay.
            "myipaddr": env::var ("BOB_TRADE_IP") .ok(),
            "rpcip": env::var ("BOB_TRADE_IP") .ok(),
            "canbind": env::var ("BOB_TRADE_PORT") .ok().map (|s| unwrap! (s.parse::<i64>())),
            "passphrase": bob_passphrase,
            "coins": coins,
            "rpc_password": "password",
            "i_am_seed": true,
        }),
        "password".into(),
        local_start!("bob")
    ));

    let (_bob_dump_log, _bob_dump_dashboard) = mm_bob.mm_dump();
    log! ({"Bob log path: {}", mm_bob.log_path.display()});
    unwrap!(block_on(
        mm_bob.wait_for_log(22., |log| log.contains(">>>>>>>>> DEX stats "))
    ));
    log!([block_on(enable_coins_eth_electrum(&mm_bob, vec![
        "http://195.201.0.6:8565"
    ]))]);

    log!("Issue bob sell request");
    let rc = unwrap!(block_on(mm_bob.rpc(json! ({
        "userpass": mm_bob.userpass,
        "method": "sell",
        "base": "ETH",
        "rel": "JST",
        "price": 1,
        "volume": 0.1,
        "base_confs": 5,
        "base_nota": true,
        "rel_confs": 4,
        "rel_nota": false,
    }))));
    assert!(rc.0.is_success(), "!sell: {}", rc.1);
    let json: Json = json::from_str(&rc.1).unwrap();
    assert_eq!(json["result"]["conf_settings"]["base_confs"], Json::from(5));
    assert_eq!(json["result"]["conf_settings"]["base_nota"], Json::from(true));
    assert_eq!(json["result"]["conf_settings"]["rel_confs"], Json::from(4));
    assert_eq!(json["result"]["conf_settings"]["rel_nota"], Json::from(false));

    // must use coin config as defaults if not set in request
    log!("Issue bob sell request");
    let rc = unwrap!(block_on(mm_bob.rpc(json! ({
        "userpass": mm_bob.userpass,
        "method": "sell",
        "base": "ETH",
        "rel": "JST",
        "price": 1,
        "volume": 0.1,
    }))));
    assert!(rc.0.is_success(), "!sell: {}", rc.1);
    let json: Json = json::from_str(&rc.1).unwrap();
    assert_eq!(json["result"]["conf_settings"]["base_confs"], Json::from(1));
    assert_eq!(json["result"]["conf_settings"]["base_nota"], Json::from(false));
    assert_eq!(json["result"]["conf_settings"]["rel_confs"], Json::from(2));
    assert_eq!(json["result"]["conf_settings"]["rel_nota"], Json::from(false));
}

#[test]
fn test_set_price_conf_settings() {
    let bob_passphrase = unwrap!(get_passphrase(&".env.client", "BOB_PASSPHRASE"));

    let coins = json! ([
        {"coin":"RICK","asset":"RICK","required_confirmations":0,"txversion":4,"overwintered":1,"protocol":{"type":"UTXO"}},
        {"coin":"MORTY","asset":"MORTY","required_confirmations":0,"txversion":4,"overwintered":1,"protocol":{"type":"UTXO"}},
        {"coin":"ETH","name":"ethereum","protocol":{"type":"ETH"}},
        {"coin":"JST","name":"jst","protocol":{"type":"ERC20","protocol_data":{"platform":"ETH","contract_address":"0x2b294F029Fde858b2c62184e8390591755521d8E"}},"required_confirmations":2}
    ]);

    let mut mm_bob = unwrap!(MarketMakerIt::start(
        json! ({
            "gui": "nogui",
            "netid": 8999,
            "dht": "on",  // Enable DHT without delay.
            "myipaddr": env::var ("BOB_TRADE_IP") .ok(),
            "rpcip": env::var ("BOB_TRADE_IP") .ok(),
            "canbind": env::var ("BOB_TRADE_PORT") .ok().map (|s| unwrap! (s.parse::<i64>())),
            "passphrase": bob_passphrase,
            "coins": coins,
            "rpc_password": "password",
            "i_am_seed": true,
        }),
        "password".into(),
        local_start!("bob")
    ));

    let (_bob_dump_log, _bob_dump_dashboard) = mm_bob.mm_dump();
    log! ({"Bob log path: {}", mm_bob.log_path.display()});
    unwrap!(block_on(
        mm_bob.wait_for_log(22., |log| log.contains(">>>>>>>>> DEX stats "))
    ));
    log!([block_on(enable_coins_eth_electrum(&mm_bob, vec![
        "http://195.201.0.6:8565"
    ]))]);

    log!("Issue bob sell request");
    let rc = unwrap!(block_on(mm_bob.rpc(json! ({
        "userpass": mm_bob.userpass,
        "method": "setprice",
        "base": "ETH",
        "rel": "JST",
        "price": 1,
        "volume": 0.1,
        "base_confs": 5,
        "base_nota": true,
        "rel_confs": 4,
        "rel_nota": false,
    }))));
    assert!(rc.0.is_success(), "!setprice: {}", rc.1);
    let json: Json = json::from_str(&rc.1).unwrap();
    assert_eq!(json["result"]["conf_settings"]["base_confs"], Json::from(5));
    assert_eq!(json["result"]["conf_settings"]["base_nota"], Json::from(true));
    assert_eq!(json["result"]["conf_settings"]["rel_confs"], Json::from(4));
    assert_eq!(json["result"]["conf_settings"]["rel_nota"], Json::from(false));

    // must use coin config as defaults if not set in request
    log!("Issue bob sell request");
    let rc = unwrap!(block_on(mm_bob.rpc(json! ({
        "userpass": mm_bob.userpass,
        "method": "setprice",
        "base": "ETH",
        "rel": "JST",
        "price": 1,
        "volume": 0.1,
    }))));
    assert!(rc.0.is_success(), "!setprice: {}", rc.1);
    let json: Json = json::from_str(&rc.1).unwrap();
    assert_eq!(json["result"]["conf_settings"]["base_confs"], Json::from(1));
    assert_eq!(json["result"]["conf_settings"]["base_nota"], Json::from(false));
    assert_eq!(json["result"]["conf_settings"]["rel_confs"], Json::from(2));
    assert_eq!(json["result"]["conf_settings"]["rel_nota"], Json::from(false));
}

#[test]
// https://github.com/KomodoPlatform/atomicDEX-API/issues/683
// trade fee should return numbers in all 3 available formats and
// "amount" must be always in decimal representation for backwards compatibility
fn test_trade_fee_returns_numbers_in_various_formats() {
    let coins = json!([
        {"coin":"RICK","asset":"RICK","rpcport":8923,"txversion":4,"overwintered":1,"protocol":{"type":"UTXO"}},
        {"coin":"MORTY","asset":"MORTY","rpcport":11608,"txversion":4,"overwintered":1,"protocol":{"type":"UTXO"}},
        {"coin":"ETH","name":"ethereum","protocol":{"type":"ETH"},"rpcport":80},
        {"coin":"JST","name":"jst","protocol":{"type":"ERC20","protocol_data":{"platform":"ETH","contract_address":"0xc0eb7AeD740E1796992A08962c15661bDEB58003"}}}
    ]);

    // start bob and immediately place the order
    let mut mm_bob = unwrap!(MarketMakerIt::start(
        json! ({
            "gui": "nogui",
            "netid": 9998,
            "dht": "on",  // Enable DHT without delay.
            "myipaddr": env::var ("BOB_TRADE_IP") .ok(),
            "rpcip": env::var ("BOB_TRADE_IP") .ok(),
            "canbind": env::var ("BOB_TRADE_PORT") .ok().map (|s| unwrap! (s.parse::<i64>())),
            "passphrase": "bob passphrase",
            "coins": coins,
            "i_am_seed": true,
            "rpc_password": "pass",
        }),
        "pass".into(),
        match var("LOCAL_THREAD_MM") {
            Ok(ref e) if e == "bob" => Some(local_start()),
            _ => None,
        }
    ));
    let (_bob_dump_log, _bob_dump_dashboard) = mm_dump(&mm_bob.log_path);
    log!({"Bob log path: {}", mm_bob.log_path.display()});
    unwrap!(block_on(
        mm_bob.wait_for_log(22., |log| log.contains(">>>>>>>>> DEX stats "))
    ));
    block_on(enable_coins_eth_electrum(&mm_bob, vec![
        "https://ropsten.infura.io/v3/c01c1b4cf66642528547624e1d6d9d6b",
    ]));

    let rc = unwrap!(block_on(mm_bob.rpc(json! ({
        "userpass": mm_bob.userpass,
        "method": "get_trade_fee",
        "coin": "RICK",
    }))));
    assert!(rc.0.is_success(), "!get_trade_fee: {}", rc.1);
    let trade_fee_json: Json = json::from_str(&rc.1).unwrap();
    let _amount_dec: BigDecimal = json::from_value(trade_fee_json["result"]["amount"].clone()).unwrap();
    let _amount_rat: BigRational = json::from_value(trade_fee_json["result"]["amount_rat"].clone()).unwrap();
    let _amount_fraction: Fraction = json::from_value(trade_fee_json["result"]["amount_fraction"].clone()).unwrap();
}

#[test]
fn test_orderbook_is_mine_orders() {
    let coins = json!([{"coin":"RICK","asset":"RICK","rpcport":8923,"txversion":4,"overwintered":1,"protocol":{"type":"UTXO"}},
        {"coin":"MORTY","asset":"MORTY","rpcport":11608,"txversion":4,"overwintered":1,"protocol":{"type":"UTXO"}},
        {"coin":"ETH","name":"ethereum","protocol":{"type":"ETH"},"rpcport":80},
        {"coin":"JST","name":"jst","protocol":{"type":"ERC20","protocol_data":{"platform":"ETH","contract_address":"0xc0eb7AeD740E1796992A08962c15661bDEB58003"}}}
    ]);

    // start bob and immediately place the order
    let mut mm_bob = unwrap!(MarketMakerIt::start(
        json! ({
            "gui": "nogui",
            "netid": 9998,
            "dht": "on",  // Enable DHT without delay.
            "myipaddr": env::var ("BOB_TRADE_IP") .ok(),
            "rpcip": env::var ("BOB_TRADE_IP") .ok(),
            "canbind": env::var ("BOB_TRADE_PORT") .ok().map (|s| unwrap! (s.parse::<i64>())),
            "passphrase": "bob passphrase",
            "coins": coins,
            "i_am_seed": true,
            "rpc_password": "pass",
        }),
        "pass".into(),
        match var("LOCAL_THREAD_MM") {
            Ok(ref e) if e == "bob" => Some(local_start()),
            _ => None,
        }
    ));
    let (_bob_dump_log, _bob_dump_dashboard) = mm_dump(&mm_bob.log_path);
    log!({"Bob log path: {}", mm_bob.log_path.display()});
    unwrap!(block_on(
        mm_bob.wait_for_log(22., |log| log.contains(">>>>>>>>> DEX stats "))
    ));
    // Enable coins on Bob side. Print the replies in case we need the "address".
    log! ({"enable_coins (bob): {:?}", block_on (enable_coins_eth_electrum (&mm_bob, vec!["https://ropsten.infura.io/v3/c01c1b4cf66642528547624e1d6d9d6b"]))});

    let rc = unwrap!(block_on(mm_bob.rpc(json! ({
        "userpass": mm_bob.userpass,
        "method": "setprice",
        "base": "RICK",
        "rel": "MORTY",
        "price": 0.9,
        "volume": "0.9",
    }))));
    assert!(rc.0.is_success(), "!setprice: {}", rc.1);
    let _bob_setprice: Json = unwrap!(json::from_str(&rc.1));

    let mut mm_alice = unwrap!(MarketMakerIt::start(
        json! ({
            "gui": "nogui",
            "netid": 9998,
            "dht": "on",  // Enable DHT without delay.
            "myipaddr": env::var ("ALICE_TRADE_IP") .ok(),
            "rpcip": env::var ("ALICE_TRADE_IP") .ok(),
            "passphrase": "alice passphrase",
            "coins": coins,
            "seednodes": [fomat!((mm_bob.ip))],
            "rpc_password": "pass",
        }),
        "pass".into(),
        match var("LOCAL_THREAD_MM") {
            Ok(ref e) if e == "alice" => Some(local_start()),
            _ => None,
        }
    ));

    let (_alice_dump_log, _alice_dump_dashboard) = mm_dump(&mm_alice.log_path);
    log!({"Alice log path: {}", mm_alice.log_path.display()});

    unwrap!(block_on(
        mm_alice.wait_for_log(22., |log| log.contains(">>>>>>>>> DEX stats "))
    ));

    // Enable coins on Alice side. Print the replies in case we need the "address".
    log! ({"enable_coins (alice): {:?}", block_on (enable_coins_eth_electrum (&mm_alice, vec!["https://ropsten.infura.io/v3/c01c1b4cf66642528547624e1d6d9d6b"]))});

    log!("Give Alice 15 seconds to import the order…");
    thread::sleep(Duration::from_secs(15));

    // Bob orderbook must show 1 mine order
    log!("Get RICK/MORTY orderbook on Bob side");
    let rc = unwrap!(block_on(mm_bob.rpc(json! ({
        "userpass": mm_bob.userpass,
        "method": "orderbook",
        "base": "RICK",
        "rel": "MORTY",
    }))));
    assert!(rc.0.is_success(), "!orderbook: {}", rc.1);

    let bob_orderbook: Json = unwrap!(json::from_str(&rc.1));
    log!("Bob orderbook "[bob_orderbook]);
    let asks = bob_orderbook["asks"].as_array().unwrap();
    assert_eq!(asks.len(), 1, "Bob RICK/MORTY orderbook must have exactly 1 ask");
    let is_mine = asks[0]["is_mine"].as_bool().unwrap();
    assert_eq!(is_mine, true);

    // Alice orderbook must show 1 not-mine order
    log!("Get RICK/MORTY orderbook on Alice side");
    let rc = unwrap!(block_on(mm_alice.rpc(json! ({
        "userpass": mm_alice.userpass,
        "method": "orderbook",
        "base": "RICK",
        "rel": "MORTY",
    }))));
    assert!(rc.0.is_success(), "!orderbook: {}", rc.1);

    let alice_orderbook: Json = unwrap!(json::from_str(&rc.1));
    log!("Alice orderbook "[alice_orderbook]);
    let asks = alice_orderbook["asks"].as_array().unwrap();
    assert_eq!(asks.len(), 1, "Alice RICK/MORTY orderbook must have exactly 1 ask");
    let is_mine = asks[0]["is_mine"].as_bool().unwrap();
    assert_eq!(is_mine, false);

    // make another order by Alice
    let rc = unwrap!(block_on(mm_alice.rpc(json! ({
        "userpass": mm_alice.userpass,
        "method": "setprice",
        "base": "RICK",
        "rel": "MORTY",
        "price": 1,
        "volume": 0.1,
    }))));
    assert!(rc.0.is_success(), "!buy: {}", rc.1);

    log!("Give Bob 15 seconds to import the order…");
    thread::sleep(Duration::from_secs(15));

    // Bob orderbook must show 1 mine and 1 non-mine orders.
    // Request orderbook with reverse base and rel coins to check bids instead of asks
    log!("Get RICK/MORTY orderbook on Bob side");
    let rc = unwrap!(block_on(mm_bob.rpc(json! ({
        "userpass": mm_bob.userpass,
        "method": "orderbook",
        "base": "MORTY",
        "rel": "RICK",
    }))));
    assert!(rc.0.is_success(), "!orderbook: {}", rc.1);

    let bob_orderbook: Json = unwrap!(json::from_str(&rc.1));
    log!("Bob orderbook "[bob_orderbook]);
    let asks = bob_orderbook["asks"].as_array().unwrap();
    let bids = bob_orderbook["bids"].as_array().unwrap();
    assert!(asks.is_empty(), "Bob MORTY/RICK orderbook must contain an empty asks");
    assert_eq!(bids.len(), 2, "Bob MORTY/RICK orderbook must have exactly 2 bids");
    let mine_orders = bids.iter().filter(|bid| bid["is_mine"].as_bool().unwrap()).count();
    assert_eq!(mine_orders, 1, "Bob RICK/MORTY orderbook must have exactly 1 mine bid");

    // Alice orderbook must show 1 mine and 1 non-mine orders
    log!("Get RICK/MORTY orderbook on Alice side");
    let rc = unwrap!(block_on(mm_bob.rpc(json! ({
        "userpass": mm_bob.userpass,
        "method": "orderbook",
        "base": "RICK",
        "rel": "MORTY",
    }))));
    assert!(rc.0.is_success(), "!orderbook: {}", rc.1);

    let alice_orderbook: Json = unwrap!(json::from_str(&rc.1));
    log!("Alice orderbook "[alice_orderbook]);
    let asks = alice_orderbook["asks"].as_array().unwrap();
    let bids = alice_orderbook["bids"].as_array().unwrap();
    assert!(bids.is_empty(), "Alice MORTY/RICK orderbook must contain an empty bids");
    assert_eq!(asks.len(), 2, "Alice MORTY/RICK orderbook must have exactly 2 asks");
    let mine_orders = asks.iter().filter(|ask| ask["is_mine"].as_bool().unwrap()).count();
    assert_eq!(
        mine_orders, 1,
        "Alice RICK/MORTY orderbook must have exactly 1 mine bid"
    );
}

// HOWTO
// 1. Install Firefox.
// 2. Install forked version of wasm-bindgen-cli: cargo install wasm-bindgen-cli --git https://github.com/artemii235/wasm-bindgen.git
// 3. Download Gecko driver for your OS: https://github.com/mozilla/geckodriver/releases
// 4. Run HEADLESS_TIMEOUT=120 GECKODRIVER=PATH_TO_GECKO_DRIVER_BIN cargo test --target wasm32-unknown-unknown --features w-bindgen
#[cfg(feature = "w-bindgen")]
mod wasm_bindgen_tests {
    use super::*;
    use futures01::Future;
    use js_sys::Promise;
    use lazy_static::lazy_static;
    use wasm_bindgen::prelude::*;
    use wasm_bindgen_futures::JsFuture;
    use wasm_bindgen_test::*;
    use web_sys::console;

    wasm_bindgen_test_configure!(run_in_browser);

    #[wasm_bindgen]
    extern "C" {
        fn setInterval(closure: &Closure<FnMut()>, millis: u32) -> f64;
        fn cancelInterval(token: f64);
    }

    pub struct Interval {
        closure: Closure<FnMut()>,
    }

    impl Interval {
        fn new() -> Interval {
            let closure = Closure::new({ common::executor::run });
            Interval { closure }
        }
    }

    unsafe impl Send for Interval {}
    unsafe impl Sync for Interval {}

    lazy_static! {
        static ref EXECUTOR_INTERVAL: Interval = Interval::new();
    }

    #[wasm_bindgen(raw_module = "./js/defined-in-js.js")]
    extern "C" {
        fn sleep(ms: u32) -> Promise;
    }

    #[wasm_bindgen_test]
    async fn test_swap() {
        use crate::mm2::lp_swap::{run_maker_swap, run_taker_swap, MakerSwap, TakerSwap};
        use coins::lp_coininit;
        use common::mm_ctx::MmCtxBuilder;
        use futures::future::join;
        use futures::{Future, TryFutureExt};

        setInterval(&EXECUTOR_INTERVAL.closure, 200);
        let key_pair_taker =
            key_pair_from_seed("spice describe gravity federal blast come thank unfair canal monkey style afraid")
                .unwrap();
        let key_pair_maker =
            key_pair_from_seed("also shoot benefit prefer juice shell elder veteran woman mimic image kidney").unwrap();
        let conf = json!({
            "coins":[{
                {"coin":"ETH","name":"ethereum","protocol":{"type":"ETH"},"rpcport":80,"mm2":1},
                {"coin":"JST","name":"jst",,"rpcport":80,"mm2":1,"protocol":{"type":"ERC20","protocol_data":{"platform":"ETH","contract_address":"0x2b294F029Fde858b2c62184e8390591755521d8E"}}}
            }]
        });
        let ctx_taker = MmCtxBuilder::new()
            .with_conf(conf.clone())
            .with_secp256k1_key_pair(key_pair_taker)
            .into_mm_arc();
        let ctx_maker = MmCtxBuilder::new()
            .with_conf(conf)
            .with_secp256k1_key_pair(key_pair_maker)
            .into_mm_arc();

        let req = json!({
            "urls":["http://195.201.0.6:8565"],
            "swap_contract_address":"0xa09ad3cd7e96586ebd05a2607ee56b56fb2db8fd"
        });
        let eth_taker = lp_coininit(&ctx_taker, "ETH", &req).await.unwrap();
        let jst_taker = lp_coininit(&ctx_taker, "JST", &req).await.unwrap();
        let eth_maker = lp_coininit(&ctx_maker, "ETH", &req).await.unwrap();
        let jst_maker = lp_coininit(&ctx_maker, "JST", &req).await.unwrap();
        let taker_swap = TakerSwap::new(
            ctx_taker.clone(),
            [0; 32].into(),
            eth_taker.clone(),
            jst_taker.clone(),
            1.into(),
            1.into(),
            (**ctx_taker.secp256k1_key_pair().public()).into(),
            "7c9319b2-866d-412f-bb82-a311b675fc52".to_owned(),
        );

        let maker_swap = MakerSwap::new(
            ctx_maker.clone(),
            [0; 32].into(),
            eth_maker.clone(),
            jst_maker.clone(),
            1.into(),
            1.into(),
            (**ctx_maker.secp256k1_key_pair().public()).into(),
            "7c9319b2-866d-412f-bb82-a311b675fc52".to_owned(),
        );
        join(run_taker_swap(taker_swap, None), run_maker_swap(maker_swap, None)).await;
    }
}<|MERGE_RESOLUTION|>--- conflicted
+++ resolved
@@ -2641,10 +2641,7 @@
     }))));
     assert!(rc.0.is_success(), "!setprice: {}", rc.1);
 
-<<<<<<< HEAD
-=======
     thread::sleep(Duration::from_secs(2));
->>>>>>> b72a4bf0
     log!("Get ETH/JST orderbook on Bob side");
     let rc = unwrap!(block_on(mm_bob.rpc(json! ({
         "userpass": mm_bob.userpass,
@@ -2760,7 +2757,6 @@
         {"coin":"MORTY","asset":"MORTY","required_confirmations":0,"txversion":4,"overwintered":1,"protocol":{"type":"UTXO"}},
         {"coin":"ETH","name":"ethereum","protocol":{"type":"ETH"}},
         {"coin":"JST","name":"jst","protocol":{"type":"ERC20","protocol_data":{"platform":"ETH","contract_address":"0x2b294F029Fde858b2c62184e8390591755521d8E"}}}
-<<<<<<< HEAD
     ]);
 
     let mut mm_bob = unwrap!(MarketMakerIt::start(
@@ -2943,15 +2939,14 @@
 
 #[test]
 #[cfg(feature = "native")]
-// https://github.com/KomodoPlatform/atomicDEX-API/issues/635
-fn set_price_with_cancel_previous_should_broadcast_cancelled_message() {
-    let coins = json!([
-        {"coin":"RICK","asset":"RICK","rpcport":8923,"txversion":4,"overwintered":1,"protocol":{"type":"UTXO"}},
-        {"coin":"MORTY","asset":"MORTY","rpcport":11608,"txversion":4,"overwintered":1,"protocol":{"type":"UTXO"}},
-        {"coin":"ETH","name":"ethereum","protocol":{"type":"ETH"},"rpcport":80},
-        {"coin":"JST","name":"jst","protocol":{"type":"ERC20","protocol_data":{"platform":"ETH","contract_address":"0xc0eb7AeD740E1796992A08962c15661bDEB58003"}}}
-=======
->>>>>>> b72a4bf0
+fn test_gtc_taker_order_should_transform_to_maker() {
+    let bob_passphrase = unwrap!(get_passphrase(&".env.client", "BOB_PASSPHRASE"));
+
+    let coins = json! ([
+        {"coin":"RICK","asset":"RICK","required_confirmations":0,"txversion":4,"overwintered":1,"protocol":{"type":"UTXO"}},
+        {"coin":"MORTY","asset":"MORTY","required_confirmations":0,"txversion":4,"overwintered":1,"protocol":{"type":"UTXO"}},
+        {"coin":"ETH","name":"ethereum","protocol":{"type":"ETH"}},
+        {"coin":"JST","name":"jst","protocol":{"type":"ERC20","protocol_data":{"platform":"ETH","contract_address":"0x2b294F029Fde858b2c62184e8390591755521d8E"}}}
     ]);
 
     let mut mm_bob = unwrap!(MarketMakerIt::start(
