use common::identity;
use common::for_tests::{enable_electrum, from_env_file, mm_dump, mm_spat, LocalStart, MarketMakerIt};
use dirs;
use gstuff::{slurp};
use hyper::StatusCode;
use hyper::header::ACCESS_CONTROL_ALLOW_ORIGIN;
use peers;
use serde_json::{self as json, Value as Json};
use std::borrow::Cow;
use std::collections::HashMap;
use std::env::{self, var};
use std::path::{Path, PathBuf};
use std::thread;
use std::time::Duration;

/// Asks MM to enable the given currency in native mode.  
/// Returns the RPC reply containing the corresponding wallet address.
fn enable_native(mm: &MarketMakerIt, coin: &str, urls: Vec<&str>) -> Json {
    let native = unwrap! (mm.rpc (json! ({
        "userpass": mm.userpass,
        "method": "enable",
        "coin": coin,
        "urls": urls,
        // Dev chain swap contract address
        "swap_contract_address": "0xa09ad3cd7e96586ebd05a2607ee56b56fb2db8fd",
        "mm2": 1,
    })));
    assert_eq! (native.0, StatusCode::OK, "'enable' failed: {}", native.1);
    unwrap!(json::from_str(&native.1))
}

/// Enables BEER, PIZZA, ETOMIC and ETH.
/// Returns the RPC replies containing the corresponding wallet addresses.
fn enable_coins(mm: &MarketMakerIt) -> Vec<(&'static str, Json)> {
    let mut replies = Vec::new();
    replies.push (("BEER", enable_native (mm, "BEER", vec![])));
    replies.push (("PIZZA", enable_native (mm, "PIZZA", vec![])));
    replies.push (("ETOMIC", enable_native(mm, "ETOMIC", vec![])));
    replies.push (("ETH", enable_native (mm, "ETH", vec!["http://195.201.0.6:8545"])));
    replies
}

fn enable_coins_eth_electrum(mm: &MarketMakerIt, eth_urls: Vec<&str>) -> HashMap<&'static str, Json> {
    let mut replies = HashMap::new();
    replies.insert ("BEER", enable_electrum (mm, "BEER", vec!["electrum1.cipig.net:10022","electrum2.cipig.net:10022","electrum3.cipig.net:10022"]));
    replies.insert ("PIZZA", enable_electrum (mm, "PIZZA", vec!["electrum1.cipig.net:10024","electrum2.cipig.net:10024","electrum3.cipig.net:10024"]));
    replies.insert ("ETOMIC", enable_electrum (mm, "ETOMIC", vec!["electrum1.cipig.net:10025","electrum2.cipig.net:10025"]));
    replies.insert ("ETH", enable_native (mm, "ETH", eth_urls.clone()));
    replies.insert ("JST", enable_native (mm, "JST", eth_urls));
    replies
}

fn addr_from_enable(enable_response: &Json) -> Json {
    enable_response["address"].clone()
}

#[test]
fn test_autoprice_coingecko() {portfolio::portfolio_tests::test_autoprice_coingecko (local_start())}

#[test]
fn test_autoprice_coinmarketcap() {portfolio::portfolio_tests::test_autoprice_coinmarketcap (local_start())}

#[test]
fn test_fundvalue() {portfolio::portfolio_tests::test_fundvalue (local_start())}

/// Integration test for RPC server.
/// Check that MM doesn't crash in case of invalid RPC requests
#[test]
fn test_rpc() {
    let (_, mut mm, _dump_log, _dump_dashboard) = mm_spat (local_start(), &identity);
    unwrap! (mm.wait_for_log (19., &|log| log.contains (">>>>>>>>> DEX stats ")));

    let no_method = unwrap! (mm.rpc (json! ({
        "userpass": mm.userpass,
        "coin": "BEER",
        "ipaddr": "electrum1.cipig.net",
        "port": 10022
    })));
    assert! (no_method.0.is_server_error());
    assert_eq!((no_method.2)[ACCESS_CONTROL_ALLOW_ORIGIN], "http://localhost:4000");

    let not_json = unwrap! (mm.rpc_str("It's just a string"));
    assert! (not_json.0.is_server_error());
    assert_eq!((not_json.2)[ACCESS_CONTROL_ALLOW_ORIGIN], "http://localhost:4000");

    let unknown_method = unwrap! (mm.rpc (json! ({
        "method": "unknown_method",
    })));

    assert! (unknown_method.0.is_server_error());
    assert_eq!((unknown_method.2)[ACCESS_CONTROL_ALLOW_ORIGIN], "http://localhost:4000");

    let mpnet = unwrap! (mm.rpc (json! ({
        "userpass": mm.userpass,
        "method": "mpnet",
        "onoff": 1,
    })));
    assert_eq!(mpnet.0, StatusCode::OK);
    assert_eq!((mpnet.2)[ACCESS_CONTROL_ALLOW_ORIGIN], "http://localhost:4000");

    unwrap! (mm.wait_for_log (1., &|log| log.contains ("MPNET onoff")));

    let version = unwrap! (mm.rpc (json! ({
        "userpass": mm.userpass,
        "method": "version",
    })));
    assert_eq!(version.0, StatusCode::OK);
    assert_eq!((version.2)[ACCESS_CONTROL_ALLOW_ORIGIN], "http://localhost:4000");

    let help = unwrap! (mm.rpc (json! ({
        "userpass": mm.userpass,
        "method": "help",
    })));
    assert_eq!(help.0, StatusCode::OK);
    assert_eq!((help.2)[ACCESS_CONTROL_ALLOW_ORIGIN], "http://localhost:4000");

    unwrap! (mm.stop());
    unwrap! (mm.wait_for_log (9., &|log| log.contains ("on_stop] firing shutdown_tx!")));
    // TODO (workaround libtorrent hanging in delete) // unwrap! (mm.wait_for_log (9., &|log| log.contains ("LogState] Bye!")));
}

use super::{btc2kmd, lp_main};
use bigdecimal::BigDecimal;

/// Integration (?) test for the "btc2kmd" command line invocation.
/// The argument is the WIF example from https://en.bitcoin.it/wiki/Wallet_import_format.
#[test]
fn test_btc2kmd() {
    let output = unwrap! (btc2kmd ("5HueCGU8rMjxEXxiPuD5BDku4MkFqeZyd4dZ1jvhTVqvbTLvyTJ"));
    assert_eq! (output, "BTC 5HueCGU8rMjxEXxiPuD5BDku4MkFqeZyd4dZ1jvhTVqvbTLvyTJ \
    -> KMD UpRBUQtkA5WqFnSztd7sCYyyhtd4aq6AggQ9sXFh2fXeSnLHtd3Z: \
    privkey 0c28fca386c7a227600b2fe50b7cae11ec86d3bf1fbe471be89827e19d72aa1d");
}

/// This is not a separate test but a helper used by `MarketMakerIt` to run the MarketMaker from the test binary.
#[test]
fn test_mm_start() {
    if let Ok (conf) = var ("_MM2_TEST_CONF") {
        log! ("test_mm_start] Starting the MarketMaker...");
        let conf: Json = unwrap! (json::from_str (&conf));
        unwrap! (lp_main (conf, &|_ctx|()))
    }
}

#[cfg(windows)]
fn chdir (dir: &Path) {
    use std::ffi::CString;
    use winapi::um::processenv::SetCurrentDirectoryA;

    let dir = unwrap! (dir.to_str());
    let dir = unwrap! (CString::new (dir));
    // https://docs.microsoft.com/en-us/windows/desktop/api/WinBase/nf-winbase-setcurrentdirectory
    let rc = unsafe {SetCurrentDirectoryA (dir.as_ptr())};
    assert_ne! (rc, 0);
}

#[cfg(not(windows))]
fn chdir (dir: &Path) {
    unwrap! (nix::unistd::chdir (dir))
}

/// Typically used when the `LOCAL_THREAD_MM` env is set, helping debug the tested MM.  
/// NB: Accessing `lp_main` this function have to reside in the mm2 binary crate. We pass a pointer to it to subcrates.
fn local_start_impl (folder: PathBuf, log_path: PathBuf, mut conf: Json) {
    unwrap! (thread::Builder::new().name ("MM".into()) .spawn (move || {
        if conf["log"].is_null() {
            conf["log"] = unwrap! (log_path.to_str()) .into();
        } else {
            let path = Path::new (unwrap! (conf["log"].as_str(), "log is not a string"));
            assert_eq! (log_path, path);
        }

        log! ({"local_start] MM in a thread, log {:?}.", log_path});

        chdir (&folder);

        unwrap! (lp_main (conf, &|_ctx|()))
    }));
}

fn local_start() -> LocalStart {local_start_impl}

/// Invokes the RPC "notify" method, adding a node to the peer-to-peer ring.
#[test]
fn test_notify() {
    let (_passphrase, mut mm, _dump_log, _dump_dashboard) = mm_spat (local_start(), &identity);
    unwrap! (mm.wait_for_log (19., &|log| log.contains (">>>>>>>>> DEX stats ")));

    let notify = unwrap! (mm.rpc (json! ({
        "method": "notify",
        "rmd160": "9562c4033b6ac1ea2378636a782ce5fdf7ee9a2d",
        "pub": "5eb48483573d44f1b24e33414273384c2f0ae15ecab7f700fb3042f904b09820",
        "pubsecp": "0342407c81e408d9d6cdec35576d7284b712ee4062cb908574b5bc6bb46406f8ad",
        "timestamp": 1541434098,
        "sig":  "1f1e2198d890eeb2fc0004d092ff1266c1be10ca16a0cbe169652c2dc1b3150e5918fd9c7fc5161a8f05f4384eb05fc92e4e9c1abb551795f447b0433954f29990",
        "isLP": "45.32.19.196",
        "session": 1540419658,
    })));
    assert_eq! (notify.0, StatusCode::OK, "notify reply: {:?}", notify);
    //unwrap! (mm.wait_for_log (9., &|log| log.contains ("lp_notify_recv] hailed by peer: 45.32.19.196")));
}

/// https://github.com/artemii235/SuperNET/issues/241
#[test]
fn alice_can_see_the_active_order_after_connection() {
    let coins = json!([
        {"coin":"BEER","asset":"BEER","rpcport":8923,"txversion":4},
        {"coin":"PIZZA","asset":"PIZZA","rpcport":11608,"txversion":4},
        {"coin":"ETOMIC","asset":"ETOMIC","rpcport":10271,"txversion":4},
        {"coin":"ETH","name":"ethereum","etomic":"0x0000000000000000000000000000000000000000","rpcport":80},
        {"coin":"JST","name":"jst","etomic":"0xc0eb7AeD740E1796992A08962c15661bDEB58003"}
    ]);

    // start bob and immediately place the order
    let mut mm_bob = unwrap! (MarketMakerIt::start (
        json! ({
            "gui": "nogui",
            "netid": 9998,
            "dht": "on",  // Enable DHT without delay.
            "myipaddr": env::var ("BOB_TRADE_IP") .ok(),
            "rpcip": env::var ("BOB_TRADE_IP") .ok(),
            "canbind": env::var ("BOB_TRADE_PORT") .ok().map (|s| unwrap! (s.parse::<i64>())),
            "passphrase": "bob passphrase",
            "coins": coins,
            "i_am_seed": true,
        }),
        "db4be27033b636c6644c356ded97b0ad08914fcb8a1e2a1efc915b833c2cbd19".into(),
        match var ("LOCAL_THREAD_MM") {Ok (ref e) if e == "bob" => Some (local_start()), _ => None}
    ));
    let (_bob_dump_log, _bob_dump_dashboard) = mm_dump (&mm_bob.log_path);
    log!({"Bob log path: {}", mm_bob.log_path.display()});
    unwrap! (mm_bob.wait_for_log (22., &|log| log.contains (">>>>>>>>> DEX stats ")));
    // Enable coins on Bob side. Print the replies in case we need the "address".
    log! ({"enable_coins (bob): {:?}", enable_coins_eth_electrum (&mm_bob, vec!["http://195.201.0.6:8545"])});
    // issue sell request on Bob side by setting base/rel price
    log!("Issue bob sell request");
    let rc = unwrap! (mm_bob.rpc (json! ({
        "userpass": mm_bob.userpass,
        "method": "setprice",
        "base": "BEER",
        "rel": "PIZZA",
        "price": 0.9
    })));
    assert! (rc.0.is_success(), "!setprice: {}", rc.1);

    thread::sleep(Duration::from_secs(10));

    // Bob orderbook must show the new order
    log!("Get BEER/PIZZA orderbook on Bob side");
    let rc = unwrap! (mm_bob.rpc (json! ({
        "userpass": mm_bob.userpass,
        "method": "orderbook",
        "base": "BEER",
        "rel": "PIZZA",
    })));
    assert! (rc.0.is_success(), "!orderbook: {}", rc.1);

    let bob_orderbook: Json = unwrap!(json::from_str(&rc.1));
    log!("Bob orderbook " [bob_orderbook]);
    let asks = bob_orderbook["asks"].as_array().unwrap();
    assert!(asks.len() > 0, "Bob BEER/PIZZA asks are empty");
    let vol = asks[0]["maxvolume"].as_f64().unwrap();
    assert_eq!(vol, 1.0);

    let mut mm_alice = unwrap! (MarketMakerIt::start (
        json! ({
            "gui": "nogui",
            "netid": 9998,
            "dht": "on",  // Enable DHT without delay.
            "myipaddr": env::var ("ALICE_TRADE_IP") .ok(),
            "rpcip": env::var ("ALICE_TRADE_IP") .ok(),
            "passphrase": "alice passphrase",
            "coins": coins,
            "seednodes": [fomat!((mm_bob.ip))],
            "alice_contract":"0xe1d4236c5774d35dc47dcc2e5e0ccfc463a3289c",
            "bob_contract":"0x105aFE60fDC8B5c021092b09E8a042135A4A976E",
            "ethnode":"http://195.201.0.6:8545"
        }),
        "08bfc72a25d860a6399005abc27d1aea35318c137fbaad686ab8d59f5716b473".into(),
        match var ("LOCAL_THREAD_MM") {Ok (ref e) if e == "alice" => Some (local_start()), _ => None}
    ));

    let (_alice_dump_log, _alice_dump_dashboard) = mm_dump (&mm_alice.log_path);
    log!({"Alice log path: {}", mm_alice.log_path.display()});

    unwrap! (mm_alice.wait_for_log (22., &|log| log.contains (">>>>>>>>> DEX stats ")));

    // Enable coins on Alice side. Print the replies in case we need the "address".
    log! ({"enable_coins (alice): {:?}", enable_coins_eth_electrum (&mm_alice, vec!["http://195.201.0.6:8545"])});

    // give Alice 20 seconds to recognize the Bob, MM2 nodes broadcast their pubkey data every 20 seconds
    thread::sleep(Duration::from_secs(20));

    for _ in 0..2 {
        // Alice should be able to see the order no later than 10 seconds after recognizing the bob
        thread::sleep(Duration::from_secs(10));
        log!("Get BEER/PIZZA orderbook on Alice side");
        let rc = unwrap!(mm_alice.rpc (json! ({
            "userpass": mm_alice.userpass,
            "method": "orderbook",
            "base": "BEER",
            "rel": "PIZZA",
        })));
        assert!(rc.0.is_success(), "!orderbook: {}", rc.1);

        let alice_orderbook: Json = unwrap!(json::from_str(&rc.1));
        log!("Alice orderbook " [alice_orderbook]);
        let asks = alice_orderbook["asks"].as_array().unwrap();
        assert_eq!(asks.len(), 1, "Alice BEER/PIZZA orderbook must have exactly 1 ask");
        let vol = asks[0]["maxvolume"].as_f64().unwrap();
        assert_eq!(vol, 1.0);
        // orderbook must display valid Bob address
        let address = asks[0]["address"].as_str().unwrap();
        assert_eq!("RRnMcSeKiLrNdbp91qNVQwwXx5azD4S4CD", address);
    }
}

#[test]
fn test_status() {common::log::tests::test_status()}

#[test]
fn peers_dht() {peers::peers_tests::peers_dht()}

#[test]
#[ignore]  // The plan is to re-enable the test after making it more reliable on Mac.
fn peers_direct_send() {peers::peers_tests::peers_direct_send()}

#[test]
fn peers_http_fallback() {peers::peers_tests::peers_http_fallback()}

#[test]
fn peers_http_fallback_kv() {peers::peers_tests::peers_http_fallback_kv()}

#[test]
fn test_my_balance() {
    let coins = json!([
        {"coin":"BEER","asset":"BEER","rpcport":8923,"txversion":4},
    ]);

    let mut mm = unwrap! (MarketMakerIt::start (
        json! ({
            "gui": "nogui",
            "netid": 9998,
            "myipaddr": env::var ("BOB_TRADE_IP") .ok(),
            "rpcip": env::var ("BOB_TRADE_IP") .ok(),
            "passphrase": "bob passphrase",
            "coins": coins,
            "i_am_seed": true,
        }),
        "db4be27033b636c6644c356ded97b0ad08914fcb8a1e2a1efc915b833c2cbd19".into(),
        match var ("LOCAL_THREAD_MM") {Ok (ref e) if e == "bob" => Some (local_start()), _ => None}
    ));
    let (_dump_log, _dump_dashboard) = mm_dump (&mm.log_path);
    log!({"log path: {}", mm.log_path.display()});
    unwrap! (mm.wait_for_log (22., &|log| log.contains (">>>>>>>>> DEX stats ")));
    // Enable BEER.
<<<<<<< HEAD
    let json = enable_electrum(&mm, "BEER", vec!["electrum1.cipig.net:10022","electrum2.cipig.net:10022","electrum3.cipig.net:10022"]);
    let balance_on_enable = unwrap!(json["balance"].as_str());
    assert_eq!(balance_on_enable, "1");
=======
    let json = enable_electrum(&mm, "BEER", vec!["electrum2.cipig.net:10022","electrum3.cipig.net:10022"]);
    let balance_on_enable = unwrap!(json["balance"].as_f64());
    assert_eq!(balance_on_enable, 1.0);
>>>>>>> 4e5ae70c

    let my_balance = unwrap! (mm.rpc (json! ({
        "userpass": mm.userpass,
        "method": "my_balance",
        "coin": "BEER",
    })));
    assert_eq! (my_balance.0, StatusCode::OK, "RPC «my_balance» failed with status «{}»", my_balance.0);
    let json: Json = unwrap!(json::from_str(&my_balance.1));
    let my_balance = unwrap!(json["balance"].as_str());
    assert_eq!(my_balance, "1");
    let my_address = unwrap!(json["address"].as_str());
    assert_eq!(my_address, "RRnMcSeKiLrNdbp91qNVQwwXx5azD4S4CD");
}

fn check_set_price_fails(mm: &MarketMakerIt, base: &str, rel: &str) {
    let rc = unwrap! (mm.rpc (json! ({
        "userpass": mm.userpass,
        "method": "setprice",
        "base": base,
        "rel": rel,
        "price": 0.9
    })));
    assert! (rc.0.is_server_error(), "!setprice success but should be error: {}", rc.1);
}

fn check_buy_fails(mm: &MarketMakerIt, base: &str, rel: &str, vol: f64) {
    let rc = unwrap! (mm.rpc (json! ({
        "userpass": mm.userpass,
        "method": "buy",
        "base": base,
        "rel": rel,
        "relvolume": vol,
        "price": 0.9
    })));
    assert! (rc.0.is_server_error(), "!buy success but should be error: {}", rc.1);
}

fn check_sell_fails(mm: &MarketMakerIt, base: &str, rel: &str, vol: f64) {
    let rc = unwrap! (mm.rpc (json! ({
        "userpass": mm.userpass,
        "method": "sell",
        "base": base,
        "rel": rel,
        "basevolume": vol,
        "price": 0.9
    })));
    assert! (rc.0.is_server_error(), "!sell success but should be error: {}", rc.1);
}

#[test]
fn test_check_balance_on_order_post() {
    let coins = json!([
        {"coin":"BEER","asset":"BEER","rpcport":8923,"txversion":4},
        {"coin":"PIZZA","asset":"PIZZA","rpcport":11608,"txversion":4},
        {"coin":"ETOMIC","asset":"ETOMIC","rpcport":10271,"txversion":4},
        {"coin":"ETH","name":"ethereum","etomic":"0x0000000000000000000000000000000000000000","rpcport":80},
        {"coin":"JST","name":"jst","etomic":"0x2b294F029Fde858b2c62184e8390591755521d8E"}
    ]);

    // start bob and immediately place the order
    let mut mm = unwrap! (MarketMakerIt::start (
        json! ({
            "gui": "nogui",
            "netid": 9998,
            "myipaddr": env::var ("BOB_TRADE_IP") .ok(),
            "rpcip": env::var ("BOB_TRADE_IP") .ok(),
            "canbind": env::var ("BOB_TRADE_PORT") .ok().map (|s| unwrap! (s.parse::<i64>())),
            "passphrase": "bob passphrase",
            "coins": coins,
            "i_am_seed": true,
        }),
        "db4be27033b636c6644c356ded97b0ad08914fcb8a1e2a1efc915b833c2cbd19".into(),
        match var ("LOCAL_THREAD_MM") {Ok (ref e) if e == "bob" => Some (local_start()), _ => None}
    ));
    let (_dump_log, _dump_dashboard) = mm_dump (&mm.log_path);
    log!({"Log path: {}", mm.log_path.display()});
    unwrap! (mm.wait_for_log (22., &|log| log.contains (">>>>>>>>> DEX stats ")));
    // Enable coins. Print the replies in case we need the "address".
    log! ({"enable_coins (bob): {:?}", enable_coins_eth_electrum (&mm, vec!["http://195.201.0.6:8565"])});
    // issue sell request by setting base/rel price

    // Expect error as PIZZA balance is 0
    check_set_price_fails(&mm, "PIZZA", "BEER");
    // Address has enough BEER, but doesn't have ETH, so setprice call should fail because maker will not have gas to spend ETH taker payment.
    check_set_price_fails(&mm, "BEER", "ETH");
    // Address has enough BEER, but doesn't have ETH, so setprice call should fail because maker will not have gas to spend ERC20 taker payment.
    check_set_price_fails(&mm, "BEER", "JST");

    // Expect error as PIZZA balance is 0
    check_buy_fails(&mm, "BEER", "PIZZA", 0.1);
    // BEER balance is sufficient, but amount is too small, the dex fee will result to dust error from RPC
    check_buy_fails(&mm, "PIZZA", "BEER", 0.000770);
    // Address has enough BEER, but doesn't have ETH, so buy call should fail because taker will not have gas to spend ETH maker payment.
    check_buy_fails(&mm, "ETH", "BEER", 0.1);
    // Address has enough BEER, but doesn't have ETH, so buy call should fail because taker will not have gas to spend ERC20 maker payment.
    check_buy_fails(&mm, "JST", "BEER", 0.1);

    // Expect error as PIZZA balance is 0
    check_sell_fails(&mm, "BEER", "PIZZA", 0.1);
    // BEER balance is sufficient, but amount is too small, the dex fee will result to dust error from RPC
    check_sell_fails(&mm, "PIZZA", "BEER", 0.000770);
    // Address has enough BEER, but doesn't have ETH, so buy call should fail because taker will not have gas to spend ETH maker payment.
    check_sell_fails(&mm, "ETH", "BEER", 0.1);
    // Address has enough BEER, but doesn't have ETH, so buy call should fail because taker will not have gas to spend ERC20 maker payment.
    check_sell_fails(&mm, "JST", "BEER", 0.1);
}

#[test]
fn test_rpc_password_from_json() {
    let coins = json!([
        {"coin":"BEER","asset":"BEER","rpcport":8923,"txversion":4},
        {"coin":"PIZZA","asset":"PIZZA","rpcport":11608,"txversion":4},
    ]);

    // do not allow empty password
    let mut err_mm1 = unwrap!(MarketMakerIt::start (
        json! ({
            "gui": "nogui",
            "netid": 9998,
            "passphrase": "bob passphrase",
            "coins": coins,
            "rpc_password": "",
            "i_am_seed": true,
        }),
        "password".into(),
        match var ("LOCAL_THREAD_MM") {Ok (ref e) if e == "bob" => Some (local_start()), _ => None}
    ));
    unwrap! (err_mm1.wait_for_log (5., &|log| log.contains ("rpc_password must not be empty")));

    // do not allow empty password
    let mut err_mm2 = unwrap!(MarketMakerIt::start (
        json! ({
            "gui": "nogui",
            "netid": 9998,
            "passphrase": "bob passphrase",
            "coins": coins,
            "rpc_password": {"key":"value"},
            "i_am_seed": true,
        }),
        "password".into(),
        match var ("LOCAL_THREAD_MM") {Ok (ref e) if e == "bob" => Some (local_start()), _ => None}
    ));
    unwrap! (err_mm2.wait_for_log (5., &|log| log.contains ("rpc_password must be string")));

    let mut mm = unwrap! (MarketMakerIt::start (
        json! ({
            "gui": "nogui",
            "netid": 9998,
            "passphrase": "bob passphrase",
            "coins": coins,
            "rpc_password": "password",
            "i_am_seed": true,
        }),
        "password".into(),
        match var ("LOCAL_THREAD_MM") {Ok (ref e) if e == "bob" => Some (local_start()), _ => None}
    ));
    let (_dump_log, _dump_dashboard) = mm_dump (&mm.log_path);
    log!({"Log path: {}", mm.log_path.display()});
    unwrap! (mm.wait_for_log (22., &|log| log.contains (">>>>>>>>> DEX stats ")));
    let electrum_invalid = unwrap! (mm.rpc (json! ({
        "userpass": "password1",
        "method": "electrum",
        "coin": "BEER",
        "urls": ["electrum2.cipig.net:10022"],
        "mm2": 1,
    })));

    // electrum call must fail if invalid password is provided
    assert! (electrum_invalid.0.is_server_error(),"RPC «electrum» should have failed with server error, but got «{}», response «{}»", electrum_invalid.0, electrum_invalid.1);

    let electrum = unwrap! (mm.rpc (json! ({
        "userpass": mm.userpass,
        "method": "electrum",
        "coin": "BEER",
        "urls": ["electrum2.cipig.net:10022"],
        "mm2": 1,
    })));

    // electrum call must be successful with RPC password from config
    assert_eq! (electrum.0, StatusCode::OK, "RPC «electrum» failed with status «{}», response «{}»", electrum.0, electrum.1);

    let electrum = unwrap! (mm.rpc (json! ({
        "userpass": mm.userpass,
        "method": "electrum",
        "coin": "PIZZA",
        "urls": ["electrum1.cipig.net:10024"],
        "mm2": 1,
    })));

    // electrum call must be successful with RPC password from config
    assert_eq! (electrum.0, StatusCode::OK, "RPC «electrum» failed with status «{}», response «{}»", electrum.0, electrum.1);

    let orderbook = unwrap! (mm.rpc (json! ({
        "userpass": mm.userpass,
        "method": "orderbook",
        "base": "BEER",
        "rel": "PIZZA",
    })));

    // orderbook call must be successful with RPC password from config
    assert_eq! (orderbook.0, StatusCode::OK, "RPC «orderbook» failed with status «{}», response «{}»", orderbook.0, orderbook.1);
}

#[test]
fn test_rpc_password_from_json_no_userpass() {
    let coins = json!([
        {"coin":"BEER","asset":"BEER","rpcport":8923,"txversion":4},
    ]);

    let mut mm = unwrap! (MarketMakerIt::start (
        json! ({
            "gui": "nogui",
            "netid": 9998,
            "passphrase": "bob passphrase",
            "coins": coins,
            "i_am_seed": true,
        }),
        "password".into(),
        match var ("LOCAL_THREAD_MM") {Ok (ref e) if e == "bob" => Some (local_start()), _ => None}
    ));
    let (_dump_log, _dump_dashboard) = mm_dump (&mm.log_path);
    log!({"Log path: {}", mm.log_path.display()});
    unwrap! (mm.wait_for_log (22., &|log| log.contains (">>>>>>>>> DEX stats ")));
    let electrum = unwrap! (mm.rpc (json! ({
        "method": "electrum",
        "coin": "BEER",
        "urls": ["electrum2.cipig.net:10022"],
    })));

    // electrum call must return 500 status code
    assert! (electrum.0.is_server_error(), "RPC «electrum» should have failed with server error, but got «{}», response «{}»", electrum.0, electrum.1);
}

#[cfg(windows)]
fn get_special_folder_path() -> PathBuf {
    use libc::c_char;
    use std::ffi::CStr;
    use std::mem::zeroed;
    use std::ptr::null_mut;
    use winapi::um::shlobj::SHGetSpecialFolderPathA;
    use winapi::shared::minwindef::MAX_PATH;
    use winapi::um::shlobj::CSIDL_APPDATA;

    let mut buf: [c_char; MAX_PATH + 1] = unsafe {zeroed()};
    // https://docs.microsoft.com/en-us/windows/desktop/api/shlobj_core/nf-shlobj_core-shgetspecialfolderpatha
    let rc = unsafe {SHGetSpecialFolderPathA (null_mut(), buf.as_mut_ptr(), CSIDL_APPDATA, 1)};
    if rc != 1 {panic! ("!SHGetSpecialFolderPathA")}
    Path::new (unwrap! (unsafe {CStr::from_ptr (buf.as_ptr())} .to_str())) .to_path_buf()
}

#[cfg(not(windows))]
fn get_special_folder_path() -> PathBuf {panic!("!windows")}

/// Determines komodod conf file location, emulating komodo/util.cpp/GetConfigFile.
fn komodo_conf_path (ac_name: Option<&'static str>) -> Result<PathBuf, String> {
    let confname: Cow<str> = if let Some (ac_name) = ac_name {
        format! ("{}.conf", ac_name).into()
    } else {
        "komodo.conf".into()
    };

    // komodo/util.cpp/GetDefaultDataDir

    let mut path = match dirs::home_dir() {
        Some (hd) => hd,
        None => Path::new ("/") .to_path_buf()
    };

    if cfg! (windows) {
        // >= Vista: c:\Users\$username\AppData\Roaming
        path = get_special_folder_path();
        path.push ("Komodo");
    } else if cfg! (target_os = "macos") {
        path.push ("Library");
        path.push ("Application Support");
        path.push ("Komodo");
    } else {
        path.push (".komodo");
    }

    if let Some (ac_name) = ac_name {path.push (ac_name)}
    Ok (path.join (&confname[..]))
}

/// Helper function requesting my swap status and checking it's events
fn check_my_swap_status(
    mm: &MarketMakerIt,
    uuid: &str,
    expected_success_events: &Vec<&str>,
    expected_error_events: &Vec<&str>,
    maker_amount: BigDecimal,
    taker_amount: BigDecimal,
) {
    let response = unwrap!(mm.rpc (json! ({
            "userpass": mm.userpass,
            "method": "my_swap_status",
            "params": {
                "uuid": uuid,
            }
        })));
    assert!(response.0.is_success(), "!status of {}: {}", uuid, response.1);
    let status_response: Json = unwrap!(json::from_str(&response.1));
    let success_events: Vec<String> = unwrap!(json::from_value(status_response["result"]["success_events"].clone()));
    assert_eq!(expected_success_events, &success_events);
    let error_events: Vec<String> = unwrap!(json::from_value(status_response["result"]["error_events"].clone()));
    assert_eq!(expected_error_events, &error_events);

    let events_array = unwrap!(status_response["result"]["events"].as_array());
    let actual_maker_amount = unwrap!(json::from_value(events_array[0]["event"]["data"]["maker_amount"].clone()));
    assert_eq!(maker_amount, actual_maker_amount);
    let actual_taker_amount = unwrap!(json::from_value(events_array[0]["event"]["data"]["taker_amount"].clone()));
    assert_eq!(taker_amount, actual_taker_amount);
    let actual_events = events_array.iter().map(|item| unwrap!(item["event"]["type"].as_str()));
    let actual_events: Vec<&str> = actual_events.collect();
    assert_eq!(expected_success_events, &actual_events);
}

fn check_stats_swap_status(
    mm: &MarketMakerIt,
    uuid: &str,
    maker_expected_events: &Vec<&str>,
    taker_expected_events: &Vec<&str>,
) {
    let response = unwrap!(mm.rpc (json! ({
            "method": "stats_swap_status",
            "params": {
                "uuid": uuid,
            }
        })));
    assert!(response.0.is_success(), "!status of {}: {}", uuid, response.1);
    let status_response: Json = unwrap!(json::from_str(&response.1));
    let maker_events_array = unwrap!(status_response["result"]["maker"]["events"].as_array());
    let taker_events_array = unwrap!(status_response["result"]["taker"]["events"].as_array());
    let maker_actual_events = maker_events_array.iter().map(|item| unwrap!(item["event"]["type"].as_str()));
    let maker_actual_events: Vec<&str> = maker_actual_events.collect();
    let taker_actual_events = taker_events_array.iter().map(|item| unwrap!(item["event"]["type"].as_str()));
    let taker_actual_events: Vec<&str> = taker_actual_events.collect();
    assert_eq!(maker_expected_events, &maker_actual_events);
    assert_eq!(taker_expected_events, &taker_actual_events);
}

fn check_recent_swaps(
    mm: &MarketMakerIt,
    expected_len: usize,
) {
    let response = unwrap!(mm.rpc (json! ({
            "method": "my_recent_swaps",
            "userpass": mm.userpass,
        })));
    assert!(response.0.is_success(), "!status of my_recent_swaps {}", response.1);
    let swaps_response: Json = unwrap!(json::from_str(&response.1));
    let swaps: &Vec<Json> = unwrap!(swaps_response["result"]["swaps"].as_array());
    assert_eq!(expected_len, swaps.len());
}

/// Trading test using coins with remote RPC (Electrum, ETH nodes), it needs only ENV variables to be set, coins daemons are not required.
/// Trades few pairs concurrently to speed up the process and also act like "load" test
fn trade_base_rel_electrum(pairs: Vec<(&str, &str)>) {
    let (bob_file_passphrase, _bob_file_userpass) = from_env_file (slurp (&".env.seed"));
    let (alice_file_passphrase, _alice_file_userpass) = from_env_file (slurp (&".env.client"));

    let bob_passphrase = unwrap! (var ("BOB_PASSPHRASE") .ok().or (bob_file_passphrase), "No BOB_PASSPHRASE or .env.seed/PASSPHRASE");
    let alice_passphrase = unwrap! (var ("ALICE_PASSPHRASE") .ok().or (alice_file_passphrase), "No ALICE_PASSPHRASE or .env.client/PASSPHRASE");

    let coins = json! ([
        {"coin":"BEER","asset":"BEER"},
        {"coin":"PIZZA","asset":"PIZZA"},
        {"coin":"ETOMIC","asset":"ETOMIC"},
        {"coin":"ETH","name":"ethereum","etomic":"0x0000000000000000000000000000000000000000"},
        {"coin":"JST","name":"jst","etomic":"0x2b294F029Fde858b2c62184e8390591755521d8E"}
    ]);

    let mut mm_bob = unwrap! (MarketMakerIt::start (
        json! ({
            "gui": "nogui",
            "netid": 8999,
            "dht": "on",  // Enable DHT without delay.
            "myipaddr": env::var ("BOB_TRADE_IP") .ok(),
            "rpcip": env::var ("BOB_TRADE_IP") .ok(),
            "canbind": env::var ("BOB_TRADE_PORT") .ok().map (|s| unwrap! (s.parse::<i64>())),
            "passphrase": bob_passphrase,
            "coins": coins,
            "rpc_password": "password",
            "i_am_seed": true,
        }),
        "password".into(),
        match var ("LOCAL_THREAD_MM") {Ok (ref e) if e == "bob" => Some (local_start()), _ => None}
    ));

    let (_bob_dump_log, _bob_dump_dashboard) = mm_dump (&mm_bob.log_path);
    log! ({"Bob log path: {}", mm_bob.log_path.display()});

    // Both Alice and Bob might try to bind on the "0.0.0.0:47773" DHT port in this test
    // (because the local "127.0.0.*:47773" addresses aren't that useful for DHT).
    // We want to give Bob a headstart in acquiring the port,
    // because Alice will then be able to directly reach it (thanks to "seednode").
    // Direct communication is not required in this test, but it's nice to have.
    unwrap! (mm_bob.wait_for_log (9., &|log| log.contains ("preferred port")));

    let mut mm_alice = unwrap! (MarketMakerIt::start (
        json! ({
            "gui": "nogui",
            "netid": 8999,
            "dht": "on",  // Enable DHT without delay.
            "myipaddr": env::var ("ALICE_TRADE_IP") .ok(),
            "rpcip": env::var ("ALICE_TRADE_IP") .ok(),
            "passphrase": alice_passphrase,
            "coins": coins,
            "seednodes": [fomat!((mm_bob.ip))],
            "rpc_password": "password",
        }),
        "password".into(),
        match var ("LOCAL_THREAD_MM") {Ok (ref e) if e == "alice" => Some (local_start()), _ => None}
    ));

    let (_alice_dump_log, _alice_dump_dashboard) = mm_dump (&mm_alice.log_path);
    log! ({"Alice log path: {}", mm_alice.log_path.display()});

    // wait until both nodes RPC API is active
    unwrap! (mm_bob.wait_for_log (22., &|log| log.contains (">>>>>>>>> DEX stats ")));
    unwrap! (mm_alice.wait_for_log (22., &|log| log.contains (">>>>>>>>> DEX stats ")));

    // Enable coins on Bob side. Print the replies in case we need the address.
    log! ({"enable_coins (bob): {:?}", enable_coins_eth_electrum (&mm_bob, vec!["http://195.201.0.6:8565"])});
    // Enable coins on Alice side. Print the replies in case we need the address.
    log! ({"enable_coins (alice): {:?}", enable_coins_eth_electrum (&mm_alice, vec!["http://195.201.0.6:8565"])});

    // unwrap! (mm_alice.wait_for_log (999., &|log| log.contains ("set pubkey for ")));

    let mut uuids = vec![];

    // issue sell request on Bob side by setting base/rel price
    for (base, rel) in pairs.iter() {
        log!("Issue bob " (base) "/" (rel) " sell request");
            let rc = unwrap!(mm_bob.rpc (json! ({
            "userpass": mm_bob.userpass,
            "method": "buy",
            "base": rel,
            "rel": base,
            "price": 1,
            "volume": 0.1
        })));
        assert!(rc.0.is_success(), "!setprice: {}", rc.1);
    }
    // allow order to be converted to maker if it's not matched in 5 seconds
    thread::sleep(Duration::from_secs(6));
    for (base, rel) in pairs.iter() {
        log!("Issue alice " (base) "/" (rel) " buy request");
        let rc = unwrap!(mm_alice.rpc (json! ({
            "userpass": mm_alice.userpass,
            "method": "buy",
            "base": base,
            "rel": rel,
            "volume": 0.1,
            "price": 2
        })));
        assert!(rc.0.is_success(), "!buy: {}", rc.1);
        let buy_json: Json = unwrap!(serde_json::from_str(&rc.1));
        uuids.push(unwrap!(buy_json["result"]["uuid"].as_str()).to_owned());
    }

    for (base, rel) in pairs.iter() {
        // ensure the swaps are started
        unwrap!(mm_alice.wait_for_log (5., &|log| log.contains (&format!("Entering the taker_swap_loop {}/{}", base, rel))));
        unwrap!(mm_bob.wait_for_log (5., &|log| log.contains (&format!("Entering the maker_swap_loop {}/{}", base, rel))));
    }

    let maker_success_events = vec!["Started", "Negotiated", "TakerFeeValidated", "MakerPaymentSent",
                                    "TakerPaymentReceived", "TakerPaymentWaitConfirmStarted",
                                    "TakerPaymentValidatedAndConfirmed", "TakerPaymentSpent", "Finished"];

    let maker_error_events = vec!["StartFailed", "NegotiateFailed", "TakerFeeValidateFailed",
                                  "MakerPaymentTransactionFailed", "MakerPaymentDataSendFailed",
                                  "TakerPaymentValidateFailed", "TakerPaymentSpendFailed", "MakerPaymentRefunded",
                                  "MakerPaymentRefundFailed"];

    let taker_success_events = vec!["Started", "Negotiated", "TakerFeeSent", "MakerPaymentReceived",
                                    "MakerPaymentWaitConfirmStarted", "MakerPaymentValidatedAndConfirmed",
                                    "TakerPaymentSent", "TakerPaymentSpent", "MakerPaymentSpent", "Finished"];

    let taker_error_events = vec!["StartFailed", "NegotiateFailed", "TakerFeeSendFailed", "MakerPaymentValidateFailed",
                                  "TakerPaymentTransactionFailed", "TakerPaymentDataSendFailed", "TakerPaymentWaitForSpendFailed",
                                  "MakerPaymentSpendFailed", "TakerPaymentRefunded", "TakerPaymentRefundFailed"];

    for uuid in uuids.iter() {
        unwrap!(mm_bob.wait_for_log (600., &|log| log.contains (&format!("[swap uuid={}] Finished", uuid))));
        unwrap!(mm_alice.wait_for_log (600., &|log| log.contains (&format!("[swap uuid={}] Finished", uuid))));
        check_my_swap_status(
            &mm_alice,
            &uuid,
            &taker_success_events,
            &taker_error_events,
            "0.1".parse().unwrap(),
            "0.1".parse().unwrap(),
        );

        check_my_swap_status(
            &mm_bob,
            &uuid,
            &maker_success_events,
            &maker_error_events,
            "0.1".parse().unwrap(),
            "0.1".parse().unwrap(),
        );
    }
    // give nodes 3 seconds to broadcast their swaps data
    thread::sleep(Duration::from_secs(3));
    for uuid in uuids.iter() {
        check_stats_swap_status(
            &mm_alice,
            &uuid,
            &maker_success_events,
            &taker_success_events,
        );

        check_stats_swap_status(
            &mm_bob,
            &uuid,
            &maker_success_events,
            &taker_success_events,
        );
    }

    check_recent_swaps(&mm_alice, uuids.len());
    check_recent_swaps(&mm_bob, uuids.len());
    for (base, rel) in pairs.iter() {
        log!("Get " (base) "/" (rel) " orderbook");
        let rc = unwrap!(mm_bob.rpc (json! ({
            "userpass": mm_bob.userpass,
            "method": "orderbook",
            "base": base,
            "rel": rel,
        })));
        assert!(rc.0.is_success(), "!orderbook: {}", rc.1);

        let bob_orderbook: Json = unwrap!(json::from_str(&rc.1));
        log!((base) "/" (rel) " orderbook " [bob_orderbook]);

        let bids = bob_orderbook["bids"].as_array().unwrap();
        let asks = bob_orderbook["asks"].as_array().unwrap();
        assert_eq!(0, bids.len(), "{} {} bids must be empty", base, rel);
        assert_eq!(0, asks.len(), "{} {} asks must be empty", base, rel);
    }
    unwrap! (mm_bob.stop());
    unwrap! (mm_alice.stop());
}

#[test]
fn trade_test_electrum_and_eth_coins() {
    trade_base_rel_electrum(vec![("BEER", "ETOMIC"), ("ETH", "JST")]);
}

fn trade_base_rel_native(base: &str, rel: &str) {
    let beer_cfp = unwrap! (komodo_conf_path (Some ("BEER")));
    let pizza_cfp = unwrap! (komodo_conf_path (Some ("PIZZA")));
    let etomic_cfp = unwrap! (komodo_conf_path (Some ("ETOMIC")));
    assert! (beer_cfp.exists(), "BEER config {:?} is not found", beer_cfp);
    assert! (pizza_cfp.exists(), "PIZZA config {:?} is not found", pizza_cfp);
    assert! (etomic_cfp.exists(), "ETOMIC config {:?} is not found", etomic_cfp);

    let (bob_file_passphrase, bob_file_userpass) = from_env_file (slurp (&".env.seed"));
    let (alice_file_passphrase, alice_file_userpass) = from_env_file (slurp (&".env.client"));

    let bob_passphrase = unwrap! (var ("BOB_PASSPHRASE") .ok().or (bob_file_passphrase), "No BOB_PASSPHRASE or .env.seed/PASSPHRASE");
    let bob_userpass = unwrap! (var ("BOB_USERPASS") .ok().or (bob_file_userpass), "No BOB_USERPASS or .env.seed/USERPASS");
    let alice_passphrase = unwrap! (var ("ALICE_PASSPHRASE") .ok().or (alice_file_passphrase), "No ALICE_PASSPHRASE or .env.client/PASSPHRASE");
    let alice_userpass = unwrap! (var ("ALICE_USERPASS") .ok().or (alice_file_userpass), "No ALICE_USERPASS or .env.client/USERPASS");

    let coins = json! ([
        {"coin":"BEER","asset":"BEER","confpath":unwrap!(beer_cfp.to_str())},
        {"coin":"PIZZA","asset":"PIZZA","confpath":unwrap!(pizza_cfp.to_str())},
        {"coin":"ETOMIC","asset":"ETOMIC","confpath":unwrap!(etomic_cfp.to_str())},
        {"coin":"ETH","name":"ethereum","etomic":"0x0000000000000000000000000000000000000000","rpcport":80}
    ]);

    let mut mm_bob = unwrap! (MarketMakerIt::start (
        json! ({
            "gui": "nogui",
            "netid": 9000,
            "dht": "on",  // Enable DHT without delay.
            "myipaddr": env::var ("BOB_TRADE_IP") .ok(),
            "rpcip": env::var ("BOB_TRADE_IP") .ok(),
            "canbind": env::var ("BOB_TRADE_PORT") .ok().map (|s| unwrap! (s.parse::<i64>())),
            "passphrase": bob_passphrase,
            "coins": coins,
        }),
        bob_userpass,
        match var ("LOCAL_THREAD_MM") {Ok (ref e) if e == "bob" => Some (local_start()), _ => None}
    ));

    let (_bob_dump_log, _bob_dump_dashboard) = mm_dump (&mm_bob.log_path);
    log! ({"Bob log path: {}", mm_bob.log_path.display()});

    // Both Alice and Bob might try to bind on the "0.0.0.0:47773" DHT port in this test
    // (because the local "127.0.0.*:47773" addresses aren't that useful for DHT).
    // We want to give Bob a headstart in acquiring the port,
    // because Alice will then be able to directly reach it (thanks to "seednode").
    // Direct communication is not required in this test, but it's nice to have.
    // The port differs for another netid, should be 43804 for 9000
    unwrap! (mm_bob.wait_for_log (9., &|log| log.contains ("preferred port 43804 drill true")));

    let mut mm_alice = unwrap! (MarketMakerIt::start (
        json! ({
            "gui": "nogui",
            "netid": 9000,
            "dht": "on",  // Enable DHT without delay.
            "myipaddr": env::var ("ALICE_TRADE_IP") .ok(),
            "rpcip": env::var ("ALICE_TRADE_IP") .ok(),
            "passphrase": alice_passphrase,
            "coins": coins,
            // We're using the open (non-NAT) netid 9000 seed instead, 195.201.42.102 // "seednode": fomat!((mm_bob.ip))
        }),
        alice_userpass,
        match var ("LOCAL_THREAD_MM") {Ok (ref e) if e == "alice" => Some (local_start()), _ => None}
    ));

    let (_alice_dump_log, _alice_dump_dashboard) = mm_dump (&mm_alice.log_path);
    log! ({"Alice log path: {}", mm_alice.log_path.display()});

    // wait until both nodes RPC API is active
    unwrap! (mm_bob.wait_for_log (22., &|log| log.contains (">>>>>>>>> DEX stats ")));
    unwrap! (mm_alice.wait_for_log (22., &|log| log.contains (">>>>>>>>> DEX stats ")));

    // Enable coins on Bob side. Print the replies in case we need the "smartaddress".
    log! ({"enable_coins (bob): {:?}", enable_coins (&mm_bob)});
    // Enable coins on Alice side. Print the replies in case we need the "smartaddress".
    log! ({"enable_coins (alice): {:?}", enable_coins (&mm_alice)});

    // Both the Taker and the Maker should connect to the netid 9000 open (non-NAT) seed node.
    // NB: Long wayt as there might be delays in the seed node from us reusing the 127.0.0.* IPs with different keys.
    unwrap! (mm_bob.wait_for_log (999., &|log| log.contains ("set pubkey for ")));
    unwrap! (mm_alice.wait_for_log (999., &|log| log.contains ("set pubkey for ")));

    // issue sell request on Bob side by setting base/rel price
    log! ("Issue bob sell request");
    let rc = unwrap! (mm_bob.rpc (json! ({
        "userpass": mm_bob.userpass,
        "method": "setprice",
        "base": base,
        "rel": rel,
        "price": 0.9
    })));
    assert! (rc.0.is_success(), "!setprice: {}", rc.1);

    // issue base/rel buy request from Alice side
    thread::sleep (Duration::from_secs (2));
    log! ("Issue alice buy request");
    let rc = unwrap! (mm_alice.rpc (json! ({
        "userpass": mm_alice.userpass,
        "method": "buy",
        "base": base,
        "rel": rel,
        "relvolume": 0.1,
        "price": 1
    })));
    assert! (rc.0.is_success(), "!buy: {}", rc.1);

    // ensure the swap started
    unwrap! (mm_alice.wait_for_log (99., &|log| log.contains ("Entering the taker_swap_loop")));
    unwrap! (mm_bob.wait_for_log (20., &|log| log.contains ("Entering the maker_swap_loop")));

    // wait for swap to complete on both sides
    unwrap! (mm_alice.wait_for_log (600., &|log| log.contains ("Swap finished successfully")));
    unwrap! (mm_bob.wait_for_log (600., &|log| log.contains ("Swap finished successfully")));

    unwrap! (mm_bob.stop());
    unwrap! (mm_alice.stop());
}

/// Integration test for PIZZA/BEER and BEER/PIZZA trade
/// This test is ignored because as of now it requires additional environment setup:
/// PIZZA and ETOMIC daemons must be running and fully synced for swaps to be successful
/// The trades can't be executed concurrently now for 2 reasons:
/// 1. Bob node starts listening 47772 port on all interfaces so no more Bobs can be started at once
/// 2. Current UTXO handling algo might result to conflicts between concurrently running nodes
/// 
/// Steps that are currently necessary to run this test:
/// 
/// Obtain the wallet binaries (komodod, komodo-cli) from the [Agama wallet](https://github.com/KomodoPlatform/Agama/releases/).
/// (Or use the Docker image artempikulin/komodod-etomic).
/// (Or compile them from [source](https://github.com/jl777/komodo/tree/dev))
/// 
/// Obtain ~/.zcash-params (c:/Users/$username/AppData/Roaming/ZcashParams on Windows).
/// 
/// Start the wallets
/// 
///     komodod -ac_name=PIZZA -ac_supply=100000000 -addnode=24.54.206.138 -addnode=78.47.196.146
/// 
/// and
/// 
///     komodod -ac_name=ETOMIC -ac_supply=100000000 -addnode=78.47.196.146
/// 
/// and (if you want to test BEER coin):
///
///     komodod -ac_name=BEER -ac_supply=100000000 -addnode=78.47.196.146 -addnode=43.245.162.106 -addnode=88.99.153.2 -addnode=94.130.173.120 -addnode=195.201.12.150 -addnode=23.152.0.28
///
/// Get rpcuser and rpcpassword from ETOMIC/ETOMIC.conf
/// (c:/Users/$username/AppData/Roaming/Komodo/ETOMIC/ETOMIC.conf on Windows)
/// and run
/// 
///     komodo-cli -ac_name=ETOMIC importaddress RKGn1jkeS7VNLfwY74esW7a8JFfLNj1Yoo
/// 
/// Share the wallet information with the test. On Windows:
/// 
///     set BOB_PASSPHRASE=...
///     set BOB_USERPASS=...
///     set ALICE_PASSPHRASE=...
///     set ALICE_USERPASS=...
/// 
/// And run the test:
/// 
///     cargo test trade_etomic_pizza -- --nocapture --ignored
#[test]
#[ignore]
fn trade_pizza_eth() {
    trade_base_rel_native("PIZZA", "ETH");
}

#[test]
#[ignore]
fn trade_eth_pizza() {
    trade_base_rel_native("ETH", "PIZZA");
}

#[test]
#[ignore]
fn trade_beer_eth() {
    trade_base_rel_native("BEER", "ETH");
}

#[test]
#[ignore]
fn trade_eth_beer() {
    trade_base_rel_native("ETH", "BEER");
}

#[test]
#[ignore]
fn trade_pizza_beer() {
    trade_base_rel_native("PIZZA", "BEER");
}

#[test]
#[ignore]
fn trade_beer_pizza() {
    trade_base_rel_native("BEER", "PIZZA");
}

#[test]
#[ignore]
fn trade_pizza_etomic() {
    trade_base_rel_native("PIZZA", "ETOMIC");
}

#[test]
#[ignore]
fn trade_etomic_pizza() {
    trade_base_rel_native("ETOMIC", "PIZZA");
}

fn withdraw_and_send(mm: &MarketMakerIt, coin: &str, to: &str, enable_res: &HashMap<&'static str, Json>, expected_bal_change: f64) {
    let addr = addr_from_enable(unwrap!(enable_res.get(coin)));

    let withdraw = unwrap! (mm.rpc (json! ({
        "userpass": mm.userpass,
        "method": "withdraw",
        "coin": coin,
        "to": to,
        "amount": 0.001
    })));

    assert! (withdraw.0.is_success(), "!{} withdraw: {}", coin, withdraw.1);
    let withdraw_json: Json = unwrap!(json::from_str(&withdraw.1));
    assert_eq!(Some(&vec![Json::from(to)]), withdraw_json["to"].as_array());
    assert_eq!(Some(expected_bal_change), withdraw_json["my_balance_change"].as_f64());
    assert_eq!(Some(&vec![addr]), withdraw_json["from"].as_array());

    let send = unwrap! (mm.rpc (json! ({
        "userpass": mm.userpass,
        "method": "send_raw_transaction",
        "coin": coin,
        "tx_hex": withdraw_json["tx_hex"]
    })));
    assert! (send.0.is_success(), "!{} send: {}", coin, send.1);
    let send_json: Json = unwrap!(json::from_str(&send.1));
    assert_eq! (withdraw_json["tx_hash"], send_json["tx_hash"]);
}

#[test]
fn test_withdraw_and_send() {
    let (alice_file_passphrase, _alice_file_userpass) = from_env_file (slurp (&".env.client"));

    let alice_passphrase = unwrap! (var ("ALICE_PASSPHRASE") .ok().or (alice_file_passphrase), "No ALICE_PASSPHRASE or .env.client/PASSPHRASE");

    let coins = json! ([
        {"coin":"BEER","asset":"BEER"},
        {"coin":"PIZZA","asset":"PIZZA"},
        {"coin":"ETOMIC","asset":"ETOMIC"},
        {"coin":"ETH","name":"ethereum","etomic":"0x0000000000000000000000000000000000000000"},
        {"coin":"JST","name":"jst","etomic":"0x2b294F029Fde858b2c62184e8390591755521d8E"}
    ]);

    let mut mm_alice = unwrap! (MarketMakerIt::start (
        json! ({
            "gui": "nogui",
            "netid": 8100,
            "myipaddr": env::var ("ALICE_TRADE_IP") .ok(),
            "rpcip": env::var ("ALICE_TRADE_IP") .ok(),
            "passphrase": alice_passphrase,
            "coins": coins,
            "rpc_password": "password",
            "i_am_seed": true,
        }),
        "password".into(),
        match var ("LOCAL_THREAD_MM") {Ok (ref e) if e == "alice" => Some (local_start()), _ => None}
    ));

    let (_alice_dump_log, _alice_dump_dashboard) = mm_dump (&mm_alice.log_path);
    log! ({"Alice log path: {}", mm_alice.log_path.display()});

    // wait until RPC API is active
    unwrap! (mm_alice.wait_for_log (22., &|log| log.contains (">>>>>>>>> DEX stats ")));

    // Enable coins. Print the replies in case we need the address.
    let enable_res = enable_coins_eth_electrum (&mm_alice, vec!["http://195.201.0.6:8565"]);
    log! ("enable_coins (alice): " [enable_res]);
    withdraw_and_send(&mm_alice, "PIZZA", "RJTYiYeJ8eVvJ53n2YbrVmxWNNMVZjDGLh", &enable_res, -0.00101);
    // dev chain gas price is 0 so ETH expected balance change doesn't include the fee
    withdraw_and_send(&mm_alice, "ETH", "0x657980d55733B41c0C64c06003864e1aAD917Ca7", &enable_res, -0.001);
    withdraw_and_send(&mm_alice, "JST", "0x657980d55733B41c0C64c06003864e1aAD917Ca7", &enable_res, -0.001);
    unwrap!(mm_alice.stop());
}

/// Ensure that swap status return the 404 status code if swap is not found
#[test]
fn test_swap_status() {
    let coins = json! ([{"coin":"BEER","asset":"BEER"},]);

    let mut mm = unwrap! (MarketMakerIt::start (
        json! ({
            "gui": "nogui",
            "netid": 8100,
            "myipaddr": env::var ("ALICE_TRADE_IP") .ok(),
            "rpcip": env::var ("ALICE_TRADE_IP") .ok(),
            "passphrase": "some passphrase",
            "coins": coins,
            "rpc_password": "password",
            "i_am_seed": true,
        }),
        "password".into(),
        match var ("LOCAL_THREAD_MM") {Ok (ref e) if e == "alice" => Some (local_start()), _ => None}
    ));

    unwrap! (mm.wait_for_log (22., &|log| log.contains (">>>>>>>>> DEX stats ")));

    let my_swap = unwrap! (mm.rpc (json! ({
        "userpass": mm.userpass,
        "method": "my_swap_status",
        "params": {
            "uuid":"random",
        }
    })));

    assert_eq! (my_swap.0, StatusCode::NOT_FOUND, "!not found status code: {}", my_swap.1);

    let stats_swap = unwrap! (mm.rpc (json! ({
        "userpass": mm.userpass,
        "method": "stats_swap_status",
        "params": {
            "uuid":"random",
        }
    })));

    assert_eq! (stats_swap.0, StatusCode::NOT_FOUND, "!not found status code: {}", stats_swap.1);
}

/// Ensure that setprice/buy/sell calls deny base == rel
/// https://github.com/artemii235/SuperNET/issues/363
#[test]
fn test_order_errors_when_base_equal_rel() {
    let coins = json!([
        {"coin":"BEER","asset":"BEER","rpcport":8923,"txversion":4},
    ]);

    let mut mm = unwrap! (MarketMakerIt::start (
        json! ({
            "gui": "nogui",
            "netid": 9998,
            "myipaddr": env::var ("BOB_TRADE_IP") .ok(),
            "rpcip": env::var ("BOB_TRADE_IP") .ok(),
            "canbind": env::var ("BOB_TRADE_PORT") .ok().map (|s| unwrap! (s.parse::<i64>())),
            "passphrase": "bob passphrase",
            "coins": coins,
            "rpc_password": "pass",
            "i_am_seed": true,
        }),
        "pass".into(),
        match var ("LOCAL_THREAD_MM") {Ok (ref e) if e == "bob" => Some (local_start()), _ => None}
    ));
    let (_dump_log, _dump_dashboard) = mm_dump (&mm.log_path);
    log!({"Log path: {}", mm.log_path.display()});
    unwrap! (mm.wait_for_log (22., &|log| log.contains (">>>>>>>>> DEX stats ")));
    enable_electrum (&mm, "BEER", vec!["electrum2.cipig.net:10022"]);

    let rc = unwrap! (mm.rpc (json! ({
        "userpass": mm.userpass,
        "method": "setprice",
        "base": "BEER",
        "rel": "BEER",
        "price": 0.9
    })));
    assert! (rc.0.is_server_error(), "setprice should have failed, but got {:?}", rc);

    let rc = unwrap! (mm.rpc (json! ({
        "userpass": mm.userpass,
        "method": "buy",
        "base": "BEER",
        "rel": "BEER",
        "price": 0.9,
        "relvolume": 0.1,
    })));
    assert! (rc.0.is_server_error(), "buy should have failed, but got {:?}", rc);

    let rc = unwrap! (mm.rpc (json! ({
        "userpass": mm.userpass,
        "method": "sell",
        "base": "BEER",
        "rel": "BEER",
        "price": 0.9,
        "basevolume": 0.1,
    })));
    assert! (rc.0.is_server_error(), "sell should have failed, but got {:?}", rc);
}

fn startup_passphrase(passphrase: &str, expected_address: &str) {
    let coins = json!([
        {"coin":"KMD","rpcport":8923,"txversion":4},
    ]);

    let mut mm = unwrap! (MarketMakerIt::start (
        json! ({
            "gui": "nogui",
            "netid": 9998,
            "myipaddr": env::var ("BOB_TRADE_IP") .ok(),
            "rpcip": env::var ("BOB_TRADE_IP") .ok(),
            "canbind": env::var ("BOB_TRADE_PORT") .ok().map (|s| unwrap! (s.parse::<i64>())),
            "passphrase": passphrase,
            "coins": coins,
            "rpc_password": "pass",
            "i_am_seed": true,
        }),
        "pass".into(),
        match var ("LOCAL_THREAD_MM") {Ok (ref e) if e == "bob" => Some (local_start()), _ => None}
    ));
    let (_dump_log, _dump_dashboard) = mm_dump (&mm.log_path);
    log!({"Log path: {}", mm.log_path.display()});
    unwrap! (mm.wait_for_log (22., &|log| log.contains (">>>>>>>>> DEX stats ")));
    let enable = enable_electrum (&mm, "KMD", vec!["electrum1.cipig.net:10001"]);
    let addr = addr_from_enable(&enable);
    assert_eq!(Json::from(expected_address), addr);
    unwrap!(mm.stop());
}

/// MM2 should detect if passphrase is WIF or 0x-prefixed hex encoded privkey and parse it properly.
/// https://github.com/artemii235/SuperNET/issues/396
#[test]
fn test_startup_passphrase() {
    // seed phrase
    startup_passphrase("bob passphrase", "RRnMcSeKiLrNdbp91qNVQwwXx5azD4S4CD");
    // WIF
    startup_passphrase("UvCjJf4dKSs2vFGVtCnUTAhR5FTZGdg43DDRa9s7s5DV1sSDX14g", "RRnMcSeKiLrNdbp91qNVQwwXx5azD4S4CD");
    // 0x prefixed hex
    startup_passphrase("0xb8c774f071de08c7fd8f62b97f1a5726f6ce9f1bcf141b70b86689254ed6714e", "RRnMcSeKiLrNdbp91qNVQwwXx5azD4S4CD");
}

/// MM2 should allow to issue several buy/sell calls in a row without delays.
/// https://github.com/artemii235/SuperNET/issues/245
#[test]
fn test_multiple_buy_sell_no_delay() {
    let coins = json!([
        {"coin":"BEER","asset":"BEER","txversion":4},
        {"coin":"PIZZA","asset":"PIZZA","txversion":4},
        {"coin":"ETOMIC","asset":"ETOMIC","txversion":4},
    ]);

    let (bob_file_passphrase, _bob_file_userpass) = from_env_file (slurp (&".env.seed"));
    let bob_passphrase = unwrap! (var ("BOB_PASSPHRASE") .ok().or (bob_file_passphrase), "No BOB_PASSPHRASE or .env.seed/PASSPHRASE");

    let mut mm = unwrap! (MarketMakerIt::start (
        json! ({
            "gui": "nogui",
            "netid": 9998,
            "myipaddr": env::var ("BOB_TRADE_IP") .ok(),
            "rpcip": env::var ("BOB_TRADE_IP") .ok(),
            "canbind": env::var ("BOB_TRADE_PORT") .ok().map (|s| unwrap! (s.parse::<i64>())),
            "passphrase": bob_passphrase,
            "coins": coins,
            "rpc_password": "pass",
            "i_am_seed": true,
        }),
        "pass".into(),
        match var ("LOCAL_THREAD_MM") {Ok (ref e) if e == "bob" => Some (local_start()), _ => None}
    ));
    let (_dump_log, _dump_dashboard) = mm_dump (&mm.log_path);
    log!({"Log path: {}", mm.log_path.display()});
    unwrap! (mm.wait_for_log (22., &|log| log.contains (">>>>>>>>> DEX stats ")));
    enable_electrum (&mm, "BEER", vec!["electrum1.cipig.net:10022"]);
    enable_electrum (&mm, "PIZZA", vec!["electrum1.cipig.net:10024"]);
    enable_electrum (&mm, "ETOMIC", vec!["electrum1.cipig.net:10025"]);

    let rc = unwrap! (mm.rpc (json! ({
        "userpass": mm.userpass,
        "method": "buy",
        "base": "BEER",
        "rel": "PIZZA",
        "price": 1,
        "volume": 0.1,
    })));
    assert! (rc.0.is_success(), "buy should have succeed, but got {:?}", rc);

    let rc = unwrap! (mm.rpc (json! ({
        "userpass": mm.userpass,
        "method": "buy",
        "base": "BEER",
        "rel": "ETOMIC",
        "price": 1,
        "volume": 0.1,
    })));
    assert! (rc.0.is_success(), "buy should have succeed, but got {:?}", rc);
    thread::sleep(Duration::from_secs(20));

    log!("Get BEER/PIZZA orderbook");
    let rc = unwrap! (mm.rpc (json! ({
        "userpass": mm.userpass,
        "method": "orderbook",
        "base": "BEER",
        "rel": "PIZZA",
    })));
    assert! (rc.0.is_success(), "!orderbook: {}", rc.1);

    let bob_orderbook: Json = unwrap!(json::from_str(&rc.1));
    log!("BEER/PIZZA orderbook " [bob_orderbook]);
    let bids = bob_orderbook["bids"].as_array().unwrap();
    let asks = bob_orderbook["asks"].as_array().unwrap();
    assert!(bids.len() > 0, "BEER/PIZZA bids are empty");
    assert_eq!(0, asks.len(), "BEER/PIZZA asks are not empty");
    let vol = bids[0]["maxvolume"].as_f64().unwrap();
    assert_eq!(0.1, vol);

    log!("Get BEER/ETOMIC orderbook");
    let rc = unwrap! (mm.rpc (json! ({
        "userpass": mm.userpass,
        "method": "orderbook",
        "base": "BEER",
        "rel": "ETOMIC",
    })));
    assert! (rc.0.is_success(), "!orderbook: {}", rc.1);

    let bob_orderbook: Json = unwrap!(json::from_str(&rc.1));
    log!("BEER/ETOMIC orderbook " [bob_orderbook]);
    let bids = bob_orderbook["bids"].as_array().unwrap();
    assert!(bids.len() > 0, "BEER/ETOMIC bids are empty");
    assert_eq!(asks.len(), 0, "BEER/ETOMIC asks are not empty");
    let vol = bids[0]["maxvolume"].as_f64().unwrap();
    assert_eq!(vol, 0.1);
}<|MERGE_RESOLUTION|>--- conflicted
+++ resolved
@@ -354,15 +354,9 @@
     log!({"log path: {}", mm.log_path.display()});
     unwrap! (mm.wait_for_log (22., &|log| log.contains (">>>>>>>>> DEX stats ")));
     // Enable BEER.
-<<<<<<< HEAD
     let json = enable_electrum(&mm, "BEER", vec!["electrum1.cipig.net:10022","electrum2.cipig.net:10022","electrum3.cipig.net:10022"]);
     let balance_on_enable = unwrap!(json["balance"].as_str());
     assert_eq!(balance_on_enable, "1");
-=======
-    let json = enable_electrum(&mm, "BEER", vec!["electrum2.cipig.net:10022","electrum3.cipig.net:10022"]);
-    let balance_on_enable = unwrap!(json["balance"].as_f64());
-    assert_eq!(balance_on_enable, 1.0);
->>>>>>> 4e5ae70c
 
     let my_balance = unwrap! (mm.rpc (json! ({
         "userpass": mm.userpass,
