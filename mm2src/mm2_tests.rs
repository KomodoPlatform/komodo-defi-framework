use super::{lp_main, LpMainParams};
use bigdecimal::BigDecimal;
use common::executor::Timer;
use common::for_tests::{check_my_swap_status, check_recent_swaps, check_stats_swap_status,
                        enable_native as enable_native_impl, enable_qrc20, find_metrics_in_json, from_env_file,
                        mm_spat, wait_till_history_has_records, LocalStart, MarketMakerIt, RaiiDump,
                        MAKER_ERROR_EVENTS, MAKER_SUCCESS_EVENTS, TAKER_ERROR_EVENTS, TAKER_SUCCESS_EVENTS};
use common::log::LogLevel;
use common::mm_metrics::{MetricType, MetricsJson};
use common::mm_number::{Fraction, MmNumber};
use common::privkey::key_pair_from_seed;
use http::{HeaderMap, StatusCode};
use num_rational::BigRational;
use serde_json::{self as json, Value as Json};
use std::collections::HashMap;
use std::convert::identity;
use std::env::{self, var};
use std::path::{Path, PathBuf};
use std::str::FromStr;
use std::thread;
use std::time::Duration;
use uuid::Uuid;

cfg_native! {
    use common::block_on;
    use common::for_tests::{get_passphrase, new_mm2_temp_folder_path};
    use common::fs::slurp;
    use hyper::header::ACCESS_CONTROL_ALLOW_ORIGIN;
}

cfg_wasm32! {
    use wasm_bindgen_test::*;

    wasm_bindgen_test_configure!(run_in_browser);
}

#[cfg(not(target_arch = "wasm32"))]
macro_rules! local_start {
    ($who: expr) => {
        match var("LOCAL_THREAD_MM") {
            Ok(ref e) if e == $who => Some(local_start()),
            _ => None,
        }
    };
}

#[cfg(target_arch = "wasm32")]
macro_rules! local_start {
    ($who: expr) => {
        Some(local_start())
    };
}

#[path = "mm2_tests/bch_and_slp_tests.rs"] mod bch_and_slp_tests;

#[path = "mm2_tests/electrums.rs"] pub mod electrums;
use electrums::*;

#[cfg(all(test, not(target_arch = "wasm32")))]
#[path = "mm2_tests/lightning_tests.rs"]
mod lightning_tests;

#[cfg(all(test, not(target_arch = "wasm32")))]
#[path = "mm2_tests/lp_bot_tests.rs"]
mod lp_bot_tests;

#[path = "mm2_tests/structs.rs"] pub mod structs;

use structs::*;

// TODO: Consider and/or try moving the integration tests into separate Rust files.
// "Tests in your src files should be unit tests, and tests in tests/ should be integration-style tests."
// - https://doc.rust-lang.org/cargo/guide/tests.html

/// Ideally, this function should be replaced everywhere with `enable_electrum_json`.
async fn enable_electrum(mm: &MarketMakerIt, coin: &str, tx_history: bool, urls: &[&str]) -> EnableElectrumResponse {
    use common::for_tests::enable_electrum as enable_electrum_impl;

    let value = enable_electrum_impl(mm, coin, tx_history, urls).await;
    json::from_value(value).unwrap()
}

async fn enable_electrum_json(
    mm: &MarketMakerIt,
    coin: &str,
    tx_history: bool,
    servers: Vec<Json>,
) -> EnableElectrumResponse {
    use common::for_tests::enable_electrum_json as enable_electrum_impl;

    let value = enable_electrum_impl(mm, coin, tx_history, servers).await;
    json::from_value(value).unwrap()
}

async fn enable_native(mm: &MarketMakerIt, coin: &str, urls: &[&str]) -> EnableElectrumResponse {
    let value = enable_native_impl(mm, coin, urls).await;
    json::from_value(value).unwrap()
}

async fn enable_coins_rick_morty_electrum(mm: &MarketMakerIt) -> HashMap<&'static str, EnableElectrumResponse> {
    let mut replies = HashMap::new();
    replies.insert("RICK", enable_electrum_json(mm, "RICK", false, rick_electrums()).await);
    replies.insert(
        "MORTY",
        enable_electrum_json(mm, "MORTY", false, morty_electrums()).await,
    );
    replies
}

async fn enable_coins_eth_electrum(
    mm: &MarketMakerIt,
    eth_urls: &[&str],
) -> HashMap<&'static str, EnableElectrumResponse> {
    let mut replies = HashMap::new();
    replies.insert("RICK", enable_electrum_json(mm, "RICK", false, rick_electrums()).await);
    replies.insert(
        "MORTY",
        enable_electrum_json(mm, "MORTY", false, morty_electrums()).await,
    );
    replies.insert("ETH", enable_native(mm, "ETH", eth_urls).await);
    replies.insert("JST", enable_native(mm, "JST", eth_urls).await);
    replies
}

fn addr_from_enable<'a>(enable_response: &'a HashMap<&str, EnableElectrumResponse>, coin: &str) -> &'a str {
    &enable_response.get(coin).unwrap().address
}

fn rmd160_from_passphrase(passphrase: &str) -> [u8; 20] {
    key_pair_from_seed(passphrase).unwrap().public().address_hash().take()
}

/// Integration test for RPC server.
/// Check that MM doesn't crash in case of invalid RPC requests
#[test]
#[cfg(not(target_arch = "wasm32"))]
fn test_rpc() {
    let (_, mm, _dump_log, _dump_dashboard) = mm_spat(local_start(), &identity);

    let no_method = block_on(mm.rpc(json! ({
        "userpass": mm.userpass,
        "coin": "RICK",
        "ipaddr": "electrum1.cipig.net",
        "port": 10017
    })))
    .unwrap();
    assert!(no_method.0.is_server_error());
    assert_eq!((no_method.2)[ACCESS_CONTROL_ALLOW_ORIGIN], "http://localhost:4000");

    let not_json = mm.rpc_str("It's just a string").unwrap();
    assert!(not_json.0.is_server_error());
    assert_eq!((not_json.2)[ACCESS_CONTROL_ALLOW_ORIGIN], "http://localhost:4000");

    let unknown_method = block_on(mm.rpc(json! ({
        "method": "unknown_method",
    })))
    .unwrap();

    assert!(unknown_method.0.is_server_error());
    assert_eq!((unknown_method.2)[ACCESS_CONTROL_ALLOW_ORIGIN], "http://localhost:4000");

    let version = block_on(mm.rpc(json! ({
        "userpass": mm.userpass,
        "method": "version",
    })))
    .unwrap();
    assert_eq!(version.0, StatusCode::OK);
    assert_eq!((version.2)[ACCESS_CONTROL_ALLOW_ORIGIN], "http://localhost:4000");
    let _version: MmVersion = json::from_str(&version.1).unwrap();

    let help = block_on(mm.rpc(json! ({
        "userpass": mm.userpass,
        "method": "help",
    })))
    .unwrap();
    assert_eq!(help.0, StatusCode::OK);
    assert_eq!((help.2)[ACCESS_CONTROL_ALLOW_ORIGIN], "http://localhost:4000");

    block_on(mm.stop()).unwrap();
    // unwrap! (mm.wait_for_log (9., &|log| log.contains ("on_stop] firing shutdown_tx!")));
    // TODO (workaround libtorrent hanging in delete) // unwrap! (mm.wait_for_log (9., &|log| log.contains ("LogState] Bye!")));
}

/// This is not a separate test but a helper used by `MarketMakerIt` to run the MarketMaker from the test binary.
#[test]
#[cfg(not(target_arch = "wasm32"))]
fn test_mm_start() {
    if let Ok(conf) = var("_MM2_TEST_CONF") {
        if let Ok(log_var) = var("RUST_LOG") {
            if let Ok(filter) = LogLevel::from_str(&log_var) {
                log!("test_mm_start] Starting the MarketMaker...");
                let conf: Json = json::from_str(&conf).unwrap();
                let params = LpMainParams::with_conf(conf).log_filter(Some(filter));
                block_on(lp_main(params, &|_ctx| ())).unwrap()
            }
        }
    }
}

#[allow(unused_variables)]
fn chdir(dir: &Path) {
    #[cfg(not(target_arch = "wasm32"))]
    {
        #[cfg(not(windows))]
        {
            use std::ffi::CString;
            let dir_s = dir.to_str().unwrap();
            let dir_c = CString::new(dir_s).unwrap();
            let rc = unsafe { libc::chdir(dir_c.as_ptr()) };
            assert_eq!(rc, 0, "Can not chdir to {:?}", dir);
        }

        #[cfg(windows)]
        {
            use std::ffi::CString;
            use winapi::um::processenv::SetCurrentDirectoryA;
            let dir = dir.to_str().unwrap();
            let dir = CString::new(dir).unwrap();
            // https://docs.microsoft.com/en-us/windows/desktop/api/WinBase/nf-winbase-setcurrentdirectory
            let rc = unsafe { SetCurrentDirectoryA(dir.as_ptr()) };
            assert_ne!(rc, 0);
        }
    }
}

/// Typically used when the `LOCAL_THREAD_MM` env is set, helping debug the tested MM.  
/// NB: Accessing `lp_main` this function have to reside in the mm2 binary crate. We pass a pointer to it to subcrates.
#[cfg(not(target_arch = "wasm32"))]
fn local_start_impl(folder: PathBuf, log_path: PathBuf, mut conf: Json) {
    thread::Builder::new()
        .name("MM".into())
        .spawn(move || {
            if conf["log"].is_null() {
                conf["log"] = log_path.to_str().unwrap().into();
            } else {
                let path = Path::new(conf["log"].as_str().expect("log is not a string"));
                assert_eq!(log_path, path);
            }

            log! ({"local_start] MM in a thread, log {:?}.", log_path});

            chdir(&folder);

            let params = LpMainParams::with_conf(conf);
            block_on(lp_main(params, &|_ctx| ())).unwrap()
        })
        .unwrap();
}

/// Starts the WASM version of MM.
#[cfg(target_arch = "wasm32")]
fn wasm_start_impl(ctx: crate::common::mm_ctx::MmArc) {
    common::executor::spawn(async move {
        super::lp_init(ctx).await.unwrap();
    })
}

#[cfg(not(target_arch = "wasm32"))]
fn local_start() -> LocalStart { local_start_impl }

#[cfg(target_arch = "wasm32")]
fn local_start() -> LocalStart { wasm_start_impl }

/// https://github.com/artemii235/SuperNET/issues/241
#[test]
#[cfg(not(target_arch = "wasm32"))]
fn alice_can_see_the_active_order_after_connection() {
    let coins = json!([
        {"coin":"RICK","asset":"RICK","rpcport":8923,"txversion":4,"overwintered":1,"protocol":{"type":"UTXO"}},
        {"coin":"MORTY","asset":"MORTY","rpcport":11608,"txversion":4,"overwintered":1,"protocol":{"type":"UTXO"}}
    ]);

    // start bob and immediately place the order
    let mm_bob = MarketMakerIt::start(
        json! ({
            "gui": "nogui",
            "netid": 9998,
            "myipaddr": env::var ("BOB_TRADE_IP") .ok(),
            "rpcip": env::var ("BOB_TRADE_IP") .ok(),
            "canbind": env::var ("BOB_TRADE_PORT") .ok().map (|s| s.parse::<i64>().unwrap()),
            "passphrase": "bob passphrase",
            "coins": coins,
            "rpc_password": "pass",
            "i_am_seed": true,
        }),
        "pass".into(),
        local_start!("bob"),
    )
    .unwrap();
    let (_bob_dump_log, _bob_dump_dashboard) = mm_bob.mm_dump();
    log!({"Bob log path: {}", mm_bob.log_path.display()});
    // Enable coins on Bob side. Print the replies in case we need the "address".
    log!({ "enable_coins (bob): {:?}", block_on(enable_coins_rick_morty_electrum(&mm_bob)) });
    // issue sell request on Bob side by setting base/rel price
    log!("Issue bob sell request");
    let rc = block_on(mm_bob.rpc(json! ({
        "userpass": mm_bob.userpass,
        "method": "setprice",
        "base": "RICK",
        "rel": "MORTY",
        "price": 0.9,
        "volume": "0.9",
    })))
    .unwrap();
    assert!(rc.0.is_success(), "!setprice: {}", rc.1);
    // Bob orderbook must show the new order
    log!("Get RICK/MORTY orderbook on Bob side");
    let rc = block_on(mm_bob.rpc(json! ({
        "userpass": mm_bob.userpass,
        "method": "orderbook",
        "base": "RICK",
        "rel": "MORTY",
    })))
    .unwrap();
    assert!(rc.0.is_success(), "!orderbook: {}", rc.1);

    let bob_orderbook: OrderbookResponse = json::from_str(&rc.1).unwrap();
    log!("Bob orderbook "[bob_orderbook]);
    assert!(!bob_orderbook.asks.is_empty(), "Bob RICK/MORTY asks are empty");
    assert_eq!(BigDecimal::from_str("0.9").unwrap(), bob_orderbook.asks[0].max_volume);

    // start eve and immediately place the order
    let mm_eve = MarketMakerIt::start(
        json! ({
            "gui": "nogui",
            "netid": 9998,
            "myipaddr": env::var ("BOB_TRADE_IP") .ok(),
            "rpcip": env::var ("BOB_TRADE_IP") .ok(),
            "canbind": env::var ("BOB_TRADE_PORT") .ok().map (|s| s.parse::<i64>().unwrap()),
            "passphrase": "eve passphrase",
            "coins": coins,
            "rpc_password": "pass",
            "seednodes": [fomat!((mm_bob.ip))],
        }),
        "pass".into(),
        local_start!("bob"),
    )
    .unwrap();
    let (_eve_dump_log, _eve_dump_dashboard) = mm_eve.mm_dump();
    log!({ "Eve log path: {}", mm_eve.log_path.display() });
    // Enable coins on Eve side. Print the replies in case we need the "address".
    log!({ "enable_coins (eve): {:?}", block_on(enable_coins_rick_morty_electrum(&mm_eve)) });
    // issue sell request on Eve side by setting base/rel price
    log!("Issue eve sell request");
    let rc = block_on(mm_eve.rpc(json! ({
        "userpass": mm_eve.userpass,
        "method": "setprice",
        "base": "RICK",
        "rel": "MORTY",
        "price": "1",
        "volume": "0.9",
    })))
    .unwrap();
    assert!(rc.0.is_success(), "!setprice: {}", rc.1);
    // issue sell request on Eve side by setting base/rel price
    log!("Issue eve sell request");
    let rc = block_on(mm_eve.rpc(json! ({
        "userpass": mm_eve.userpass,
        "method": "setprice",
        "base": "MORTY",
        "rel": "RICK",
        "price": "1",
        "volume": "0.9",
    })))
    .unwrap();
    assert!(rc.0.is_success(), "!setprice: {}", rc.1);

    log!("Get RICK/MORTY orderbook on Eve side");
    let rc = block_on(mm_eve.rpc(json! ({
        "userpass": mm_eve.userpass,
        "method": "orderbook",
        "base": "RICK",
        "rel": "MORTY",
    })))
    .unwrap();
    assert!(rc.0.is_success(), "!orderbook: {}", rc.1);

    let eve_orderbook: OrderbookResponse = json::from_str(&rc.1).unwrap();
    log!("Eve orderbook "[eve_orderbook]);
    assert_eq!(
        eve_orderbook.asks.len(),
        2,
        "Eve RICK/MORTY orderbook must have exactly 2 asks"
    );
    assert_eq!(
        eve_orderbook.bids.len(),
        1,
        "Eve RICK/MORTY orderbook must have exactly 1 bid"
    );

    log!("Give Bob 2 seconds to import Eve order");
    thread::sleep(Duration::from_secs(2));
    log!("Get RICK/MORTY orderbook on Bob side");
    let rc = block_on(mm_bob.rpc(json! ({
        "userpass": mm_bob.userpass,
        "method": "orderbook",
        "base": "RICK",
        "rel": "MORTY",
    })))
    .unwrap();
    assert!(rc.0.is_success(), "!orderbook: {}", rc.1);

    let bob_orderbook: OrderbookResponse = json::from_str(&rc.1).unwrap();
    log!("Bob orderbook "[bob_orderbook]);
    assert_eq!(
        bob_orderbook.asks.len(),
        2,
        "Bob RICK/MORTY orderbook must have exactly 2 asks"
    );
    assert_eq!(
        bob_orderbook.bids.len(),
        1,
        "Bob RICK/MORTY orderbook must have exactly 1 bid"
    );

    let mm_alice = MarketMakerIt::start(
        json! ({
            "gui": "nogui",
            "netid": 9998,
            "myipaddr": env::var ("ALICE_TRADE_IP") .ok(),
            "rpcip": env::var ("ALICE_TRADE_IP") .ok(),
            "passphrase": "alice passphrase",
            "coins": coins,
            "seednodes": [fomat!((mm_bob.ip))],
            "rpc_password": "pass",
        }),
        "pass".into(),
        local_start!("alice"),
    )
    .unwrap();

    let (_alice_dump_log, _alice_dump_dashboard) = mm_alice.mm_dump();
    log!({ "Alice log path: {}", mm_alice.log_path.display() });

    // Enable coins on Alice side. Print the replies in case we need the "address".
    log!({ "enable_coins (alice): {:?}", block_on(enable_coins_rick_morty_electrum(&mm_alice)) });

    log!("Get RICK/MORTY orderbook on Alice side");
    let rc = block_on(mm_alice.rpc(json! ({
        "userpass": mm_alice.userpass,
        "method": "orderbook",
        "base": "RICK",
        "rel": "MORTY",
    })))
    .unwrap();
    assert!(rc.0.is_success(), "!orderbook: {}", rc.1);

    let alice_orderbook: OrderbookResponse = json::from_str(&rc.1).unwrap();
    log!("Alice orderbook "[alice_orderbook]);
    assert_eq!(
        alice_orderbook.asks.len(),
        2,
        "Alice RICK/MORTY orderbook must have exactly 2 asks"
    );
    assert_eq!(
        alice_orderbook.bids.len(),
        1,
        "Alice RICK/MORTY orderbook must have exactly 1 bid"
    );

    block_on(mm_bob.stop()).unwrap();
    block_on(mm_alice.stop()).unwrap();
    block_on(mm_eve.stop()).unwrap();
}

/// https://github.com/KomodoPlatform/atomicDEX-API/issues/886#issuecomment-812489844
#[test]
#[cfg(not(target_arch = "wasm32"))]
fn orders_of_banned_pubkeys_should_not_be_displayed() {
    let coins = json!([
        {"coin":"RICK","asset":"RICK","rpcport":8923,"txversion":4,"overwintered":1,"protocol":{"type":"UTXO"}},
        {"coin":"MORTY","asset":"MORTY","rpcport":11608,"txversion":4,"overwintered":1,"protocol":{"type":"UTXO"}}
    ]);

    // start bob and immediately place the order
    let mm_bob = MarketMakerIt::start(
        json! ({
            "gui": "nogui",
            "netid": 9998,
            "myipaddr": env::var ("BOB_TRADE_IP") .ok(),
            "rpcip": env::var ("BOB_TRADE_IP") .ok(),
            "canbind": env::var ("BOB_TRADE_PORT") .ok().map (|s| s.parse::<i64>().unwrap()),
            "passphrase": "bob passphrase",
            "coins": coins,
            "rpc_password": "pass",
            "i_am_seed": true,
        }),
        "pass".into(),
        local_start!("bob"),
    )
    .unwrap();
    let (_bob_dump_log, _bob_dump_dashboard) = mm_bob.mm_dump();
    log!({"Bob log path: {}", mm_bob.log_path.display()});
    // Enable coins on Bob side. Print the replies in case we need the "address".
    log!({ "enable_coins (bob): {:?}", block_on(enable_coins_rick_morty_electrum(&mm_bob)) });
    // issue sell request on Bob side by setting base/rel price
    log!("Issue bob sell request");
    let rc = block_on(mm_bob.rpc(json! ({
        "userpass": mm_bob.userpass,
        "method": "setprice",
        "base": "RICK",
        "rel": "MORTY",
        "price": 0.9,
        "volume": "0.9",
    })))
    .unwrap();
    assert!(rc.0.is_success(), "!setprice: {}", rc.1);

    let mut mm_alice = MarketMakerIt::start(
        json! ({
            "gui": "nogui",
            "netid": 9998,
            "myipaddr": env::var ("ALICE_TRADE_IP") .ok(),
            "rpcip": env::var ("ALICE_TRADE_IP") .ok(),
            "passphrase": "alice passphrase",
            "coins": coins,
            "seednodes": [fomat!((mm_bob.ip))],
            "rpc_password": "pass",
        }),
        "pass".into(),
        local_start!("alice"),
    )
    .unwrap();

    let (_alice_dump_log, _alice_dump_dashboard) = mm_alice.mm_dump();
    log!({ "Alice log path: {}", mm_alice.log_path.display() });

    log!("Ban Bob pubkey on Alice side");
    let rc = block_on(mm_alice.rpc(json! ({
        "userpass": mm_alice.userpass,
        "method": "ban_pubkey",
        "pubkey": "2cd3021a2197361fb70b862c412bc8e44cff6951fa1de45ceabfdd9b4c520420",
        "reason": "test",
    })))
    .unwrap();
    assert!(rc.0.is_success(), "!ban_pubkey: {}", rc.1);

    log!("Get RICK/MORTY orderbook on Alice side");
    let rc = block_on(mm_alice.rpc(json! ({
        "userpass": mm_alice.userpass,
        "method": "orderbook",
        "base": "RICK",
        "rel": "MORTY",
    })))
    .unwrap();
    assert!(rc.0.is_success(), "!orderbook: {}", rc.1);

    let alice_orderbook: OrderbookResponse = json::from_str(&rc.1).unwrap();
    log!("Alice orderbook "[alice_orderbook]);
    assert_eq!(
        alice_orderbook.asks.len(),
        0,
        "Alice RICK/MORTY orderbook must have no asks"
    );

    block_on(mm_alice.wait_for_log(22., |log| {
        log.contains("Pubkey 022cd3021a2197361fb70b862c412bc8e44cff6951fa1de45ceabfdd9b4c520420 is banned")
    }))
    .unwrap();

    block_on(mm_bob.stop()).unwrap();
    block_on(mm_alice.stop()).unwrap();
}

#[test]
fn log_test_status() { common::log::tests::test_status() }

#[test]
fn log_test_printed_dashboard() { common::log::tests::test_printed_dashboard() }

#[test]
#[cfg(not(target_arch = "wasm32"))]
fn test_my_balance() {
    let coins = json!([
        {"coin":"RICK","asset":"RICK","rpcport":8923,"txversion":4,"overwintered":1,"protocol":{"type":"UTXO"}},
    ]);

    let mm = MarketMakerIt::start(
        json! ({
            "gui": "nogui",
            "netid": 9998,
            "myipaddr": env::var ("BOB_TRADE_IP") .ok(),
            "rpcip": env::var ("BOB_TRADE_IP") .ok(),
            "passphrase": "bob passphrase",
            "coins": coins,
            "i_am_seed": true,
            "rpc_password": "pass",
        }),
        "pass".into(),
        local_start!("bob"),
    )
    .unwrap();
    let (_dump_log, _dump_dashboard) = mm.mm_dump();
    log!({"log path: {}", mm.log_path.display()});
    // Enable RICK.
    let json = block_on(enable_electrum(&mm, "RICK", false, &[
        "electrum1.cipig.net:10017",
        "electrum2.cipig.net:10017",
        "electrum3.cipig.net:10017",
    ]));
    assert_eq!(json.balance, "7.777".parse().unwrap());

    let my_balance = block_on(mm.rpc(json! ({
        "userpass": mm.userpass,
        "method": "my_balance",
        "coin": "RICK",
    })))
    .unwrap();
    assert_eq!(
        my_balance.0,
        StatusCode::OK,
        "RPC «my_balance» failed with status «{}»",
        my_balance.0
    );
    let json: Json = json::from_str(&my_balance.1).unwrap();
    let my_balance = json["balance"].as_str().unwrap();
    assert_eq!(my_balance, "7.777");
    let my_unspendable_balance = json["unspendable_balance"].as_str().unwrap();
    assert_eq!(my_unspendable_balance, "0");
    let my_address = json["address"].as_str().unwrap();
    assert_eq!(my_address, "RRnMcSeKiLrNdbp91qNVQwwXx5azD4S4CD");
}

#[test]
#[cfg(not(target_arch = "wasm32"))]
fn test_p2wpkh_my_balance() {
    let seed = "valley embody about obey never adapt gesture trust screen tube glide bread";

    let coins = json! ([
        {
            "coin": "tBTC",
            "name": "tbitcoin",
            "fname": "tBitcoin",
            "rpcport": 18332,
            "pubtype": 111,
            "p2shtype": 196,
            "wiftype": 239,
            "segwit": true,
            "bech32_hrp": "tb",
            "txfee": 0,
            "estimate_fee_mode": "ECONOMICAL",
            "mm2": 1,
            "required_confirmations": 0,
            "protocol": {
                "type": "UTXO"
            },
            "address_format": {
                "format":"segwit"
            }
        }
    ]);

    let mm = MarketMakerIt::start(
        json! ({
            "gui": "nogui",
            "netid": 9998,
            "myipaddr": env::var ("BOB_TRADE_IP") .ok(),
            "rpcip": env::var ("BOB_TRADE_IP") .ok(),
            "passphrase": seed.to_string(),
            "coins": coins,
            "i_am_seed": true,
            "rpc_password": "pass",
        }),
        "pass".into(),
        local_start!("bob"),
    )
    .unwrap();
    let (_dump_log, _dump_dashboard) = mm.mm_dump();
    log!({ "log path: {}", mm.log_path.display() });

    let electrum = block_on(mm.rpc(json!({
        "userpass": mm.userpass,
        "method": "electrum",
        "coin": "tBTC",
        "servers": [{"url":"electrum1.cipig.net:10068"},{"url":"electrum2.cipig.net:10068"},{"url":"electrum3.cipig.net:10068"}],
        "mm2": 1,
        "address_format": {
            "format": "segwit",
        },
    }))).unwrap();
    assert_eq!(
        electrum.0,
        StatusCode::OK,
        "RPC «electrum» failed with {} {}",
        electrum.0,
        electrum.1
    );

    let my_balance = block_on(mm.rpc(json! ({
        "userpass": mm.userpass,
        "method": "my_balance",
        "coin": "tBTC",
    })))
    .unwrap();
    let json: Json = json::from_str(&my_balance.1).unwrap();
    let my_balance = json["balance"].as_str().unwrap();
    assert_eq!(my_balance, "0.002");
    let my_unspendable_balance = json["unspendable_balance"].as_str().unwrap();
    assert_eq!(my_unspendable_balance, "0");
    let my_address = json["address"].as_str().unwrap();
    assert_eq!(my_address, "tb1qssfmay8nnghx7ynlznejnjxn6m4pemz9v7fsxy");
}

#[cfg(not(target_arch = "wasm32"))]
fn check_set_price_fails(mm: &MarketMakerIt, base: &str, rel: &str) {
    let rc = block_on(mm.rpc(json! ({
        "userpass": mm.userpass,
        "method": "setprice",
        "base": base,
        "rel": rel,
        "price": 0.9,
        "volume": 1,
    })))
    .unwrap();
    assert!(
        rc.0.is_server_error(),
        "!setprice success but should be error: {}",
        rc.1
    );
}

#[cfg(not(target_arch = "wasm32"))]
fn check_buy_fails(mm: &MarketMakerIt, base: &str, rel: &str, vol: f64) {
    let rc = block_on(mm.rpc(json! ({
        "userpass": mm.userpass,
        "method": "buy",
        "base": base,
        "rel": rel,
        "volume": vol,
        "price": 0.9
    })))
    .unwrap();
    assert!(rc.0.is_server_error(), "!buy success but should be error: {}", rc.1);
}

#[cfg(not(target_arch = "wasm32"))]
fn check_sell_fails(mm: &MarketMakerIt, base: &str, rel: &str, vol: f64) {
    let rc = block_on(mm.rpc(json! ({
        "userpass": mm.userpass,
        "method": "sell",
        "base": base,
        "rel": rel,
        "volume": vol,
        "price": 0.9
    })))
    .unwrap();
    assert!(rc.0.is_server_error(), "!sell success but should be error: {}", rc.1);
}

#[test]
#[cfg(not(target_arch = "wasm32"))]
fn test_check_balance_on_order_post() {
    let coins = json!([
        {"coin":"RICK","asset":"RICK","rpcport":8923,"txversion":4,"overwintered":1,"protocol":{"type":"UTXO"}},
        {"coin":"MORTY","asset":"MORTY","rpcport":11608,"txversion":4,"overwintered":1,"protocol":{"type":"UTXO"}},
        {"coin":"ETH","name":"ethereum","protocol":{"type":"ETH"},"rpcport":80},
        {"coin":"JST","name":"jst","protocol":{"type":"ERC20", "protocol_data":{"platform":"ETH","contract_address":"0x996a8aE0304680F6A69b8A9d7C6E37D65AB5AB56"}}}
    ]);

    // start bob and immediately place the order
    let mm = MarketMakerIt::start(
        json! ({
            "gui": "nogui",
            "netid": 9998,
            "myipaddr": env::var ("BOB_TRADE_IP") .ok(),
            "rpcip": env::var ("BOB_TRADE_IP") .ok(),
            "canbind": env::var ("BOB_TRADE_PORT") .ok().map (|s| s.parse::<i64>().unwrap()),
            "passphrase": "bob passphrase check balance on order post",
            "coins": coins,
            "i_am_seed": true,
            "rpc_password": "pass",
        }),
        "pass".into(),
        local_start!("bob"),
    )
    .unwrap();
    let (_dump_log, _dump_dashboard) = mm.mm_dump();
    log!({"Log path: {}", mm.log_path.display()});
    // Enable coins. Print the replies in case we need the "address".
    log! ({"enable_coins (bob): {:?}", block_on (enable_coins_eth_electrum (&mm, &["http://eth1.cipig.net:8555"]))});
    // issue sell request by setting base/rel price

    // Expect error as MORTY balance is 0
    check_set_price_fails(&mm, "MORTY", "RICK");
    // Address has enough RICK, but doesn't have ETH, so setprice call should fail because maker will not have gas to spend ETH taker payment.
    check_set_price_fails(&mm, "RICK", "ETH");
    // Address has enough RICK, but doesn't have ETH, so setprice call should fail because maker will not have gas to spend ERC20 taker payment.
    check_set_price_fails(&mm, "RICK", "JST");

    // Expect error as MORTY balance is 0
    check_buy_fails(&mm, "RICK", "MORTY", 0.1);
    // RICK balance is sufficient, but amount is too small, it will result to dust error from RPC
    check_buy_fails(&mm, "MORTY", "RICK", 0.000001);
    // Address has enough RICK, but doesn't have ETH, so buy call should fail because taker will not have gas to spend ETH maker payment.
    check_buy_fails(&mm, "ETH", "RICK", 0.1);
    // Address has enough RICK, but doesn't have ETH, so buy call should fail because taker will not have gas to spend ERC20 maker payment.
    check_buy_fails(&mm, "JST", "RICK", 0.1);

    // Expect error as MORTY balance is 0
    check_sell_fails(&mm, "MORTY", "RICK", 0.1);
    // RICK balance is sufficient, but amount is too small, the dex fee will result to dust error from RPC
    check_sell_fails(&mm, "RICK", "MORTY", 0.000001);
    // Address has enough RICK, but doesn't have ETH, so buy call should fail because taker will not have gas to spend ETH maker payment.
    check_sell_fails(&mm, "RICK", "ETH", 0.1);
    // Address has enough RICK, but doesn't have ETH, so buy call should fail because taker will not have gas to spend ERC20 maker payment.
    check_sell_fails(&mm, "RICK", "JST", 0.1);
}

#[test]
#[cfg(not(target_arch = "wasm32"))]
fn test_rpc_password_from_json() {
    let coins = json!([
        {"coin":"RICK","asset":"RICK","rpcport":8923,"txversion":4,"overwintered":1,"protocol":{"type":"UTXO"}},
        {"coin":"MORTY","asset":"MORTY","rpcport":8923,"txversion":4,"overwintered":1,"protocol":{"type":"UTXO"}},
    ]);

    // do not allow empty password
    let mut err_mm1 = MarketMakerIt::start(
        json! ({
            "gui": "nogui",
            "netid": 9998,
            "passphrase": "bob passphrase",
            "coins": coins,
            "rpc_password": "",
            "i_am_seed": true,
            "skip_startup_checks": true,
        }),
        "password".into(),
        local_start!("bob"),
    )
    .unwrap();
    block_on(err_mm1.wait_for_log(5., |log| log.contains("rpc_password must not be empty"))).unwrap();

    // do not allow empty password
    let mut err_mm2 = MarketMakerIt::start(
        json! ({
            "gui": "nogui",
            "netid": 9998,
            "passphrase": "bob passphrase",
            "coins": coins,
            "rpc_password": {"key":"value"},
            "i_am_seed": true,
            "skip_startup_checks": true,
        }),
        "password".into(),
        local_start!("bob"),
    )
    .unwrap();
    block_on(err_mm2.wait_for_log(5., |log| log.contains("rpc_password must be string"))).unwrap();

    let mm = MarketMakerIt::start(
        json! ({
            "gui": "nogui",
            "netid": 9998,
            "passphrase": "bob passphrase",
            "coins": coins,
            "rpc_password": "password",
            "i_am_seed": true,
        }),
        "password".into(),
        local_start!("bob"),
    )
    .unwrap();
    let (_dump_log, _dump_dashboard) = mm.mm_dump();
    log!({"Log path: {}", mm.log_path.display()});
    let electrum_invalid = block_on(mm.rpc(json! ({
        "userpass": "password1",
        "method": "electrum",
        "coin": "RICK",
        "servers": [{"url":"electrum1.cipig.net:10017"},{"url":"electrum2.cipig.net:10017"},{"url":"electrum3.cipig.net:10017"}],
        "mm2": 1,
    }))).unwrap();

    // electrum call must fail if invalid password is provided
    assert!(
        electrum_invalid.0.is_server_error(),
        "RPC «electrum» should have failed with server error, but got «{}», response «{}»",
        electrum_invalid.0,
        electrum_invalid.1
    );

    let electrum = block_on(mm.rpc (json! ({
        "userpass": mm.userpass,
        "method": "electrum",
        "coin": "RICK",
        "servers": [{"url":"electrum1.cipig.net:10017"},{"url":"electrum2.cipig.net:10017"},{"url":"electrum3.cipig.net:10017"}],
        "mm2": 1,
    }))).unwrap();

    // electrum call must be successful with RPC password from config
    assert_eq!(
        electrum.0,
        StatusCode::OK,
        "RPC «electrum» failed with status «{}», response «{}»",
        electrum.0,
        electrum.1
    );

    let electrum = block_on(mm.rpc(json! ({
        "userpass": mm.userpass,
        "method": "electrum",
        "coin": "MORTY",
        "servers": [{"url":"electrum1.cipig.net:10018"},{"url":"electrum2.cipig.net:10018"},{"url":"electrum3.cipig.net:10018"}],
        "mm2": 1,
    }))).unwrap();

    // electrum call must be successful with RPC password from config
    assert_eq!(
        electrum.0,
        StatusCode::OK,
        "RPC «electrum» failed with status «{}», response «{}»",
        electrum.0,
        electrum.1
    );

    let orderbook = block_on(mm.rpc(json! ({
        "userpass": mm.userpass,
        "method": "orderbook",
        "base": "RICK",
        "rel": "MORTY",
    })))
    .unwrap();

    // orderbook call must be successful with RPC password from config
    assert_eq!(
        orderbook.0,
        StatusCode::OK,
        "RPC «orderbook» failed with status «{}», response «{}»",
        orderbook.0,
        orderbook.1
    );
}

/// Currently only `withdraw` RPC call supports V2.
#[test]
#[cfg(not(target_arch = "wasm32"))]
fn test_mmrpc_v2() {
    let coins = json!([
        {"coin":"RICK","asset":"RICK","rpcport":8923,"txversion":4,"protocol":{"type":"UTXO"}},
    ]);

    let mm = MarketMakerIt::start(
        json! ({
            "gui": "nogui",
            "netid": 9998,
            "passphrase": "bob passphrase",
            "coins": coins,
            "rpc_password": "password",
            "i_am_seed": true,
        }),
        "password".into(),
        local_start!("bob"),
    )
    .unwrap();
    let (_dump_log, _dump_dashboard) = mm.mm_dump();
    log!({"Log path: {}", mm.log_path.display()});

    let _electrum = block_on(enable_electrum(&mm, "RICK", false, &[
        "electrum3.cipig.net:10017",
        "electrum2.cipig.net:10017",
        "electrum1.cipig.net:10017",
    ]));

    // no `userpass`
    let withdraw = block_on(mm.rpc(json! ({
        "mmrpc": "2.0",
        "method": "withdraw",
        "params": {
            "coin": "RICK",
            "to": "RJTYiYeJ8eVvJ53n2YbrVmxWNNMVZjDGLh",
            "amount": 0.001,
        },
    })))
    .unwrap();
    assert!(
        withdraw.0.is_client_error(),
        "withdraw should have failed, but got: {}",
        withdraw.1
    );
    let withdraw_error: RpcErrorResponse<()> = json::from_str(&withdraw.1).expect("Expected 'RpcErrorResponse'");
    assert_eq!(withdraw_error.error_type, "UserpassIsNotSet");
    assert!(withdraw_error.error_data.is_none());

    // invalid `userpass`
    let withdraw = block_on(mm.rpc(json! ({
        "mmrpc": "2.0",
        "userpass": "another password",
        "method": "withdraw",
        "params": {
            "coin": "RICK",
            "to": "RJTYiYeJ8eVvJ53n2YbrVmxWNNMVZjDGLh",
            "amount": 0.001,
        },
    })))
    .unwrap();
    assert!(
        withdraw.0.is_client_error(),
        "withdraw should have failed, but got: {}",
        withdraw.1
    );
    let withdraw_error: RpcErrorResponse<Json> = json::from_str(&withdraw.1).expect("Expected 'RpcErrorResponse'");
    assert_eq!(withdraw_error.error_type, "UserpassIsInvalid");
    assert!(withdraw_error.error_data.is_some());

    // invalid `mmrpc` version
    let withdraw = block_on(mm.rpc(json! ({
        "mmrpc": "1.0",
        "userpass": mm.userpass,
        "method": "withdraw",
        "params": {
            "coin": "RICK",
            "to": "RJTYiYeJ8eVvJ53n2YbrVmxWNNMVZjDGLh",
            "amount": 0.001,
        },
    })))
    .unwrap();
    assert!(
        withdraw.0.is_client_error(),
        "withdraw should have failed, but got: {}",
        withdraw.1
    );
    log!([withdraw.1]);
    let withdraw_error: RpcErrorResponse<String> = json::from_str(&withdraw.1).expect("Expected 'RpcErrorResponse'");
    assert_eq!(withdraw_error.error_type, "InvalidMmRpcVersion");

    // 'id' = 3
    let withdraw = block_on(mm.rpc(json! ({
        "mmrpc": "2.0",
        "userpass": mm.userpass,
        "method": "withdraw",
        "params": {
            "coin": "RICK",
            "to": "RJTYiYeJ8eVvJ53n2YbrVmxWNNMVZjDGLh",
            "amount": 0.001,
        },
        "id": 3,
    })))
    .unwrap();
    assert!(withdraw.0.is_success(), "!withdraw: {}", withdraw.1);
    let withdraw_ok: RpcSuccessResponse<TransactionDetails> =
        json::from_str(&withdraw.1).expect("Expected 'RpcSuccessResponse<TransactionDetails>'");
    assert_eq!(withdraw_ok.id, Some(3));
}

#[test]
#[cfg(not(target_arch = "wasm32"))]
fn test_rpc_password_from_json_no_userpass() {
    let coins = json!([
        {"coin":"RICK","asset":"RICK","rpcport":8923,"txversion":4,"protocol":{"type":"UTXO"}},
    ]);

    let mm = MarketMakerIt::start(
        json! ({
            "gui": "nogui",
            "netid": 9998,
            "passphrase": "bob passphrase",
            "coins": coins,
            "i_am_seed": true,
        }),
        "password".into(),
        local_start!("bob"),
    )
    .unwrap();
    let (_dump_log, _dump_dashboard) = mm.mm_dump();
    log!({"Log path: {}", mm.log_path.display()});
    let electrum = block_on(mm.rpc(json! ({
        "method": "electrum",
        "coin": "RICK",
        "urls": ["electrum2.cipig.net:10017"],
    })))
    .unwrap();

    // electrum call must return 500 status code
    assert!(
        electrum.0.is_server_error(),
        "RPC «electrum» should have failed with server error, but got «{}», response «{}»",
        electrum.0,
        electrum.1
    );
}

/// Trading test using coins with remote RPC (Electrum, ETH nodes), it needs only ENV variables to be set, coins daemons are not required.
/// Trades few pairs concurrently to speed up the process and also act like "load" test
async fn trade_base_rel_electrum(
    pairs: &[(&'static str, &'static str)],
    maker_price: i32,
    taker_price: i32,
    volume: f64,
) {
    let bob_passphrase = get_passphrase!(".env.seed", "BOB_PASSPHRASE").unwrap();
    let alice_passphrase = get_passphrase!(".env.client", "ALICE_PASSPHRASE").unwrap();

    let coins = json! ([
        {"coin":"RICK","asset":"RICK","required_confirmations":0,"txversion":4,"overwintered":1,"protocol":{"type":"UTXO"}},
        {"coin":"MORTY","asset":"MORTY","required_confirmations":0,"txversion":4,"overwintered":1,"protocol":{"type":"UTXO"}},
        {"coin":"ETH","name":"ethereum","protocol":{"type":"ETH"}},
        {"coin":"ZOMBIE","asset":"ZOMBIE","fname":"ZOMBIE (TESTCOIN)","txversion":4,"overwintered":1,"mm2":1,"protocol":{"type":"ZHTLC"},"required_confirmations":0},
        {"coin":"JST","name":"jst","protocol":{"type":"ERC20","protocol_data":{"platform":"ETH","contract_address":"0x2b294F029Fde858b2c62184e8390591755521d8E"}}}
    ]);

    let mut mm_bob = MarketMakerIt::start_async(
        json! ({
            "gui": "nogui",
            "netid": 8999,
            "dht": "on",  // Enable DHT without delay.
            "myipaddr": env::var ("BOB_TRADE_IP") .ok(),
            "rpcip": env::var ("BOB_TRADE_IP") .ok(),
            "canbind": env::var ("BOB_TRADE_PORT") .ok().map (|s| s.parse::<i64>().unwrap()),
            "passphrase": bob_passphrase,
            "coins": coins,
            "rpc_password": "password",
            "i_am_seed": true,
        }),
        "password".into(),
        local_start!("bob"),
    )
    .await
    .unwrap();

    let (_bob_dump_log, _bob_dump_dashboard) = mm_bob.mm_dump();
    #[cfg(not(target_arch = "wasm32"))]
    {
        log! ({"Bob log path: {}", mm_bob.log_path.display()})
    }

    Timer::sleep(1.).await;

    // Both Alice and Bob might try to bind on the "0.0.0.0:47773" DHT port in this test
    // (because the local "127.0.0.*:47773" addresses aren't that useful for DHT).
    // We want to give Bob a headstart in acquiring the port,
    // because Alice will then be able to directly reach it (thanks to "seednode").
    // Direct communication is not required in this test, but it's nice to have.
    // wait_log_re! (mm_bob, 9., "preferred port");

    let mut mm_alice = MarketMakerIt::start_async(
        json! ({
            "gui": "nogui",
            "netid": 8999,
            "dht": "on",  // Enable DHT without delay.
            "myipaddr": env::var ("ALICE_TRADE_IP") .ok(),
            "rpcip": env::var ("ALICE_TRADE_IP") .ok(),
            "passphrase": alice_passphrase,
            "coins": coins,
            "seednodes": [mm_bob.my_seed_addr()],
            "rpc_password": "password",
            "skip_startup_checks": true,
        }),
        "password".into(),
        local_start!("alice"),
    )
    .await
    .unwrap();

    let (_alice_dump_log, _alice_dump_dashboard) = mm_alice.mm_dump();
    #[cfg(not(target_arch = "wasm32"))]
    {
        log! ({"Alice log path: {}", mm_alice.log_path.display()})
    }

    #[cfg(all(feature = "zhtlc", not(target_arch = "wasm32")))]
    {
        Timer::sleep(1.).await;
        let rmd = rmd160_from_passphrase(&bob_passphrase);
        let bob_zombie_cache_path = mm_bob.folder.join("DB").join(hex::encode(rmd)).join("ZOMBIE_CACHE.db");
        log!("bob_zombie_cache_path "(bob_zombie_cache_path.display()));
        std::fs::copy("./mm2src/coins/for_tests/ZOMBIE_CACHE.db", bob_zombie_cache_path).unwrap();

        let rmd = rmd160_from_passphrase(&alice_passphrase);
        let alice_zombie_cache_path = mm_alice
            .folder
            .join("DB")
            .join(hex::encode(rmd))
            .join("ZOMBIE_CACHE.db");
        log!("alice_zombie_cache_path "(alice_zombie_cache_path.display()));

        std::fs::copy("./mm2src/coins/for_tests/ZOMBIE_CACHE.db", alice_zombie_cache_path).unwrap();

        let zombie_bob = enable_native(&mm_bob, "ZOMBIE", &["http://195.201.0.6:8565"]).await;
        log!("enable ZOMBIE bob "[zombie_bob]);
        let zombie_alice = enable_native(&mm_alice, "ZOMBIE", &["http://195.201.0.6:8565"]).await;
        log!("enable ZOMBIE alice "[zombie_alice]);
    }
    // Enable coins on Bob side. Print the replies in case we need the address.
    let rc = enable_coins_eth_electrum(&mm_bob, &["http://195.201.0.6:8565"]).await;
    log! ({"enable_coins (bob): {:?}", rc});

    // Enable coins on Alice side. Print the replies in case we need the address.
    let rc = enable_coins_eth_electrum(&mm_alice, &["http://195.201.0.6:8565"]).await;
    log! ({"enable_coins (alice): {:?}", rc});

    // unwrap! (mm_alice.wait_for_log (999., &|log| log.contains ("set pubkey for ")));

    let mut uuids = vec![];

    // issue sell request on Bob side by setting base/rel price
    for (base, rel) in pairs.iter() {
        log!("Issue bob " (base) "/" (rel) " sell request");
        let rc = mm_bob
            .rpc(json! ({
                "userpass": mm_bob.userpass,
                "method": "setprice",
                "base": base,
                "rel": rel,
                "price": maker_price,
                "volume": volume
            }))
            .await
            .unwrap();
        assert!(rc.0.is_success(), "!setprice: {}", rc.1);
    }

    for (base, rel) in pairs.iter() {
        common::log::info!(
            "Trigger alice subscription to {}/{} orderbook topic first and sleep for 1 second",
            base,
            rel
        );
        let rc = mm_alice
            .rpc(json! ({
                "userpass": mm_alice.userpass,
                "method": "orderbook",
                "base": base,
                "rel": rel,
            }))
            .await
            .unwrap();
        assert!(rc.0.is_success(), "!orderbook: {}", rc.1);
        Timer::sleep(1.).await;
        common::log::info!("Issue alice {}/{} buy request", base, rel);
        let rc = mm_alice
            .rpc(json! ({
                "userpass": mm_alice.userpass,
                "method": "buy",
                "base": base,
                "rel": rel,
                "volume": volume,
                "price": taker_price
            }))
            .await
            .unwrap();
        assert!(rc.0.is_success(), "!buy: {}", rc.1);
        let buy_json: Json = serde_json::from_str(&rc.1).unwrap();
        uuids.push(buy_json["result"]["uuid"].as_str().unwrap().to_owned());
    }

    for (base, rel) in pairs.iter() {
        // ensure the swaps are started
        let expected_log = format!("Entering the taker_swap_loop {}/{}", base, rel);
        mm_alice
            .wait_for_log(5., |log| log.contains(&expected_log))
            .await
            .unwrap();
        let expected_log = format!("Entering the maker_swap_loop {}/{}", base, rel);
        mm_bob
            .wait_for_log(5., |log| log.contains(&expected_log))
            .await
            .unwrap()
    }

    #[cfg(not(target_arch = "wasm32"))]
    for uuid in uuids.iter() {
        // ensure the swaps are indexed to the SQLite database
        let expected_log = format!("Inserting new swap {} to the SQLite database", uuid);
        mm_alice
            .wait_for_log(5., |log| log.contains(&expected_log))
            .await
            .unwrap();
        mm_bob
            .wait_for_log(5., |log| log.contains(&expected_log))
            .await
            .unwrap()
    }

    for uuid in uuids.iter() {
        mm_bob
            .wait_for_log(900., |log| log.contains(&format!("[swap uuid={}] Finished", uuid)))
            .await
            .unwrap();

        mm_alice
            .wait_for_log(900., |log| log.contains(&format!("[swap uuid={}] Finished", uuid)))
            .await
            .unwrap();

        log!("Waiting a few second for the fresh swap status to be saved..");
        Timer::sleep(7.77).await;

        log!("Checking alice/taker status..");
        check_my_swap_status(
            &mm_alice,
            uuid,
            &TAKER_SUCCESS_EVENTS,
            &TAKER_ERROR_EVENTS,
            volume.into(),
            volume.into(),
        )
        .await;

        log!("Checking bob/maker status..");
        check_my_swap_status(
            &mm_bob,
            uuid,
            &MAKER_SUCCESS_EVENTS,
            &MAKER_ERROR_EVENTS,
            volume.into(),
            volume.into(),
        )
        .await;
    }

    log!("Waiting 3 seconds for nodes to broadcast their swaps data..");
    Timer::sleep(3.).await;

    #[cfg(not(target_arch = "wasm32"))]
    for uuid in uuids.iter() {
        log!("Checking alice status..");
        check_stats_swap_status(&mm_alice, uuid, &MAKER_SUCCESS_EVENTS, &TAKER_SUCCESS_EVENTS).await;

        log!("Checking bob status..");
        check_stats_swap_status(&mm_bob, uuid, &MAKER_SUCCESS_EVENTS, &TAKER_SUCCESS_EVENTS).await;
    }

    log!("Checking alice recent swaps..");
    check_recent_swaps(&mm_alice, uuids.len()).await;
    log!("Checking bob recent swaps..");
    check_recent_swaps(&mm_bob, uuids.len()).await;
    for (base, rel) in pairs.iter() {
        log!("Get " (base) "/" (rel) " orderbook");
        let rc = mm_bob
            .rpc(json! ({
                "userpass": mm_bob.userpass,
                "method": "orderbook",
                "base": base,
                "rel": rel,
            }))
            .await
            .unwrap();
        assert!(rc.0.is_success(), "!orderbook: {}", rc.1);

        let bob_orderbook: OrderbookResponse = json::from_str(&rc.1).unwrap();
        log!((base) "/" (rel) " orderbook " [bob_orderbook]);

        assert_eq!(0, bob_orderbook.bids.len(), "{} {} bids must be empty", base, rel);
        assert_eq!(0, bob_orderbook.asks.len(), "{} {} asks must be empty", base, rel);
    }
    mm_bob.stop().await.unwrap();
    mm_alice.stop().await.unwrap();
}

#[test]
#[cfg(not(target_arch = "wasm32"))]
fn trade_test_electrum_and_eth_coins() {
    let pairs: &[_] = if cfg!(feature = "zhtlc") {
        &[("RICK", "ZOMBIE")]
    } else {
        &[("ETH", "JST")]
    };
    block_on(trade_base_rel_electrum(pairs, 1, 2, 0.1));
}

#[wasm_bindgen_test]
#[cfg(target_arch = "wasm32")]
async fn trade_test_rick_and_morty() {
    let pairs: &[_] = &[("RICK", "MORTY")];
    trade_base_rel_electrum(pairs, 1, 1, 0.0001).await;
}

#[cfg(not(target_arch = "wasm32"))]
fn withdraw_and_send(
    mm: &MarketMakerIt,
    coin: &str,
    to: &str,
    enable_res: &HashMap<&'static str, EnableElectrumResponse>,
    expected_bal_change: &str,
    amount: f64,
) {
    let withdraw = block_on(mm.rpc(json! ({
        "mmrpc": "2.0",
        "userpass": mm.userpass,
        "method": "withdraw",
        "params": {
            "coin": coin,
            "to": to,
            "amount": amount,
        },
        "id": 0,
    })))
    .unwrap();

    assert!(withdraw.0.is_success(), "!withdraw: {}", withdraw.1);
    let res: RpcSuccessResponse<TransactionDetails> =
        json::from_str(&withdraw.1).expect("Expected 'RpcSuccessResponse<TransactionDetails>'");
    let tx_details = res.result;

    let from = addr_from_enable(enable_res, coin).to_owned();
    let expected_bal_change = BigDecimal::from_str(expected_bal_change).expect("!BigDecimal::from_str");

    assert_eq!(tx_details.to, vec![to.to_owned()]);
    assert_eq!(tx_details.my_balance_change, expected_bal_change);
    assert_eq!(tx_details.from, vec![from]);

    let send = block_on(mm.rpc(json! ({
        "userpass": mm.userpass,
        "method": "send_raw_transaction",
        "coin": coin,
        "tx_hex": tx_details.tx_hex,
    })))
    .unwrap();
    assert!(send.0.is_success(), "!{} send: {}", coin, send.1);
    let send_json: Json = json::from_str(&send.1).unwrap();
    assert_eq!(tx_details.tx_hash, send_json["tx_hash"]);
}

#[test]
#[cfg(not(target_arch = "wasm32"))]
fn test_withdraw_and_send() {
    let (alice_file_passphrase, _alice_file_userpass) = from_env_file(slurp(&".env.client").unwrap());

    let alice_passphrase = var("ALICE_PASSPHRASE")
        .ok()
        .or(alice_file_passphrase)
        .expect("No ALICE_PASSPHRASE or .env.client/PASSPHRASE");

    let coins = json! ([
        {"coin":"RICK","asset":"RICK","rpcport":8923,"txversion":4,"overwintered":1,"txfee":1000,"protocol":{"type":"UTXO"}},
        {"coin":"MORTY","asset":"MORTY","rpcport":8923,"txversion":4,"overwintered":1,"txfee":1000,"protocol":{"type":"UTXO"}},
        {"coin":"MORTY_SEGWIT","asset":"MORTY_SEGWIT","txversion":4,"overwintered":1,"segwit":true,"txfee":1000,"protocol":{"type":"UTXO"}},
        {"coin":"ETH","name":"ethereum","protocol":{"type":"ETH"}},
        {"coin":"JST","name":"jst","protocol":{"type":"ERC20","protocol_data":{"platform":"ETH","contract_address":"0x2b294F029Fde858b2c62184e8390591755521d8E"}}}
    ]);

    let mm_alice = MarketMakerIt::start(
        json! ({
            "gui": "nogui",
            "netid": 8100,
            "myipaddr": env::var ("ALICE_TRADE_IP") .ok(),
            "rpcip": env::var ("ALICE_TRADE_IP") .ok(),
            "passphrase": alice_passphrase,
            "coins": coins,
            "rpc_password": "password",
            "i_am_seed": true,
        }),
        "password".into(),
        match var("LOCAL_THREAD_MM") {
            Ok(ref e) if e == "alice" => Some(local_start()),
            _ => None,
        },
    )
    .unwrap();

    let (_alice_dump_log, _alice_dump_dashboard) = mm_alice.mm_dump();
    log! ({"Alice log path: {}", mm_alice.log_path.display()});

    // wait until RPC API is active

    // Enable coins. Print the replies in case we need the address.
    let mut enable_res = block_on(enable_coins_eth_electrum(&mm_alice, &["http://195.201.0.6:8565"]));
    enable_res.insert(
        "MORTY_SEGWIT",
        block_on(enable_electrum(&mm_alice, "MORTY_SEGWIT", false, &[
            "electrum1.cipig.net:10018",
            "electrum2.cipig.net:10018",
            "electrum3.cipig.net:10018",
        ])),
    );

    log!("enable_coins (alice): "[enable_res]);
    withdraw_and_send(
        &mm_alice,
        "MORTY",
        "RJTYiYeJ8eVvJ53n2YbrVmxWNNMVZjDGLh",
        &enable_res,
        "-0.00101",
        0.001,
    );
    // dev chain gas price is 0 so ETH expected balance change doesn't include the fee
    withdraw_and_send(
        &mm_alice,
        "ETH",
        "0x657980d55733B41c0C64c06003864e1aAD917Ca7",
        &enable_res,
        "-0.001",
        0.001,
    );
    withdraw_and_send(
        &mm_alice,
        "JST",
        "0x657980d55733B41c0C64c06003864e1aAD917Ca7",
        &enable_res,
        "-0.001",
        0.001,
    );

    // must not allow to withdraw to non-P2PKH addresses
    let withdraw = block_on(mm_alice.rpc(json! ({
        "userpass": mm_alice.userpass,
        "mmrpc": "2.0",
        "method": "withdraw",
        "params": {
            "coin": "MORTY",
            "to": "bUN5nesdt1xsAjCtAaYUnNbQhGqUWwQT1Q",
            "amount": "0.001",
        },
        "id": 0,
    })))
    .unwrap();

    assert!(withdraw.0.is_client_error(), "MORTY withdraw: {}", withdraw.1);
    let res: RpcErrorResponse<String> = json::from_str(&withdraw.1).unwrap();
    assert_eq!(res.error_type, "InvalidAddress");
    assert!(res
        .error_data
        .unwrap()
        .contains("Expected a valid P2PKH or P2SH prefix for MORTY"));

    // but must allow to withdraw to P2SH addresses if Segwit flag is true
    let withdraw = block_on(mm_alice.rpc(json! ({
        "userpass": mm_alice.userpass,
        "mmrpc": "2.0",
        "method": "withdraw",
        "params": {
            "coin": "MORTY_SEGWIT",
            "to": "bUN5nesdt1xsAjCtAaYUnNbQhGqUWwQT1Q",
            "amount": "0.001",
        },
        "id": 0,
    })))
    .unwrap();

    assert!(withdraw.0.is_success(), "MORTY_SEGWIT withdraw: {}", withdraw.1);

    // must not allow to withdraw to invalid checksum address
    let withdraw = block_on(mm_alice.rpc(json! ({
        "userpass": mm_alice.userpass,
        "mmrpc": "2.0",
        "method": "withdraw",
        "params": {
            "coin": "ETH",
            "to": "0x657980d55733b41c0c64c06003864e1aad917ca7",
            "amount": "0.001",
        },
        "id": 0,
    })))
    .unwrap();

    assert!(withdraw.0.is_client_error(), "ETH withdraw: {}", withdraw.1);
    let res: RpcErrorResponse<String> = json::from_str(&withdraw.1).unwrap();
    assert_eq!(res.error_type, "InvalidAddress");
    assert!(res.error.contains("Invalid address checksum"));

    // must not allow to withdraw too small amount 0.000005 (less than 0.00001 dust)
    let small_amount = MmNumber::from("0.000005").to_decimal();
    let withdraw = block_on(mm_alice.rpc(json! ({
        "userpass": mm_alice.userpass,
        "mmrpc": "2.0",
        "method": "withdraw",
        "params": {
            "coin": "MORTY",
            "to": "RHzSYSHv3G6J8xL3MyGH3y2gU588VCTC7X",
            "amount": small_amount,
        },
        "id": 0,
    })))
    .unwrap();

    assert!(withdraw.0.is_client_error(), "MORTY withdraw: {}", withdraw.1);
    log!("error: "[withdraw.1]);
    let error: RpcErrorResponse<withdraw_error::AmountTooLow> = json::from_str(&withdraw.1).unwrap();
    let threshold = MmNumber::from("0.00001").to_decimal();
    let expected_error = withdraw_error::AmountTooLow {
        amount: small_amount,
        threshold,
    };
    assert_eq!(error.error_type, "AmountTooLow");
    assert_eq!(error.error_data, Some(expected_error));

    block_on(mm_alice.stop()).unwrap();
}

#[test]
#[cfg(not(target_arch = "wasm32"))]
fn test_tbtc_withdraw_to_cashaddresses_should_fail() {
    let seed = "spice describe gravity federal blast come thank unfair canal monkey style afraid";

    let coins = json! ([
        {
            "coin": "tBTC",
            "name": "tbitcoin",
            "fname": "tBitcoin",
            "rpcport": 18332,
            "pubtype": 111,
            "p2shtype": 196,
            "wiftype": 239,
            "segwit": true,
            "bech32_hrp": "tb",
            "txfee": 1000,
            "mm2": 1,
            "required_confirmations": 0,
            "protocol": {
                "type": "UTXO"
            }
        }
    ]);

    let mm_alice = MarketMakerIt::start(
        json! ({
            "gui": "nogui",
            "netid": 8100,
            "myipaddr": env::var ("ALICE_TRADE_IP") .ok(),
            "rpcip": env::var ("ALICE_TRADE_IP") .ok(),
            "passphrase": seed.to_string(),
            "coins": coins,
            "rpc_password": "password",
            "i_am_seed": true,
        }),
        "password".into(),
        match var("LOCAL_THREAD_MM") {
            Ok(ref e) if e == "alice" => Some(local_start()),
            _ => None,
        },
    )
    .unwrap();

    let (_alice_dump_log, _alice_dump_dashboard) = mm_alice.mm_dump();
    log! ({"Alice log path: {}", mm_alice.log_path.display()});

    // wait until RPC API is active

    // Enable coins. Print the replies in case we need the address.
    let electrum = block_on(mm_alice.rpc(json!({
        "userpass": mm_alice.userpass,
        "method": "electrum",
        "coin": "tBTC",
        "servers": [{"url":"electrum1.cipig.net:10068"},{"url":"electrum2.cipig.net:10068"},{"url":"electrum3.cipig.net:10068"}],
        "mm2": 1,
    }))).unwrap();
    assert_eq!(
        electrum.0,
        StatusCode::OK,
        "RPC «electrum» failed with {} {}",
        electrum.0,
        electrum.1
    );
    log!("enable_coins (alice): "[electrum]);

    let electrum_response: EnableElectrumResponse =
        json::from_str(&electrum.1).expect("Expected 'EnableElectrumResponse'");
    let mut enable_res = HashMap::new();
    enable_res.insert("tBTC", electrum_response);

    // Send from BTC Legacy Address to Cashaddress should fail
    let withdraw = block_on(mm_alice.rpc(json!({
        "userpass": mm_alice.userpass,
        "method": "withdraw",
        "coin": "tBTC",
        "to": "bchtest:qqgp9xh3435xamv7ghct8emer2s2erzj8gx3gnhwkq",
        "amount": 0.00001,
    })))
    .unwrap();

    assert!(withdraw.0.is_server_error(), "tBTC withdraw: {}", withdraw.1);
    log!([withdraw.1]);

    block_on(mm_alice.stop()).unwrap();
}

#[test]
#[cfg(not(target_arch = "wasm32"))]
fn test_withdraw_legacy() {
    let (alice_file_passphrase, _alice_file_userpass) = from_env_file(slurp(&".env.client").unwrap());

    let alice_passphrase = var("ALICE_PASSPHRASE")
        .ok()
        .or(alice_file_passphrase)
        .expect("No ALICE_PASSPHRASE or .env.client/PASSPHRASE");

    let coins = json!([
        {"coin":"RICK","asset":"RICK","rpcport":8923,"txversion":4,"overwintered":1,"txfee":1000,"protocol":{"type":"UTXO"}},
        {"coin":"MORTY","asset":"MORTY","rpcport":8923,"txversion":4,"overwintered":1,"txfee":1000,"protocol":{"type":"UTXO"}},
        {"coin":"MORTY_SEGWIT","asset":"MORTY_SEGWIT","txversion":4,"overwintered":1,"segwit":true,"txfee":1000,"protocol":{"type":"UTXO"}}
    ]);

    let mm_alice = MarketMakerIt::start(
        json!({
            "gui": "nogui",
            "netid": 8100,
            "myipaddr": env::var ("ALICE_TRADE_IP") .ok(),
            "rpcip": env::var ("ALICE_TRADE_IP") .ok(),
            "passphrase": alice_passphrase,
            "coins": coins,
            "rpc_password": "password",
            "i_am_seed": true,
        }),
        "password".into(),
        match var("LOCAL_THREAD_MM") {
            Ok(ref e) if e == "alice" => Some(local_start()),
            _ => None,
        },
    )
    .unwrap();

    let (_alice_dump_log, _alice_dump_dashboard) = mm_alice.mm_dump();
    log!({ "Alice log path: {}", mm_alice.log_path.display() });

    // wait until RPC API is active

    // Enable coins. Print the replies in case we need the address.
    let mut enable_res = block_on(enable_coins_rick_morty_electrum(&mm_alice));
    enable_res.insert(
        "MORTY_SEGWIT",
        block_on(enable_electrum(&mm_alice, "MORTY_SEGWIT", false, &[
            "electrum1.cipig.net:10018",
            "electrum2.cipig.net:10018",
            "electrum3.cipig.net:10018",
        ])),
    );
    log!("enable_coins (alice): "[enable_res]);

    let withdraw = block_on(mm_alice.rpc(json!({
        "userpass": mm_alice.userpass,
        "method": "withdraw",
        "coin": "MORTY",
        "to": "RJTYiYeJ8eVvJ53n2YbrVmxWNNMVZjDGLh",
        "amount": 0.001,
    })))
    .unwrap();
    assert!(withdraw.0.is_success(), "MORTY withdraw: {}", withdraw.1);
    let _: TransactionDetails = json::from_str(&withdraw.1).expect("Expected 'TransactionDetails'");

    // must not allow to withdraw to non-P2PKH addresses
    let withdraw = block_on(mm_alice.rpc(json!({
        "userpass": mm_alice.userpass,
        "method": "withdraw",
        "coin": "MORTY",
        "to": "bUN5nesdt1xsAjCtAaYUnNbQhGqUWwQT1Q",
        "amount": "0.001",
    })))
    .unwrap();

    assert!(withdraw.0.is_server_error(), "MORTY withdraw: {}", withdraw.1);
    log!([withdraw.1]);
    let withdraw_error: Json = json::from_str(&withdraw.1).unwrap();
    withdraw_error["error"]
        .as_str()
        .expect("Expected 'error' field")
        .contains("Expected either P2PKH or P2SH");
    assert!(withdraw_error.get("error_path").is_none());
    assert!(withdraw_error.get("error_trace").is_none());
    assert!(withdraw_error.get("error_type").is_none());
    assert!(withdraw_error.get("error_data").is_none());

    block_on(mm_alice.stop()).unwrap();
}

#[test]
#[cfg(not(target_arch = "wasm32"))]
fn test_withdraw_segwit() {
    let seed = "spice describe gravity federal blast come thank unfair canal monkey style afraid";

    let coins = json!([
        {
            "coin": "tBTC",
            "name": "tbitcoin",
            "fname": "tBitcoin",
            "rpcport": 18332,
            "pubtype": 111,
            "p2shtype": 196,
            "wiftype": 239,
            "segwit": true,
            "bech32_hrp": "tb",
            "txfee": 0,
            "estimate_fee_mode": "ECONOMICAL",
            "mm2": 1,
            "required_confirmations": 0,
            "protocol": {
                "type": "UTXO"
            },
            "address_format": {
                "format":"segwit"
            }
        }
    ]);

    let mm_alice = MarketMakerIt::start(
        json!({
            "gui": "nogui",
            "netid": 8100,
            "myipaddr": env::var ("ALICE_TRADE_IP") .ok(),
            "rpcip": env::var ("ALICE_TRADE_IP") .ok(),
            "passphrase": seed.to_string(),
            "coins": coins,
            "rpc_password": "password",
            "i_am_seed": true,
        }),
        "password".into(),
        match var("LOCAL_THREAD_MM") {
            Ok(ref e) if e == "alice" => Some(local_start()),
            _ => None,
        },
    )
    .unwrap();

    let (_alice_dump_log, _alice_dump_dashboard) = mm_alice.mm_dump();
    log!({ "Alice log path: {}", mm_alice.log_path.display() });

    // wait until RPC API is active

    // Enable coins. Print the replies in case we need the address.
    let electrum = block_on(mm_alice.rpc(json!({
        "userpass": mm_alice.userpass,
        "method": "electrum",
        "coin": "tBTC",
        "servers": [{"url":"electrum1.cipig.net:10068"},{"url":"electrum2.cipig.net:10068"},{"url":"electrum3.cipig.net:10068"}],
        "mm2": 1,
        "address_format": {
            "format": "segwit",
        },
    }))).unwrap();
    assert_eq!(
        electrum.0,
        StatusCode::OK,
        "RPC «electrum» failed with {} {}",
        electrum.0,
        electrum.1
    );
    log!("enable_coins (alice): "[electrum]);

    let withdraw = block_on(mm_alice.rpc(json!({
        "userpass": mm_alice.userpass,
        "method": "withdraw",
        "coin": "tBTC",
        "to": "tb1qdkwjk42dw6pryvs9sl0ht3pn3mxghuma64jst5",
        "amount": 0.00001,
    })))
    .unwrap();
    assert!(withdraw.0.is_success(), "tBTC withdraw: {}", withdraw.1);
    let _: TransactionDetails = json::from_str(&withdraw.1).expect("Expected 'TransactionDetails'");

    // must not allow to withdraw to addresses with different hrp
    let withdraw = block_on(mm_alice.rpc(json!({
        "userpass": mm_alice.userpass,
        "method": "withdraw",
        "coin": "tBTC",
        "to": "ltc1qdkwjk42dw6pryvs9sl0ht3pn3mxghuma64jst5",
        "amount": 0.00001,
    })))
    .unwrap();

    assert!(withdraw.0.is_server_error(), "tBTC withdraw: {}", withdraw.1);
    log!([withdraw.1]);
    let withdraw_error: Json = json::from_str(&withdraw.1).unwrap();
    withdraw_error["error"]
        .as_str()
        .expect("Expected 'error' field")
        .contains("Address hrp ltc is not a valid hrp for tBTC");
    assert!(withdraw_error.get("error_path").is_none());
    assert!(withdraw_error.get("error_trace").is_none());
    assert!(withdraw_error.get("error_type").is_none());
    assert!(withdraw_error.get("error_data").is_none());

    block_on(mm_alice.stop()).unwrap();
}

/// Ensure that swap status return the 404 status code if swap is not found
#[test]
#[cfg(not(target_arch = "wasm32"))]
fn test_swap_status() {
    let coins = json! ([{"coin":"RICK","asset":"RICK"},]);

    let mm = MarketMakerIt::start(
        json! ({
            "gui": "nogui",
            "netid": 8100,
            "myipaddr": env::var ("ALICE_TRADE_IP") .ok(),
            "rpcip": env::var ("ALICE_TRADE_IP") .ok(),
            "passphrase": "some passphrase",
            "coins": coins,
            "rpc_password": "password",
            "i_am_seed": true,
        }),
        "password".into(),
        match var("LOCAL_THREAD_MM") {
            Ok(ref e) if e == "alice" => Some(local_start()),
            _ => None,
        },
    )
    .unwrap();

    let my_swap = block_on(mm.rpc(json! ({
        "userpass": mm.userpass,
        "method": "my_swap_status",
        "params": {
            "uuid":Uuid::new_v4(),
        }
    })))
    .unwrap();

    assert!(my_swap.0.is_server_error(), "!not found status code: {}", my_swap.1);

    let stats_swap = block_on(mm.rpc(json! ({
        "userpass": mm.userpass,
        "method": "stats_swap_status",
        "params": {
            "uuid":Uuid::new_v4(),
        }
    })))
    .unwrap();

    assert!(
        stats_swap.0.is_server_error(),
        "!not found status code: {}",
        stats_swap.1
    );
}

/// Ensure that setprice/buy/sell calls deny base == rel
/// https://github.com/artemii235/SuperNET/issues/363
#[test]
#[cfg(not(target_arch = "wasm32"))]
fn test_order_errors_when_base_equal_rel() {
    let coins = json!([
        {"coin":"RICK","asset":"RICK","rpcport":8923,"txversion":4,"overwintered":1,"protocol":{"type":"UTXO"}},
    ]);

    let mm = MarketMakerIt::start(
        json! ({
            "gui": "nogui",
            "netid": 9998,
            "myipaddr": env::var ("BOB_TRADE_IP") .ok(),
            "rpcip": env::var ("BOB_TRADE_IP") .ok(),
            "canbind": env::var ("BOB_TRADE_PORT") .ok().map (|s| s.parse::<i64>().unwrap()),
            "passphrase": "bob passphrase",
            "coins": coins,
            "rpc_password": "pass",
            "i_am_seed": true,
        }),
        "pass".into(),
        match var("LOCAL_THREAD_MM") {
            Ok(ref e) if e == "bob" => Some(local_start()),
            _ => None,
        },
    )
    .unwrap();
    let (_dump_log, _dump_dashboard) = mm.mm_dump();
    log!({"Log path: {}", mm.log_path.display()});
    block_on(enable_electrum(&mm, "RICK", false, &[
        "electrum3.cipig.net:10017",
        "electrum2.cipig.net:10017",
        "electrum1.cipig.net:10017",
    ]));

    let rc = block_on(mm.rpc(json! ({
        "userpass": mm.userpass,
        "method": "setprice",
        "base": "RICK",
        "rel": "RICK",
        "price": 0.9
    })))
    .unwrap();
    assert!(rc.0.is_server_error(), "setprice should have failed, but got {:?}", rc);

    let rc = block_on(mm.rpc(json! ({
        "userpass": mm.userpass,
        "method": "buy",
        "base": "RICK",
        "rel": "RICK",
        "price": 0.9,
        "relvolume": 0.1,
    })))
    .unwrap();
    assert!(rc.0.is_server_error(), "buy should have failed, but got {:?}", rc);

    let rc = block_on(mm.rpc(json! ({
        "userpass": mm.userpass,
        "method": "sell",
        "base": "RICK",
        "rel": "RICK",
        "price": 0.9,
        "basevolume": 0.1,
    })))
    .unwrap();
    assert!(rc.0.is_server_error(), "sell should have failed, but got {:?}", rc);
}

#[cfg(not(target_arch = "wasm32"))]
fn startup_passphrase(passphrase: &str, expected_address: &str) {
    let coins = json!([
        {"coin":"KMD","rpcport":8923,"txversion":4,"protocol":{"type":"UTXO"}},
    ]);

    let mm = MarketMakerIt::start(
        json! ({
            "gui": "nogui",
            "netid": 9998,
            "myipaddr": env::var ("BOB_TRADE_IP") .ok(),
            "rpcip": env::var ("BOB_TRADE_IP") .ok(),
            "canbind": env::var ("BOB_TRADE_PORT") .ok().map (|s| s.parse::<i64>().unwrap()),
            "passphrase": passphrase,
            "coins": coins,
            "rpc_password": "pass",
            "i_am_seed": true,
        }),
        "pass".into(),
        match var("LOCAL_THREAD_MM") {
            Ok(ref e) if e == "bob" => Some(local_start()),
            _ => None,
        },
    )
    .unwrap();
    let (_dump_log, _dump_dashboard) = mm.mm_dump();
    #[cfg(not(target_arch = "wasm32"))]
    {
        log!({"Log path: {}", mm.log_path.display()})
    }
    let enable = block_on(enable_electrum(&mm, "KMD", false, &["electrum1.cipig.net:10001"]));
    assert_eq!(expected_address, enable.address);
    block_on(mm.stop()).unwrap();
}

/// MM2 should detect if passphrase is WIF or 0x-prefixed hex encoded privkey and parse it properly.
/// https://github.com/artemii235/SuperNET/issues/396
#[test]
#[cfg(not(target_arch = "wasm32"))]
fn test_startup_passphrase() {
    // seed phrase
    startup_passphrase("bob passphrase", "RRnMcSeKiLrNdbp91qNVQwwXx5azD4S4CD");

    // WIF
    assert!(key_pair_from_seed("UvCjJf4dKSs2vFGVtCnUTAhR5FTZGdg43DDRa9s7s5DV1sSDX14g").is_ok());
    startup_passphrase(
        "UvCjJf4dKSs2vFGVtCnUTAhR5FTZGdg43DDRa9s7s5DV1sSDX14g",
        "RRnMcSeKiLrNdbp91qNVQwwXx5azD4S4CD",
    );
    // WIF, Invalid network version
    assert!(key_pair_from_seed("92Qba5hnyWSn5Ffcka56yMQauaWY6ZLd91Vzxbi4a9CCetaHtYj").is_err());
    // WIF, not compressed
    assert!(key_pair_from_seed("5HpHagT65TZzG1PH3CSu63k8DbpvD8s5ip4nEB3kEsreAnchuDf").is_err());

    // 0x prefixed hex
    assert!(key_pair_from_seed("0xb8c774f071de08c7fd8f62b97f1a5726f6ce9f1bcf141b70b86689254ed6714e").is_ok());
    startup_passphrase(
        "0xb8c774f071de08c7fd8f62b97f1a5726f6ce9f1bcf141b70b86689254ed6714e",
        "RRnMcSeKiLrNdbp91qNVQwwXx5azD4S4CD",
    );
    // Out of range, https://en.bitcoin.it/wiki/Private_key#Range_of_valid_ECDSA_private_keys
    assert!(key_pair_from_seed("0xFFFFFFFFFFFFFFFFFFFFFFFFFFFFFFFEBAAEDCE6AF48A03BBFD25E8CD0364141").is_err());
}

/// https://github.com/artemii235/SuperNET/issues/398
#[test]
#[cfg(not(target_arch = "wasm32"))]
fn test_cancel_order() {
    let coins = json!([
        {"coin":"RICK","asset":"RICK","rpcport":8923,"txversion":4,"overwintered":1,"protocol":{"type":"UTXO"}},
        {"coin":"MORTY","asset":"MORTY","rpcport":11608,"txversion":4,"overwintered":1,"protocol":{"type":"UTXO"}}
    ]);
    let bob_passphrase = "bob passphrase";

    // start bob and immediately place the order
    let mm_bob = MarketMakerIt::start(
        json! ({
            "gui": "nogui",
            "netid": 9998,
            "dht": "on",  // Enable DHT without delay.
            "myipaddr": env::var ("BOB_TRADE_IP") .ok(),
            "rpcip": env::var ("BOB_TRADE_IP") .ok(),
            "canbind": env::var ("BOB_TRADE_PORT") .ok().map (|s| s.parse::<i64>().unwrap()),
            "passphrase": bob_passphrase,
            "coins": coins,
            "i_am_seed": true,
            "rpc_password": "pass",
        }),
        "pass".into(),
        match var("LOCAL_THREAD_MM") {
            Ok(ref e) if e == "bob" => Some(local_start()),
            _ => None,
        },
    )
    .unwrap();
    let (_bob_dump_log, _bob_dump_dashboard) = mm_bob.mm_dump();
    log!({"Bob log path: {}", mm_bob.log_path.display()});
    // Enable coins on Bob side. Print the replies in case we need the "address".
    log! ({"enable_coins (bob): {:?}", block_on (enable_coins_rick_morty_electrum(&mm_bob))});

    log!("Issue sell request on Bob side by setting base/rel price…");
    let rc = block_on(mm_bob.rpc(json! ({
        "userpass": mm_bob.userpass,
        "method": "setprice",
        "base": "RICK",
        "rel": "MORTY",
        "price": 0.9,
        "volume": "0.9",
    })))
    .unwrap();
    assert!(rc.0.is_success(), "!setprice: {}", rc.1);
    let setprice_json: Json = json::from_str(&rc.1).unwrap();
    log!([setprice_json]);

    let mm_alice = MarketMakerIt::start(
        json! ({
            "gui": "nogui",
            "netid": 9998,
            "dht": "on",  // Enable DHT without delay.
            "myipaddr": env::var ("ALICE_TRADE_IP") .ok(),
            "rpcip": env::var ("ALICE_TRADE_IP") .ok(),
            "passphrase": "alice passphrase",
            "coins": coins,
            "seednodes": [fomat!((mm_bob.ip))],
            "rpc_password": "pass",
        }),
        "pass".into(),
        match var("LOCAL_THREAD_MM") {
            Ok(ref e) if e == "alice" => Some(local_start()),
            _ => None,
        },
    )
    .unwrap();

    let (_alice_dump_log, _alice_dump_dashboard) = mm_alice.mm_dump();
    log!({"Alice log path: {}", mm_alice.log_path.display()});

    // Enable coins on Alice side. Print the replies in case we need the "address".
    log! ({"enable_coins (alice): {:?}", block_on (enable_coins_rick_morty_electrum(&mm_alice))});

    log!("Get RICK/MORTY orderbook on Alice side");
    let rc = block_on(mm_alice.rpc(json! ({
        "userpass": mm_alice.userpass,
        "method": "orderbook",
        "base": "RICK",
        "rel": "MORTY",
    })))
    .unwrap();
    assert!(rc.0.is_success(), "!orderbook: {}", rc.1);

    let alice_orderbook: OrderbookResponse = json::from_str(&rc.1).unwrap();
    log!("Alice orderbook "[alice_orderbook]);
    assert_eq!(
        alice_orderbook.asks.len(),
        1,
        "Alice RICK/MORTY orderbook must have exactly 1 ask"
    );

    let cancel_rc = block_on(mm_bob.rpc(json! ({
        "userpass": mm_bob.userpass,
        "method": "cancel_order",
        "uuid": setprice_json["result"]["uuid"],
    })))
    .unwrap();
    assert!(cancel_rc.0.is_success(), "!cancel_order: {}", rc.1);
    let uuid: Uuid = json::from_value(setprice_json["result"]["uuid"].clone()).unwrap();
    let order_path = mm_bob.folder.join(format!(
        "DB/{}/ORDERS/MY/MAKER/{}.json",
        hex::encode(rmd160_from_passphrase(bob_passphrase)),
        uuid
    ));
    assert!(!order_path.exists());

    let pause = 3;
    log!("Waiting (" (pause) " seconds) for Bob to cancel the order…");
    thread::sleep(Duration::from_secs(pause));

    // Bob orderbook must show no orders
    log!("Get RICK/MORTY orderbook on Bob side");
    let rc = block_on(mm_bob.rpc(json! ({
        "userpass": mm_bob.userpass,
        "method": "orderbook",
        "base": "RICK",
        "rel": "MORTY",
    })))
    .unwrap();
    assert!(rc.0.is_success(), "!orderbook: {}", rc.1);

    let bob_orderbook: OrderbookResponse = json::from_str(&rc.1).unwrap();
    log!("Bob orderbook "[bob_orderbook]);
    assert_eq!(bob_orderbook.asks.len(), 0, "Bob RICK/MORTY asks are not empty");

    // Alice orderbook must show no orders
    log!("Get RICK/MORTY orderbook on Alice side");
    let rc = block_on(mm_alice.rpc(json! ({
        "userpass": mm_alice.userpass,
        "method": "orderbook",
        "base": "RICK",
        "rel": "MORTY",
    })))
    .unwrap();
    assert!(rc.0.is_success(), "!orderbook: {}", rc.1);

    let alice_orderbook: OrderbookResponse = json::from_str(&rc.1).unwrap();
    log!("Alice orderbook "[alice_orderbook]);
    assert_eq!(alice_orderbook.asks.len(), 0, "Alice RICK/MORTY asks are not empty");
}

#[test]
#[cfg(not(target_arch = "wasm32"))]
fn test_cancel_all_orders() {
    let coins = json!([
        {"coin":"RICK","asset":"RICK","rpcport":8923,"txversion":4,"overwintered":1,"protocol":{"type":"UTXO"}},
        {"coin":"MORTY","asset":"MORTY","rpcport":11608,"txversion":4,"overwintered":1,"protocol":{"type":"UTXO"}}
    ]);

    let bob_passphrase = "bob passphrase";
    // start bob and immediately place the order
    let mm_bob = MarketMakerIt::start(
        json! ({
            "gui": "nogui",
            "netid": 9998,
            "dht": "on",  // Enable DHT without delay.
            "myipaddr": env::var ("BOB_TRADE_IP") .ok(),
            "rpcip": env::var ("BOB_TRADE_IP") .ok(),
            "canbind": env::var ("BOB_TRADE_PORT") .ok().map (|s| s.parse::<i64>().unwrap()),
            "passphrase": bob_passphrase,
            "coins": coins,
            "i_am_seed": true,
            "rpc_password": "pass",
        }),
        "pass".into(),
        match var("LOCAL_THREAD_MM") {
            Ok(ref e) if e == "bob" => Some(local_start()),
            _ => None,
        },
    )
    .unwrap();
    let (_bob_dump_log, _bob_dump_dashboard) = mm_bob.mm_dump();
    log!({"Bob log path: {}", mm_bob.log_path.display()});
    // Enable coins on Bob side. Print the replies in case we need the "address".
    log! ({"enable_coins (bob): {:?}", block_on (enable_coins_rick_morty_electrum(&mm_bob))});

    log!("Issue sell request on Bob side by setting base/rel price…");
    let rc = block_on(mm_bob.rpc(json! ({
        "userpass": mm_bob.userpass,
        "method": "setprice",
        "base": "RICK",
        "rel": "MORTY",
        "price": 0.9,
        "volume": "0.9",
    })))
    .unwrap();
    assert!(rc.0.is_success(), "!setprice: {}", rc.1);
    let setprice_json: Json = json::from_str(&rc.1).unwrap();
    log!([setprice_json]);

    let mm_alice = MarketMakerIt::start(
        json! ({
            "gui": "nogui",
            "netid": 9998,
            "dht": "on",  // Enable DHT without delay.
            "myipaddr": env::var ("ALICE_TRADE_IP") .ok(),
            "rpcip": env::var ("ALICE_TRADE_IP") .ok(),
            "passphrase": "alice passphrase",
            "coins": coins,
            "seednodes": [fomat!((mm_bob.ip))],
            "rpc_password": "pass",
        }),
        "pass".into(),
        match var("LOCAL_THREAD_MM") {
            Ok(ref e) if e == "alice" => Some(local_start()),
            _ => None,
        },
    )
    .unwrap();

    let (_alice_dump_log, _alice_dump_dashboard) = mm_alice.mm_dump();
    log!({"Alice log path: {}", mm_alice.log_path.display()});

    // Enable coins on Alice side. Print the replies in case we need the "address".
    log! ({"enable_coins (alice): {:?}", block_on (enable_coins_rick_morty_electrum(&mm_alice))});

    log!("Give Alice 3 seconds to import the order…");
    thread::sleep(Duration::from_secs(3));

    log!("Get RICK/MORTY orderbook on Alice side");
    let rc = block_on(mm_alice.rpc(json! ({
        "userpass": mm_alice.userpass,
        "method": "orderbook",
        "base": "RICK",
        "rel": "MORTY",
    })))
    .unwrap();
    assert!(rc.0.is_success(), "!orderbook: {}", rc.1);

    let alice_orderbook: Json = json::from_str(&rc.1).unwrap();
    log!("Alice orderbook "[alice_orderbook]);
    let asks = alice_orderbook["asks"].as_array().unwrap();
    assert_eq!(asks.len(), 1, "Alice RICK/MORTY orderbook must have exactly 1 ask");

    let cancel_rc = block_on(mm_bob.rpc(json! ({
        "userpass": mm_bob.userpass,
        "method": "cancel_all_orders",
        "cancel_by": {
            "type": "All",
        }
    })))
    .unwrap();
    assert!(cancel_rc.0.is_success(), "!cancel_all_orders: {}", rc.1);
    let uuid: Uuid = json::from_value(setprice_json["result"]["uuid"].clone()).unwrap();
    let order_path = mm_bob.folder.join(format!(
        "DB/{}/ORDERS/MY/MAKER/{}.json",
        hex::encode(rmd160_from_passphrase(bob_passphrase)),
        uuid
    ));
    assert!(!order_path.exists());

    let pause = 3;
    log!("Waiting (" (pause) " seconds) for Bob to cancel the order…");
    thread::sleep(Duration::from_secs(pause));

    // Bob orderbook must show no orders
    log!("Get RICK/MORTY orderbook on Bob side");
    let rc = block_on(mm_bob.rpc(json! ({
        "userpass": mm_bob.userpass,
        "method": "orderbook",
        "base": "RICK",
        "rel": "MORTY",
    })))
    .unwrap();
    assert!(rc.0.is_success(), "!orderbook: {}", rc.1);

    let bob_orderbook: Json = json::from_str(&rc.1).unwrap();
    log!("Bob orderbook "[bob_orderbook]);
    let asks = bob_orderbook["asks"].as_array().unwrap();
    assert_eq!(asks.len(), 0, "Bob RICK/MORTY asks are not empty");

    // Alice orderbook must show no orders
    log!("Get RICK/MORTY orderbook on Alice side");
    let rc = block_on(mm_alice.rpc(json! ({
        "userpass": mm_alice.userpass,
        "method": "orderbook",
        "base": "RICK",
        "rel": "MORTY",
    })))
    .unwrap();
    assert!(rc.0.is_success(), "!orderbook: {}", rc.1);

    let alice_orderbook: Json = json::from_str(&rc.1).unwrap();
    log!("Alice orderbook "[alice_orderbook]);
    let asks = alice_orderbook["asks"].as_array().unwrap();
    assert_eq!(asks.len(), 0, "Alice RICK/MORTY asks are not empty");
}

/// https://github.com/artemii235/SuperNET/issues/367
/// Electrum requests should success if at least 1 server successfully connected,
/// all others might end up with DNS resolution errors, TCP connection errors, etc.
#[test]
#[cfg(not(target_arch = "wasm32"))]
fn test_electrum_enable_conn_errors() {
    let coins = json!([
        {"coin":"RICK","asset":"RICK","protocol":{"type":"UTXO"}},
        {"coin":"MORTY","asset":"MORTY","protocol":{"type":"UTXO"}},
    ]);

    let mm_bob = MarketMakerIt::start(
        json! ({
            "gui": "nogui",
            "netid": 9998,
            "dht": "on",  // Enable DHT without delay.
            "myipaddr": env::var ("BOB_TRADE_IP") .ok(),
            "rpcip": env::var ("BOB_TRADE_IP") .ok(),
            "canbind": env::var ("BOB_TRADE_PORT") .ok().map (|s| s.parse::<i64>().unwrap()),
            "passphrase": "bob passphrase",
            "coins": coins,
            "i_am_seed": true,
            "rpc_password": "pass",
        }),
        "pass".into(),
        match var("LOCAL_THREAD_MM") {
            Ok(ref e) if e == "bob" => Some(local_start()),
            _ => None,
        },
    )
    .unwrap();
    let (_bob_dump_log, _bob_dump_dashboard) = mm_bob.mm_dump();
    log!({"Bob log path: {}", mm_bob.log_path.display()});
    // Using working servers and few else with random ports to trigger "connection refused"
    block_on(enable_electrum(&mm_bob, "RICK", false, &[
        "electrum3.cipig.net:10017",
        "electrum2.cipig.net:10017",
        "electrum1.cipig.net:10017",
        "electrum1.cipig.net:60017",
        "electrum1.cipig.net:60018",
    ]));
    // use random domain name to trigger name is not resolved
    block_on(enable_electrum(&mm_bob, "MORTY", false, &[
        "electrum3.cipig.net:10018",
        "electrum2.cipig.net:10018",
        "electrum1.cipig.net:10018",
        "random-electrum-domain-name1.net:60017",
        "random-electrum-domain-name2.net:60017",
    ]));
}

#[test]
#[cfg(not(target_arch = "wasm32"))]
fn test_order_should_not_be_displayed_when_node_is_down() {
    let coins = json!([
        {"coin":"RICK","asset":"RICK","protocol":{"type":"UTXO"}},
        {"coin":"MORTY","asset":"MORTY","protocol":{"type":"UTXO"}},
    ]);

    // start bob and immediately place the order
    let mm_bob = MarketMakerIt::start(
        json! ({
            "gui": "nogui",
            "netid": 9998,
            "dht": "on",  // Enable DHT without delay.
            "myipaddr": env::var ("BOB_TRADE_IP") .ok(),
            "rpcip": env::var ("BOB_TRADE_IP") .ok(),
            "canbind": env::var ("BOB_TRADE_PORT") .ok().map (|s| s.parse::<i64>().unwrap()),
            "passphrase": "bob passphrase",
            "coins": coins,
            "i_am_seed": true,
            "rpc_password": "pass",
        }),
        "pass".into(),
        match var("LOCAL_THREAD_MM") {
            Ok(ref e) if e == "bob" => Some(local_start()),
            _ => None,
        },
    )
    .unwrap();
    let (_bob_dump_log, _bob_dump_dashboard) = mm_bob.mm_dump();
    log!({"Bob log path: {}", mm_bob.log_path.display()});

    log!(
        "Bob enable RICK "[block_on(enable_electrum(&mm_bob, "RICK", false, &[
            "electrum3.cipig.net:10017",
            "electrum2.cipig.net:10017",
            "electrum1.cipig.net:10017",
        ]))]
    );

    log!(
        "Bob enable MORTY "[block_on(enable_electrum(&mm_bob, "MORTY", false, &[
            "electrum3.cipig.net:10018",
            "electrum2.cipig.net:10018",
            "electrum1.cipig.net:10018",
        ]))]
    );

    let mm_alice = MarketMakerIt::start(
        json! ({
            "gui": "nogui",
            "netid": 9998,
            "myipaddr": env::var ("ALICE_TRADE_IP") .ok(),
            "rpcip": env::var ("ALICE_TRADE_IP") .ok(),
            "passphrase": "alice passphrase",
            "coins": coins,
            "seednodes": [fomat!((mm_bob.ip))],
            "rpc_password": "pass",
            "maker_order_timeout": 5,
        }),
        "pass".into(),
        match var("LOCAL_THREAD_MM") {
            Ok(ref e) if e == "alice" => Some(local_start()),
            _ => None,
        },
    )
    .unwrap();

    let (_alice_dump_log, _alice_dump_dashboard) = mm_alice.mm_dump();
    log!({"Alice log path: {}", mm_alice.log_path.display()});

    log!(
        "Alice enable RICK "[block_on(enable_electrum(&mm_alice, "RICK", false, &[
            "electrum3.cipig.net:10017",
            "electrum2.cipig.net:10017",
            "electrum1.cipig.net:10017",
        ]))]
    );

    log!(
        "Alice enable MORTY "[block_on(enable_electrum(&mm_alice, "MORTY", false, &[
            "electrum3.cipig.net:10018",
            "electrum2.cipig.net:10018",
            "electrum1.cipig.net:10018",
        ]))]
    );

    // issue sell request on Bob side by setting base/rel price
    log!("Issue bob sell request");
    let rc = block_on(mm_bob.rpc(json! ({
        "userpass": mm_bob.userpass,
        "method": "setprice",
        "base": "RICK",
        "rel": "MORTY",
        "price": 0.9,
        "volume": "0.9",
    })))
    .unwrap();
    assert!(rc.0.is_success(), "!setprice: {}", rc.1);

    thread::sleep(Duration::from_secs(2));

    log!("Get RICK/MORTY orderbook on Alice side");
    let rc = block_on(mm_alice.rpc(json! ({
        "userpass": mm_alice.userpass,
        "method": "orderbook",
        "base": "RICK",
        "rel": "MORTY",
    })))
    .unwrap();
    assert!(rc.0.is_success(), "!orderbook: {}", rc.1);

    let alice_orderbook: Json = json::from_str(&rc.1).unwrap();
    log!("Alice orderbook "[alice_orderbook]);
    let asks = alice_orderbook["asks"].as_array().unwrap();
    assert_eq!(asks.len(), 1, "Alice RICK/MORTY orderbook must have exactly 1 ask");

    block_on(mm_bob.stop()).unwrap();
    thread::sleep(Duration::from_secs(6));

    let rc = block_on(mm_alice.rpc(json! ({
        "userpass": mm_alice.userpass,
        "method": "orderbook",
        "base": "RICK",
        "rel": "MORTY",
    })))
    .unwrap();
    assert!(rc.0.is_success(), "!orderbook: {}", rc.1);

    let alice_orderbook: Json = json::from_str(&rc.1).unwrap();
    log!("Alice orderbook "[alice_orderbook]);
    let asks = alice_orderbook["asks"].as_array().unwrap();
    assert_eq!(asks.len(), 0, "Alice RICK/MORTY orderbook must have zero asks");

    block_on(mm_alice.stop()).unwrap();
}

#[test]
#[cfg(not(target_arch = "wasm32"))]
fn test_own_orders_should_not_be_removed_from_orderbook() {
    let coins = json!([
        {"coin":"RICK","asset":"RICK","protocol":{"type":"UTXO"}},
        {"coin":"MORTY","asset":"MORTY","protocol":{"type":"UTXO"}},
    ]);

    // start bob and immediately place the order
    let mm_bob = MarketMakerIt::start(
        json! ({
            "gui": "nogui",
            "netid": 9998,
            "dht": "on",  // Enable DHT without delay.
            "myipaddr": env::var ("BOB_TRADE_IP") .ok(),
            "rpcip": env::var ("BOB_TRADE_IP") .ok(),
            "canbind": env::var ("BOB_TRADE_PORT") .ok().map (|s| s.parse::<i64>().unwrap()),
            "passphrase": "bob passphrase",
            "coins": coins,
            "i_am_seed": true,
            "rpc_password": "pass",
            "maker_order_timeout": 5,
        }),
        "pass".into(),
        match var("LOCAL_THREAD_MM") {
            Ok(ref e) if e == "bob" => Some(local_start()),
            _ => None,
        },
    )
    .unwrap();
    let (_bob_dump_log, _bob_dump_dashboard) = mm_bob.mm_dump();
    log!({"Bob log path: {}", mm_bob.log_path.display()});

    log!(
        "Bob enable RICK "[block_on(enable_electrum(&mm_bob, "RICK", false, &[
            "electrum3.cipig.net:10017",
            "electrum2.cipig.net:10017",
            "electrum1.cipig.net:10017",
        ]))]
    );

    log!(
        "Bob enable MORTY "[block_on(enable_electrum(&mm_bob, "MORTY", false, &[
            "electrum3.cipig.net:10018",
            "electrum2.cipig.net:10018",
            "electrum1.cipig.net:10018",
        ]))]
    );

    // issue sell request on Bob side by setting base/rel price
    log!("Issue bob sell request");
    let rc = block_on(mm_bob.rpc(json! ({
        "userpass": mm_bob.userpass,
        "method": "setprice",
        "base": "RICK",
        "rel": "MORTY",
        "price": 0.9,
        "volume": "0.9",
    })))
    .unwrap();
    assert!(rc.0.is_success(), "!setprice: {}", rc.1);

    thread::sleep(Duration::from_secs(6));

    let rc = block_on(mm_bob.rpc(json! ({
        "userpass": mm_bob.userpass,
        "method": "orderbook",
        "base": "RICK",
        "rel": "MORTY",
    })))
    .unwrap();
    assert!(rc.0.is_success(), "!orderbook: {}", rc.1);

    let bob_orderbook: Json = json::from_str(&rc.1).unwrap();
    log!("Bob orderbook "[bob_orderbook]);
    let asks = bob_orderbook["asks"].as_array().unwrap();
    assert_eq!(asks.len(), 1, "Bob RICK/MORTY orderbook must have exactly 1 ask");

    block_on(mm_bob.stop()).unwrap();
}

#[test]
#[cfg(not(target_arch = "wasm32"))]
// https://github.com/KomodoPlatform/atomicDEX-API/issues/511
fn test_all_orders_per_pair_per_node_must_be_displayed_in_orderbook() {
    let coins = json!([
        {"coin":"RICK","asset":"RICK","protocol":{"type":"UTXO"}},
        {"coin":"MORTY","asset":"MORTY","protocol":{"type":"UTXO"}},
    ]);

    let mm = MarketMakerIt::start(
        json! ({
            "gui": "nogui",
            "netid": 9998,
            "myipaddr": env::var ("BOB_TRADE_IP") .ok(),
            "rpcip": env::var ("BOB_TRADE_IP") .ok(),
            "canbind": env::var ("BOB_TRADE_PORT") .ok().map (|s| s.parse::<i64>().unwrap()),
            "passphrase": "bob passphrase",
            "coins": coins,
            "rpc_password": "pass",
            "i_am_seed": true,
        }),
        "pass".into(),
        match var("LOCAL_THREAD_MM") {
            Ok(ref e) if e == "bob" => Some(local_start()),
            _ => None,
        },
    )
    .unwrap();
    let (_dump_log, _dump_dashboard) = mm.mm_dump();
    log!({"Log path: {}", mm.log_path.display()});
    block_on(enable_electrum(&mm, "RICK", false, &[
        "electrum3.cipig.net:10017",
        "electrum2.cipig.net:10017",
        "electrum1.cipig.net:10017",
    ]));
    block_on(enable_electrum(&mm, "MORTY", false, &[
        "electrum3.cipig.net:10018",
        "electrum2.cipig.net:10018",
        "electrum1.cipig.net:10018",
    ]));

    // set 2 orders with different prices
    let rc = block_on(mm.rpc(json! ({
        "userpass": mm.userpass,
        "method": "setprice",
        "base": "RICK",
        "rel": "MORTY",
        "price": 0.9,
        "volume": "0.9",
        "cancel_previous": false,
    })))
    .unwrap();
    assert!(rc.0.is_success(), "!setprice: {}", rc.1);

    let rc = block_on(mm.rpc(json! ({
        "userpass": mm.userpass,
        "method": "setprice",
        "base": "RICK",
        "rel": "MORTY",
        "price": 1,
        "volume": "0.9",
        "cancel_previous": false,
    })))
    .unwrap();
    assert!(rc.0.is_success(), "!setprice: {}", rc.1);

    thread::sleep(Duration::from_secs(2));

    log!("Get RICK/MORTY orderbook");
    let rc = block_on(mm.rpc(json! ({
        "userpass": mm.userpass,
        "method": "orderbook",
        "base": "RICK",
        "rel": "MORTY",
    })))
    .unwrap();
    assert!(rc.0.is_success(), "!orderbook: {}", rc.1);

    let orderbook: Json = json::from_str(&rc.1).unwrap();
    log!("orderbook "[orderbook]);
    let asks = orderbook["asks"].as_array().unwrap();
    assert_eq!(asks.len(), 2, "RICK/MORTY orderbook must have exactly 2 asks");
}

#[test]
#[cfg(not(target_arch = "wasm32"))]
// https://github.com/KomodoPlatform/atomicDEX-API/issues/859
fn orderbook_extended_data() {
    let coins = json!([
        {"coin":"RICK","asset":"RICK","protocol":{"type":"UTXO"}},
        {"coin":"MORTY","asset":"MORTY","protocol":{"type":"UTXO"}},
    ]);

    let mm = MarketMakerIt::start(
        json! ({
            "gui": "nogui",
            "netid": 9998,
            "myipaddr": env::var ("BOB_TRADE_IP") .ok(),
            "rpcip": env::var ("BOB_TRADE_IP") .ok(),
            "canbind": env::var ("BOB_TRADE_PORT") .ok().map (|s| s.parse::<i64>().unwrap()),
            "passphrase": "bob passphrase",
            "coins": coins,
            "rpc_password": "pass",
            "i_am_seed": true,
        }),
        "pass".into(),
        match var("LOCAL_THREAD_MM") {
            Ok(ref e) if e == "bob" => Some(local_start()),
            _ => None,
        },
    )
    .unwrap();
    let (_dump_log, _dump_dashboard) = &mm.mm_dump();
    log!({"Log path: {}", mm.log_path.display()});
    block_on(enable_electrum(&mm, "RICK", false, &[
        "electrum3.cipig.net:10017",
        "electrum2.cipig.net:10017",
        "electrum1.cipig.net:10017",
    ]));
    block_on(enable_electrum(&mm, "MORTY", false, &[
        "electrum3.cipig.net:10018",
        "electrum2.cipig.net:10018",
        "electrum1.cipig.net:10018",
    ]));

    let bob_orders = &[
        // (base, rel, price, volume)
        ("RICK", "MORTY", "0.9", "0.9"),
        ("RICK", "MORTY", "0.8", "0.9"),
        ("RICK", "MORTY", "0.7", "0.9"),
        ("MORTY", "RICK", "0.8", "0.9"),
        ("MORTY", "RICK", "1", "0.9"),
    ];

    for (base, rel, price, volume) in bob_orders {
        let rc = block_on(mm.rpc(json!({
            "userpass": mm.userpass,
            "method": "setprice",
            "base": base,
            "rel": rel,
            "price": price,
            "volume": volume,
            "cancel_previous": false,
        })))
        .unwrap();
        assert!(rc.0.is_success(), "!setprice: {}", rc.1);
    }

    thread::sleep(Duration::from_secs(1));
    log!("Get RICK/MORTY orderbook");
    let rc = block_on(mm.rpc(json! ({
        "userpass": mm.userpass,
        "method": "orderbook",
        "base": "RICK",
        "rel": "MORTY",
    })))
    .unwrap();
    assert!(rc.0.is_success(), "!orderbook: {}", rc.1);

    let orderbook: OrderbookResponse = json::from_str(&rc.1).unwrap();
    log!("orderbook "[rc.1]);
    let expected_total_asks_base_vol = MmNumber::from("2.7");
    assert_eq!(expected_total_asks_base_vol.to_decimal(), orderbook.total_asks_base_vol);

    let expected_total_bids_base_vol = MmNumber::from("1.62");
    assert_eq!(expected_total_bids_base_vol.to_decimal(), orderbook.total_bids_base_vol);

    let expected_total_asks_rel_vol = MmNumber::from("2.16");
    assert_eq!(expected_total_asks_rel_vol.to_decimal(), orderbook.total_asks_rel_vol);

    let expected_total_bids_rel_vol = MmNumber::from("1.8");
    assert_eq!(expected_total_bids_rel_vol.to_decimal(), orderbook.total_bids_rel_vol);

    fn check_price_and_vol_aggr(
        order: &OrderbookEntryAggregate,
        price: &'static str,
        base_aggr: &'static str,
        rel_aggr: &'static str,
    ) {
        let price = MmNumber::from(price);
        assert_eq!(price.to_decimal(), order.price);

        let base_aggr = MmNumber::from(base_aggr);
        assert_eq!(base_aggr.to_decimal(), order.base_max_volume_aggr);

        let rel_aggr = MmNumber::from(rel_aggr);
        assert_eq!(rel_aggr.to_decimal(), order.rel_max_volume_aggr);
    }

    check_price_and_vol_aggr(&orderbook.asks[0], "0.9", "2.7", "2.16");
    check_price_and_vol_aggr(&orderbook.asks[1], "0.8", "1.8", "1.35");
    check_price_and_vol_aggr(&orderbook.asks[2], "0.7", "0.9", "0.63");

    check_price_and_vol_aggr(&orderbook.bids[0], "1.25", "0.72", "0.9");
    check_price_and_vol_aggr(&orderbook.bids[1], "1", "1.62", "1.8");
}

#[test]
#[cfg(not(target_arch = "wasm32"))]
fn orderbook_should_display_base_rel_volumes() {
    let coins = json!([
        {"coin":"RICK","asset":"RICK","protocol":{"type":"UTXO"}},
        {"coin":"MORTY","asset":"MORTY","protocol":{"type":"UTXO"}},
    ]);

    let mm = MarketMakerIt::start(
        json! ({
            "gui": "nogui",
            "netid": 9998,
            "myipaddr": env::var ("BOB_TRADE_IP") .ok(),
            "rpcip": env::var ("BOB_TRADE_IP") .ok(),
            "canbind": env::var ("BOB_TRADE_PORT") .ok().map (|s| s.parse::<i64>().unwrap()),
            "passphrase": "bob passphrase",
            "coins": coins,
            "rpc_password": "pass",
            "i_am_seed": true,
        }),
        "pass".into(),
        match var("LOCAL_THREAD_MM") {
            Ok(ref e) if e == "bob" => Some(local_start()),
            _ => None,
        },
    )
    .unwrap();
    let (_dump_log, _dump_dashboard) = &mm.mm_dump();
    log!({"Log path: {}", mm.log_path.display()});
    block_on(enable_electrum(&mm, "RICK", false, &[
        "electrum3.cipig.net:10017",
        "electrum2.cipig.net:10017",
        "electrum1.cipig.net:10017",
    ]));
    block_on(enable_electrum(&mm, "MORTY", false, &[
        "electrum3.cipig.net:10018",
        "electrum2.cipig.net:10018",
        "electrum1.cipig.net:10018",
    ]));

    let price = BigRational::new(2.into(), 1.into());
    let volume = BigRational::new(1.into(), 1.into());

    // create order with rational amount and price
    let rc = block_on(mm.rpc(json! ({
        "userpass": mm.userpass,
        "method": "setprice",
        "base": "RICK",
        "rel": "MORTY",
        "price": price,
        "volume": volume,
        "cancel_previous": false,
    })))
    .unwrap();
    assert!(rc.0.is_success(), "!setprice: {}", rc.1);

    thread::sleep(Duration::from_secs(1));
    log!("Get RICK/MORTY orderbook");
    let rc = block_on(mm.rpc(json! ({
        "userpass": mm.userpass,
        "method": "orderbook",
        "base": "RICK",
        "rel": "MORTY",
    })))
    .unwrap();
    assert!(rc.0.is_success(), "!orderbook: {}", rc.1);

    let orderbook: OrderbookResponse = json::from_str(&rc.1).unwrap();
    log!("orderbook "[orderbook]);
    assert_eq!(orderbook.asks.len(), 1, "RICK/MORTY orderbook must have exactly 1 ask");
    let min_volume = BigRational::new(1.into(), 10000.into());
    assert_eq!(volume, orderbook.asks[0].base_max_volume_rat);
    assert_eq!(min_volume, orderbook.asks[0].base_min_volume_rat);

    assert_eq!(&volume * &price, orderbook.asks[0].rel_max_volume_rat);
    assert_eq!(&min_volume * &price, orderbook.asks[0].rel_min_volume_rat);

    log!("Get MORTY/RICK orderbook");
    let rc = block_on(mm.rpc(json! ({
        "userpass": mm.userpass,
        "method": "orderbook",
        "base": "MORTY",
        "rel": "RICK",
    })))
    .unwrap();
    assert!(rc.0.is_success(), "!orderbook: {}", rc.1);

    let orderbook: OrderbookResponse = json::from_str(&rc.1).unwrap();
    log!("orderbook "[orderbook]);
    assert_eq!(orderbook.bids.len(), 1, "MORTY/RICK orderbook must have exactly 1 bid");
    let min_volume = BigRational::new(1.into(), 10000.into());
    assert_eq!(volume, orderbook.bids[0].rel_max_volume_rat);
    assert_eq!(min_volume, orderbook.bids[0].rel_min_volume_rat);

    assert_eq!(&volume * &price, orderbook.bids[0].base_max_volume_rat);
    assert_eq!(&min_volume * &price, orderbook.bids[0].base_min_volume_rat);
}

#[cfg(not(target_arch = "wasm32"))]
fn check_priv_key(mm: &MarketMakerIt, coin: &str, expected_priv_key: &str) {
    let rc = block_on(mm.rpc(json! ({
        "userpass": mm.userpass,
        "method": "show_priv_key",
        "coin": coin
    })))
    .unwrap();
    assert!(rc.0.is_success(), "!show_priv_key: {}", rc.1);
    let privkey: Json = json::from_str(&rc.1).unwrap();
    assert_eq!(privkey["result"]["priv_key"], Json::from(expected_priv_key))
}

#[test]
#[cfg(not(target_arch = "wasm32"))]
// https://github.com/KomodoPlatform/atomicDEX-API/issues/519#issuecomment-589149811
fn test_show_priv_key() {
    let coins = json! ([
        {"coin":"RICK","asset":"RICK","rpcport":8923,"txversion":4,"overwintered":1,"protocol":{"type":"UTXO"}},
        {"coin":"MORTY","asset":"MORTY","rpcport":11608,"txversion":4,"overwintered":1,"protocol":{"type":"UTXO"}},
        {"coin":"ETH","name":"ethereum","protocol":{"type":"ETH"}},
        {"coin":"JST","name":"jst","protocol":{"type":"ERC20","protocol_data":{"platform":"ETH","contract_address":"0x2b294F029Fde858b2c62184e8390591755521d8E"}}}
    ]);

    let mm = MarketMakerIt::start(
        json! ({
            "gui": "nogui",
            "netid": 9998,
            "myipaddr": env::var ("BOB_TRADE_IP") .ok(),
            "rpcip": env::var ("BOB_TRADE_IP") .ok(),
            "canbind": env::var ("BOB_TRADE_PORT") .ok().map (|s| s.parse::<i64>().unwrap()),
            "passphrase": "bob passphrase",
            "coins": coins,
            "rpc_password": "pass",
            "i_am_seed": true,
        }),
        "pass".into(),
        match var("LOCAL_THREAD_MM") {
            Ok(ref e) if e == "bob" => Some(local_start()),
            _ => None,
        },
    )
    .unwrap();

    let (_dump_log, _dump_dashboard) = mm.mm_dump();
    log!({"Log path: {}", mm.log_path.display()});
    log! ({"enable_coins: {:?}", block_on (enable_coins_eth_electrum (&mm, &["http://195.201.0.6:8565"]))});

    check_priv_key(&mm, "RICK", "UvCjJf4dKSs2vFGVtCnUTAhR5FTZGdg43DDRa9s7s5DV1sSDX14g");
    check_priv_key(
        &mm,
        "ETH",
        "0xb8c774f071de08c7fd8f62b97f1a5726f6ce9f1bcf141b70b86689254ed6714e",
    );
}

#[test]
#[cfg(not(target_arch = "wasm32"))]
// https://github.com/KomodoPlatform/atomicDEX-API/issues/586
fn test_electrum_and_enable_response() {
    let coins = json! ([
        {"coin":"RICK","asset":"RICK","rpcport":8923,"txversion":4,"overwintered":1,"protocol":{"type":"UTXO"},"mature_confirmations":101},
        {"coin":"ETH","name":"ethereum","protocol":{"type":"ETH"}},
    ]);

    let mm = MarketMakerIt::start(
        json! ({
            "gui": "nogui",
            "netid": 9998,
            "myipaddr": env::var ("BOB_TRADE_IP") .ok(),
            "rpcip": env::var ("BOB_TRADE_IP") .ok(),
            "canbind": env::var ("BOB_TRADE_PORT") .ok().map (|s| s.parse::<i64>().unwrap()),
            "passphrase": "bob passphrase",
            "coins": coins,
            "rpc_password": "pass",
            "i_am_seed": true,
        }),
        "pass".into(),
        match var("LOCAL_THREAD_MM") {
            Ok(ref e) if e == "bob" => Some(local_start()),
            _ => None,
        },
    )
    .unwrap();

    let (_dump_log, _dump_dashboard) = mm.mm_dump();
    log!({"Log path: {}", mm.log_path.display()});

    let electrum_rick = block_on(mm.rpc(json!({
        "userpass": mm.userpass,
        "method": "electrum",
        "coin": "RICK",
        "servers": [{"url":"electrum1.cipig.net:10017"},{"url":"electrum2.cipig.net:10017"},{"url":"electrum3.cipig.net:10017"}],
        "mm2": 1,
        "required_confirmations": 10,
        "requires_notarization": true
    }))).unwrap();
    assert_eq!(
        electrum_rick.0,
        StatusCode::OK,
        "RPC «electrum» failed with {} {}",
        electrum_rick.0,
        electrum_rick.1
    );
    let rick_response: Json = json::from_str(&electrum_rick.1).unwrap();
    assert_eq!(rick_response["unspendable_balance"], Json::from("0"));
    assert_eq!(rick_response["required_confirmations"], Json::from(10));
    assert_eq!(rick_response["requires_notarization"], Json::from(true));
    assert_eq!(rick_response["mature_confirmations"], Json::from(101));

    // should change requires notarization at runtime
    let requires_nota_rick = block_on(mm.rpc(json! ({
        "userpass": mm.userpass,
        "method": "set_requires_notarization",
        "coin": "RICK",
        "requires_notarization": false
    })))
    .unwrap();

    assert_eq!(
        requires_nota_rick.0,
        StatusCode::OK,
        "RPC «set_requires_notarization» failed with {} {}",
        requires_nota_rick.0,
        requires_nota_rick.1
    );
    let requires_nota_rick_response: Json = json::from_str(&requires_nota_rick.1).unwrap();
    assert_eq!(
        requires_nota_rick_response["result"]["requires_notarization"],
        Json::from(false)
    );

    let enable_eth = block_on(mm.rpc(json! ({
        "userpass": mm.userpass,
        "method": "enable",
        "coin": "ETH",
        "urls": ["http://195.201.0.6:8565"],
        "mm2": 1,
        "swap_contract_address": "0xa09ad3cd7e96586ebd05a2607ee56b56fb2db8fd",
        "required_confirmations": 10,
        "requires_notarization": true
    })))
    .unwrap();
    assert_eq!(
        enable_eth.0,
        StatusCode::OK,
        "RPC «enable» failed with {} {}",
        enable_eth.0,
        enable_eth.1
    );
    let eth_response: Json = json::from_str(&enable_eth.1).unwrap();
    assert_eq!(rick_response["unspendable_balance"], Json::from("0"));
    assert_eq!(eth_response["required_confirmations"], Json::from(10));
    // requires_notarization doesn't take any effect on ETH/ERC20 coins
    assert_eq!(eth_response["requires_notarization"], Json::from(false));
    // check if there is no `mature_confirmations` field
    assert_eq!(eth_response.get("mature_confirmations"), None);
}

#[cfg(not(target_arch = "wasm32"))]
fn check_too_low_volume_order_creation_fails(mm: &MarketMakerIt, base: &str, rel: &str) {
    let rc = block_on(mm.rpc(json! ({
        "userpass": mm.userpass,
        "method": "setprice",
        "base": base,
        "rel": rel,
        "price": "1",
        "volume": "0.00000099",
        "cancel_previous": false,
    })))
    .unwrap();
    assert!(!rc.0.is_success(), "setprice success, but should be error {}", rc.1);

    let rc = block_on(mm.rpc(json! ({
        "userpass": mm.userpass,
        "method": "setprice",
        "base": base,
        "rel": rel,
        "price": "0.00000099",
        "volume": "1",
        "cancel_previous": false,
    })))
    .unwrap();
    assert!(!rc.0.is_success(), "setprice success, but should be error {}", rc.1);

    let rc = block_on(mm.rpc(json! ({
        "userpass": mm.userpass,
        "method": "sell",
        "base": base,
        "rel": rel,
        "price": "1",
        "volume": "0.00000099",
    })))
    .unwrap();
    assert!(!rc.0.is_success(), "sell success, but should be error {}", rc.1);

    let rc = block_on(mm.rpc(json! ({
        "userpass": mm.userpass,
        "method": "buy",
        "base": base,
        "rel": rel,
        "price": "1",
        "volume": "0.00000099",
    })))
    .unwrap();
    assert!(!rc.0.is_success(), "buy success, but should be error {}", rc.1);
}

#[test]
#[cfg(not(target_arch = "wasm32"))]
// https://github.com/KomodoPlatform/atomicDEX-API/issues/481
fn setprice_buy_sell_too_low_volume() {
    let bob_passphrase = get_passphrase(&".env.seed", "BOB_PASSPHRASE").unwrap();

    let coins = json! ([
        {"coin":"RICK","asset":"RICK","rpcport":8923,"txversion":4,"overwintered":1,"protocol":{"type":"UTXO"}},
        {"coin":"MORTY","asset":"MORTY","rpcport":11608,"txversion":4,"overwintered":1,"protocol":{"type":"UTXO"}},
        {"coin":"ETH","name":"ethereum","protocol":{"type":"ETH"}},
        {"coin":"JST","name":"jst","protocol":{"type":"ERC20","protocol_data":{"platform":"ETH","contract_address":"0x2b294F029Fde858b2c62184e8390591755521d8E"}}}
    ]);

    let mm = MarketMakerIt::start(
        json! ({
            "gui": "nogui",
            "netid": 9998,
            "myipaddr": env::var ("BOB_TRADE_IP") .ok(),
            "rpcip": env::var ("BOB_TRADE_IP") .ok(),
            "canbind": env::var ("BOB_TRADE_PORT") .ok().map (|s| s.parse::<i64>().unwrap()),
            "passphrase": bob_passphrase,
            "coins": coins,
            "rpc_password": "pass",
            "i_am_seed": true,
        }),
        "pass".into(),
        match var("LOCAL_THREAD_MM") {
            Ok(ref e) if e == "bob" => Some(local_start()),
            _ => None,
        },
    )
    .unwrap();

    let (_dump_log, _dump_dashboard) = mm.mm_dump();
    log!({"Log path: {}", mm.log_path.display()});

    log!([block_on(enable_coins_eth_electrum(&mm, &["http://195.201.0.6:8565"]))]);

    check_too_low_volume_order_creation_fails(&mm, "MORTY", "ETH");
    check_too_low_volume_order_creation_fails(&mm, "ETH", "MORTY");
    check_too_low_volume_order_creation_fails(&mm, "JST", "MORTY");
}

#[test]
#[cfg(not(target_arch = "wasm32"))]
// https://github.com/KomodoPlatform/atomicDEX-API/issues/473
fn setprice_min_volume_should_be_displayed_in_orderbook() {
    let bob_passphrase = get_passphrase(&".env.seed", "BOB_PASSPHRASE").unwrap();

    let coins = json! ([
        {"coin":"RICK","asset":"RICK","rpcport":8923,"txversion":4,"overwintered":1,"protocol":{"type":"UTXO"}},
        {"coin":"MORTY","asset":"MORTY","rpcport":11608,"txversion":4,"overwintered":1,"protocol":{"type":"UTXO"}},
        {"coin":"ETH","name":"ethereum","protocol":{"type":"ETH"}},
        {"coin":"JST","name":"jst","protocol":{"type":"ERC20","protocol_data":{"platform":"ETH","contract_address":"0x2b294F029Fde858b2c62184e8390591755521d8E"}}}
    ]);

    let mm_bob = MarketMakerIt::start(
        json! ({
            "gui": "nogui",
            "netid": 9998,
            "myipaddr": env::var ("BOB_TRADE_IP") .ok(),
            "rpcip": env::var ("BOB_TRADE_IP") .ok(),
            "canbind": env::var ("BOB_TRADE_PORT") .ok().map (|s| s.parse::<i64>().unwrap()),
            "passphrase": bob_passphrase,
            "coins": coins,
            "rpc_password": "pass",
            "i_am_seed": true,
        }),
        "pass".into(),
        match var("LOCAL_THREAD_MM") {
            Ok(ref e) if e == "bob" => Some(local_start()),
            _ => None,
        },
    )
    .unwrap();

    let (_dump_log, _dump_dashboard) = mm_bob.mm_dump();
    log!({"Bob log path: {}", mm_bob.log_path.display()});

    let mm_alice = MarketMakerIt::start(
        json! ({
            "gui": "nogui",
            "netid": 9998,
            "dht": "on",  // Enable DHT without delay.
            "myipaddr": env::var ("ALICE_TRADE_IP") .ok(),
            "rpcip": env::var ("ALICE_TRADE_IP") .ok(),
            "passphrase": "alice passphrase",
            "coins": coins,
            "seednodes": [fomat!((mm_bob.ip))],
            "rpc_password": "pass",
        }),
        "pass".into(),
        match var("LOCAL_THREAD_MM") {
            Ok(ref e) if e == "alice" => Some(local_start()),
            _ => None,
        },
    )
    .unwrap();

    let (_alice_dump_log, _alice_dump_dashboard) = mm_alice.mm_dump();
    log!({"Alice log path: {}", mm_alice.log_path.display()});

    log! ({"enable_coins (bob): {:?}", block_on (enable_coins_eth_electrum (&mm_bob, &["http://195.201.0.6:8565"]))});
    log! ({"enable_coins (alice): {:?}", block_on (enable_coins_eth_electrum (&mm_alice, &["http://195.201.0.6:8565"]))});

    // issue orderbook call on Alice side to trigger subscription to a topic
    block_on(mm_alice.rpc(json! ({
        "userpass": mm_alice.userpass,
        "method": "orderbook",
        "base": "ETH",
        "rel": "JST",
    })))
    .unwrap();

    let rc = block_on(mm_bob.rpc(json! ({
        "userpass": mm_bob.userpass,
        "method": "setprice",
        "base": "ETH",
        "rel": "JST",
        "price": "1",
        "volume": "10",
        "min_volume": "1",
    })))
    .unwrap();
    assert!(rc.0.is_success(), "!setprice: {}", rc.1);

    thread::sleep(Duration::from_secs(2));
    log!("Get ETH/JST orderbook on Bob side");
    let rc = block_on(mm_bob.rpc(json! ({
        "userpass": mm_bob.userpass,
        "method": "orderbook",
        "base": "ETH",
        "rel": "JST",
    })))
    .unwrap();
    assert!(rc.0.is_success(), "!orderbook: {}", rc.1);

    let orderbook: Json = json::from_str(&rc.1).unwrap();
    log!("orderbook "[orderbook]);
    let asks = orderbook["asks"].as_array().unwrap();
    assert_eq!(asks.len(), 1, "Bob ETH/JST orderbook must have exactly 1 ask");

    let min_volume = asks[0]["min_volume"].as_str().unwrap();
    assert_eq!(min_volume, "1", "Bob ETH/JST ask must display correct min_volume");

    log!("Get ETH/JST orderbook on Alice side");
    let rc = block_on(mm_alice.rpc(json! ({
        "userpass": mm_alice.userpass,
        "method": "orderbook",
        "base": "ETH",
        "rel": "JST",
    })))
    .unwrap();
    assert!(rc.0.is_success(), "!orderbook: {}", rc.1);

    let orderbook: Json = json::from_str(&rc.1).unwrap();
    log!("orderbook "[orderbook]);
    let asks = orderbook["asks"].as_array().unwrap();
    assert_eq!(asks.len(), 1, "Alice ETH/JST orderbook must have exactly 1 ask");

    let min_volume = asks[0]["min_volume"].as_str().unwrap();
    assert_eq!(min_volume, "1", "Alice ETH/JST ask must display correct min_volume");
}

#[test]
#[cfg(not(target_arch = "wasm32"))]
// https://github.com/KomodoPlatform/atomicDEX-API/issues/670
fn orderbook_should_work_without_coins_activation() {
    let bob_passphrase = get_passphrase(&".env.seed", "BOB_PASSPHRASE").unwrap();

    let coins = json! ([
        {"coin":"RICK","asset":"RICK","rpcport":8923,"txversion":4,"overwintered":1,"protocol":{"type":"UTXO"}},
        {"coin":"MORTY","asset":"MORTY","rpcport":11608,"txversion":4,"overwintered":1,"protocol":{"type":"UTXO"}},
        {"coin":"ETH","name":"ethereum","protocol":{"type":"ETH"}},
        {"coin":"JST","name":"jst","protocol":{"type":"ERC20","protocol_data":{"platform":"ETH","contract_address":"0x2b294F029Fde858b2c62184e8390591755521d8E"}}}
    ]);

    let mm_bob = MarketMakerIt::start(
        json! ({
            "gui": "nogui",
            "netid": 9998,
            "myipaddr": env::var ("BOB_TRADE_IP") .ok(),
            "rpcip": env::var ("BOB_TRADE_IP") .ok(),
            "canbind": env::var ("BOB_TRADE_PORT") .ok().map (|s| s.parse::<i64>().unwrap()),
            "passphrase": bob_passphrase,
            "coins": coins,
            "rpc_password": "pass",
            "i_am_seed": true,
        }),
        "pass".into(),
        match var("LOCAL_THREAD_MM") {
            Ok(ref e) if e == "bob" => Some(local_start()),
            _ => None,
        },
    )
    .unwrap();

    let (_dump_log, _dump_dashboard) = mm_bob.mm_dump();
    log!({"Bob log path: {}", mm_bob.log_path.display()});

    let mm_alice = MarketMakerIt::start(
        json! ({
            "gui": "nogui",
            "netid": 9998,
            "dht": "on",  // Enable DHT without delay.
            "myipaddr": env::var ("ALICE_TRADE_IP") .ok(),
            "rpcip": env::var ("ALICE_TRADE_IP") .ok(),
            "passphrase": "alice passphrase",
            "coins": coins,
            "seednodes": [fomat!((mm_bob.ip))],
            "rpc_password": "pass",
        }),
        "pass".into(),
        match var("LOCAL_THREAD_MM") {
            Ok(ref e) if e == "alice" => Some(local_start()),
            _ => None,
        },
    )
    .unwrap();

    let (_alice_dump_log, _alice_dump_dashboard) = mm_alice.mm_dump();
    log!({"Alice log path: {}", mm_alice.log_path.display()});

    log! ({"enable_coins (bob): {:?}", block_on (enable_coins_eth_electrum (&mm_bob, &["http://195.201.0.6:8565"]))});

    let rc = block_on(mm_bob.rpc(json! ({
        "userpass": mm_bob.userpass,
        "method": "setprice",
        "base": "ETH",
        "rel": "JST",
        "price": "1",
        "volume": "10",
        "min_volume": "1",
    })))
    .unwrap();
    assert!(rc.0.is_success(), "!setprice: {}", rc.1);

    log!("Get ETH/JST orderbook on Alice side");
    let rc = block_on(mm_alice.rpc(json! ({
        "userpass": mm_alice.userpass,
        "method": "orderbook",
        "base": "ETH",
        "rel": "JST",
    })))
    .unwrap();
    assert!(rc.0.is_success(), "!orderbook: {}", rc.1);

    let orderbook: Json = json::from_str(&rc.1).unwrap();
    log!("orderbook "[orderbook]);
    let asks = orderbook["asks"].as_array().unwrap();
    assert_eq!(asks.len(), 1, "Alice ETH/JST orderbook must have exactly 1 ask");
}

#[test]
#[cfg(not(target_arch = "wasm32"))]
fn test_fill_or_kill_taker_order_should_not_transform_to_maker() {
    let bob_passphrase = get_passphrase(&".env.client", "BOB_PASSPHRASE").unwrap();

    let coins = json! ([
        {"coin":"RICK","asset":"RICK","required_confirmations":0,"txversion":4,"overwintered":1,"protocol":{"type":"UTXO"}},
        {"coin":"MORTY","asset":"MORTY","required_confirmations":0,"txversion":4,"overwintered":1,"protocol":{"type":"UTXO"}},
        {"coin":"ETH","name":"ethereum","protocol":{"type":"ETH"}},
        {"coin":"JST","name":"jst","protocol":{"type":"ERC20","protocol_data":{"platform":"ETH","contract_address":"0x2b294F029Fde858b2c62184e8390591755521d8E"}}}
    ]);

    let mm_bob = MarketMakerIt::start(
        json! ({
            "gui": "nogui",
            "netid": 8999,
            "dht": "on",  // Enable DHT without delay.
            "myipaddr": env::var ("BOB_TRADE_IP") .ok(),
            "rpcip": env::var ("BOB_TRADE_IP") .ok(),
            "canbind": env::var ("BOB_TRADE_PORT") .ok().map (|s| s.parse::<i64>().unwrap()),
            "passphrase": bob_passphrase,
            "coins": coins,
            "rpc_password": "password",
            "i_am_seed": true,
        }),
        "password".into(),
        local_start!("bob"),
    )
    .unwrap();

    let (_bob_dump_log, _bob_dump_dashboard) = mm_bob.mm_dump();
    log! ({"Bob log path: {}", mm_bob.log_path.display()});
    log!([block_on(enable_coins_eth_electrum(&mm_bob, &[
        "http://195.201.0.6:8565"
    ]))]);

    log!("Issue bob ETH/JST sell request");
    let rc = block_on(mm_bob.rpc(json! ({
        "userpass": mm_bob.userpass,
        "method": "sell",
        "base": "ETH",
        "rel": "JST",
        "price": 1,
        "volume": 0.1,
        "order_type": {
            "type": "FillOrKill"
        },
        "timeout": 2,
    })))
    .unwrap();
    assert!(rc.0.is_success(), "!sell: {}", rc.1);
    let sell_json: Json = json::from_str(&rc.1).unwrap();
    let order_type = sell_json["result"]["order_type"]["type"].as_str();
    assert_eq!(order_type, Some("FillOrKill"));

    log!("Wait for 4 seconds for Bob order to be cancelled");
    thread::sleep(Duration::from_secs(4));

    let rc = block_on(mm_bob.rpc(json! ({
        "userpass": mm_bob.userpass,
        "method": "my_orders",
    })))
    .unwrap();
    assert!(rc.0.is_success(), "!my_orders: {}", rc.1);
    let my_orders: Json = json::from_str(&rc.1).unwrap();
    let my_maker_orders: HashMap<String, Json> = json::from_value(my_orders["result"]["maker_orders"].clone()).unwrap();
    let my_taker_orders: HashMap<String, Json> = json::from_value(my_orders["result"]["taker_orders"].clone()).unwrap();
    assert!(my_maker_orders.is_empty(), "maker_orders must be empty");
    assert!(my_taker_orders.is_empty(), "taker_orders must be empty");
}

#[test]
#[cfg(not(target_arch = "wasm32"))]
fn test_gtc_taker_order_should_transform_to_maker() {
    let bob_passphrase = get_passphrase(&".env.client", "BOB_PASSPHRASE").unwrap();

    let coins = json! ([
        {"coin":"RICK","asset":"RICK","required_confirmations":0,"txversion":4,"overwintered":1,"protocol":{"type":"UTXO"}},
        {"coin":"MORTY","asset":"MORTY","required_confirmations":0,"txversion":4,"overwintered":1,"protocol":{"type":"UTXO"}},
        {"coin":"ETH","name":"ethereum","protocol":{"type":"ETH"}},
        {"coin":"JST","name":"jst","protocol":{"type":"ERC20","protocol_data":{"platform":"ETH","contract_address":"0x2b294F029Fde858b2c62184e8390591755521d8E"}}}
    ]);

    let mm_bob = MarketMakerIt::start(
        json! ({
            "gui": "nogui",
            "netid": 8999,
            "dht": "on",  // Enable DHT without delay.
            "myipaddr": env::var ("BOB_TRADE_IP") .ok(),
            "rpcip": env::var ("BOB_TRADE_IP") .ok(),
            "canbind": env::var ("BOB_TRADE_PORT") .ok().map (|s| s.parse::<i64>().unwrap()),
            "passphrase": bob_passphrase,
            "coins": coins,
            "rpc_password": "password",
            "i_am_seed": true,
        }),
        "password".into(),
        local_start!("bob"),
    )
    .unwrap();

    let (_bob_dump_log, _bob_dump_dashboard) = mm_bob.mm_dump();
    log! ({"Bob log path: {}", mm_bob.log_path.display()});
    log!([block_on(enable_coins_eth_electrum(&mm_bob, &[
        "http://195.201.0.6:8565"
    ]))]);

    log!("Issue bob ETH/JST sell request");
    let rc = block_on(mm_bob.rpc(json! ({
        "userpass": mm_bob.userpass,
        "method": "sell",
        "base": "ETH",
        "rel": "JST",
        "price": 1,
        "volume": 0.1,
        "order_type": {
            "type": "GoodTillCancelled"
        },
        "timeout": 2,
    })))
    .unwrap();
    assert!(rc.0.is_success(), "!setprice: {}", rc.1);
    let rc_json: Json = json::from_str(&rc.1).unwrap();
    let uuid: Uuid = json::from_value(rc_json["result"]["uuid"].clone()).unwrap();

    log!("Wait for 4 seconds for Bob order to be converted to maker");
    thread::sleep(Duration::from_secs(4));

    let rc = block_on(mm_bob.rpc(json! ({
        "userpass": mm_bob.userpass,
        "method": "my_orders",
    })))
    .unwrap();
    assert!(rc.0.is_success(), "!my_orders: {}", rc.1);
    let my_orders: Json = json::from_str(&rc.1).unwrap();
    let my_maker_orders: HashMap<String, Json> = json::from_value(my_orders["result"]["maker_orders"].clone()).unwrap();
    let my_taker_orders: HashMap<String, Json> = json::from_value(my_orders["result"]["taker_orders"].clone()).unwrap();
    assert_eq!(1, my_maker_orders.len(), "maker_orders must have exactly 1 order");
    assert!(my_taker_orders.is_empty(), "taker_orders must be empty");
    let order_path = mm_bob.folder.join(format!(
        "DB/{}/ORDERS/MY/MAKER/{}.json",
        hex::encode(rmd160_from_passphrase(&bob_passphrase)),
        uuid
    ));
    log!("Order path "(order_path.display()));
    assert!(order_path.exists());
}

#[test]
#[cfg(not(target_arch = "wasm32"))]
fn test_set_price_must_save_order_to_db() {
    let bob_passphrase = get_passphrase(&".env.client", "BOB_PASSPHRASE").unwrap();

    let coins = json! ([
        {"coin":"RICK","asset":"RICK","required_confirmations":0,"txversion":4,"overwintered":1,"protocol":{"type":"UTXO"}},
        {"coin":"MORTY","asset":"MORTY","required_confirmations":0,"txversion":4,"overwintered":1,"protocol":{"type":"UTXO"}},
        {"coin":"ETH","name":"ethereum","protocol":{"type":"ETH"}},
        {"coin":"JST","name":"jst","protocol":{"type":"ERC20","protocol_data":{"platform":"ETH","contract_address":"0x2b294F029Fde858b2c62184e8390591755521d8E"}}}
    ]);

    let mm_bob = MarketMakerIt::start(
        json! ({
            "gui": "nogui",
            "netid": 8999,
            "dht": "on",  // Enable DHT without delay.
            "myipaddr": env::var ("BOB_TRADE_IP") .ok(),
            "rpcip": env::var ("BOB_TRADE_IP") .ok(),
            "canbind": env::var ("BOB_TRADE_PORT") .ok().map (|s| s.parse::<i64>().unwrap()),
            "passphrase": bob_passphrase,
            "coins": coins,
            "rpc_password": "password",
            "i_am_seed": true,
        }),
        "password".into(),
        local_start!("bob"),
    )
    .unwrap();

    let (_bob_dump_log, _bob_dump_dashboard) = mm_bob.mm_dump();
    log! ({"Bob log path: {}", mm_bob.log_path.display()});
    log!([block_on(enable_coins_eth_electrum(&mm_bob, &[
        "http://195.201.0.6:8565"
    ]))]);

    log!("Issue bob ETH/JST sell request");
    let rc = block_on(mm_bob.rpc(json! ({
        "userpass": mm_bob.userpass,
        "method": "setprice",
        "base": "ETH",
        "rel": "JST",
        "price": 1,
        "volume": 0.1
    })))
    .unwrap();
    assert!(rc.0.is_success(), "!setprice: {}", rc.1);
    let rc_json: Json = json::from_str(&rc.1).unwrap();
    let uuid: Uuid = json::from_value(rc_json["result"]["uuid"].clone()).unwrap();
    let order_path = mm_bob.folder.join(format!(
        "DB/{}/ORDERS/MY/MAKER/{}.json",
        hex::encode(rmd160_from_passphrase(&bob_passphrase)),
        uuid
    ));
    assert!(order_path.exists());
}

#[test]
#[cfg(not(target_arch = "wasm32"))]
fn test_set_price_response_format() {
    let bob_passphrase = get_passphrase(&".env.client", "BOB_PASSPHRASE").unwrap();

    let coins = json! ([
        {"coin":"RICK","asset":"RICK","required_confirmations":0,"txversion":4,"overwintered":1,"protocol":{"type":"UTXO"}},
        {"coin":"MORTY","asset":"MORTY","required_confirmations":0,"txversion":4,"overwintered":1,"protocol":{"type":"UTXO"}},
        {"coin":"ETH","name":"ethereum","protocol":{"type":"ETH"}},
        {"coin":"JST","name":"jst","protocol":{"type":"ERC20","protocol_data":{"platform":"ETH","contract_address":"0x2b294F029Fde858b2c62184e8390591755521d8E"}}}
    ]);

    let mm_bob = MarketMakerIt::start(
        json! ({
            "gui": "nogui",
            "netid": 8999,
            "dht": "on",  // Enable DHT without delay.
            "myipaddr": env::var ("BOB_TRADE_IP") .ok(),
            "rpcip": env::var ("BOB_TRADE_IP") .ok(),
            "canbind": env::var ("BOB_TRADE_PORT") .ok().map (|s| s.parse::<i64>().unwrap()),
            "passphrase": bob_passphrase,
            "coins": coins,
            "rpc_password": "password",
            "i_am_seed": true,
        }),
        "password".into(),
        local_start!("bob"),
    )
    .unwrap();

    let (_bob_dump_log, _bob_dump_dashboard) = mm_bob.mm_dump();
    log! ({"Bob log path: {}", mm_bob.log_path.display()});
    log!([block_on(enable_coins_eth_electrum(&mm_bob, &[
        "http://195.201.0.6:8565"
    ]))]);

    log!("Issue bob ETH/JST sell request");
    let rc = block_on(mm_bob.rpc(json! ({
        "userpass": mm_bob.userpass,
        "method": "setprice",
        "base": "ETH",
        "rel": "JST",
        "price": 1,
        "volume": 0.1
    })))
    .unwrap();
    assert!(rc.0.is_success(), "!setprice: {}", rc.1);
    let rc_json: Json = json::from_str(&rc.1).unwrap();
    let _: BigDecimal = json::from_value(rc_json["result"]["max_base_vol"].clone()).unwrap();
    let _: BigDecimal = json::from_value(rc_json["result"]["min_base_vol"].clone()).unwrap();
    let _: BigDecimal = json::from_value(rc_json["result"]["price"].clone()).unwrap();

    let _: BigRational = json::from_value(rc_json["result"]["max_base_vol_rat"].clone()).unwrap();
    let _: BigRational = json::from_value(rc_json["result"]["min_base_vol_rat"].clone()).unwrap();
    let _: BigRational = json::from_value(rc_json["result"]["price_rat"].clone()).unwrap();
}

#[test]
#[cfg(not(target_arch = "wasm32"))]
// https://github.com/KomodoPlatform/atomicDEX-API/issues/635
fn set_price_with_cancel_previous_should_broadcast_cancelled_message() {
    let coins = json!([
        {"coin":"RICK","asset":"RICK","rpcport":8923,"txversion":4,"overwintered":1,"protocol":{"type":"UTXO"}},
        {"coin":"MORTY","asset":"MORTY","rpcport":11608,"txversion":4,"overwintered":1,"protocol":{"type":"UTXO"}}
    ]);

    // start bob and immediately place the order
    let mm_bob = MarketMakerIt::start(
        json! ({
            "gui": "nogui",
            "netid": 9998,
            "dht": "on",  // Enable DHT without delay.
            "myipaddr": env::var ("BOB_TRADE_IP") .ok(),
            "rpcip": env::var ("BOB_TRADE_IP") .ok(),
            "canbind": env::var ("BOB_TRADE_PORT") .ok().map (|s| s.parse::<i64>().unwrap()),
            "passphrase": "bob passphrase",
            "coins": coins,
            "i_am_seed": true,
            "rpc_password": "pass",
        }),
        "pass".into(),
        match var("LOCAL_THREAD_MM") {
            Ok(ref e) if e == "bob" => Some(local_start()),
            _ => None,
        },
    )
    .unwrap();
    let (_bob_dump_log, _bob_dump_dashboard) = mm_bob.mm_dump();
    log!({"Bob log path: {}", mm_bob.log_path.display()});
    // Enable coins on Bob side. Print the replies in case we need the "address".
    log! ({"enable_coins (bob): {:?}", block_on (enable_coins_rick_morty_electrum(&mm_bob))});

    let set_price_json = json! ({
        "userpass": mm_bob.userpass,
        "method": "setprice",
        "base": "RICK",
        "rel": "MORTY",
        "price": 0.9,
        "volume": "0.9",
    });
    log!("Issue sell request on Bob side by setting base/rel price…");
    let rc = block_on(mm_bob.rpc(set_price_json.clone())).unwrap();
    assert!(rc.0.is_success(), "!setprice: {}", rc.1);

    let mm_alice = MarketMakerIt::start(
        json! ({
            "gui": "nogui",
            "netid": 9998,
            "dht": "on",  // Enable DHT without delay.
            "myipaddr": env::var ("ALICE_TRADE_IP") .ok(),
            "rpcip": env::var ("ALICE_TRADE_IP") .ok(),
            "passphrase": "alice passphrase",
            "coins": coins,
            "seednodes": [fomat!((mm_bob.ip))],
            "rpc_password": "pass",
        }),
        "pass".into(),
        match var("LOCAL_THREAD_MM") {
            Ok(ref e) if e == "alice" => Some(local_start()),
            _ => None,
        },
    )
    .unwrap();

    let (_alice_dump_log, _alice_dump_dashboard) = mm_alice.mm_dump();
    log!({"Alice log path: {}", mm_alice.log_path.display()});

    // Enable coins on Alice side. Print the replies in case we need the "address".
    log! ({"enable_coins (alice): {:?}", block_on (enable_coins_rick_morty_electrum(&mm_alice))});

    log!("Get RICK/MORTY orderbook on Alice side");
    let rc = block_on(mm_alice.rpc(json! ({
        "userpass": mm_alice.userpass,
        "method": "orderbook",
        "base": "RICK",
        "rel": "MORTY",
    })))
    .unwrap();
    assert!(rc.0.is_success(), "!orderbook: {}", rc.1);

    let alice_orderbook: Json = json::from_str(&rc.1).unwrap();
    log!("Alice orderbook "[alice_orderbook]);
    let asks = alice_orderbook["asks"].as_array().unwrap();
    assert_eq!(asks.len(), 1, "Alice RICK/MORTY orderbook must have exactly 1 ask");

    log!("Issue sell request again on Bob side by setting base/rel price…");
    let rc = block_on(mm_bob.rpc(set_price_json)).unwrap();
    assert!(rc.0.is_success(), "!setprice: {}", rc.1);

    let pause = 2;
    log!("Waiting (" (pause) " seconds) for Bob to broadcast messages…");
    thread::sleep(Duration::from_secs(pause));

    // Bob orderbook must show 1 order
    log!("Get RICK/MORTY orderbook on Bob side");
    let rc = block_on(mm_bob.rpc(json! ({
        "userpass": mm_bob.userpass,
        "method": "orderbook",
        "base": "RICK",
        "rel": "MORTY",
    })))
    .unwrap();
    assert!(rc.0.is_success(), "!orderbook: {}", rc.1);

    let bob_orderbook: Json = json::from_str(&rc.1).unwrap();
    log!("Bob orderbook "[bob_orderbook]);
    let asks = bob_orderbook["asks"].as_array().unwrap();
    assert_eq!(asks.len(), 1, "Bob RICK/MORTY orderbook must have exactly 1 ask");

    // Alice orderbook must have 1 order
    log!("Get RICK/MORTY orderbook on Alice side");
    let rc = block_on(mm_alice.rpc(json! ({
        "userpass": mm_alice.userpass,
        "method": "orderbook",
        "base": "RICK",
        "rel": "MORTY",
    })))
    .unwrap();
    assert!(rc.0.is_success(), "!orderbook: {}", rc.1);

    let alice_orderbook: Json = json::from_str(&rc.1).unwrap();
    log!("Alice orderbook "[alice_orderbook]);
    let asks = alice_orderbook["asks"].as_array().unwrap();
    assert_eq!(asks.len(), 1, "Alice RICK/MORTY orderbook must have exactly 1 ask");
}

#[test]
#[cfg(not(target_arch = "wasm32"))]
fn test_batch_requests() {
    let coins = json!([
        {"coin":"RICK","asset":"RICK","rpcport":8923,"txversion":4,"overwintered":1,"protocol":{"type":"UTXO"}},
        {"coin":"MORTY","asset":"MORTY","rpcport":11608,"txversion":4,"overwintered":1,"protocol":{"type":"UTXO"}},
        {"coin":"ETH","name":"ethereum","protocol":{"type":"ETH"},"rpcport":80},
        {"coin":"JST","name":"jst","protocol":{"type":"ERC20","protocol_data":{"platform":"ETH","contract_address":"0xc0eb7AeD740E1796992A08962c15661bDEB58003"}}}
    ]);

    // start bob and immediately place the order
    let mm_bob = MarketMakerIt::start(
        json! ({
            "gui": "nogui",
            "netid": 9998,
            "dht": "on",  // Enable DHT without delay.
            "myipaddr": env::var ("BOB_TRADE_IP") .ok(),
            "rpcip": env::var ("BOB_TRADE_IP") .ok(),
            "canbind": env::var ("BOB_TRADE_PORT") .ok().map (|s| s.parse::<i64>().unwrap()),
            "passphrase": "bob passphrase",
            "coins": coins,
            "i_am_seed": true,
            "rpc_password": "pass",
        }),
        "pass".into(),
        match var("LOCAL_THREAD_MM") {
            Ok(ref e) if e == "bob" => Some(local_start()),
            _ => None,
        },
    )
    .unwrap();
    let (_bob_dump_log, _bob_dump_dashboard) = mm_bob.mm_dump();
    log!({"Bob log path: {}", mm_bob.log_path.display()});

    let batch_json = json!([
        {
            "userpass": mm_bob.userpass,
            "method": "electrum",
            "coin": "RICK",
            "servers": [{"url":"electrum1.cipig.net:10017"},{"url":"electrum2.cipig.net:10017"},{"url":"electrum3.cipig.net:10017"}],
            "mm2": 1,
        },
        {
            "userpass": mm_bob.userpass,
            "method": "electrum",
            "coin": "MORTY",
            "servers": [{"url":"electrum1.cipig.net:10018"},{"url":"electrum2.cipig.net:10018"},{"url":"electrum3.cipig.net:10018"}],
            "mm2": 1,
        },
        {
            "userpass": "error",
            "method": "electrum",
            "coin": "MORTY",
            "servers": [{"url":"electrum1.cipig.net:10018"},{"url":"electrum2.cipig.net:10018"},{"url":"electrum3.cipig.net:10018"}],
            "mm2": 1,
        },
    ]);

    let rc = block_on(mm_bob.rpc(batch_json)).unwrap();
    assert!(rc.0.is_success(), "!batch: {}", rc.1);
    log!((rc.1));
    let responses = json::from_str::<Vec<Json>>(&rc.1).unwrap();
    assert_eq!(responses[0]["coin"], Json::from("RICK"));
    assert_eq!(
        responses[0]["address"],
        Json::from("RRnMcSeKiLrNdbp91qNVQwwXx5azD4S4CD")
    );

    assert_eq!(responses[1]["coin"], Json::from("MORTY"));
    assert_eq!(
        responses[1]["address"],
        Json::from("RRnMcSeKiLrNdbp91qNVQwwXx5azD4S4CD")
    );

    assert!(responses[2]["error"].as_str().unwrap().contains("Userpass is invalid!"));
}

#[cfg(not(target_arch = "wasm32"))]
fn request_metrics(mm: &MarketMakerIt) -> MetricsJson {
    let (status, metrics, _headers) = block_on(mm.rpc(json!({ "method": "metrics"}))).unwrap();
    assert_eq!(status, StatusCode::OK, "RPC «metrics» failed with status «{}»", status);
    json::from_str(&metrics).unwrap()
}

#[test]
#[cfg(not(target_arch = "wasm32"))]
fn test_metrics_method() {
    let coins = json!([
        {"coin":"RICK","asset":"RICK","rpcport":8923,"txversion":4,"overwintered":1,"protocol":{"type":"UTXO"}},
    ]);

    let mm = MarketMakerIt::start(
        json! ({
            "gui": "nogui",
            "netid": 9998,
            "myipaddr": env::var ("BOB_TRADE_IP") .ok(),
            "rpcip": env::var ("BOB_TRADE_IP") .ok(),
            "passphrase": "face pin block number add byte put seek mime test note password sin tab multiple",
            "coins": coins,
            "i_am_seed": true,
            "rpc_password": "pass",
        }),
        "pass".into(),
        local_start!("bob"),
    )
    .unwrap();
    let (_dump_log, _dump_dashboard) = mm.mm_dump();
    log!({ "log path: {}", mm.log_path.display() });

    let _electrum = block_on(enable_electrum(&mm, "RICK", false, &[
        "electrum1.cipig.net:10017",
        "electrum2.cipig.net:10017",
        "electrum3.cipig.net:10017",
    ]));

    let metrics = request_metrics(&mm);
    assert!(!metrics.metrics.is_empty());

    log!("Received metrics:");
    log!([metrics]);

    find_metrics_in_json(metrics, "rpc_client.traffic.out", &[("coin", "RICK")])
        .expect(r#"Couldn't find a metric with key = "traffic.out" and label: coin = "RICK" in received json"#);
}

#[test]
#[ignore]
#[cfg(not(target_arch = "wasm32"))]
fn test_electrum_tx_history() {
    fn get_tx_history_request_count(mm: &MarketMakerIt) -> u64 {
        let metrics = request_metrics(mm);
        match find_metrics_in_json(metrics, "tx.history.request.count", &[
            ("coin", "RICK"),
            ("method", "blockchain.scripthash.get_history"),
        ])
        .unwrap()
        {
            MetricType::Counter { value, .. } => value,
            _ => panic!("tx.history.request.count should be a counter"),
        }
    }

    let coins = json!([
        {"coin":"RICK","asset":"RICK","rpcport":8923,"txversion":4,"overwintered":1,"protocol":{"type":"UTXO"}},
    ]);

    let mut mm = MarketMakerIt::start(
        json! ({
            "gui": "nogui",
            "netid": 9998,
            "myipaddr": env::var ("BOB_TRADE_IP") .ok(),
            "rpcip": env::var ("BOB_TRADE_IP") .ok(),
            "passphrase": "face pin block number add byte put seek mime test note password sin tab multiple",
            "coins": coins,
            "i_am_seed": true,
            "rpc_password": "pass",
            "metrics_interval": 30.
        }),
        "pass".into(),
        local_start!("bob"),
    )
    .unwrap();
    let (_dump_log, _dump_dashboard) = mm.mm_dump();
    log!({ "log path: {}", mm.log_path.display() });

    // Enable RICK electrum client with tx_history loop.
    let electrum = block_on(enable_electrum(&mm, "RICK", true, &[
        "electrum1.cipig.net:10017",
        "electrum2.cipig.net:10017",
        "electrum3.cipig.net:10017",
    ]));

    // Wait till tx_history will not be loaded
    block_on(mm.wait_for_log(500., |log| log.contains("history has been loaded successfully"))).unwrap();

    // tx_history is requested every 30 seconds, wait another iteration
    thread::sleep(Duration::from_secs(31));

    // Balance is not changed, therefore tx_history shouldn't be reloaded.
    // Request metrics and check if the MarketMaker has requested tx_history only once
    assert_eq!(get_tx_history_request_count(&mm), 1);

    // make a transaction to change balance
    let mut enable_res = HashMap::new();
    enable_res.insert("RICK", electrum);
    log!("enable_coins: "[enable_res]);
    withdraw_and_send(
        &mm,
        "RICK",
        "RRYmiZSDo3UdHHqj1rLKf8cbJroyv9NxXw",
        &enable_res,
        "-0.00001",
        0.001,
    );

    // Wait another iteration
    thread::sleep(Duration::from_secs(31));

    // tx_history should be reloaded on next loop iteration
    assert_eq!(get_tx_history_request_count(&mm), 2);
}

#[cfg(not(target_arch = "wasm32"))]
#[allow(dead_code)]
fn spin_n_nodes(seednodes: &[&str], coins: &Json, n: usize) -> Vec<(MarketMakerIt, RaiiDump, RaiiDump)> {
    let mut mm_nodes = Vec::with_capacity(n);
    for i in 0..n {
        let mut mm = MarketMakerIt::start(
            json! ({
                "gui": "nogui",
                "netid": 9998,
                "myipaddr": env::var ("ALICE_TRADE_IP") .ok(),
                "rpcip": env::var ("ALICE_TRADE_IP") .ok(),
                "passphrase": format!("alice passphrase {}", i),
                "coins": coins,
                "seednodes": seednodes,
                "rpc_password": "pass",
            }),
            "pass".into(),
            local_start!("alice"),
        )
        .unwrap();

        let (alice_dump_log, alice_dump_dashboard) = mm.mm_dump();
        log!({ "Alice {} log path: {}", i, mm.log_path.display() });
        for seednode in seednodes.iter() {
            block_on(mm.wait_for_log(22., |log| log.contains(&format!("Dialed {}", seednode)))).unwrap();
        }
        mm_nodes.push((mm, alice_dump_log, alice_dump_dashboard));
    }
    mm_nodes
}

#[test]
#[cfg(not(target_arch = "wasm32"))]
fn test_convert_utxo_address() {
    let coins = json!([
        {"coin":"BCH","pubtype":0,"p2shtype":5,"mm2":1,"fork_id": "0x40","protocol":{"type":"UTXO"},
         "address_format":{"format":"cashaddress","network":"bitcoincash"}},
    ]);

    let mm = MarketMakerIt::start(
        json! ({
            "gui": "nogui",
            "netid": 9998,
            "myipaddr": env::var ("BOB_TRADE_IP") .ok(),
            "rpcip": env::var ("BOB_TRADE_IP") .ok(),
            "passphrase": "face pin block number add byte put seek mime test note password sin tab multiple",
            "coins": coins,
            "i_am_seed": true,
            "rpc_password": "pass",
        }),
        "pass".into(),
        local_start!("bob"),
    )
    .unwrap();
    let (_dump_log, _dump_dashboard) = mm.mm_dump();
    log!({ "log path: {}", mm.log_path.display() });

    let _electrum = block_on(enable_electrum(&mm, "BCH", false, &[
        "electroncash.de:50003",
        "tbch.loping.net:60001",
        "blackie.c3-soft.com:60001",
        "bch0.kister.net:51001",
        "testnet.imaginary.cash:50001",
    ]));

    // test standard to cashaddress
    let rc = block_on(mm.rpc(json! ({
        "userpass": mm.userpass,
        "method": "convertaddress",
        "coin": "BCH",
        "from": "1DmFp16U73RrVZtYUbo2Ectt8mAnYScpqM",
        "to_address_format":{"format":"cashaddress","network":"bitcoincash"},
    })))
    .unwrap();
    assert_eq!(
        rc.0,
        StatusCode::OK,
        "RPC «convertaddress» failed with status «{}»",
        rc.0
    );
    let actual: Json = json::from_str(&rc.1).unwrap();

    let expected = json!({
        "result": {
            "address": "bitcoincash:qzxqqt9lh4feptf0mplnk58gnajfepzwcq9f2rxk55",
        },
    });
    assert_eq!(actual, expected);

    // test cashaddress to standard
    let rc = block_on(mm.rpc(json! ({
        "userpass": mm.userpass,
        "method": "convertaddress",
        "coin": "BCH",
        "from": "bitcoincash:qzxqqt9lh4feptf0mplnk58gnajfepzwcq9f2rxk55",
        "to_address_format":{"format":"standard"},
    })))
    .unwrap();
    assert_eq!(
        rc.0,
        StatusCode::OK,
        "RPC «convertaddress» failed with status «{}»",
        rc.0
    );
    let actual: Json = json::from_str(&rc.1).unwrap();

    let expected = json!({
        "result": {
            "address": "1DmFp16U73RrVZtYUbo2Ectt8mAnYScpqM",
        },
    });
    assert_eq!(actual, expected);

    // test standard to standard
    let rc = block_on(mm.rpc(json! ({
        "userpass": mm.userpass,
        "method": "convertaddress",
        "coin": "BCH",
        "from": "1DmFp16U73RrVZtYUbo2Ectt8mAnYScpqM",
        "to_address_format":{"format":"standard"},
    })))
    .unwrap();
    assert_eq!(
        rc.0,
        StatusCode::OK,
        "RPC «convertaddress» failed with status «{}»",
        rc.0
    );
    let actual: Json = json::from_str(&rc.1).unwrap();

    let expected = json!({
        "result": {
            "address": "1DmFp16U73RrVZtYUbo2Ectt8mAnYScpqM",
        },
    });
    assert_eq!(actual, expected);

    // test invalid address
    let rc = block_on(mm.rpc(json! ({
        "userpass": mm.userpass,
        "method": "convertaddress",
        "coin": "BCH",
        "from": "0000000000000000000000000000000000",
        "to_address_format":{"format":"standard"},
    })))
    .unwrap();
    assert!(
        rc.0.is_server_error(),
        "!convertaddress success but should be error: {}",
        rc.1
    );
}

#[test]
#[cfg(not(target_arch = "wasm32"))]
fn test_convert_segwit_address() {
    let coins = json! ([
        {
            "coin": "tBTC",
            "name": "tbitcoin",
            "fname": "tBitcoin",
            "rpcport": 18332,
            "pubtype": 111,
            "p2shtype": 196,
            "wiftype": 239,
            "segwit": true,
            "bech32_hrp": "tb",
            "txfee": 1000,
            "mm2": 1,
            "required_confirmations": 0,
            "protocol": {
                "type": "UTXO"
            }
        }
    ]);

    let mm = MarketMakerIt::start(
        json! ({
            "gui": "nogui",
            "netid": 9998,
            "myipaddr": env::var ("BOB_TRADE_IP") .ok(),
            "rpcip": env::var ("BOB_TRADE_IP") .ok(),
            "passphrase": "face pin block number add byte put seek mime test note password sin tab multiple",
            "coins": coins,
            "i_am_seed": true,
            "rpc_password": "pass",
        }),
        "pass".into(),
        local_start!("bob"),
    )
    .unwrap();
    let (_dump_log, _dump_dashboard) = mm.mm_dump();
    log!({ "log path: {}", mm.log_path.display() });

    let _electrum = block_on(enable_electrum(&mm, "tBTC", false, &[
        "electrum1.cipig.net:10068",
        "electrum2.cipig.net:10068",
        "electrum3.cipig.net:10068",
    ]));

    // test standard to segwit
    let rc = block_on(mm.rpc(json! ({
        "userpass": mm.userpass,
        "method": "convertaddress",
        "coin": "tBTC",
        "from": "mqWYEGxLeK843n3xMTe8EWTFPyoSZjtUXb",
        "to_address_format":{"format":"segwit"},
    })))
    .unwrap();
    assert_eq!(
        rc.0,
        StatusCode::OK,
        "RPC «convertaddress» failed with status «{}»",
        rc.0
    );
    let actual: Json = json::from_str(&rc.1).unwrap();

    let expected = json!({
        "result": {
            "address": "tb1qdkwjk42dw6pryvs9sl0ht3pn3mxghuma64jst5",
        },
    });
    assert_eq!(actual, expected);

    // test segwit to standard
    let rc = block_on(mm.rpc(json! ({
        "userpass": mm.userpass,
        "method": "convertaddress",
        "coin": "tBTC",
        "from": "tb1qdkwjk42dw6pryvs9sl0ht3pn3mxghuma64jst5",
        "to_address_format":{"format":"standard"},
    })))
    .unwrap();
    assert_eq!(
        rc.0,
        StatusCode::OK,
        "RPC «convertaddress» failed with status «{}»",
        rc.0
    );
    let actual: Json = json::from_str(&rc.1).unwrap();

    let expected = json!({
        "result": {
            "address": "mqWYEGxLeK843n3xMTe8EWTFPyoSZjtUXb",
        },
    });
    assert_eq!(actual, expected);

    // test invalid tBTC standard address
    let rc = block_on(mm.rpc(json! ({
        "userpass": mm.userpass,
        "method": "convertaddress",
        "coin": "tBTC",
        "from": "1AzawDsMqHgoGfaLdtfkQbEvXzCjk5oyFx",
        "to_address_format":{"format":"segwit"},
    })))
    .unwrap();
    assert!(
        rc.0.is_server_error(),
        "!convertaddress success but should be error: {}",
        rc.1
    );
    assert!(rc.1.contains("Expected a valid P2PKH or P2SH prefix for tBTC"));

    // test invalid tBTC segwit address
    let rc = block_on(mm.rpc(json! ({
        "userpass": mm.userpass,
        "method": "convertaddress",
        "coin": "tBTC",
        "from": "ltc1qdkwjk42dw6pryvs9sl0ht3pn3mxghuma64jst5",
        "to_address_format":{"format":"standard"},
    })))
    .unwrap();
    assert!(
        rc.0.is_server_error(),
        "!convertaddress success but should be error: {}",
        rc.1
    );
    assert!(rc
        .1
        .contains("Invalid address: ltc1qdkwjk42dw6pryvs9sl0ht3pn3mxghuma64jst5"));
}

#[test]
#[cfg(not(target_arch = "wasm32"))]
fn test_convert_eth_address() {
    let coins = json!([
        {"coin":"ETH","name":"ethereum","protocol":{"type":"ETH"}},
    ]);

    // start mm and immediately place the order
    let mm = MarketMakerIt::start(
        json! ({
            "gui": "nogui",
            "netid": 9998,
            "dht": "on",  // Enable DHT without delay.
            "myipaddr": env::var ("BOB_TRADE_IP") .ok(),
            "rpcip": env::var ("BOB_TRADE_IP") .ok(),
            "canbind": env::var ("BOB_TRADE_PORT") .ok().map (|s| s.parse::<i64>().unwrap()),
            "passphrase": "bob passphrase",
            "coins": coins,
            "i_am_seed": true,
            "rpc_password": "pass",
        }),
        "pass".into(),
        match var("LOCAL_THREAD_MM") {
            Ok(ref e) if e == "bob" => Some(local_start()),
            _ => None,
        },
    )
    .unwrap();
    let (_dump_log, _dump_dashboard) = mm.mm_dump();
    log!({ "log path: {}", mm.log_path.display() });

    block_on(enable_native(&mm, "ETH", &["http://195.201.0.6:8565"]));

    // test single-case to mixed-case
    let rc = block_on(mm.rpc(json! ({
        "userpass": mm.userpass,
        "method": "convertaddress",
        "coin": "ETH",
        "from": "0xfb6916095ca1df60bb79ce92ce3ea74c37c5d359",
        "to_address_format":{"format":"mixedcase"},
    })))
    .unwrap();
    assert_eq!(
        rc.0,
        StatusCode::OK,
        "RPC «convertaddress» failed with status «{}»",
        rc.0
    );
    let actual: Json = json::from_str(&rc.1).unwrap();

    let expected = json!({
        "result": {
            "address": "0xfB6916095ca1df60bB79Ce92cE3Ea74c37c5d359",
        },
    });
    assert_eq!(actual, expected);

    // test mixed-case to mixed-case (expect error)
    let rc = block_on(mm.rpc(json! ({
        "userpass": mm.userpass,
        "method": "convertaddress",
        "coin": "ETH",
        "from": "0xfB6916095ca1df60bB79Ce92cE3Ea74c37c5d359",
        "to_address_format":{"format":"mixedcase"},
    })))
    .unwrap();
    assert_eq!(
        rc.0,
        StatusCode::OK,
        "RPC «convertaddress» failed with status «{}»",
        rc.0
    );
    let actual: Json = json::from_str(&rc.1).unwrap();

    let expected = json!({
        "result": {
            "address": "0xfB6916095ca1df60bB79Ce92cE3Ea74c37c5d359",
        },
    });
    assert_eq!(actual, expected);

    // test invalid address
    let rc = block_on(mm.rpc(json! ({
        "userpass": mm.userpass,
        "method": "convertaddress",
        "coin": "ETH",
        "from": "fB6916095ca1df60bB79Ce92cE3Ea74c37c5d359",
        "to_address_format":{"format":"mixedcase"},
    })))
    .unwrap();
    assert!(
        rc.0.is_server_error(),
        "!convertaddress success but should be error: {}",
        rc.1
    );
    assert!(rc.1.contains("Address must be prefixed with 0x"));
}

#[test]
#[cfg(not(target_arch = "wasm32"))]
fn test_add_delegation_qtum() {
    let coins = json!([{
      "coin": "tQTUM",
      "name": "qtumtest",
      "fname": "Qtum test",
      "rpcport": 13889,
      "pubtype": 120,
      "p2shtype": 110,
      "wiftype": 239,
      "segwit": true,
      "txfee": 400000,
      "mm2": 1,
      "required_confirmations": 1,
      "mature_confirmations": 2000,
      "avg_blocktime": 0.53,
      "protocol": {
        "type": "QTUM"
      }
    }]);
    let mm = MarketMakerIt::start(
        json!({
            "gui": "nogui",
            "netid": 9998,
            "myipaddr": env::var("BOB_TRADE_IP").ok(),
            "rpcip": env::var("BOB_TRADE_IP").ok(),
            "canbind": env::var("BOB_TRADE_PORT").ok().map(|s| s.parse::<i64>().unwrap()),
            "passphrase": "asthma turtle lizard tone genuine tube hunt valley soap cloth urge alpha amazing frost faculty cycle mammal leaf normal bright topple avoid pulse buffalo",
            "coins": coins,
            "rpc_password": "pass",
            "i_am_seed": true,
        }),
        "pass".into(),
        match var("LOCAL_THREAD_MM") {
            Ok(ref e) if e == "bob" => Some(local_start()),
            _ => None,
        },
    )
    .unwrap();

    let json = block_on(enable_electrum(&mm, "tQTUM", false, &[
        "electrum1.cipig.net:10071",
        "electrum2.cipig.net:10071",
        "electrum3.cipig.net:10071",
    ]));
    println!("{}", json.balance);

    let rc = block_on(mm.rpc(json!({
        "userpass": "pass",
        "mmrpc": "2.0",
        "method": "add_delegation",
        "params": {
            "coin": "tQTUM",
            "staking_details": {
                "type": "Qtum",
                "address": "qcyBHeSct7Wr4mAw18iuQ1zW5mMFYmtmBE"
            }
        },
        "id": 0
    })))
    .unwrap();
    assert_eq!(
        rc.0,
        StatusCode::OK,
        "RPC «add_delegation» failed with status «{}»",
        rc.0
    );
    let rc = block_on(mm.rpc(json!({
        "userpass": "pass",
        "mmrpc": "2.0",
        "method": "add_delegation",
        "params": {
            "coin": "tQTUM",
            "staking_details": {
                "type": "Qtum",
                "address": "fake_address"
            }
        },
        "id": 0
    })))
    .unwrap();
    assert!(
        rc.0.is_client_error(),
        "!add_delegation success but should be error: {}",
        rc.1
    );
}

#[test]
#[cfg(not(target_arch = "wasm32"))]
fn test_remove_delegation_qtum() {
    let coins = json!([{
      "coin": "tQTUM",
      "name": "qtumtest",
      "fname": "Qtum test",
      "rpcport": 13889,
      "pubtype": 120,
      "p2shtype": 110,
      "wiftype": 239,
      "segwit": true,
      "txfee": 400000,
      "mm2": 1,
      "required_confirmations": 1,
      "mature_confirmations": 2000,
      "avg_blocktime": 0.53,
      "protocol": {
        "type": "QTUM"
      }
    }]);
    let mm = MarketMakerIt::start(
        json!({
            "gui": "nogui",
            "netid": 9998,
            "myipaddr": env::var("BOB_TRADE_IP").ok(),
            "rpcip": env::var("BOB_TRADE_IP").ok(),
            "canbind": env::var("BOB_TRADE_PORT").ok().map(|s| s.parse::<i64>().unwrap()),
            "passphrase": "federal stay trigger hour exist success game vapor become comfort action phone bright ill target wild nasty crumble dune close rare fabric hen iron",
            "coins": coins,
            "rpc_password": "pass",
            "i_am_seed": true,
        }),
        "pass".into(),
        match var("LOCAL_THREAD_MM") {
            Ok(ref e) if e == "bob" => Some(local_start()),
            _ => None,
        },
    )
    .unwrap();

    let json = block_on(enable_electrum(&mm, "tQTUM", false, &[
        "electrum1.cipig.net:10071",
        "electrum2.cipig.net:10071",
        "electrum3.cipig.net:10071",
    ]));
    println!("{}", json.balance);

    let rc = block_on(mm.rpc(json!({
        "userpass": "pass",
        "mmrpc": "2.0",
        "method": "remove_delegation",
        "params": {"coin": "tQTUM"},
        "id": 0
    })))
    .unwrap();
    assert_eq!(
        rc.0,
        StatusCode::OK,
        "RPC «remove_delegation» failed with status «{}»",
        rc.0
    );
}

#[test]
#[cfg(not(target_arch = "wasm32"))]
fn test_get_staking_infos_qtum() {
    let coins = json!([{
      "coin": "tQTUM",
      "name": "qtumtest",
      "fname": "Qtum test",
      "rpcport": 13889,
      "pubtype": 120,
      "p2shtype": 110,
      "wiftype": 239,
      "segwit": true,
      "txfee": 400000,
      "mm2": 1,
      "required_confirmations": 1,
      "mature_confirmations": 2000,
      "avg_blocktime": 0.53,
      "protocol": {
        "type": "QTUM"
      }
    }]);
    let mm = MarketMakerIt::start(
        json!({
            "gui": "nogui",
            "netid": 9998,
            "myipaddr": env::var("BOB_TRADE_IP").ok(),
            "rpcip": env::var("BOB_TRADE_IP").ok(),
            "canbind": env::var("BOB_TRADE_PORT").ok().map(|s| s.parse::<i64>().unwrap()),
            "passphrase": "federal stay trigger hour exist success game vapor become comfort action phone bright ill target wild nasty crumble dune close rare fabric hen iron",
            "coins": coins,
            "rpc_password": "pass",
            "i_am_seed": true,
        }),
        "pass".into(),
        match var("LOCAL_THREAD_MM") {
            Ok(ref e) if e == "bob" => Some(local_start()),
            _ => None,
        },
    )
        .unwrap();

    let json = block_on(enable_electrum(&mm, "tQTUM", false, &[
        "electrum1.cipig.net:10071",
        "electrum2.cipig.net:10071",
        "electrum3.cipig.net:10071",
    ]));
    println!("{}", json.balance);

    let rc = block_on(mm.rpc(json!({
        "userpass": "pass",
        "mmrpc": "2.0",
        "method": "get_staking_infos",
        "params": {"coin": "tQTUM"},
        "id": 0
    })))
    .unwrap();
    assert_eq!(
        rc.0,
        StatusCode::OK,
        "RPC «get_staking_infos» failed with status «{}»",
        rc.0
    );
}

#[test]
#[cfg(not(target_arch = "wasm32"))]
fn test_convert_qrc20_address() {
    let passphrase = "cV463HpebE2djP9ugJry5wZ9st5cc6AbkHXGryZVPXMH1XJK8cVU";
    let coins = json! ([
        {"coin":"QRC20","required_confirmations":0,"pubtype": 120,"p2shtype": 50,"wiftype": 128,"segwit": true,"txfee": 0,"mm2": 1,"mature_confirmations":2000,
         "protocol":{"type":"QRC20","protocol_data":{"platform":"QTUM","contract_address":"0xd362e096e873eb7907e205fadc6175c6fec7bc44"}}},
    ]);

    let mm = MarketMakerIt::start(
        json! ({
            "gui": "nogui",
            "netid": 8999,
            "dht": "on",  // Enable DHT without delay.
            "myipaddr": env::var ("BOB_TRADE_IP") .ok(),
            "rpcip": env::var ("BOB_TRADE_IP") .ok(),
            "canbind": env::var ("BOB_TRADE_PORT") .ok().map (|s| s.parse::<i64>().unwrap()),
            "passphrase": passphrase,
            "coins": coins,
            "rpc_password": "password",
            "i_am_seed": true,
        }),
        "password".into(),
        local_start!("bob"),
    )
    .unwrap();

    let (_bob_dump_log, _bob_dump_dashboard) = mm.mm_dump();
    log! ({"Bob log path: {}", mm.log_path.display()});
    let _electrum = block_on(enable_qrc20(
        &mm,
        "QRC20",
        &[
            "electrum1.cipig.net:10071",
            "electrum2.cipig.net:10071",
            "electrum3.cipig.net:10071",
        ],
        "0xba8b71f3544b93e2f681f996da519a98ace0107a",
    ));

    // test wallet to contract
    let rc = block_on(mm.rpc(json! ({
        "userpass": mm.userpass,
        "method": "convertaddress",
        "coin": "QRC20",
        "from": "qKVvtDqpnFGDxsDzck5jmLwdnD2jRH6aM8",
        "to_address_format":{"format":"contract"},
    })))
    .unwrap();
    assert_eq!(
        rc.0,
        StatusCode::OK,
        "RPC «convertaddress» failed with status «{}»",
        rc.0
    );
    let actual: Json = json::from_str(&rc.1).unwrap();

    let expected = json!({
        "result": {
            "address": "0x1549128bbfb33b997949b4105b6a6371c998e212",
        },
    });
    assert_eq!(actual, expected);

    // test contract to wallet
    let rc = block_on(mm.rpc(json! ({
        "userpass": mm.userpass,
        "method": "convertaddress",
        "coin": "QRC20",
        "from": "0x1549128bbfb33b997949b4105b6a6371c998e212",
        "to_address_format":{"format":"wallet"},
    })))
    .unwrap();
    assert_eq!(
        rc.0,
        StatusCode::OK,
        "RPC «convertaddress» failed with status «{}»",
        rc.0
    );
    let actual: Json = json::from_str(&rc.1).unwrap();

    let expected = json!({
        "result": {
            "address": "qKVvtDqpnFGDxsDzck5jmLwdnD2jRH6aM8",
        },
    });
    assert_eq!(actual, expected);

    // test wallet to wallet
    let rc = block_on(mm.rpc(json! ({
        "userpass": mm.userpass,
        "method": "convertaddress",
        "coin": "QRC20",
        "from": "qKVvtDqpnFGDxsDzck5jmLwdnD2jRH6aM8",
        "to_address_format":{"format":"wallet"},
    })))
    .unwrap();
    assert_eq!(
        rc.0,
        StatusCode::OK,
        "RPC «convertaddress» failed with status «{}»",
        rc.0
    );
    let actual: Json = json::from_str(&rc.1).unwrap();

    let expected = json!({
        "result": {
            "address": "qKVvtDqpnFGDxsDzck5jmLwdnD2jRH6aM8",
        },
    });
    assert_eq!(actual, expected);

    // test invalid address (invalid prefixes)
    let rc = block_on(mm.rpc(json! ({
        "userpass": mm.userpass,
        "method": "convertaddress",
        "coin": "QRC20",
        "from": "RRnMcSeKiLrNdbp91qNVQwwXx5azD4S4CD",
        "to_address_format":{"format":"contract"},
    })))
    .unwrap();
    assert!(
        rc.0.is_server_error(),
        "!convertaddress success but should be error: {}",
        rc.1
    );
    log!((rc.1));
    assert!(rc.1.contains("Address has invalid prefixes"));

    // test invalid address
    let rc = block_on(mm.rpc(json! ({
        "userpass": mm.userpass,
        "method": "convertaddress",
        "coin": "QRC20",
        "from": "0000000000000000000000000000000000",
        "to_address_format":{"format":"wallet"},
    })))
    .unwrap();
    assert!(
        rc.0.is_server_error(),
        "!convertaddress success but should be error: {}",
        rc.1
    );
}

#[test]
#[cfg(not(target_arch = "wasm32"))]
fn test_validateaddress() {
    let coins = json!([
        {"coin":"RICK","asset":"RICK","rpcport":8923,"txversion":4,"overwintered":1,"protocol":{"type":"UTXO"}},
        {"coin":"MORTY","asset":"MORTY","rpcport":11608,"txversion":4,"overwintered":1,"protocol":{"type":"UTXO"}},
        {"coin":"ETH","name":"ethereum","protocol":{"type":"ETH"}},
        {"coin":"JST","name":"jst","protocol":{"type":"ERC20","protocol_data":{"platform":"ETH","contract_address":"0x2b294F029Fde858b2c62184e8390591755521d8E"}}}
    ]);

    let (bob_file_passphrase, _bob_file_userpass) = from_env_file(slurp(&".env.seed").unwrap());
    let bob_passphrase = var("BOB_PASSPHRASE")
        .ok()
        .or(bob_file_passphrase)
        .expect("No BOB_PASSPHRASE or .env.seed/PASSPHRASE");

    let mm = MarketMakerIt::start(
        json!({
            "gui": "nogui",
            "netid": 9998,
            "myipaddr": env::var("BOB_TRADE_IP").ok(),
            "rpcip": env::var("BOB_TRADE_IP").ok(),
            "canbind": env::var("BOB_TRADE_PORT").ok().map(|s| s.parse::<i64>().unwrap()),
            "passphrase": bob_passphrase,
            "coins": coins,
            "rpc_password": "pass",
            "i_am_seed": true,
        }),
        "pass".into(),
        match var("LOCAL_THREAD_MM") {
            Ok(ref e) if e == "bob" => Some(local_start()),
            _ => None,
        },
    )
    .unwrap();
    let (_dump_log, _dump_dashboard) = mm.mm_dump();
    log!({"Log path: {}", mm.log_path.display()});
    log!([block_on(enable_coins_eth_electrum(&mm, &["http://195.201.0.6:8565"]))]);

    // test valid RICK address

    let rc = block_on(mm.rpc(json!({
        "userpass": mm.userpass,
        "method": "validateaddress",
        "coin": "RICK",
        "address": "RRnMcSeKiLrNdbp91qNVQwwXx5azD4S4CD",
    })))
    .unwrap();
    assert_eq!(
        rc.0,
        StatusCode::OK,
        "RPC «validateaddress» failed with status «{}»",
        rc.0
    );
    let actual: Json = json::from_str(&rc.1).unwrap();

    let expected = json!({
        "result": {
            "is_valid": true,
        },
    });
    assert_eq!(actual, expected);

    // test valid ETH address

    let rc = block_on(mm.rpc(json! ({
        "userpass": mm.userpass,
        "method": "validateaddress",
        "coin": "ETH",
        "address": "0x7Bc1bBDD6A0a722fC9bffC49c921B685ECB84b94",
    })))
    .unwrap();
    assert_eq!(
        rc.0,
        StatusCode::OK,
        "RPC «validateaddress» failed with status «{}»",
        rc.0
    );
    let actual: Json = json::from_str(&rc.1).unwrap();

    let expected = json!({
        "result": {
            "is_valid": true,
        },
    });
    assert_eq!(actual, expected);

    // test invalid RICK address (legacy address format activated)

    let rc = block_on(mm.rpc(json! ({
        "userpass": mm.userpass,
        "method": "validateaddress",
        "coin": "RICK",
        "address": "bchtest:qr39na5d25wdeecgw3euh9fkd4ygvd4pnsury96597",
    })))
    .unwrap();
    assert_eq!(
        rc.0,
        StatusCode::OK,
        "RPC «validateaddress» failed with status «{}»",
        rc.0
    );
    let json: Json = json::from_str(&rc.1).unwrap();
    let result = &json["result"];

    assert!(!result["is_valid"].as_bool().unwrap());
    let reason = result["reason"].as_str().unwrap();
    log!((reason));
    assert!(reason.contains("Legacy address format activated for RICK, but CashAddress format used instead"));

    // test invalid RICK address (invalid prefixes)

    let rc = block_on(mm.rpc(json! ({
        "userpass": mm.userpass,
        "method": "validateaddress",
        "coin": "RICK",
        "address": "1DmFp16U73RrVZtYUbo2Ectt8mAnYScpqM",
    })))
    .unwrap();
    assert_eq!(
        rc.0,
        StatusCode::OK,
        "RPC «validateaddress» failed with status «{}»",
        rc.0
    );

    let json: Json = json::from_str(&rc.1).unwrap();
    let result = &json["result"];

    assert!(!result["is_valid"].as_bool().unwrap());
    let reason = result["reason"].as_str().unwrap();
    log!((reason));
    assert!(reason.contains("Expected a valid P2PKH or P2SH prefix"));

    // test invalid ETH address

    let rc = block_on(mm.rpc(json! ({
        "userpass": mm.userpass,
        "method": "validateaddress",
        "coin": "ETH",
        "address": "7Bc1bBDD6A0a722fC9bffC49c921B685ECB84b94",
    })))
    .unwrap();
    assert_eq!(
        rc.0,
        StatusCode::OK,
        "RPC «validateaddress» failed with status «{}»",
        rc.0
    );
    let json: Json = json::from_str(&rc.1).unwrap();
    let result = &json["result"];

    assert!(!result["is_valid"].as_bool().unwrap());
    let reason = result["reason"].as_str().unwrap();
    log!((reason));
    assert!(reason.contains("Address must be prefixed with 0x"));
}

#[test]
#[cfg(not(target_arch = "wasm32"))]
fn test_validateaddress_segwit() {
    let seed = "spice describe gravity federal blast come thank unfair canal monkey style afraid";

    let coins = json! ([
        {
            "coin": "tBTC",
            "name": "tbitcoin",
            "fname": "tBitcoin",
            "rpcport": 18332,
            "pubtype": 111,
            "p2shtype": 196,
            "wiftype": 239,
            "segwit": true,
            "bech32_hrp": "tb",
            "txfee": 1000,
            "mm2": 1,
            "required_confirmations": 0,
            "protocol": {
                "type": "UTXO"
            },
            "address_format": {
                "format":"segwit"
            }
        }
    ]);

    let mm_alice = MarketMakerIt::start(
        json! ({
            "gui": "nogui",
            "netid": 8100,
            "myipaddr": env::var ("ALICE_TRADE_IP") .ok(),
            "rpcip": env::var ("ALICE_TRADE_IP") .ok(),
            "passphrase": seed.to_string(),
            "coins": coins,
            "rpc_password": "password",
            "i_am_seed": true,
        }),
        "password".into(),
        match var("LOCAL_THREAD_MM") {
            Ok(ref e) if e == "alice" => Some(local_start()),
            _ => None,
        },
    )
    .unwrap();

    let (_alice_dump_log, _alice_dump_dashboard) = mm_alice.mm_dump();
    log! ({"Alice log path: {}", mm_alice.log_path.display()});

    // wait until RPC API is active

    // Enable coins. Print the replies in case we need the address.
    let electrum = block_on(mm_alice.rpc(json!({
        "userpass": mm_alice.userpass,
        "method": "electrum",
        "coin": "tBTC",
        "servers": [{"url":"electrum1.cipig.net:10068"},{"url":"electrum2.cipig.net:10068"},{"url":"electrum3.cipig.net:10068"}],
        "mm2": 1,
        "address_format": {
            "format": "segwit",
        },
    }))).unwrap();
    assert_eq!(
        electrum.0,
        StatusCode::OK,
        "RPC «electrum» failed with {} {}",
        electrum.0,
        electrum.1
    );
    log!("enable_coins (alice): "[electrum]);

    let electrum_response: EnableElectrumResponse =
        json::from_str(&electrum.1).expect("Expected 'EnableElectrumResponse'");
    let mut enable_res = HashMap::new();
    enable_res.insert("tBTC", electrum_response);

    // test valid Segwit address
    let rc = block_on(mm_alice.rpc(json! ({
        "userpass": mm_alice.userpass,
        "method": "validateaddress",
        "coin": "tBTC",
        "address": "tb1qdkwjk42dw6pryvs9sl0ht3pn3mxghuma64jst5",
    })))
    .unwrap();
    assert_eq!(
        rc.0,
        StatusCode::OK,
        "RPC «validateaddress» failed with status «{}»",
        rc.0
    );
    let actual: Json = json::from_str(&rc.1).unwrap();

    let expected = json!({
        "result": {
            "is_valid": true,
        },
    });
    assert_eq!(actual, expected);

    // test invalid tBTC Segwit address (invalid hrp)
    let rc = block_on(mm_alice.rpc(json! ({
        "userpass": mm_alice.userpass,
        "method": "validateaddress",
        "coin": "tBTC",
        "address": "bc1qdkwjk42dw6pryvs9sl0ht3pn3mxghuma64jst5",
    })))
    .unwrap();
    assert_eq!(
        rc.0,
        StatusCode::OK,
        "RPC «validateaddress» failed with status «{}»",
        rc.0
    );

    let json: Json = json::from_str(&rc.1).unwrap();
    let result = &json["result"];

    assert!(!result["is_valid"].as_bool().unwrap());
    let reason = result["reason"].as_str().unwrap();
    log!((reason));
    assert!(reason.contains("Invalid address: bc1qdkwjk42dw6pryvs9sl0ht3pn3mxghuma64jst5"));

    block_on(mm_alice.stop()).unwrap();
}

#[test]
#[cfg(not(target_arch = "wasm32"))]
fn qrc20_activate_electrum() {
    let passphrase = "cV463HpebE2djP9ugJry5wZ9st5cc6AbkHXGryZVPXMH1XJK8cVU";
    let coins = json! ([
        {"coin":"QRC20","required_confirmations":0,"pubtype": 120,"p2shtype": 50,"wiftype": 128,"segwit": true,"txfee": 0,"mm2": 1,"mature_confirmations":2000,
         "protocol":{"type":"QRC20","protocol_data":{"platform":"QTUM","contract_address":"0xd362e096e873eb7907e205fadc6175c6fec7bc44"}}},
    ]);

    let mm = MarketMakerIt::start(
        json! ({
            "gui": "nogui",
            "netid": 8999,
            "dht": "on",  // Enable DHT without delay.
            "myipaddr": env::var ("BOB_TRADE_IP") .ok(),
            "rpcip": env::var ("BOB_TRADE_IP") .ok(),
            "canbind": env::var ("BOB_TRADE_PORT") .ok().map (|s| s.parse::<i64>().unwrap()),
            "passphrase": passphrase,
            "coins": coins,
            "rpc_password": "password",
            "i_am_seed": true,
        }),
        "password".into(),
        local_start!("bob"),
    )
    .unwrap();

    let (_bob_dump_log, _bob_dump_dashboard) = mm.mm_dump();
    log! ({"Bob log path: {}", mm.log_path.display()});
    let electrum_json = block_on(enable_qrc20(
        &mm,
        "QRC20",
        &[
            "electrum1.cipig.net:10071",
            "electrum2.cipig.net:10071",
            "electrum3.cipig.net:10071",
        ],
        "0xba8b71f3544b93e2f681f996da519a98ace0107a",
    ));
    assert_eq!(
        electrum_json["address"].as_str(),
        Some("qKEDGuogDhtH9zBnc71QtqT1KDamaR1KJ3")
    );
    assert_eq!(electrum_json["balance"].as_str(), Some("139"));
}

#[test]
#[cfg(not(target_arch = "wasm32"))]
fn test_qrc20_withdraw() {
    // corresponding private key: [3, 98, 177, 3, 108, 39, 234, 144, 131, 178, 103, 103, 127, 80, 230, 166, 53, 68, 147, 215, 42, 216, 144, 72, 172, 110, 180, 13, 123, 179, 10, 49]
    let passphrase = "cMhHM3PMpMrChygR4bLF7QsTdenhWpFrrmf2UezBG3eeFsz41rtL";
    let coins = json!([
        {"coin":"QRC20","required_confirmations":0,"pubtype": 120,"p2shtype": 50,"wiftype": 128,"segwit": true,"txfee": 0,"mm2": 1,"mature_confirmations":2000,
         "protocol":{"type":"QRC20","protocol_data":{"platform":"QTUM","contract_address":"0xd362e096e873eb7907e205fadc6175c6fec7bc44"}}},
    ]);

    let mm = MarketMakerIt::start(
        json! ({
            "gui": "nogui",
            "netid": 8999,
            "dht": "on",  // Enable DHT without delay.
            "myipaddr": env::var ("BOB_TRADE_IP") .ok(),
            "rpcip": env::var ("BOB_TRADE_IP") .ok(),
            "canbind": env::var ("BOB_TRADE_PORT") .ok().map (|s| s.parse::<i64>().unwrap()),
            "passphrase": passphrase,
            "coins": coins,
            "rpc_password": "password",
            "i_am_seed": true,
        }),
        "password".into(),
        local_start!("bob"),
    )
    .unwrap();

    let (_bob_dump_log, _bob_dump_dashboard) = mm.mm_dump();
    log!({ "Bob log path: {}", mm.log_path.display() });

    let electrum_json = block_on(enable_qrc20(
        &mm,
        "QRC20",
        &[
            "electrum1.cipig.net:10071",
            "electrum2.cipig.net:10071",
            "electrum3.cipig.net:10071",
        ],
        "0xba8b71f3544b93e2f681f996da519a98ace0107a",
    ));
    assert_eq!(
        electrum_json["address"].as_str(),
        Some("qXxsj5RtciAby9T7m98AgAATL4zTi4UwDG")
    );
    log!("electrum_json: "[electrum_json]);
    let balance: f64 = electrum_json["balance"].as_str().unwrap().parse().unwrap();
    log!("Balance "(balance));

    let amount = 10;

    let withdraw = block_on(mm.rpc(json! ({
        "userpass": mm.userpass,
        "method": "withdraw",
        "coin": "QRC20",
        "to": "qHmJ3KA6ZAjR9wGjpFASn4gtUSeFAqdZgs",
        "amount": amount,
        "fee": {
            "type": "Qrc20Gas",
            "gas_limit": 2_500_000,
            "gas_price": 40,
        }
    })))
    .unwrap();

    let withdraw_json: Json = json::from_str(&withdraw.1).unwrap();
    assert!(withdraw.0.is_success(), "QRC20 withdraw: {}", withdraw.1);

    log!((withdraw_json));
    assert!(withdraw_json["tx_hex"].as_str().unwrap().contains("5403a02526012844a9059cbb0000000000000000000000000240b898276ad2cc0d2fe6f527e8e31104e7fde3000000000000000000000000000000000000000000000000000000003b9aca0014d362e096e873eb7907e205fadc6175c6fec7bc44c2"));

    let send_tx = block_on(mm.rpc(json! ({
        "userpass": mm.userpass,
        "method": "send_raw_transaction",
        "coin": "QRC20",
        "tx_hex": withdraw_json["tx_hex"],
    })))
    .unwrap();
    assert!(send_tx.0.is_success(), "QRC20 send_raw_transaction: {}", send_tx.1);
    log!((send_tx.1));
}

#[test]
#[cfg(not(target_arch = "wasm32"))]
fn test_qrc20_withdraw_error() {
    let passphrase = "album hollow help heart use bird response large lounge fat elbow coral";
    let coins = json!([
        {"coin":"QRC20","required_confirmations":0,"pubtype": 120,"p2shtype": 50,"wiftype": 128,"segwit": true,"txfee": 0,"mm2": 1,"mature_confirmations":2000,
         "protocol":{"type":"QRC20","protocol_data":{"platform":"QTUM","contract_address":"0xd362e096e873eb7907e205fadc6175c6fec7bc44"}}},
    ]);

    let mm = MarketMakerIt::start(
        json! ({
            "gui": "nogui",
            "netid": 8999,
            "dht": "on",  // Enable DHT without delay.
            "myipaddr": env::var ("BOB_TRADE_IP") .ok(),
            "rpcip": env::var ("BOB_TRADE_IP") .ok(),
            "canbind": env::var ("BOB_TRADE_PORT") .ok().map (|s| s.parse::<i64>().unwrap()),
            "passphrase": passphrase,
            "coins": coins,
            "rpc_password": "password",
            "i_am_seed": true,
        }),
        "password".into(),
        local_start!("bob"),
    )
    .unwrap();
    let (_dump_log, _dump_dashboard) = mm.mm_dump();
    log!({ "log path: {}", mm.log_path.display() });

    let electrum_json = block_on(enable_qrc20(
        &mm,
        "QRC20",
        &[
            "electrum1.cipig.net:10071",
            "electrum2.cipig.net:10071",
            "electrum3.cipig.net:10071",
        ],
        "0xba8b71f3544b93e2f681f996da519a98ace0107a",
    ));
    let balance = electrum_json["balance"].as_str().unwrap();
    assert_eq!(balance, "10");

    // try to transfer more than balance
    let withdraw = block_on(mm.rpc(json! ({
        "userpass": mm.userpass,
        "method": "withdraw",
        "coin": "QRC20",
        "to": "qHmJ3KA6ZAjR9wGjpFASn4gtUSeFAqdZgs",
        "amount": "11",
    })))
    .unwrap();
    assert!(
        withdraw.0.is_server_error(),
        "withdraw should have failed, but got {:?}",
        withdraw
    );
    log!([withdraw.1]);
    assert!(withdraw
        .1
        .contains("Not enough QRC20 to withdraw: available 10, required at least 11"));

    // try to transfer with zero QTUM balance
    let withdraw = block_on(mm.rpc(json! ({
        "userpass": mm.userpass,
        "method": "withdraw",
        "coin": "QRC20",
        "to": "qHmJ3KA6ZAjR9wGjpFASn4gtUSeFAqdZgs",
        "amount": "2",
        "fee": {
            "type": "Qrc20Gas",
            "gas_limit": 100_000,
            "gas_price": 40,
        }
    })))
    .unwrap();
    assert!(
        withdraw.0.is_server_error(),
        "withdraw should have failed, but got {:?}",
        withdraw
    );
    log!([withdraw.1]);
    // 0.04 = 100_000 * 40 / 100_000_000
    assert!(withdraw
        .1
        .contains("Not enough QTUM to withdraw: available 0, required at least 0.04"));
}

async fn test_qrc20_history_impl() {
    let passphrase = "daring blind measure rebuild grab boost fix favorite nurse stereo april rookie";
    let coins = json!([
        {"coin":"QRC20","required_confirmations":0,"pubtype": 120,"p2shtype": 50,"wiftype": 128,"segwit": true,"txfee": 0,"mm2": 1,"mature_confirmations":2000,
         "protocol":{"type":"QRC20","protocol_data":{"platform":"QTUM","contract_address":"0xd362e096e873eb7907e205fadc6175c6fec7bc44"}}},
    ]);

    let mut mm = MarketMakerIt::start_async(
        json! ({
            "gui": "nogui",
            "netid": 9998,
            "myipaddr": env::var ("BOB_TRADE_IP") .ok(),
            "rpcip": env::var ("BOB_TRADE_IP") .ok(),
            "passphrase": passphrase,
            "coins": coins,
            "rpc_password": "pass",
            "metrics_interval": 30.,
        }),
        "pass".into(),
        local_start!("bob"),
    )
    .await
    .unwrap();
    let (_dump_log, _dump_dashboard) = mm.mm_dump();

    #[cfg(not(target_arch = "wasm32"))]
    common::log::info!("log path: {}", mm.log_path.display());

    mm.wait_for_log(22., |log| log.contains(">>>>>>>>> DEX stats "))
        .await
        .unwrap();

    let electrum = mm
        .rpc(json!({
            "userpass": mm.userpass,
            "method": "electrum",
            "coin": "QRC20",
            "servers": qtum_electrums(),
            "mm2": 1,
            "tx_history": true,
            "swap_contract_address": "0xd362e096e873eb7907e205fadc6175c6fec7bc44",
        }))
        .await
        .unwrap();
    assert_eq!(
        electrum.0,
        StatusCode::OK,
        "RPC «electrum» failed with status «{}», response «{}»",
        electrum.0,
        electrum.1
    );
    let electrum_json: Json = json::from_str(&electrum.1).unwrap();
    assert_eq!(
        electrum_json["address"].as_str(),
        Some("qfkXE2cNFEwPFQqvBcqs8m9KrkNa9KV4xi")
    );

    // Wait till tx_history will not be loaded
    mm.wait_for_log(22., |log| log.contains("history has been loaded successfully"))
        .await
        .unwrap();

    // let the MarketMaker save the history to the file
    Timer::sleep(1.).await;

    let tx_history = mm
        .rpc(json!({
            "userpass": mm.userpass,
            "method": "my_tx_history",
            "coin": "QRC20",
            "limit": 100,
        }))
        .await
        .unwrap();
    assert_eq!(
        tx_history.0,
        StatusCode::OK,
        "RPC «my_tx_history» failed with status «{}», response «{}»",
        tx_history.0,
        tx_history.1
    );
    common::log::debug!("{:?}", tx_history.1);
    let tx_history_json: Json = json::from_str(&tx_history.1).unwrap();
    let tx_history_result = &tx_history_json["result"];

    let mut expected = vec![
        // https://testnet.qtum.info/tx/45d722e615feb853d608033ffc20fd51c9ee86e2321cfa814ba5961190fb57d2
        "45d722e615feb853d608033ffc20fd51c9ee86e2321cfa814ba5961190fb57d200000000000000020000000000000000",
        // https://testnet.qtum.info/tx/45d722e615feb853d608033ffc20fd51c9ee86e2321cfa814ba5961190fb57d2
        "45d722e615feb853d608033ffc20fd51c9ee86e2321cfa814ba5961190fb57d200000000000000020000000000000001",
        // https://testnet.qtum.info/tx/abcb51963e720fdfed7b889cea79947ba3cabd7b8b384f6b5adb41a3f4b5d61b
        "abcb51963e720fdfed7b889cea79947ba3cabd7b8b384f6b5adb41a3f4b5d61b00000000000000020000000000000000",
        // https://testnet.qtum.info/tx/4ea5392d03a9c35126d2d5a8294c3c3102cfc6d65235897c92ca04c5515f6be5
        "4ea5392d03a9c35126d2d5a8294c3c3102cfc6d65235897c92ca04c5515f6be500000000000000020000000000000000",
        // https://testnet.qtum.info/tx/9156f5f1d3652c27dca0216c63177da38de5c9e9f03a5cfa278bf82882d2d3d8
        "9156f5f1d3652c27dca0216c63177da38de5c9e9f03a5cfa278bf82882d2d3d800000000000000020000000000000000",
        // https://testnet.qtum.info/tx/35e03bc529528a853ee75dde28f27eec8ed7b152b6af7ab6dfa5d55ea46f25ac
        "35e03bc529528a853ee75dde28f27eec8ed7b152b6af7ab6dfa5d55ea46f25ac00000000000000010000000000000000",
        // https://testnet.qtum.info/tx/39104d29d77ba83c5c6c63ab7a0f096301c443b4538dc6b30140453a40caa80a
        "39104d29d77ba83c5c6c63ab7a0f096301c443b4538dc6b30140453a40caa80a00000000000000000000000000000000",
        // https://testnet.qtum.info/tx/d9965e3496a8a4af2d462424b989694b3146d78c61654b99bbadba64464f75cb
        "d9965e3496a8a4af2d462424b989694b3146d78c61654b99bbadba64464f75cb00000000000000000000000000000000",
        // https://testnet.qtum.info/tx/c2f346d3d2aadc35f5343d0d493a139b2579175496d685ec30734d161e62f7a1
        "c2f346d3d2aadc35f5343d0d493a139b2579175496d685ec30734d161e62f7a100000000000000000000000000000000",
    ];

    assert_eq!(tx_history_result["total"].as_u64().unwrap(), expected.len() as u64);
    for tx in tx_history_result["transactions"].as_array().unwrap() {
        // pop front item
        let expected_tx = expected.remove(0);
        assert_eq!(tx["internal_id"].as_str().unwrap(), expected_tx);
    }
}

#[test]
#[cfg(not(target_arch = "wasm32"))]
fn test_qrc20_tx_history() { block_on(test_qrc20_history_impl()); }

#[wasm_bindgen_test]
#[cfg(target_arch = "wasm32")]
async fn test_qrc20_tx_history() { test_qrc20_history_impl().await }

#[test]
#[cfg(not(target_arch = "wasm32"))]
fn test_tx_history_segwit() {
    let passphrase = "also shoot benefit prefer juice shell elder veteran woman mimic image kidney";
    let coins = json!([
        {"coin":"tBTC","name":"tbitcoin","fname":"tBitcoin","rpcport":18332,"pubtype":111,"p2shtype":196,"wiftype":239,"segwit":true,"bech32_hrp":"tb","txfee":0,"estimate_fee_mode":"ECONOMICAL","mm2":1,"required_confirmations":0,"protocol":{"type":"UTXO"},"address_format":{"format":"segwit"}},
    ]);

    let mm = MarketMakerIt::start(
        json! ({
            "gui": "nogui",
            "netid": 9998,
            "myipaddr": env::var ("BOB_TRADE_IP") .ok(),
            "rpcip": env::var ("BOB_TRADE_IP") .ok(),
            "passphrase": passphrase,
            "coins": coins,
            "i_am_seed": true,
            "rpc_password": "pass",
            "metrics_interval": 30.,
        }),
        "pass".into(),
        local_start!("bob"),
    )
    .unwrap();
    let (_dump_log, _dump_dashboard) = mm.mm_dump();
    log!({ "log path: {}", mm.log_path.display() });

    // enable tBTC to see that to/from segwit addresses are displayed correctly in tx_history
    // and that tx_history is retrieved for the segwit address instead of legacy
    let electrum = block_on(mm.rpc(json!({
        "userpass": mm.userpass,
        "method": "electrum",
        "coin": "tBTC",
        "servers": [{"url":"electrum1.cipig.net:10068"},{"url":"electrum2.cipig.net:10068"},{"url":"electrum3.cipig.net:10068"}],
        "mm2": 1,
        "tx_history": true,
        "address_format": {
            "format": "segwit",
        },
    })))
        .unwrap();
    assert_eq!(
        electrum.0,
        StatusCode::OK,
        "RPC «electrum» failed with status «{}», response «{}»",
        electrum.0,
        electrum.1
    );
    let electrum_json: Json = json::from_str(&electrum.1).unwrap();
    assert_eq!(
        electrum_json["address"].as_str(),
        Some("tb1qdkwjk42dw6pryvs9sl0ht3pn3mxghuma64jst5")
    );

    block_on(wait_till_history_has_records(&mm, "tBTC", 13));

    let tx_history = block_on(mm.rpc(json!({
        "userpass": mm.userpass,
        "method": "my_tx_history",
        "coin": "tBTC",
        "limit": 13,
    })))
    .unwrap();
    assert_eq!(
        tx_history.0,
        StatusCode::OK,
        "RPC «my_tx_history» failed with status «{}», response «{}»",
        tx_history.0,
        tx_history.1
    );
    log!([tx_history.1]);
    let tx_history_json: Json = json::from_str(&tx_history.1).unwrap();
    let tx_history_result = &tx_history_json["result"];

    let expected = vec![
        // https://live.blockcypher.com/btc-testnet/tx/17505e47435d1522ebf34b48cf60eda5537539c7a13551f4c091c0bc3fd3181e/
        "17505e47435d1522ebf34b48cf60eda5537539c7a13551f4c091c0bc3fd3181e",
        // https://live.blockcypher.com/btc-testnet/tx/f410e82e8c736b92ea6ec59a148533c8a2c4ad50e871a4e85a77e4546f9b2788/
        "f410e82e8c736b92ea6ec59a148533c8a2c4ad50e871a4e85a77e4546f9b2788",
        // https://live.blockcypher.com/btc-testnet/tx/54a288d017fd24a5eb30dee3e70b77119ac450b90e7316d9a2a4fa01642ff880/
        "54a288d017fd24a5eb30dee3e70b77119ac450b90e7316d9a2a4fa01642ff880",
        // https://live.blockcypher.com/btc-testnet/tx/0ff4d93f358185fbc928be4ddec38cd01241224dc7c09ef297518732e40807d3/
        "0ff4d93f358185fbc928be4ddec38cd01241224dc7c09ef297518732e40807d3",
        // https://live.blockcypher.com/btc-testnet/tx/e7a493f0370a36efbd5d8306de32dd6c354412c5ce4c81832648e7f9b91c1d27/
        "e7a493f0370a36efbd5d8306de32dd6c354412c5ce4c81832648e7f9b91c1d27",
        // https://live.blockcypher.com/btc-testnet/tx/ba9188ba9cd1ff8abb5af7bc6247b88c6f4cd065f93b8fb196de6a39b6ef178c/
        "ba9188ba9cd1ff8abb5af7bc6247b88c6f4cd065f93b8fb196de6a39b6ef178c",
        // https://live.blockcypher.com/btc-testnet/tx/0089a6efa24ace36f0b21956e7a63d8d3185c3cf1b248564b3c6fe0b81e40878/
        "0089a6efa24ace36f0b21956e7a63d8d3185c3cf1b248564b3c6fe0b81e40878",
        // https://live.blockcypher.com/btc-testnet/tx/7f888369d0dedd07ea780bb4bc4795554dd80c62de613381630ae7f49370100f/
        "7f888369d0dedd07ea780bb4bc4795554dd80c62de613381630ae7f49370100f",
        // https://live.blockcypher.com/btc-testnet/tx/369e59d3036abf1b5b519181d762e7776bcecd96a2f0ba3615edde20c928f8e4/
        "369e59d3036abf1b5b519181d762e7776bcecd96a2f0ba3615edde20c928f8e4",
        // https://live.blockcypher.com/btc-testnet/tx/ac4eeb9bc9b776e287b0e15314595d33df8528924b60fb9d4ab57159d5911b9e/
        "ac4eeb9bc9b776e287b0e15314595d33df8528924b60fb9d4ab57159d5911b9e",
        // https://live.blockcypher.com/btc-testnet/tx/16bb7653c5bdb359dbe207aad5fd784e8871e777257b2bbd9349c68f10819e6c/
        "16bb7653c5bdb359dbe207aad5fd784e8871e777257b2bbd9349c68f10819e6c",
        // https://live.blockcypher.com/btc-testnet/tx/8fe0b51bf5c26ebe45fda29bcf24982423445807097df6ee53726551596dfed4/
        "8fe0b51bf5c26ebe45fda29bcf24982423445807097df6ee53726551596dfed4",
        // https://live.blockcypher.com/btc-testnet/tx/3f7421fe2249870083fcc8b1730393542dcb591f36e2a6c9fd3a79388d53264f/
        "3f7421fe2249870083fcc8b1730393542dcb591f36e2a6c9fd3a79388d53264f",
    ];

    for tx in tx_history_result["transactions"].as_array().unwrap() {
        assert!(
            expected.contains(&tx["tx_hash"].as_str().unwrap()),
            "Transaction history must contain expected transactions"
        );
        // https://live.blockcypher.com/btc-testnet/tx/17505e47435d1522ebf34b48cf60eda5537539c7a13551f4c091c0bc3fd3181e/
        if tx["tx_hash"].as_str().unwrap() == "17505e47435d1522ebf34b48cf60eda5537539c7a13551f4c091c0bc3fd3181e" {
            // assert that segwit from address displays correctly
            assert_eq!(
                tx["from"][0].as_str().unwrap(),
                "tb1qdkwjk42dw6pryvs9sl0ht3pn3mxghuma64jst5"
            );
            // assert that legacy P2SH to address displays correctly
            assert_eq!(tx["to"][0].as_str().unwrap(), "2Mw6MLbfd5xrk1Wq785XuGWrpNvEGhHiNU1");
            // assert that segwit to address displays correctly
            assert_eq!(
                tx["to"][1].as_str().unwrap(),
                "tb1qdkwjk42dw6pryvs9sl0ht3pn3mxghuma64jst5"
            );
        }
    }
}

#[test]
#[cfg(not(target_arch = "wasm32"))]
fn test_tx_history_tbtc_non_segwit() {
    let passphrase = "also shoot benefit prefer juice shell elder veteran woman mimic image kidney";
    let coins = json!([
        {"coin":"tBTC","name":"tbitcoin","fname":"tBitcoin","rpcport":18332,"pubtype":111,"p2shtype":196,"wiftype":239,"segwit":true,"bech32_hrp":"tb","txfee":0,"estimate_fee_mode":"ECONOMICAL","mm2":1,"required_confirmations":0,"protocol":{"type":"UTXO"}},
    ]);

    let mm = MarketMakerIt::start(
        json! ({
            "gui": "nogui",
            "netid": 9998,
            "myipaddr": env::var ("BOB_TRADE_IP") .ok(),
            "rpcip": env::var ("BOB_TRADE_IP") .ok(),
            "passphrase": passphrase,
            "coins": coins,
            "i_am_seed": true,
            "rpc_password": "pass",
            "metrics_interval": 30.,
        }),
        "pass".into(),
        local_start!("bob"),
    )
    .unwrap();
    let (_dump_log, _dump_dashboard) = mm.mm_dump();
    log!({ "log path: {}", mm.log_path.display() });

    // enable tBTC in legacy first to see that to/from segwit addresses are displayed correctly in tx_history
    let electrum = block_on(mm.rpc(json!({
        "userpass": mm.userpass,
        "method": "electrum",
        "coin": "tBTC",
        "servers": [{"url":"electrum1.cipig.net:10068"},{"url":"electrum2.cipig.net:10068"},{"url":"electrum3.cipig.net:10068"}],
        "mm2": 1,
        "tx_history": true,
    })))
    .unwrap();
    assert_eq!(
        electrum.0,
        StatusCode::OK,
        "RPC «electrum» failed with status «{}», response «{}»",
        electrum.0,
        electrum.1
    );
    let electrum_json: Json = json::from_str(&electrum.1).unwrap();
    assert_eq!(
        electrum_json["address"].as_str(),
        Some("mqWYEGxLeK843n3xMTe8EWTFPyoSZjtUXb")
    );

    let expected = vec![
        // https://live.blockcypher.com/btc-testnet/tx/9c1ca9de9f3a47d71c8113209123410f44048c67951bf49cdfb1a84c2cc6a55b/
        "9c1ca9de9f3a47d71c8113209123410f44048c67951bf49cdfb1a84c2cc6a55b",
        // https://live.blockcypher.com/btc-testnet/tx/ac6218b33d02e069c4055af709bbb6ca92ce11e55450cde96bc17411e281e5e7/
        "ac6218b33d02e069c4055af709bbb6ca92ce11e55450cde96bc17411e281e5e7",
        // https://live.blockcypher.com/btc-testnet/tx/7276c67f996fb0b5ef653bb4c3601541407cc785238dcc50c308eb29291a0f44/
        "7276c67f996fb0b5ef653bb4c3601541407cc785238dcc50c308eb29291a0f44",
        // https://live.blockcypher.com/btc-testnet/tx/17829d32cd096092b239db5d488e587c1bccbbc9075f1adbf2887a49ee0f5953/
        "17829d32cd096092b239db5d488e587c1bccbbc9075f1adbf2887a49ee0f5953",
        // https://live.blockcypher.com/btc-testnet/tx/45dc84d7ac675a2d9c98542b0147ea27d409e0555dcb50781de8dd633b5365ba/
        "45dc84d7ac675a2d9c98542b0147ea27d409e0555dcb50781de8dd633b5365ba",
        // https://live.blockcypher.com/btc-testnet/tx/2c53d71c0262d939bde0da5cad5231cef1194587f58550e20bb1630d6a8c2298/
        "2c53d71c0262d939bde0da5cad5231cef1194587f58550e20bb1630d6a8c2298",
        // https://live.blockcypher.com/btc-testnet/tx/4493f6a5238c02cf3075e1434bf89a07ef2f3309f75b54ddc9597907c8137857/
        "4493f6a5238c02cf3075e1434bf89a07ef2f3309f75b54ddc9597907c8137857",
        // https://live.blockcypher.com/btc-testnet/tx/0cfbc82975d9b6ddb467e51acfeff4a488d96550cea2bdffa4559ba1d72f9cfb/
        "0cfbc82975d9b6ddb467e51acfeff4a488d96550cea2bdffa4559ba1d72f9cfb",
        // https://live.blockcypher.com/btc-testnet/tx/1931ab544817b417a2a655cd779520feb3a3dac525e2c1fbf0296282ad1ed265/
        "1931ab544817b417a2a655cd779520feb3a3dac525e2c1fbf0296282ad1ed265",
        // https://live.blockcypher.com/btc-testnet/tx/245f0a072bed336be95cb2b5a7fb080cc4b57b95e1db7c3c4152d58705e3a72e/
        "245f0a072bed336be95cb2b5a7fb080cc4b57b95e1db7c3c4152d58705e3a72e",
        // https://live.blockcypher.com/btc-testnet/tx/8f401f6ea5607a7772e77ff18d97d769433a1baddffa0a84234e0555599d5b5c/
        "8f401f6ea5607a7772e77ff18d97d769433a1baddffa0a84234e0555599d5b5c",
        // https://live.blockcypher.com/btc-testnet/tx/15e3b61a5025cac9bfcbd9d6cc9fefc01671e5e7442d1b73de6c6024c2be2c96/
        "15e3b61a5025cac9bfcbd9d6cc9fefc01671e5e7442d1b73de6c6024c2be2c96",
        // https://live.blockcypher.com/btc-testnet/tx/ec2a6c46283860f9d2dc76ac4c9d6f216ed3a897a9bdac5caa7d6fcd24d43ca9/
        "ec2a6c46283860f9d2dc76ac4c9d6f216ed3a897a9bdac5caa7d6fcd24d43ca9",
        // https://live.blockcypher.com/btc-testnet/tx/322d46e09d3668dc5b04baa83bf31fc88530a205f70f5500a8d4f7ab73e45d37/
        "322d46e09d3668dc5b04baa83bf31fc88530a205f70f5500a8d4f7ab73e45d37",
        // https://live.blockcypher.com/btc-testnet/tx/db2c760eb14328e5b237b982685f9366ccaa54e6d6a7b19f733d9ccf50e5cb69/
        "db2c760eb14328e5b237b982685f9366ccaa54e6d6a7b19f733d9ccf50e5cb69",
        // https://live.blockcypher.com/btc-testnet/tx/4fad7ebdbc7c6f3a59638af1a559fbde93d7235e2f382d84581640ea32887f6a/
        "4fad7ebdbc7c6f3a59638af1a559fbde93d7235e2f382d84581640ea32887f6a",
        // https://live.blockcypher.com/btc-testnet/tx/a9b15d2e9ec3dc6341c69e412b7daf5f971227eb23a77f29e808b327679a07c1/
        "a9b15d2e9ec3dc6341c69e412b7daf5f971227eb23a77f29e808b327679a07c1",
        // https://live.blockcypher.com/btc-testnet/tx/2f731488360d85fdab70c9d819647661726c2b9c833abda907cf72fdfc846e35/
        "2f731488360d85fdab70c9d819647661726c2b9c833abda907cf72fdfc846e35",
        // https://live.blockcypher.com/btc-testnet/tx/6d4d0a844dcbd3f839f071b101dc69d01ee902ad18d2f44531bdeffb0e381c60/
        "6d4d0a844dcbd3f839f071b101dc69d01ee902ad18d2f44531bdeffb0e381c60",
        // https://live.blockcypher.com/btc-testnet/tx/303d1797bd67895dab9289e6729886518d6e1ef34f15e49fbaaa3204db832b7f/
        "303d1797bd67895dab9289e6729886518d6e1ef34f15e49fbaaa3204db832b7f",
        // https://live.blockcypher.com/btc-testnet/tx/adaaf2d775dbee268d3ce2a02c389525c7d4b1034313bd00d207691e7dde42e0/
        "adaaf2d775dbee268d3ce2a02c389525c7d4b1034313bd00d207691e7dde42e0",
        // https://live.blockcypher.com/btc-testnet/tx/649d514d76702a0925a917d830e407f4f1b52d78832520e486c140ce8d0b879f/
        "649d514d76702a0925a917d830e407f4f1b52d78832520e486c140ce8d0b879f",
    ];

    block_on(wait_till_history_has_records(&mm, "tBTC", expected.len()));

    let tx_history = block_on(mm.rpc(json!({
        "userpass": mm.userpass,
        "method": "my_tx_history",
        "coin": "tBTC",
        "limit": 100,
    })))
    .unwrap();
    assert_eq!(
        tx_history.0,
        StatusCode::OK,
        "RPC «my_tx_history» failed with status «{}», response «{}»",
        tx_history.0,
        tx_history.1
    );
    log!([tx_history.1]);
    let tx_history_json: Json = json::from_str(&tx_history.1).unwrap();
    let tx_history_result = &tx_history_json["result"];

    assert_eq!(tx_history_result["total"].as_u64().unwrap(), expected.len() as u64);
    for tx in tx_history_result["transactions"].as_array().unwrap() {
        // https://live.blockcypher.com/btc-testnet/tx/6d4d0a844dcbd3f839f071b101dc69d01ee902ad18d2f44531bdeffb0e381c60/
        if tx["tx_hash"].as_str().unwrap() == "6d4d0a844dcbd3f839f071b101dc69d01ee902ad18d2f44531bdeffb0e381c60" {
            // assert that segwit from address displays correctly
            assert_eq!(
                tx["from"][0].as_str().unwrap(),
                "tb1qqk4t2dppvmu9jja0z7nan0h464n5gve8v3dtus"
            );
            // assert that legacy to address displays correctly
            assert_eq!(tx["to"][0].as_str().unwrap(), "mqWYEGxLeK843n3xMTe8EWTFPyoSZjtUXb");
            // assert that segwit to address displays correctly
            assert_eq!(
                tx["to"][1].as_str().unwrap(),
                "tb1qqk4t2dppvmu9jja0z7nan0h464n5gve8v3dtus"
            );
        }
    }
}

#[test]
#[cfg(not(target_arch = "wasm32"))]
fn test_buy_conf_settings() {
    let bob_passphrase = get_passphrase(&".env.client", "BOB_PASSPHRASE").unwrap();

    let coins = json! ([
        {"coin":"RICK","asset":"RICK","required_confirmations":0,"txversion":4,"overwintered":1,"protocol":{"type":"UTXO"}},
        {"coin":"MORTY","asset":"MORTY","required_confirmations":0,"txversion":4,"overwintered":1,"protocol":{"type":"UTXO"}},
        {"coin":"ETH","name":"ethereum","protocol":{"type":"ETH"}},
        {"coin":"JST","name":"jst","protocol":{"type":"ERC20","protocol_data":{"platform":"ETH","contract_address":"0x2b294F029Fde858b2c62184e8390591755521d8E"}},"required_confirmations":2}
    ]);

    let mm_bob = MarketMakerIt::start(
        json! ({
            "gui": "nogui",
            "netid": 8999,
            "dht": "on",  // Enable DHT without delay.
            "myipaddr": env::var ("BOB_TRADE_IP") .ok(),
            "rpcip": env::var ("BOB_TRADE_IP") .ok(),
            "canbind": env::var ("BOB_TRADE_PORT") .ok().map (|s| s.parse::<i64>().unwrap()),
            "passphrase": bob_passphrase,
            "coins": coins,
            "rpc_password": "password",
            "i_am_seed": true,
        }),
        "password".into(),
        local_start!("bob"),
    )
    .unwrap();

    let (_bob_dump_log, _bob_dump_dashboard) = mm_bob.mm_dump();
    log! ({"Bob log path: {}", mm_bob.log_path.display()});
    log!([block_on(enable_coins_eth_electrum(&mm_bob, &[
        "http://195.201.0.6:8565"
    ]))]);

    log!("Issue bob buy request");
    let rc = block_on(mm_bob.rpc(json! ({
        "userpass": mm_bob.userpass,
        "method": "buy",
        "base": "ETH",
        "rel": "JST",
        "price": 1,
        "volume": 0.1,
        "base_confs": 5,
        "base_nota": true,
        "rel_confs": 4,
        "rel_nota": false,
    })))
    .unwrap();
    assert!(rc.0.is_success(), "!buy: {}", rc.1);
    let json: Json = json::from_str(&rc.1).unwrap();
    assert_eq!(json["result"]["conf_settings"]["base_confs"], Json::from(5));
    assert_eq!(json["result"]["conf_settings"]["base_nota"], Json::from(true));
    assert_eq!(json["result"]["conf_settings"]["rel_confs"], Json::from(4));
    assert_eq!(json["result"]["conf_settings"]["rel_nota"], Json::from(false));

    // must use coin config as defaults if not set in request
    log!("Issue bob buy request");
    let rc = block_on(mm_bob.rpc(json! ({
        "userpass": mm_bob.userpass,
        "method": "buy",
        "base": "ETH",
        "rel": "JST",
        "price": 1,
        "volume": 0.1,
    })))
    .unwrap();
    assert!(rc.0.is_success(), "!buy: {}", rc.1);
    let json: Json = json::from_str(&rc.1).unwrap();
    assert_eq!(json["result"]["conf_settings"]["base_confs"], Json::from(1));
    assert_eq!(json["result"]["conf_settings"]["base_nota"], Json::from(false));
    assert_eq!(json["result"]["conf_settings"]["rel_confs"], Json::from(2));
    assert_eq!(json["result"]["conf_settings"]["rel_nota"], Json::from(false));
}

#[test]
#[cfg(not(target_arch = "wasm32"))]
fn test_buy_response_format() {
    let bob_passphrase = get_passphrase(&".env.client", "BOB_PASSPHRASE").unwrap();

    let coins = json! ([
        {"coin":"RICK","asset":"RICK","required_confirmations":0,"txversion":4,"overwintered":1,"protocol":{"type":"UTXO"}},
        {"coin":"MORTY","asset":"MORTY","required_confirmations":0,"txversion":4,"overwintered":1,"protocol":{"type":"UTXO"}},
        {"coin":"ETH","name":"ethereum","protocol":{"type":"ETH"}},
        {"coin":"JST","name":"jst","protocol":{"type":"ERC20","protocol_data":{"platform":"ETH","contract_address":"0x2b294F029Fde858b2c62184e8390591755521d8E"}},"required_confirmations":2}
    ]);

    let mm_bob = MarketMakerIt::start(
        json! ({
            "gui": "nogui",
            "netid": 8999,
            "dht": "on",  // Enable DHT without delay.
            "myipaddr": env::var ("BOB_TRADE_IP") .ok(),
            "rpcip": env::var ("BOB_TRADE_IP") .ok(),
            "canbind": env::var ("BOB_TRADE_PORT") .ok().map (|s| s.parse::<i64>().unwrap()),
            "passphrase": bob_passphrase,
            "coins": coins,
            "rpc_password": "password",
            "i_am_seed": true,
        }),
        "password".into(),
        local_start!("bob"),
    )
    .unwrap();

    let (_bob_dump_log, _bob_dump_dashboard) = mm_bob.mm_dump();
    log! ({"Bob log path: {}", mm_bob.log_path.display()});
    log!([block_on(enable_coins_eth_electrum(&mm_bob, &[
        "http://195.201.0.6:8565"
    ]))]);

    log!("Issue bob buy request");
    let rc = block_on(mm_bob.rpc(json! ({
        "userpass": mm_bob.userpass,
        "method": "buy",
        "base": "ETH",
        "rel": "JST",
        "price": 1,
        "volume": 0.1,
        "base_confs": 5,
        "base_nota": true,
        "rel_confs": 4,
        "rel_nota": false,
    })))
    .unwrap();
    assert!(rc.0.is_success(), "!buy: {}", rc.1);
    let _: BuyOrSellRpcResult = json::from_str(&rc.1).unwrap();
}

#[test]
#[cfg(not(target_arch = "wasm32"))]
fn test_sell_response_format() {
    let bob_passphrase = get_passphrase(&".env.client", "BOB_PASSPHRASE").unwrap();

    let coins = json! ([
        {"coin":"RICK","asset":"RICK","required_confirmations":0,"txversion":4,"overwintered":1,"protocol":{"type":"UTXO"}},
        {"coin":"MORTY","asset":"MORTY","required_confirmations":0,"txversion":4,"overwintered":1,"protocol":{"type":"UTXO"}},
        {"coin":"ETH","name":"ethereum","protocol":{"type":"ETH"}},
        {"coin":"JST","name":"jst","protocol":{"type":"ERC20","protocol_data":{"platform":"ETH","contract_address":"0x2b294F029Fde858b2c62184e8390591755521d8E"}},"required_confirmations":2}
    ]);

    let mm_bob = MarketMakerIt::start(
        json! ({
            "gui": "nogui",
            "netid": 8999,
            "dht": "on",  // Enable DHT without delay.
            "myipaddr": env::var ("BOB_TRADE_IP") .ok(),
            "rpcip": env::var ("BOB_TRADE_IP") .ok(),
            "canbind": env::var ("BOB_TRADE_PORT") .ok().map (|s| s.parse::<i64>().unwrap()),
            "passphrase": bob_passphrase,
            "coins": coins,
            "rpc_password": "password",
            "i_am_seed": true,
        }),
        "password".into(),
        local_start!("bob"),
    )
    .unwrap();

    let (_bob_dump_log, _bob_dump_dashboard) = mm_bob.mm_dump();
    log! ({"Bob log path: {}", mm_bob.log_path.display()});
    log!([block_on(enable_coins_eth_electrum(&mm_bob, &[
        "http://195.201.0.6:8565"
    ]))]);

    log!("Issue bob sell request");
    let rc = block_on(mm_bob.rpc(json! ({
        "userpass": mm_bob.userpass,
        "method": "sell",
        "base": "ETH",
        "rel": "JST",
        "price": 1,
        "volume": 0.1,
        "base_confs": 5,
        "base_nota": true,
        "rel_confs": 4,
        "rel_nota": false,
    })))
    .unwrap();
    assert!(rc.0.is_success(), "!sell: {}", rc.1);
    let _: BuyOrSellRpcResult = json::from_str(&rc.1).unwrap();
}

#[test]
#[cfg(not(target_arch = "wasm32"))]
fn test_my_orders_response_format() {
    let bob_passphrase = get_passphrase(&".env.client", "BOB_PASSPHRASE").unwrap();

    let coins = json! ([
        {"coin":"RICK","asset":"RICK","required_confirmations":0,"txversion":4,"overwintered":1,"protocol":{"type":"UTXO"}},
        {"coin":"MORTY","asset":"MORTY","required_confirmations":0,"txversion":4,"overwintered":1,"protocol":{"type":"UTXO"}},
        {"coin":"ETH","name":"ethereum","protocol":{"type":"ETH"}},
        {"coin":"JST","name":"jst","protocol":{"type":"ERC20","protocol_data":{"platform":"ETH","contract_address":"0x2b294F029Fde858b2c62184e8390591755521d8E"}},"required_confirmations":2}
    ]);

    let mm_bob = MarketMakerIt::start(
        json! ({
            "gui": "nogui",
            "netid": 8999,
            "dht": "on",  // Enable DHT without delay.
            "myipaddr": env::var ("BOB_TRADE_IP") .ok(),
            "rpcip": env::var ("BOB_TRADE_IP") .ok(),
            "canbind": env::var ("BOB_TRADE_PORT") .ok().map (|s| s.parse::<i64>().unwrap()),
            "passphrase": bob_passphrase,
            "coins": coins,
            "rpc_password": "password",
            "i_am_seed": true,
        }),
        "password".into(),
        local_start!("bob"),
    )
    .unwrap();

    let (_bob_dump_log, _bob_dump_dashboard) = mm_bob.mm_dump();
    log! ({"Bob log path: {}", mm_bob.log_path.display()});
    log!([block_on(enable_coins_eth_electrum(&mm_bob, &[
        "http://195.201.0.6:8565"
    ]))]);

    log!("Issue bob buy request");
    let rc = block_on(mm_bob.rpc(json! ({
        "userpass": mm_bob.userpass,
        "method": "buy",
        "base": "ETH",
        "rel": "JST",
        "price": 1,
        "volume": 0.1,
        "base_confs": 5,
        "base_nota": true,
        "rel_confs": 4,
        "rel_nota": false,
    })))
    .unwrap();
    assert!(rc.0.is_success(), "!buy: {}", rc.1);

    log!("Issue bob setprice request");
    let rc = block_on(mm_bob.rpc(json! ({
        "userpass": mm_bob.userpass,
        "method": "setprice",
        "base": "ETH",
        "rel": "JST",
        "price": 1,
        "volume": 0.1,
        "base_confs": 5,
        "base_nota": true,
        "rel_confs": 4,
        "rel_nota": false,
    })))
    .unwrap();
    assert!(rc.0.is_success(), "!setprice: {}", rc.1);

    log!("Issue bob my_orders request");
    let rc = block_on(mm_bob.rpc(json! ({
        "userpass": mm_bob.userpass,
        "method": "my_orders",
    })))
    .unwrap();
    assert!(rc.0.is_success(), "!my_orders: {}", rc.1);

    let _: MyOrdersRpcResult = json::from_str(&rc.1).unwrap();
}

#[test]
#[cfg(not(target_arch = "wasm32"))]
fn test_my_orders_after_matched() {
    let bob_passphrase = get_passphrase(&".env.seed", "BOB_PASSPHRASE").unwrap();
    let alice_passphrase = get_passphrase(&".env.client", "ALICE_PASSPHRASE").unwrap();

    let coins = json! ([
        {"coin":"RICK","asset":"RICK","required_confirmations":0,"txversion":4,"overwintered":1,"protocol":{"type":"UTXO"}},
        {"coin":"MORTY","asset":"MORTY","required_confirmations":0,"txversion":4,"overwintered":1,"protocol":{"type":"UTXO"}},
        {"coin":"ETH","name":"ethereum","protocol":{"type":"ETH"}},
        {"coin":"JST","name":"jst","protocol":{"type":"ERC20","protocol_data":{"platform":"ETH","contract_address":"0x2b294F029Fde858b2c62184e8390591755521d8E"}}}
    ]);

    let mut mm_bob = MarketMakerIt::start(
        json! ({
            "gui": "nogui",
            "netid": 9000,
            "dht": "on",  // Enable DHT without delay.
            "passphrase": bob_passphrase,
            "coins": coins,
            "rpc_password": "pass",
            "i_am_seed": true,
        }),
        "pass".to_string(),
        None,
    )
    .unwrap();
    let (_bob_dump_log, _bob_dump_dashboard) = mm_bob.mm_dump();

    let mut mm_alice = MarketMakerIt::start(
        json! ({
            "gui": "nogui",
            "netid": 9000,
            "dht": "on",  // Enable DHT without delay.
            "passphrase": alice_passphrase,
            "coins": coins,
            "rpc_password": "pass",
            "seednodes": vec![format!("{}", mm_bob.ip)],
        }),
        "pass".to_string(),
        None,
    )
    .unwrap();
    let (_alice_dump_log, _alice_dump_dashboard) = mm_alice.mm_dump();

    // Enable coins on Bob side. Print the replies in case we need the address.
    let rc = block_on(enable_coins_eth_electrum(&mm_bob, &["http://195.201.0.6:8565"]));
    log! ({"enable_coins (bob): {:?}", rc});
    // Enable coins on Alice side. Print the replies in case we need the address.
    let rc = block_on(enable_coins_eth_electrum(&mm_alice, &["http://195.201.0.6:8565"]));
    log! ({"enable_coins (alice): {:?}", rc});

    let rc = block_on(mm_bob.rpc(json! ({
        "userpass": mm_bob.userpass,
        "method": "setprice",
        "base": "ETH",
        "rel": "JST",
        "price": 1,
        "volume": 2,
    })))
    .unwrap();
    assert!(rc.0.is_success(), "!setprice: {}", rc.1);

    let rc = block_on(mm_alice.rpc(json! ({
        "userpass": mm_alice.userpass,
        "method": "buy",
        "base": "ETH",
        "rel": "JST",
        "price": 1,
        "volume": 1,
    })))
    .unwrap();
    assert!(rc.0.is_success(), "!buy: {}", rc.1);

    block_on(mm_bob.wait_for_log(22., |log| log.contains("Entering the maker_swap_loop ETH/JST"))).unwrap();
    block_on(mm_alice.wait_for_log(22., |log| log.contains("Entering the taker_swap_loop ETH/JST"))).unwrap();

    log!("Issue bob my_orders request");
    let rc = block_on(mm_bob.rpc(json! ({
        "userpass": mm_bob.userpass,
        "method": "my_orders",
    })))
    .unwrap();
    assert!(rc.0.is_success(), "!my_orders: {}", rc.1);

    let _: MyOrdersRpcResult = json::from_str(&rc.1).unwrap();
    block_on(mm_bob.stop()).unwrap();
    block_on(mm_alice.stop()).unwrap();
}

#[test]
#[cfg(not(target_arch = "wasm32"))]
fn test_sell_conf_settings() {
    let bob_passphrase = get_passphrase(&".env.client", "BOB_PASSPHRASE").unwrap();

    let coins = json! ([
        {"coin":"RICK","asset":"RICK","required_confirmations":0,"txversion":4,"overwintered":1,"protocol":{"type":"UTXO"}},
        {"coin":"MORTY","asset":"MORTY","required_confirmations":0,"txversion":4,"overwintered":1,"protocol":{"type":"UTXO"}},
        {"coin":"ETH","name":"ethereum","protocol":{"type":"ETH"}},
        {"coin":"JST","name":"jst","protocol":{"type":"ERC20","protocol_data":{"platform":"ETH","contract_address":"0x2b294F029Fde858b2c62184e8390591755521d8E"}},"required_confirmations":2}
    ]);

    let mm_bob = MarketMakerIt::start(
        json! ({
            "gui": "nogui",
            "netid": 8999,
            "dht": "on",  // Enable DHT without delay.
            "myipaddr": env::var ("BOB_TRADE_IP") .ok(),
            "rpcip": env::var ("BOB_TRADE_IP") .ok(),
            "canbind": env::var ("BOB_TRADE_PORT") .ok().map (|s| s.parse::<i64>().unwrap()),
            "passphrase": bob_passphrase,
            "coins": coins,
            "rpc_password": "password",
            "i_am_seed": true,
        }),
        "password".into(),
        local_start!("bob"),
    )
    .unwrap();

    let (_bob_dump_log, _bob_dump_dashboard) = mm_bob.mm_dump();
    log! ({"Bob log path: {}", mm_bob.log_path.display()});
    log!([block_on(enable_coins_eth_electrum(&mm_bob, &[
        "http://195.201.0.6:8565"
    ]))]);

    log!("Issue bob sell request");
    let rc = block_on(mm_bob.rpc(json! ({
        "userpass": mm_bob.userpass,
        "method": "sell",
        "base": "ETH",
        "rel": "JST",
        "price": 1,
        "volume": 0.1,
        "base_confs": 5,
        "base_nota": true,
        "rel_confs": 4,
        "rel_nota": false,
    })))
    .unwrap();
    assert!(rc.0.is_success(), "!sell: {}", rc.1);
    let json: Json = json::from_str(&rc.1).unwrap();
    assert_eq!(json["result"]["conf_settings"]["base_confs"], Json::from(5));
    assert_eq!(json["result"]["conf_settings"]["base_nota"], Json::from(true));
    assert_eq!(json["result"]["conf_settings"]["rel_confs"], Json::from(4));
    assert_eq!(json["result"]["conf_settings"]["rel_nota"], Json::from(false));

    // must use coin config as defaults if not set in request
    log!("Issue bob sell request");
    let rc = block_on(mm_bob.rpc(json! ({
        "userpass": mm_bob.userpass,
        "method": "sell",
        "base": "ETH",
        "rel": "JST",
        "price": 1,
        "volume": 0.1,
    })))
    .unwrap();
    assert!(rc.0.is_success(), "!sell: {}", rc.1);
    let json: Json = json::from_str(&rc.1).unwrap();
    assert_eq!(json["result"]["conf_settings"]["base_confs"], Json::from(1));
    assert_eq!(json["result"]["conf_settings"]["base_nota"], Json::from(false));
    assert_eq!(json["result"]["conf_settings"]["rel_confs"], Json::from(2));
    assert_eq!(json["result"]["conf_settings"]["rel_nota"], Json::from(false));
}

#[test]
#[cfg(not(target_arch = "wasm32"))]
fn test_set_price_conf_settings() {
    let bob_passphrase = get_passphrase(&".env.client", "BOB_PASSPHRASE").unwrap();

    let coins = json! ([
        {"coin":"RICK","asset":"RICK","required_confirmations":0,"txversion":4,"overwintered":1,"protocol":{"type":"UTXO"}},
        {"coin":"MORTY","asset":"MORTY","required_confirmations":0,"txversion":4,"overwintered":1,"protocol":{"type":"UTXO"}},
        {"coin":"ETH","name":"ethereum","protocol":{"type":"ETH"}},
        {"coin":"JST","name":"jst","protocol":{"type":"ERC20","protocol_data":{"platform":"ETH","contract_address":"0x2b294F029Fde858b2c62184e8390591755521d8E"}},"required_confirmations":2}
    ]);

    let mm_bob = MarketMakerIt::start(
        json! ({
            "gui": "nogui",
            "netid": 8999,
            "dht": "on",  // Enable DHT without delay.
            "myipaddr": env::var ("BOB_TRADE_IP") .ok(),
            "rpcip": env::var ("BOB_TRADE_IP") .ok(),
            "canbind": env::var ("BOB_TRADE_PORT") .ok().map (|s| s.parse::<i64>().unwrap()),
            "passphrase": bob_passphrase,
            "coins": coins,
            "rpc_password": "password",
            "i_am_seed": true,
        }),
        "password".into(),
        local_start!("bob"),
    )
    .unwrap();

    let (_bob_dump_log, _bob_dump_dashboard) = mm_bob.mm_dump();
    log! ({"Bob log path: {}", mm_bob.log_path.display()});
    log!([block_on(enable_coins_eth_electrum(&mm_bob, &[
        "http://195.201.0.6:8565"
    ]))]);

    log!("Issue bob sell request");
    let rc = block_on(mm_bob.rpc(json! ({
        "userpass": mm_bob.userpass,
        "method": "setprice",
        "base": "ETH",
        "rel": "JST",
        "price": 1,
        "volume": 0.1,
        "base_confs": 5,
        "base_nota": true,
        "rel_confs": 4,
        "rel_nota": false,
    })))
    .unwrap();
    assert!(rc.0.is_success(), "!setprice: {}", rc.1);
    let json: Json = json::from_str(&rc.1).unwrap();
    assert_eq!(json["result"]["conf_settings"]["base_confs"], Json::from(5));
    assert_eq!(json["result"]["conf_settings"]["base_nota"], Json::from(true));
    assert_eq!(json["result"]["conf_settings"]["rel_confs"], Json::from(4));
    assert_eq!(json["result"]["conf_settings"]["rel_nota"], Json::from(false));

    // must use coin config as defaults if not set in request
    log!("Issue bob sell request");
    let rc = block_on(mm_bob.rpc(json! ({
        "userpass": mm_bob.userpass,
        "method": "setprice",
        "base": "ETH",
        "rel": "JST",
        "price": 1,
        "volume": 0.1,
    })))
    .unwrap();
    assert!(rc.0.is_success(), "!setprice: {}", rc.1);
    let json: Json = json::from_str(&rc.1).unwrap();
    assert_eq!(json["result"]["conf_settings"]["base_confs"], Json::from(1));
    assert_eq!(json["result"]["conf_settings"]["base_nota"], Json::from(false));
    assert_eq!(json["result"]["conf_settings"]["rel_confs"], Json::from(2));
    assert_eq!(json["result"]["conf_settings"]["rel_nota"], Json::from(false));
}

#[test]
#[cfg(not(target_arch = "wasm32"))]
fn test_update_maker_order() {
    let bob_passphrase = get_passphrase(&".env.client", "BOB_PASSPHRASE").unwrap();

    let coins = json! ([
        {"coin":"RICK","asset":"RICK","required_confirmations":0,"txversion":4,"overwintered":1,"protocol":{"type":"UTXO"}},
        {"coin":"MORTY","asset":"MORTY","required_confirmations":0,"txversion":4,"overwintered":1,"protocol":{"type":"UTXO"}}
    ]);

    let mm_bob = MarketMakerIt::start(
        json! ({
            "gui": "nogui",
            "netid": 8999,
            "dht": "on",  // Enable DHT without delay.
            "myipaddr": env::var ("BOB_TRADE_IP") .ok(),
            "rpcip": env::var ("BOB_TRADE_IP") .ok(),
            "canbind": env::var ("BOB_TRADE_PORT") .ok().map (|s| s.parse::<i64>().unwrap()),
            "passphrase": bob_passphrase,
            "coins": coins,
            "rpc_password": "password",
            "i_am_seed": true,
        }),
        "password".into(),
        local_start!("bob"),
    )
    .unwrap();

    let (_bob_dump_log, _bob_dump_dashboard) = mm_bob.mm_dump();
    log! ({"Bob log path: {}", mm_bob.log_path.display()});
<<<<<<< HEAD
    log!([block_on(enable_coins_eth_electrum(&mm_bob, &[
        "http://195.201.0.6:8565"
    ]))]);
=======
    log!([block_on(enable_coins_rick_morty_electrum(&mm_bob))]);
>>>>>>> e7a1ce9f

    log!("Issue bob sell request");
    let setprice = block_on(mm_bob.rpc(json! ({
        "userpass": mm_bob.userpass,
        "method": "setprice",
        "base": "RICK",
        "rel": "MORTY",
        "price": 1,
        "volume": 2,
        "min_volume": 1,
        "base_confs": 5,
        "base_nota": true,
        "rel_confs": 4,
        "rel_nota": false,
    })))
    .unwrap();
    assert!(setprice.0.is_success(), "!setprice: {}", setprice.1);
    let setprice_json: Json = json::from_str(&setprice.1).unwrap();
    let uuid: Uuid = json::from_value(setprice_json["result"]["uuid"].clone()).unwrap();

    log!("Issue bob update maker order request");
    let update_maker_order = block_on(mm_bob.rpc(json! ({
        "userpass": mm_bob.userpass,
        "method": "update_maker_order",
        "uuid": uuid,
        "new_price": 2,
    })))
    .unwrap();
    assert!(
        update_maker_order.0.is_success(),
        "!update_maker_order: {}",
        update_maker_order.1
    );
    let update_maker_order_json: Json = json::from_str(&update_maker_order.1).unwrap();
    assert_eq!(update_maker_order_json["result"]["price"], Json::from("2"));
    assert_eq!(update_maker_order_json["result"]["max_base_vol"], Json::from("2"));
    assert_eq!(update_maker_order_json["result"]["min_base_vol"], Json::from("1"));

    log!("Issue another bob update maker order request");
    let update_maker_order = block_on(mm_bob.rpc(json! ({
        "userpass": mm_bob.userpass,
        "method": "update_maker_order",
        "uuid": uuid,
        "volume_delta": 2,
    })))
    .unwrap();
    assert!(
        update_maker_order.0.is_success(),
        "!update_maker_order: {}",
        update_maker_order.1
    );
    let update_maker_order_json: Json = json::from_str(&update_maker_order.1).unwrap();
    assert_eq!(update_maker_order_json["result"]["price"], Json::from("2"));
    assert_eq!(update_maker_order_json["result"]["max_base_vol"], Json::from("4"));
    assert_eq!(update_maker_order_json["result"]["min_base_vol"], Json::from("1"));

    log!("Get bob balance");
    let my_balance = block_on(mm_bob.rpc(json! ({
        "userpass": mm_bob.userpass,
        "method": "my_balance",
        "coin": "RICK",
    })))
    .unwrap();
    assert!(my_balance.0.is_success(), "!my_balance: {}", my_balance.1);
    let my_balance_json: Json = json::from_str(&my_balance.1).unwrap();
    let balance: BigDecimal = json::from_value(my_balance_json["balance"].clone()).unwrap();

    log!("Get RICK trade fee");
    let trade_preimage = block_on(mm_bob.rpc(json!({
        "userpass": mm_bob.userpass,
        "mmrpc": "2.0",
        "method": "trade_preimage",
        "params": {
            "base": "RICK",
            "rel": "MORTY",
            "swap_method": "setprice",
            "price": 2,
            "max": true,
        },
    })))
    .unwrap();
    assert!(trade_preimage.0.is_success(), "!trade_preimage: {}", trade_preimage.1);
    let get_trade_fee_json: Json = json::from_str(&trade_preimage.1).unwrap();
    let trade_fee: BigDecimal =
        json::from_value(get_trade_fee_json["result"]["base_coin_fee"]["amount"].clone()).unwrap();
    let max_volume = balance - trade_fee;

    log!("Issue another bob update maker order request");
    let update_maker_order = block_on(mm_bob.rpc(json! ({
        "userpass": mm_bob.userpass,
        "method": "update_maker_order",
        "uuid": uuid,
        "max": true,
    })))
    .unwrap();
    assert!(
        update_maker_order.0.is_success(),
        "!update_maker_order: {}",
        update_maker_order.1
    );
    let update_maker_order_json: Json = json::from_str(&update_maker_order.1).unwrap();
    let max_base_vol =
        BigDecimal::from_str(update_maker_order_json["result"]["max_base_vol"].as_str().unwrap()).unwrap();
    assert_eq!(update_maker_order_json["result"]["price"], Json::from("2"));
    assert_eq!(max_base_vol, max_volume);

    block_on(mm_bob.stop()).unwrap();
}

#[test]
#[cfg(not(target_arch = "wasm32"))]
fn test_update_maker_order_fail() {
    let bob_passphrase = get_passphrase(&".env.client", "BOB_PASSPHRASE").unwrap();

    let coins = json! ([
        {"coin":"RICK","asset":"RICK","required_confirmations":0,"txversion":4,"overwintered":1,"protocol":{"type":"UTXO"}},
        {"coin":"MORTY","asset":"MORTY","required_confirmations":0,"txversion":4,"overwintered":1,"protocol":{"type":"UTXO"}}
    ]);

    let mm_bob = MarketMakerIt::start(
        json! ({
            "gui": "nogui",
            "netid": 8999,
            "dht": "on",  // Enable DHT without delay.
            "myipaddr": env::var ("BOB_TRADE_IP") .ok(),
            "rpcip": env::var ("BOB_TRADE_IP") .ok(),
            "canbind": env::var ("BOB_TRADE_PORT") .ok().map (|s| s.parse::<i64>().unwrap()),
            "passphrase": bob_passphrase,
            "coins": coins,
            "rpc_password": "password",
            "i_am_seed": true,
        }),
        "password".into(),
        local_start!("bob"),
    )
    .unwrap();

    let (_bob_dump_log, _bob_dump_dashboard) = mm_bob.mm_dump();
    log! ({"Bob log path: {}", mm_bob.log_path.display()});
    log!([block_on(enable_coins_rick_morty_electrum(&mm_bob))]);

    log!("Issue bob sell request");
    let setprice = block_on(mm_bob.rpc(json! ({
        "userpass": mm_bob.userpass,
        "method": "setprice",
        "base": "RICK",
        "rel": "MORTY",
        "price": 1,
        "volume": 0.1,
        "base_confs": 5,
        "base_nota": true,
        "rel_confs": 4,
        "rel_nota": false,
    })))
    .unwrap();
    assert!(setprice.0.is_success(), "!setprice: {}", setprice.1);
    let setprice_json: Json = json::from_str(&setprice.1).unwrap();
    let uuid: Uuid = json::from_value(setprice_json["result"]["uuid"].clone()).unwrap();

    log!("Issue bob update maker order request that should fail because price is too low");
    let update_maker_order = block_on(mm_bob.rpc(json! ({
        "userpass": mm_bob.userpass,
        "method": "update_maker_order",
        "uuid": uuid,
        "new_price": 0.0000000099,
    })))
    .unwrap();
    assert!(
        !update_maker_order.0.is_success(),
        "update_maker_order success, but should be error {}",
        update_maker_order.1
    );

    log!("Issue bob update maker order request that should fail because New Volume is Less than Zero");
    let update_maker_order = block_on(mm_bob.rpc(json! ({
        "userpass": mm_bob.userpass,
        "method": "update_maker_order",
        "uuid": uuid,
        "volume_delta": -0.11,
    })))
    .unwrap();
    assert!(
        !update_maker_order.0.is_success(),
        "update_maker_order success, but should be error {}",
        update_maker_order.1
    );

    log!("Issue bob update maker order request that should fail because Min base vol is too low");
    let update_maker_order = block_on(mm_bob.rpc(json! ({
        "userpass": mm_bob.userpass,
        "method": "update_maker_order",
        "uuid": uuid,
        "new_price": 2,
        "min_volume": 0.000099,
    })))
    .unwrap();
    assert!(
        !update_maker_order.0.is_success(),
        "update_maker_order success, but should be error {}",
        update_maker_order.1
    );

    log!("Issue bob update maker order request that should fail because Max base vol is below Min base vol");
    let update_maker_order = block_on(mm_bob.rpc(json! ({
        "userpass": mm_bob.userpass,
        "method": "update_maker_order",
        "uuid": uuid,
        "volume_delta": -0.0999,
        "min_volume": 0.0002,
    })))
    .unwrap();
    assert!(
        !update_maker_order.0.is_success(),
        "update_maker_order success, but should be error {}",
        update_maker_order.1
    );

    log!("Issue bob update maker order request that should fail because Max base vol is too low");
    let update_maker_order = block_on(mm_bob.rpc(json! ({
        "userpass": mm_bob.userpass,
        "method": "update_maker_order",
        "uuid": uuid,
        "new_price": 2,
        "volume_delta": -0.099901,
    })))
    .unwrap();
    assert!(
        !update_maker_order.0.is_success(),
        "update_maker_order success, but should be error {}",
        update_maker_order.1
    );

    log!("Issue bob update maker order request that should fail because Max rel vol is too low");
    let update_maker_order = block_on(mm_bob.rpc(json! ({
        "userpass": mm_bob.userpass,
        "method": "update_maker_order",
        "uuid": uuid,
        "new_price": 0.5,
        "volume_delta": -0.099802,
    })))
    .unwrap();
    assert!(
        !update_maker_order.0.is_success(),
        "update_maker_order success, but should be error {}",
        update_maker_order.1
    );

    log!("Issue bob batch of 2 update maker order requests that should make the second request fail because the order state changed due to the first request");
    let batch_json = json!([
        {
            "userpass": mm_bob.userpass,
            "method": "update_maker_order",
            "uuid": uuid,
            "new_price": 3,
            "volume_delta": 1,
        },
        {
            "userpass": mm_bob.userpass,
            "method": "update_maker_order",
            "uuid": uuid,
            "new_price": 2,
            "volume_delta": 1,
        },
    ]);

    let rc = block_on(mm_bob.rpc(batch_json)).unwrap();
    assert!(rc.0.is_success(), "!batch: {}", rc.1);
    log!((rc.1));
    let err_msg = "Order state has changed after price/volume/balance checks. Please try to update the order again if it's still needed.";
    let responses = json::from_str::<Vec<Json>>(&rc.1).unwrap();
    if responses[0].get("error").is_some() {
        assert!(responses[0]["error"].as_str().unwrap().contains(err_msg));
        assert!(responses[1].get("result").is_some());
    } else if responses[1].get("error").is_some() {
        assert!(responses[0].get("result").is_some());
        assert!(responses[1]["error"].as_str().unwrap().contains(err_msg));
    }

    log!("Issue bob batch update maker order and cancel order request that should make update maker order fail because Order with UUID has been deleted");
    let batch_json = json!([
        {
            "userpass": mm_bob.userpass,
            "method": "update_maker_order",
            "uuid": uuid,
            "new_price": 1,
            "volume_delta": 2.9,
        },
        {
            "userpass": mm_bob.userpass,
            "method": "cancel_order",
            "uuid": uuid,
        },
    ]);

    let rc = block_on(mm_bob.rpc(batch_json)).unwrap();
    assert!(rc.0.is_success(), "!batch: {}", rc.1);
    log!((rc.1));
    let err_msg = format!("Order with UUID: {} has been deleted", uuid);
    let responses = json::from_str::<Vec<Json>>(&rc.1).unwrap();
    if responses[0].get("error").is_some() {
        assert!(responses[0]["error"].as_str().unwrap().contains(&err_msg));
        assert!(responses[1].get("result").is_some());
    } else if responses[1].get("error").is_some() {
        assert!(responses[0].get("result").is_some());
        assert!(responses[1]["error"].as_str().unwrap().contains(&err_msg));
    }

    block_on(mm_bob.stop()).unwrap();
}

#[test]
#[cfg(not(target_arch = "wasm32"))]
fn test_update_maker_order_after_matched() {
    let bob_passphrase = get_passphrase(&".env.seed", "BOB_PASSPHRASE").unwrap();
    let alice_passphrase = get_passphrase(&".env.client", "ALICE_PASSPHRASE").unwrap();

    let coins = json! ([
        {"coin":"RICK","asset":"RICK","required_confirmations":0,"txversion":4,"overwintered":1,"protocol":{"type":"UTXO"}},
        {"coin":"MORTY","asset":"MORTY","required_confirmations":0,"txversion":4,"overwintered":1,"protocol":{"type":"UTXO"}},
        {"coin":"ETH","name":"ethereum","protocol":{"type":"ETH"}},
        {"coin":"JST","name":"jst","protocol":{"type":"ERC20","protocol_data":{"platform":"ETH","contract_address":"0x2b294F029Fde858b2c62184e8390591755521d8E"}}}
    ]);

    let mut mm_bob = MarketMakerIt::start(
        json! ({
            "gui": "nogui",
            "netid": 9000,
            "dht": "on",  // Enable DHT without delay.
            "passphrase": bob_passphrase,
            "coins": coins,
            "rpc_password": "pass",
            "i_am_seed": true,
        }),
        "pass".to_string(),
        None,
    )
    .unwrap();
    let (_bob_dump_log, _bob_dump_dashboard) = mm_bob.mm_dump();
    log!({"Bob log path: {}", mm_bob.log_path.display()});

    let mut mm_alice = MarketMakerIt::start(
        json! ({
            "gui": "nogui",
            "netid": 9000,
            "dht": "on",  // Enable DHT without delay.
            "passphrase": alice_passphrase,
            "coins": coins,
            "rpc_password": "pass",
            "seednodes": vec![format!("{}", mm_bob.ip)],
        }),
        "pass".to_string(),
        None,
    )
    .unwrap();
    let (_alice_dump_log, _alice_dump_dashboard) = mm_alice.mm_dump();

    // Enable coins on Bob side. Print the replies in case we need the address.
    let rc = block_on(enable_coins_eth_electrum(&mm_bob, &["http://195.201.0.6:8565"]));
    log! ({"enable_coins (bob): {:?}", rc});
    // Enable coins on Alice side. Print the replies in case we need the address.
    let rc = block_on(enable_coins_eth_electrum(&mm_alice, &["http://195.201.0.6:8565"]));
    log! ({"enable_coins (alice): {:?}", rc});

    let rc = block_on(mm_bob.rpc(json! ({
        "userpass": mm_bob.userpass,
        "method": "setprice",
        "base": "ETH",
        "rel": "JST",
        "price": 1,
        "volume": 2,
    })))
    .unwrap();
    assert!(rc.0.is_success(), "!setprice: {}", rc.1);
    let setprice_json: Json = json::from_str(&rc.1).unwrap();
    let uuid: Uuid = json::from_value(setprice_json["result"]["uuid"].clone()).unwrap();

    let rc = block_on(mm_alice.rpc(json! ({
        "userpass": mm_alice.userpass,
        "method": "buy",
        "base": "ETH",
        "rel": "JST",
        "price": 1,
        "volume": 1,
    })))
    .unwrap();
    assert!(rc.0.is_success(), "!buy: {}", rc.1);

    block_on(mm_bob.wait_for_log(22., |log| log.contains("Entering the maker_swap_loop ETH/JST"))).unwrap();
    block_on(mm_alice.wait_for_log(22., |log| log.contains("Entering the taker_swap_loop ETH/JST"))).unwrap();

    log!("Issue bob update maker order request that should fail because new volume is less than reserved amount");
    let update_maker_order = block_on(mm_bob.rpc(json! ({
        "userpass": mm_bob.userpass,
        "method": "update_maker_order",
        "uuid": uuid,
        "volume_delta": -1.5,
    })))
    .unwrap();
    assert!(
        !update_maker_order.0.is_success(),
        "update_maker_order success, but should be error {}",
        update_maker_order.1
    );

    log!("Issue another bob update maker order request");
    let update_maker_order = block_on(mm_bob.rpc(json! ({
        "userpass": mm_bob.userpass,
        "method": "update_maker_order",
        "uuid": uuid,
        "volume_delta": 2,
    })))
    .unwrap();
    assert!(
        update_maker_order.0.is_success(),
        "!update_maker_order: {}",
        update_maker_order.1
    );
    let update_maker_order_json: Json = json::from_str(&update_maker_order.1).unwrap();
    log!((update_maker_order.1));
    assert_eq!(update_maker_order_json["result"]["max_base_vol"], Json::from("4"));

    log!("Issue bob my_orders request");
    let rc = block_on(mm_bob.rpc(json! ({
        "userpass": mm_bob.userpass,
        "method": "my_orders",
    })))
    .unwrap();
    assert!(rc.0.is_success(), "!my_orders: {}", rc.1);

    let _: MyOrdersRpcResult = json::from_str(&rc.1).unwrap();
    block_on(mm_bob.stop()).unwrap();
    block_on(mm_alice.stop()).unwrap();
}

// https://github.com/KomodoPlatform/atomicDEX-API/issues/683
// trade fee should return numbers in all 3 available formats and
// "amount" must be always in decimal representation for backwards compatibility
#[test]
#[cfg(not(target_arch = "wasm32"))]
fn test_trade_fee_returns_numbers_in_various_formats() {
    let coins = json!([
        {"coin":"RICK","asset":"RICK","rpcport":8923,"txversion":4,"overwintered":1,"protocol":{"type":"UTXO"}},
        {"coin":"MORTY","asset":"MORTY","rpcport":11608,"txversion":4,"overwintered":1,"protocol":{"type":"UTXO"}}
    ]);

    // start bob and immediately place the order
    let mm_bob = MarketMakerIt::start(
        json! ({
            "gui": "nogui",
            "netid": 9998,
            "dht": "on",  // Enable DHT without delay.
            "myipaddr": env::var ("BOB_TRADE_IP") .ok(),
            "rpcip": env::var ("BOB_TRADE_IP") .ok(),
            "canbind": env::var ("BOB_TRADE_PORT") .ok().map (|s| s.parse::<i64>().unwrap()),
            "passphrase": "bob passphrase",
            "coins": coins,
            "i_am_seed": true,
            "rpc_password": "pass",
        }),
        "pass".into(),
        match var("LOCAL_THREAD_MM") {
            Ok(ref e) if e == "bob" => Some(local_start()),
            _ => None,
        },
    )
    .unwrap();
    let (_bob_dump_log, _bob_dump_dashboard) = mm_bob.mm_dump();
    log!({"Bob log path: {}", mm_bob.log_path.display()});
    block_on(enable_coins_rick_morty_electrum(&mm_bob));

    let rc = block_on(mm_bob.rpc(json! ({
        "userpass": mm_bob.userpass,
        "method": "get_trade_fee",
        "coin": "RICK",
    })))
    .unwrap();
    assert!(rc.0.is_success(), "!get_trade_fee: {}", rc.1);
    let trade_fee_json: Json = json::from_str(&rc.1).unwrap();
    let _amount_dec: BigDecimal = json::from_value(trade_fee_json["result"]["amount"].clone()).unwrap();
    let _amount_rat: BigRational = json::from_value(trade_fee_json["result"]["amount_rat"].clone()).unwrap();
    let _amount_fraction: Fraction = json::from_value(trade_fee_json["result"]["amount_fraction"].clone()).unwrap();
}

#[test]
#[cfg(not(target_arch = "wasm32"))]
fn test_orderbook_is_mine_orders() {
    let coins = json!([{"coin":"RICK","asset":"RICK","rpcport":8923,"txversion":4,"overwintered":1,"protocol":{"type":"UTXO"}},
        {"coin":"MORTY","asset":"MORTY","rpcport":11608,"txversion":4,"overwintered":1,"protocol":{"type":"UTXO"}}
    ]);

    // start bob and immediately place the order
    let mm_bob = MarketMakerIt::start(
        json! ({
            "gui": "nogui",
            "netid": 9998,
            "dht": "on",  // Enable DHT without delay.
            "myipaddr": env::var ("BOB_TRADE_IP") .ok(),
            "rpcip": env::var ("BOB_TRADE_IP") .ok(),
            "canbind": env::var ("BOB_TRADE_PORT") .ok().map (|s| s.parse::<i64>().unwrap()),
            "passphrase": "bob passphrase",
            "coins": coins,
            "i_am_seed": true,
            "rpc_password": "pass",
        }),
        "pass".into(),
        match var("LOCAL_THREAD_MM") {
            Ok(ref e) if e == "bob" => Some(local_start()),
            _ => None,
        },
    )
    .unwrap();
    let (_bob_dump_log, _bob_dump_dashboard) = mm_bob.mm_dump();
    log!({"Bob log path: {}", mm_bob.log_path.display()});
    // Enable coins on Bob side. Print the replies in case we need the "address".
    log! ({"enable_coins (bob): {:?}", block_on (enable_coins_rick_morty_electrum(&mm_bob))});

    let rc = block_on(mm_bob.rpc(json! ({
        "userpass": mm_bob.userpass,
        "method": "setprice",
        "base": "RICK",
        "rel": "MORTY",
        "price": 0.9,
        "volume": "0.9",
    })))
    .unwrap();
    assert!(rc.0.is_success(), "!setprice: {}", rc.1);
    let _bob_setprice: Json = json::from_str(&rc.1).unwrap();

    let mm_alice = MarketMakerIt::start(
        json! ({
            "gui": "nogui",
            "netid": 9998,
            "dht": "on",  // Enable DHT without delay.
            "myipaddr": env::var ("ALICE_TRADE_IP") .ok(),
            "rpcip": env::var ("ALICE_TRADE_IP") .ok(),
            "passphrase": "alice passphrase",
            "coins": coins,
            "seednodes": [fomat!((mm_bob.ip))],
            "rpc_password": "pass",
        }),
        "pass".into(),
        match var("LOCAL_THREAD_MM") {
            Ok(ref e) if e == "alice" => Some(local_start()),
            _ => None,
        },
    )
    .unwrap();

    let (_alice_dump_log, _alice_dump_dashboard) = mm_alice.mm_dump();
    log!({"Alice log path: {}", mm_alice.log_path.display()});

    // Enable coins on Alice side. Print the replies in case we need the "address".
    log! ({"enable_coins (alice): {:?}", block_on (enable_coins_rick_morty_electrum(&mm_alice))});

    // Bob orderbook must show 1 mine order
    log!("Get RICK/MORTY orderbook on Bob side");
    let rc = block_on(mm_bob.rpc(json! ({
        "userpass": mm_bob.userpass,
        "method": "orderbook",
        "base": "RICK",
        "rel": "MORTY",
    })))
    .unwrap();
    assert!(rc.0.is_success(), "!orderbook: {}", rc.1);

    let bob_orderbook: Json = json::from_str(&rc.1).unwrap();
    log!("Bob orderbook "[bob_orderbook]);
    let asks = bob_orderbook["asks"].as_array().unwrap();
    assert_eq!(asks.len(), 1, "Bob RICK/MORTY orderbook must have exactly 1 ask");
    let is_mine = asks[0]["is_mine"].as_bool().unwrap();
    assert_eq!(is_mine, true);

    // Alice orderbook must show 1 not-mine order
    log!("Get RICK/MORTY orderbook on Alice side");
    let rc = block_on(mm_alice.rpc(json! ({
        "userpass": mm_alice.userpass,
        "method": "orderbook",
        "base": "RICK",
        "rel": "MORTY",
    })))
    .unwrap();
    assert!(rc.0.is_success(), "!orderbook: {}", rc.1);

    let alice_orderbook: Json = json::from_str(&rc.1).unwrap();
    log!("Alice orderbook "[alice_orderbook]);
    let asks = alice_orderbook["asks"].as_array().unwrap();
    assert_eq!(asks.len(), 1, "Alice RICK/MORTY orderbook must have exactly 1 ask");
    let is_mine = asks[0]["is_mine"].as_bool().unwrap();
    assert_eq!(is_mine, false);

    // make another order by Alice
    let rc = block_on(mm_alice.rpc(json! ({
        "userpass": mm_alice.userpass,
        "method": "setprice",
        "base": "RICK",
        "rel": "MORTY",
        "price": 1,
        "volume": 0.1,
    })))
    .unwrap();
    assert!(rc.0.is_success(), "!buy: {}", rc.1);

    log!("Give Bob 2 seconds to import the order…");
    thread::sleep(Duration::from_secs(2));

    // Bob orderbook must show 1 mine and 1 non-mine orders.
    // Request orderbook with reverse base and rel coins to check bids instead of asks
    log!("Get RICK/MORTY orderbook on Bob side");
    let rc = block_on(mm_bob.rpc(json! ({
        "userpass": mm_bob.userpass,
        "method": "orderbook",
        "base": "MORTY",
        "rel": "RICK",
    })))
    .unwrap();
    assert!(rc.0.is_success(), "!orderbook: {}", rc.1);

    let bob_orderbook: Json = json::from_str(&rc.1).unwrap();
    log!("Bob orderbook "[bob_orderbook]);
    let asks = bob_orderbook["asks"].as_array().unwrap();
    let bids = bob_orderbook["bids"].as_array().unwrap();
    assert!(asks.is_empty(), "Bob MORTY/RICK orderbook must contain an empty asks");
    assert_eq!(bids.len(), 2, "Bob MORTY/RICK orderbook must have exactly 2 bids");
    let mine_orders = bids.iter().filter(|bid| bid["is_mine"].as_bool().unwrap()).count();
    assert_eq!(mine_orders, 1, "Bob RICK/MORTY orderbook must have exactly 1 mine bid");

    // Alice orderbook must show 1 mine and 1 non-mine orders
    log!("Get RICK/MORTY orderbook on Alice side");
    let rc = block_on(mm_bob.rpc(json! ({
        "userpass": mm_bob.userpass,
        "method": "orderbook",
        "base": "RICK",
        "rel": "MORTY",
    })))
    .unwrap();
    assert!(rc.0.is_success(), "!orderbook: {}", rc.1);

    let alice_orderbook: Json = json::from_str(&rc.1).unwrap();
    log!("Alice orderbook "[alice_orderbook]);
    let asks = alice_orderbook["asks"].as_array().unwrap();
    let bids = alice_orderbook["bids"].as_array().unwrap();
    assert!(bids.is_empty(), "Alice MORTY/RICK orderbook must contain an empty bids");
    assert_eq!(asks.len(), 2, "Alice MORTY/RICK orderbook must have exactly 2 asks");
    let mine_orders = asks.iter().filter(|ask| ask["is_mine"].as_bool().unwrap()).count();
    assert_eq!(
        mine_orders, 1,
        "Alice RICK/MORTY orderbook must have exactly 1 mine bid"
    );
}

#[test]
#[cfg(not(target_arch = "wasm32"))]
fn test_sell_min_volume() {
    let bob_passphrase = get_passphrase(&".env.client", "BOB_PASSPHRASE").unwrap();

    let coins = json! ([
        {"coin":"RICK","asset":"RICK","required_confirmations":0,"txversion":4,"overwintered":1,"protocol":{"type":"UTXO"}},
        {"coin":"MORTY","asset":"MORTY","required_confirmations":0,"txversion":4,"overwintered":1,"protocol":{"type":"UTXO"}},
        {"coin":"ETH","name":"ethereum","protocol":{"type":"ETH"}},
        {"coin":"JST","name":"jst","protocol":{"type":"ERC20","protocol_data":{"platform":"ETH","contract_address":"0x2b294F029Fde858b2c62184e8390591755521d8E"}}}
    ]);

    let mm_bob = MarketMakerIt::start(
        json! ({
            "gui": "nogui",
            "netid": 8999,
            "dht": "on",  // Enable DHT without delay.
            "myipaddr": env::var ("BOB_TRADE_IP") .ok(),
            "rpcip": env::var ("BOB_TRADE_IP") .ok(),
            "canbind": env::var ("BOB_TRADE_PORT") .ok().map (|s| s.parse::<i64>().unwrap()),
            "passphrase": bob_passphrase,
            "coins": coins,
            "rpc_password": "password",
            "i_am_seed": true,
        }),
        "password".into(),
        local_start!("bob"),
    )
    .unwrap();

    let (_bob_dump_log, _bob_dump_dashboard) = mm_bob.mm_dump();
    log! ({"Bob log path: {}", mm_bob.log_path.display()});
    log!([block_on(enable_coins_eth_electrum(&mm_bob, &[
        "http://195.201.0.6:8565"
    ]))]);

    let min_volume: BigDecimal = "0.1".parse().unwrap();
    log!("Issue bob ETH/JST sell request");
    let rc = block_on(mm_bob.rpc(json! ({
        "userpass": mm_bob.userpass,
        "method": "sell",
        "base": "ETH",
        "rel": "JST",
        "price": "1",
        "volume": "1",
        "min_volume": min_volume,
        "order_type": {
            "type": "GoodTillCancelled"
        },
        "timeout": 2,
    })))
    .unwrap();
    assert!(rc.0.is_success(), "!sell: {}", rc.1);
    let rc_json: Json = json::from_str(&rc.1).unwrap();
    let uuid: Uuid = json::from_value(rc_json["result"]["uuid"].clone()).unwrap();
    let min_volume_response: BigDecimal = json::from_value(rc_json["result"]["min_volume"].clone()).unwrap();
    assert_eq!(min_volume, min_volume_response);

    log!("Wait for 4 seconds for Bob order to be converted to maker");
    thread::sleep(Duration::from_secs(4));

    let rc = block_on(mm_bob.rpc(json! ({
        "userpass": mm_bob.userpass,
        "method": "my_orders",
    })))
    .unwrap();
    assert!(rc.0.is_success(), "!my_orders: {}", rc.1);
    let my_orders: Json = json::from_str(&rc.1).unwrap();
    let my_maker_orders: HashMap<Uuid, Json> = json::from_value(my_orders["result"]["maker_orders"].clone()).unwrap();
    let my_taker_orders: HashMap<Uuid, Json> = json::from_value(my_orders["result"]["taker_orders"].clone()).unwrap();
    assert_eq!(1, my_maker_orders.len(), "maker_orders must have exactly 1 order");
    assert!(my_taker_orders.is_empty(), "taker_orders must be empty");
    let maker_order = my_maker_orders.get(&uuid).unwrap();
    let min_volume_maker: BigDecimal = json::from_value(maker_order["min_base_vol"].clone()).unwrap();
    assert_eq!(min_volume, min_volume_maker);
}

#[test]
#[cfg(not(target_arch = "wasm32"))]
fn test_sell_min_volume_dust() {
    let bob_passphrase = get_passphrase(&".env.client", "BOB_PASSPHRASE").unwrap();

    let coins = json! ([
        {"coin":"RICK","asset":"RICK","dust":10000000,"required_confirmations":0,"txversion":4,"overwintered":1,"protocol":{"type":"UTXO"}},
        {"coin":"MORTY","asset":"MORTY","required_confirmations":0,"txversion":4,"overwintered":1,"protocol":{"type":"UTXO"}}
    ]);

    let mm_bob = MarketMakerIt::start(
        json! ({
            "gui": "nogui",
            "netid": 8999,
            "dht": "on",  // Enable DHT without delay.
            "myipaddr": env::var ("BOB_TRADE_IP") .ok(),
            "rpcip": env::var ("BOB_TRADE_IP") .ok(),
            "canbind": env::var ("BOB_TRADE_PORT") .ok().map (|s| s.parse::<i64>().unwrap()),
            "passphrase": bob_passphrase,
            "coins": coins,
            "rpc_password": "password",
            "i_am_seed": true,
        }),
        "password".into(),
        local_start!("bob"),
    )
    .unwrap();

    let (_bob_dump_log, _bob_dump_dashboard) = mm_bob.mm_dump();
    log! ({"Bob log path: {}", mm_bob.log_path.display()});
    log!([block_on(enable_coins_rick_morty_electrum(&mm_bob))]);

    log!("Issue bob RICK/MORTY sell request");
    let rc = block_on(mm_bob.rpc(json! ({
        "userpass": mm_bob.userpass,
        "method": "sell",
        "base": "RICK",
        "rel": "MORTY",
        "price": "1",
        "volume": "1",
        "order_type": {
            "type": "FillOrKill"
        }
    })))
    .unwrap();
    assert!(rc.0.is_success(), "!sell: {}", rc.1);
    let response: BuyOrSellRpcResult = json::from_str(&rc.1).unwrap();
    let expected_min = BigDecimal::from(1);
    assert_eq!(response.result.min_volume, expected_min);
}

#[test]
#[cfg(not(target_arch = "wasm32"))]
fn test_setprice_min_volume_dust() {
    let bob_passphrase = get_passphrase(&".env.client", "BOB_PASSPHRASE").unwrap();

    let coins = json! ([
        {"coin":"RICK","asset":"RICK","dust":10000000,"required_confirmations":0,"txversion":4,"overwintered":1,"protocol":{"type":"UTXO"}},
        {"coin":"MORTY","asset":"MORTY","required_confirmations":0,"txversion":4,"overwintered":1,"protocol":{"type":"UTXO"}}
    ]);

    let mm_bob = MarketMakerIt::start(
        json! ({
            "gui": "nogui",
            "netid": 8999,
            "dht": "on",  // Enable DHT without delay.
            "myipaddr": env::var ("BOB_TRADE_IP") .ok(),
            "rpcip": env::var ("BOB_TRADE_IP") .ok(),
            "canbind": env::var ("BOB_TRADE_PORT") .ok().map (|s| s.parse::<i64>().unwrap()),
            "passphrase": bob_passphrase,
            "coins": coins,
            "rpc_password": "password",
            "i_am_seed": true,
        }),
        "password".into(),
        local_start!("bob"),
    )
    .unwrap();

    let (_bob_dump_log, _bob_dump_dashboard) = mm_bob.mm_dump();
    log! ({"Bob log path: {}", mm_bob.log_path.display()});
    log!([block_on(enable_coins_rick_morty_electrum(&mm_bob))]);

    log!("Issue bob RICK/MORTY sell request");
    let rc = block_on(mm_bob.rpc(json! ({
        "userpass": mm_bob.userpass,
        "method": "setprice",
        "base": "RICK",
        "rel": "MORTY",
        "price": "1",
        "volume": "1",
    })))
    .unwrap();
    assert!(rc.0.is_success(), "!setprice: {}", rc.1);
    let response: SetPriceResponse = json::from_str(&rc.1).unwrap();
    let expected_min = BigDecimal::from(1);
    assert_eq!(expected_min, response.result.min_base_vol);
}

#[test]
#[cfg(not(target_arch = "wasm32"))]
fn test_buy_min_volume() {
    let bob_passphrase = get_passphrase(&".env.client", "BOB_PASSPHRASE").unwrap();

    let coins = json! ([
        {"coin":"RICK","asset":"RICK","required_confirmations":0,"txversion":4,"overwintered":1,"protocol":{"type":"UTXO"}},
        {"coin":"MORTY","asset":"MORTY","required_confirmations":0,"txversion":4,"overwintered":1,"protocol":{"type":"UTXO"}},
        {"coin":"ETH","name":"ethereum","protocol":{"type":"ETH"}},
        {"coin":"JST","name":"jst","protocol":{"type":"ERC20","protocol_data":{"platform":"ETH","contract_address":"0x2b294F029Fde858b2c62184e8390591755521d8E"}}}
    ]);

    let mm_bob = MarketMakerIt::start(
        json! ({
            "gui": "nogui",
            "netid": 8999,
            "dht": "on",  // Enable DHT without delay.
            "myipaddr": env::var ("BOB_TRADE_IP") .ok(),
            "rpcip": env::var ("BOB_TRADE_IP") .ok(),
            "canbind": env::var ("BOB_TRADE_PORT") .ok().map (|s| s.parse::<i64>().unwrap()),
            "passphrase": bob_passphrase,
            "coins": coins,
            "rpc_password": "password",
            "i_am_seed": true,
        }),
        "password".into(),
        local_start!("bob"),
    )
    .unwrap();

    let (_bob_dump_log, _bob_dump_dashboard) = mm_bob.mm_dump();
    log! ({"Bob log path: {}", mm_bob.log_path.display()});
    log!([block_on(enable_coins_eth_electrum(&mm_bob, &[
        "http://195.201.0.6:8565"
    ]))]);

    let min_volume: BigDecimal = "0.1".parse().unwrap();
    log!("Issue bob ETH/JST sell request");
    let rc = block_on(mm_bob.rpc(json! ({
        "userpass": mm_bob.userpass,
        "method": "buy",
        "base": "ETH",
        "rel": "JST",
        "price": "2",
        "volume": "1",
        "min_volume": min_volume,
        "order_type": {
            "type": "GoodTillCancelled"
        },
        "timeout": 2,
    })))
    .unwrap();
    assert!(rc.0.is_success(), "!sell: {}", rc.1);
    let response: BuyOrSellRpcResult = json::from_str(&rc.1).unwrap();
    assert_eq!(min_volume, response.result.min_volume);

    log!("Wait for 4 seconds for Bob order to be converted to maker");
    thread::sleep(Duration::from_secs(4));

    let rc = block_on(mm_bob.rpc(json! ({
        "userpass": mm_bob.userpass,
        "method": "my_orders",
    })))
    .unwrap();
    assert!(rc.0.is_success(), "!my_orders: {}", rc.1);
    let my_orders: MyOrdersRpcResult = json::from_str(&rc.1).unwrap();
    assert_eq!(
        1,
        my_orders.result.maker_orders.len(),
        "maker_orders must have exactly 1 order"
    );
    assert!(my_orders.result.taker_orders.is_empty(), "taker_orders must be empty");
    let maker_order = my_orders.result.maker_orders.get(&response.result.uuid).unwrap();

    let expected_min_volume: BigDecimal = "0.2".parse().unwrap();
    assert_eq!(expected_min_volume, maker_order.min_base_vol);
}

#[test]
#[cfg(not(target_arch = "wasm32"))]
fn test_best_orders() {
    let bob_passphrase = get_passphrase(&".env.seed", "BOB_PASSPHRASE").unwrap();

    let coins = json!([
        {"coin":"RICK","asset":"RICK","rpcport":8923,"txversion":4,"overwintered":1,"protocol":{"type":"UTXO"}},
        {"coin":"MORTY","asset":"MORTY","rpcport":11608,"txversion":4,"overwintered":1,"protocol":{"type":"UTXO"}},
        {"coin":"ETH","name":"ethereum","protocol":{"type":"ETH"},"rpcport":80},
        {"coin":"JST","name":"jst","protocol":{"type":"ERC20", "protocol_data":{"platform":"ETH","contract_address":"0x2b294F029Fde858b2c62184e8390591755521d8E"}}}
    ]);

    // start bob and immediately place the orders
    let mut mm_bob = MarketMakerIt::start(
        json! ({
            "gui": "nogui",
            "netid": 9998,
            "myipaddr": env::var ("BOB_TRADE_IP") .ok(),
            "rpcip": env::var ("BOB_TRADE_IP") .ok(),
            "canbind": env::var ("BOB_TRADE_PORT") .ok().map (|s| s.parse::<i64>().unwrap()),
            "passphrase": bob_passphrase,
            "coins": coins,
            "rpc_password": "pass",
            "i_am_seed": true,
        }),
        "pass".into(),
        local_start!("bob"),
    )
    .unwrap();
    let (_bob_dump_log, _bob_dump_dashboard) = mm_bob.mm_dump();
    log!({"Bob log path: {}", mm_bob.log_path.display()});

    // Enable coins on Bob side. Print the replies in case we need the "address".
    let bob_coins = block_on(enable_coins_eth_electrum(&mm_bob, &["http://195.201.0.6:8565"]));
    log!({ "enable_coins (bob): {:?}", bob_coins });
    // issue sell request on Bob side by setting base/rel price
    log!("Issue bob sell requests");

    let bob_orders = [
        // (base, rel, price, volume, min_volume)
        ("RICK", "MORTY", "0.9", "0.9", None),
        ("RICK", "MORTY", "0.8", "0.9", None),
        ("RICK", "MORTY", "0.7", "0.9", Some("0.9")),
        ("RICK", "ETH", "0.8", "0.9", None),
        ("MORTY", "RICK", "0.8", "0.9", None),
        ("MORTY", "RICK", "0.9", "0.9", None),
        ("ETH", "RICK", "0.8", "0.9", None),
        ("MORTY", "ETH", "0.8", "0.8", None),
        ("MORTY", "ETH", "0.7", "0.8", Some("0.8")),
    ];
    for (base, rel, price, volume, min_volume) in bob_orders.iter() {
        let rc = block_on(mm_bob.rpc(json! ({
            "userpass": mm_bob.userpass,
            "method": "setprice",
            "base": base,
            "rel": rel,
            "price": price,
            "volume": volume,
            "min_volume": min_volume.unwrap_or("0.00777"),
            "cancel_previous": false,
        })))
        .unwrap();
        assert!(rc.0.is_success(), "!setprice: {}", rc.1);
    }

    let mm_alice = MarketMakerIt::start(
        json! ({
            "gui": "nogui",
            "netid": 9998,
            "myipaddr": env::var ("ALICE_TRADE_IP") .ok(),
            "rpcip": env::var ("ALICE_TRADE_IP") .ok(),
            "passphrase": "alice passphrase",
            "coins": coins,
            "seednodes": [fomat!((mm_bob.ip))],
            "rpc_password": "pass",
        }),
        "pass".into(),
        local_start!("alice"),
    )
    .unwrap();

    let (_alice_dump_log, _alice_dump_dashboard) = mm_alice.mm_dump();
    log!({ "Alice log path: {}", mm_alice.log_path.display() });

    block_on(mm_bob.wait_for_log(22., |log| {
        log.contains("DEBUG Handling IncludedTorelaysMesh message for peer")
    }))
    .unwrap();

    let rc = block_on(mm_alice.rpc(json! ({
        "userpass": mm_alice.userpass,
        "method": "best_orders",
        "coin": "RICK",
        "action": "buy",
        "volume": "0.1",
    })))
    .unwrap();
    assert!(rc.0.is_success(), "!best_orders: {}", rc.1);
    let response: BestOrdersResponse = json::from_str(&rc.1).unwrap();
    let best_morty_orders = response.result.get("MORTY").unwrap();
    assert_eq!(1, best_morty_orders.len());
    let expected_price: BigDecimal = "0.8".parse().unwrap();
    assert_eq!(expected_price, best_morty_orders[0].price);

    let rc = block_on(mm_alice.rpc(json! ({
        "userpass": mm_alice.userpass,
        "method": "best_orders",
        "coin": "RICK",
        "action": "buy",
        "volume": "1.7",
    })))
    .unwrap();
    assert!(rc.0.is_success(), "!best_orders: {}", rc.1);
    let response: BestOrdersResponse = json::from_str(&rc.1).unwrap();
    // MORTY
    let best_morty_orders = response.result.get("MORTY").unwrap();
    let expected_price: BigDecimal = "0.7".parse().unwrap();
    let bob_morty_addr = addr_from_enable(&bob_coins, "MORTY");
    assert_eq!(expected_price, best_morty_orders[0].price);
    assert_eq!(bob_morty_addr, best_morty_orders[0].address);
    let expected_price: BigDecimal = "0.8".parse().unwrap();
    assert_eq!(expected_price, best_morty_orders[1].price);
    assert_eq!(bob_morty_addr, best_morty_orders[1].address);
    // ETH
    let expected_price: BigDecimal = "0.8".parse().unwrap();
    let best_eth_orders = response.result.get("ETH").unwrap();
    assert_eq!(expected_price, best_eth_orders[0].price);

    let rc = block_on(mm_alice.rpc(json! ({
        "userpass": mm_alice.userpass,
        "method": "best_orders",
        "coin": "RICK",
        "action": "sell",
        "volume": "0.1",
    })))
    .unwrap();
    assert!(rc.0.is_success(), "!best_orders: {}", rc.1);
    let response: BestOrdersResponse = json::from_str(&rc.1).unwrap();

    let expected_price: BigDecimal = "1.25".parse().unwrap();

    let best_morty_orders = response.result.get("MORTY").unwrap();
    assert_eq!(expected_price, best_morty_orders[0].price);
    assert_eq!(1, best_morty_orders.len());

    let best_eth_orders = response.result.get("ETH").unwrap();
    assert_eq!(expected_price, best_eth_orders[0].price);

    let rc = block_on(mm_alice.rpc(json! ({
        "userpass": mm_alice.userpass,
        "method": "best_orders",
        "coin": "ETH",
        "action": "sell",
        "volume": "0.1",
    })))
    .unwrap();
    assert!(rc.0.is_success(), "!best_orders: {}", rc.1);
    let response: BestOrdersResponse = json::from_str(&rc.1).unwrap();

    let expected_price: BigDecimal = "1.25".parse().unwrap();

    let best_morty_orders = response.result.get("MORTY").unwrap();
    assert_eq!(expected_price, best_morty_orders[0].price);
    assert_eq!("MORTY", best_morty_orders[0].coin);
    assert_eq!(1, best_morty_orders.len());

    block_on(mm_bob.stop()).unwrap();
    block_on(mm_alice.stop()).unwrap();
}

#[test]
#[cfg(not(target_arch = "wasm32"))]
fn test_best_orders_duplicates_after_update() {
    let eve_passphrase = get_passphrase(&".env.seed", "BOB_PASSPHRASE").unwrap();

    let coins = json!([
        {"coin":"RICK","asset":"RICK","rpcport":8923,"txversion":4,"overwintered":1,"protocol":{"type":"UTXO"}},
        {"coin":"MORTY","asset":"MORTY","rpcport":11608,"txversion":4,"overwintered":1,"protocol":{"type":"UTXO"}}
    ]);

    // start bob as a seednode
    let mut mm_bob = MarketMakerIt::start(
        json! ({
            "gui": "nogui",
            "netid": 9998,
            "myipaddr": env::var ("BOB_TRADE_IP") .ok(),
            "rpcip": env::var ("BOB_TRADE_IP") .ok(),
            "canbind": env::var ("BOB_TRADE_PORT") .ok().map (|s| s.parse::<i64>().unwrap()),
            "passphrase": "bob",
            "coins": coins,
            "rpc_password": "pass",
            "i_am_seed": true,
        }),
        "pass".into(),
        local_start!("bob"),
    )
    .unwrap();

    // start eve and immediately place the order
    let mm_eve = MarketMakerIt::start(
        json! ({
            "gui": "nogui",
            "netid": 9998,
            "myipaddr": env::var ("BOB_TRADE_IP") .ok(),
            "rpcip": env::var ("BOB_TRADE_IP") .ok(),
            "canbind": env::var ("BOB_TRADE_PORT") .ok().map (|s| s.parse::<i64>().unwrap()),
            "passphrase": eve_passphrase,
            "coins": coins,
            "rpc_password": "pass",
            "seednodes": [fomat!((mm_bob.ip))],
        }),
        "pass".into(),
        local_start!("bob"),
    )
    .unwrap();
    let (_bob_dump_log, _bob_dump_dashboard) = mm_bob.mm_dump();
    log!({"Bob log path: {}", mm_bob.log_path.display()});

    // Enable coins on Eve side. Print the replies in case we need the "address".
    let eve_coins = block_on(enable_coins_rick_morty_electrum(&mm_eve));
    log!({ "enable_coins (eve): {:?}", eve_coins });
    // issue sell request on Eve side by setting base/rel price
    log!("Issue eve sell request");

    let rc = block_on(mm_eve.rpc(json! ({
        "userpass": mm_eve.userpass,
        "method": "setprice",
        "base": "RICK",
        "rel": "MORTY",
        "price": "1",
        "volume": "1",
    })))
    .unwrap();
    assert!(rc.0.is_success(), "!setprice: {}", rc.1);
    let eve_order: SetPriceResponse = json::from_str(&rc.1).unwrap();

    let mm_alice = MarketMakerIt::start(
        json! ({
            "gui": "nogui",
            "netid": 9998,
            "myipaddr": env::var ("ALICE_TRADE_IP") .ok(),
            "rpcip": env::var ("ALICE_TRADE_IP") .ok(),
            "passphrase": "alice passphrase",
            "coins": coins,
            "seednodes": [fomat!((mm_bob.ip))],
            "rpc_password": "pass",
        }),
        "pass".into(),
        local_start!("alice"),
    )
    .unwrap();

    let (_alice_dump_log, _alice_dump_dashboard) = mm_alice.mm_dump();
    log!({ "Alice log path: {}", mm_alice.log_path.display() });

    block_on(mm_bob.wait_for_log(22., |log| {
        log.contains("DEBUG Handling IncludedTorelaysMesh message for peer")
    }))
    .unwrap();

    let rc = block_on(mm_alice.rpc(json! ({
        "userpass": mm_alice.userpass,
        "method": "best_orders",
        "coin": "RICK",
        "action": "buy",
        "volume": "0.1",
    })))
    .unwrap();
    assert!(rc.0.is_success(), "!best_orders: {}", rc.1);
    let response: BestOrdersResponse = json::from_str(&rc.1).unwrap();
    let best_morty_orders = response.result.get("MORTY").unwrap();
    assert_eq!(1, best_morty_orders.len());
    let expected_price: BigDecimal = "1".parse().unwrap();
    assert_eq!(expected_price, best_morty_orders[0].price);

    for _ in 0..5 {
        let rc = block_on(mm_eve.rpc(json!({
            "userpass": mm_eve.userpass,
            "method": "update_maker_order",
            "uuid": eve_order.result.uuid,
            "new_price": "1.1",
        })))
        .unwrap();
        assert!(rc.0.is_success(), "!setprice: {}", rc.1);
        thread::sleep(Duration::from_secs(1));
    }

    for _ in 0..5 {
        let rc = block_on(mm_eve.rpc(json!({
            "userpass": mm_eve.userpass,
            "method": "update_maker_order",
            "uuid": eve_order.result.uuid,
            "new_price": "1.2",
        })))
        .unwrap();
        assert!(rc.0.is_success(), "!setprice: {}", rc.1);
        thread::sleep(Duration::from_secs(1));
    }

    let rc = block_on(mm_alice.rpc(json! ({
        "userpass": mm_alice.userpass,
        "method": "best_orders",
        "coin": "RICK",
        "action": "buy",
        "volume": "500",
    })))
    .unwrap();

    assert!(rc.0.is_success(), "!best_orders: {}", rc.1);
    let response: BestOrdersResponse = json::from_str(&rc.1).unwrap();
    let best_morty_orders = response.result.get("MORTY").unwrap();
    assert_eq!(1, best_morty_orders.len());
    let expected_price: BigDecimal = "1.2".parse().unwrap();
    assert_eq!(expected_price, best_morty_orders[0].price);

    block_on(mm_bob.stop()).unwrap();
    block_on(mm_alice.stop()).unwrap();
    block_on(mm_eve.stop()).unwrap();
}

#[test]
#[cfg(not(target_arch = "wasm32"))]
fn test_best_orders_filter_response() {
    let bob_passphrase = get_passphrase(&".env.seed", "BOB_PASSPHRASE").unwrap();

    let bob_coins_config = json!([
        {"coin":"RICK","asset":"RICK","rpcport":8923,"txversion":4,"overwintered":1,"protocol":{"type":"UTXO"}},
        {"coin":"MORTY","asset":"MORTY","rpcport":11608,"txversion":4,"overwintered":1,"protocol":{"type":"UTXO"}},
        {"coin":"ETH","name":"ethereum","protocol":{"type":"ETH"},"rpcport":80},
        {"coin":"JST","name":"jst","protocol":{"type":"ERC20", "protocol_data":{"platform":"ETH","contract_address":"0x2b294F029Fde858b2c62184e8390591755521d8E"}}}
    ]);

    // alice defined MORTY as "wallet_only" in config
    let alice_coins_config = json!([
        {"coin":"RICK","asset":"RICK","rpcport":8923,"txversion":4,"overwintered":1,"protocol":{"type":"UTXO"}},
        {"coin":"MORTY","asset":"MORTY","rpcport":11608,"wallet_only": true,"txversion":4,"overwintered":1,"protocol":{"type":"UTXO"}},
        {"coin":"ETH","name":"ethereum","protocol":{"type":"ETH"},"rpcport":80},
        {"coin":"JST","name":"jst","protocol":{"type":"ERC20", "protocol_data":{"platform":"ETH","contract_address":"0x2b294F029Fde858b2c62184e8390591755521d8E"}}}
    ]);

    // start bob and immediately place the orders
    let mut mm_bob = MarketMakerIt::start(
        json! ({
            "gui": "nogui",
            "netid": 9998,
            "myipaddr": env::var ("BOB_TRADE_IP") .ok(),
            "rpcip": env::var ("BOB_TRADE_IP") .ok(),
            "canbind": env::var ("BOB_TRADE_PORT") .ok().map (|s| s.parse::<i64>().unwrap()),
            "passphrase": bob_passphrase,
            "coins": bob_coins_config,
            "rpc_password": "pass",
            "i_am_seed": true,
        }),
        "pass".into(),
        local_start!("bob"),
    )
    .unwrap();
    let (_bob_dump_log, _bob_dump_dashboard) = mm_bob.mm_dump();
    log!({"Bob log path: {}", mm_bob.log_path.display()});

    // Enable coins on Bob side. Print the replies in case we need the "address".
    let bob_coins = block_on(enable_coins_eth_electrum(&mm_bob, &["http://195.201.0.6:8565"]));
    log!({ "enable_coins (bob): {:?}", bob_coins });
    // issue sell request on Bob side by setting base/rel price
    log!("Issue bob sell requests");

    let bob_orders = [
        // (base, rel, price, volume, min_volume)
        ("RICK", "MORTY", "0.9", "0.9", None),
        ("RICK", "MORTY", "0.8", "0.9", None),
        ("RICK", "MORTY", "0.7", "0.9", Some("0.9")),
        ("RICK", "ETH", "0.8", "0.9", None),
        ("MORTY", "RICK", "0.8", "0.9", None),
        ("MORTY", "RICK", "0.9", "0.9", None),
        ("ETH", "RICK", "0.8", "0.9", None),
        ("MORTY", "ETH", "0.8", "0.8", None),
        ("MORTY", "ETH", "0.7", "0.8", Some("0.8")),
    ];
    for (base, rel, price, volume, min_volume) in bob_orders.iter() {
        let rc = block_on(mm_bob.rpc(json! ({
            "userpass": mm_bob.userpass,
            "method": "setprice",
            "base": base,
            "rel": rel,
            "price": price,
            "volume": volume,
            "min_volume": min_volume.unwrap_or("0.00777"),
            "cancel_previous": false,
        })))
        .unwrap();
        assert!(rc.0.is_success(), "!setprice: {}", rc.1);
    }

    let mm_alice = MarketMakerIt::start(
        json! ({
            "gui": "nogui",
            "netid": 9998,
            "myipaddr": env::var ("ALICE_TRADE_IP") .ok(),
            "rpcip": env::var ("ALICE_TRADE_IP") .ok(),
            "passphrase": "alice passphrase",
            "coins": alice_coins_config,
            "seednodes": [fomat!((mm_bob.ip))],
            "rpc_password": "pass",
        }),
        "pass".into(),
        local_start!("alice"),
    )
    .unwrap();

    let (_alice_dump_log, _alice_dump_dashboard) = mm_alice.mm_dump();
    log!({ "Alice log path: {}", mm_alice.log_path.display() });

    block_on(mm_bob.wait_for_log(22., |log| {
        log.contains("DEBUG Handling IncludedTorelaysMesh message for peer")
    }))
    .unwrap();

    let rc = block_on(mm_alice.rpc(json! ({
        "userpass": mm_alice.userpass,
        "method": "best_orders",
        "coin": "RICK",
        "action": "buy",
        "volume": "0.1",
    })))
    .unwrap();
    assert!(rc.0.is_success(), "!best_orders: {}", rc.1);
    let response: BestOrdersResponse = json::from_str(&rc.1).unwrap();
    let empty_vec = Vec::new();
    let best_morty_orders = response.result.get("MORTY").unwrap_or(&empty_vec);
    assert_eq!(0, best_morty_orders.len());
    let best_eth_orders = response.result.get("ETH").unwrap();
    assert_eq!(1, best_eth_orders.len());

    block_on(mm_bob.stop()).unwrap();
    block_on(mm_alice.stop()).unwrap();
}

#[test]
#[cfg(not(target_arch = "wasm32"))]
fn test_best_orders_segwit() {
    let bob_passphrase = get_passphrase(&".env.seed", "BOB_PASSPHRASE").unwrap();

    let bob_coins_config = json!([
        {"coin":"RICK","asset":"RICK","rpcport":8923,"txversion":4,"overwintered":1,"protocol":{"type":"UTXO"}},
        {"coin":"tBTC","name":"tbitcoin","fname":"tBitcoin","rpcport":18332,"pubtype":111,"p2shtype":196,"wiftype":239,"segwit":true,"bech32_hrp":"tb","txfee":0,"estimate_fee_mode":"ECONOMICAL","mm2":1,"required_confirmations":0,"protocol":{"type":"UTXO"},"address_format":{"format":"segwit"}}
    ]);

    let alice_coins_config = json!([
        {"coin":"RICK","asset":"RICK","rpcport":8923,"txversion":4,"overwintered":1,"protocol":{"type":"UTXO"}},
        {"coin":"tBTC","name":"tbitcoin","fname":"tBitcoin","rpcport":18332,"pubtype":111,"p2shtype":196,"wiftype":239,"segwit":true,"bech32_hrp":"tb","txfee":0,"estimate_fee_mode":"ECONOMICAL","mm2":1,"required_confirmations":0,"protocol":{"type":"UTXO"}}
    ]);

    let mut mm_bob = MarketMakerIt::start(
        json! ({
            "gui": "nogui",
            "netid": 9998,
            "myipaddr": env::var ("BOB_TRADE_IP") .ok(),
            "rpcip": env::var ("BOB_TRADE_IP") .ok(),
            "canbind": env::var ("BOB_TRADE_PORT") .ok().map (|s| s.parse::<i64>().unwrap()),
            "passphrase": bob_passphrase,
            "coins": bob_coins_config,
            "rpc_password": "pass",
            "i_am_seed": true,
        }),
        "pass".into(),
        local_start!("bob"),
    )
    .unwrap();
    let (_bob_dump_log, _bob_dump_dashboard) = mm_bob.mm_dump();
    log!({"Bob log path: {}", mm_bob.log_path.display()});

    // Enable coins on Bob side. Print the replies in case we need the "address".
    let electrum = block_on(mm_bob.rpc(json!({
        "userpass": "pass",
        "method": "electrum",
        "coin": "tBTC",
        "servers": [{"url":"electrum1.cipig.net:10068"},{"url":"electrum2.cipig.net:10068"},{"url":"electrum3.cipig.net:10068"}],
        "address_format":{"format":"segwit"},
        "mm2": 1,
    }))).unwrap();
    assert_eq!(
        electrum.0,
        StatusCode::OK,
        "RPC «electrum» failed with {} {}",
        electrum.0,
        electrum.1
    );
    log!({ "enable tBTC: {:?}", electrum });
    let enable_tbtc_res: EnableElectrumResponse = json::from_str(&electrum.1).unwrap();
    let tbtc_segwit_address = enable_tbtc_res.address;

    let electrum = block_on(mm_bob.rpc(json!({
        "userpass": "pass",
        "method": "electrum",
        "coin": "RICK",
        "servers": [{"url":"electrum1.cipig.net:10017"},{"url":"electrum2.cipig.net:10017"},{"url":"electrum3.cipig.net:10017"}],
        "mm2": 1,
    }))).unwrap();
    assert_eq!(
        electrum.0,
        StatusCode::OK,
        "RPC «electrum» failed with {} {}",
        electrum.0,
        electrum.1
    );
    log!({ "enable RICK: {:?}", electrum });
    let enable_rick_res: EnableElectrumResponse = json::from_str(&electrum.1).unwrap();
    let rick_address = enable_rick_res.address;

    // issue sell request on Bob side by setting base/rel price
    log!("Issue bob sell requests");

    let bob_orders = [
        // (base, rel, price, volume, min_volume)
        ("tBTC", "RICK", "0.7", "0.0002", Some("0.00015")),
        ("RICK", "tBTC", "0.7", "0.0002", Some("0.00015")),
    ];
    for (base, rel, price, volume, min_volume) in bob_orders.iter() {
        let rc = block_on(mm_bob.rpc(json! ({
            "userpass": mm_bob.userpass,
            "method": "setprice",
            "base": base,
            "rel": rel,
            "price": price,
            "volume": volume,
            "min_volume": min_volume.unwrap_or("0.00777"),
            "cancel_previous": false,
        })))
        .unwrap();
        assert!(rc.0.is_success(), "!setprice: {}", rc.1);
    }

    let mm_alice = MarketMakerIt::start(
        json! ({
            "gui": "nogui",
            "netid": 9998,
            "myipaddr": env::var ("ALICE_TRADE_IP") .ok(),
            "rpcip": env::var ("ALICE_TRADE_IP") .ok(),
            "passphrase": "alice passphrase",
            "coins": alice_coins_config,
            "seednodes": [fomat!((mm_bob.ip))],
            "rpc_password": "pass",
        }),
        "pass".into(),
        local_start!("alice"),
    )
    .unwrap();

    let (_alice_dump_log, _alice_dump_dashboard) = mm_alice.mm_dump();
    log!({ "Alice log path: {}", mm_alice.log_path.display() });

    block_on(mm_bob.wait_for_log(22., |log| {
        log.contains("DEBUG Handling IncludedTorelaysMesh message for peer")
    }))
    .unwrap();

    // checking buy and sell best_orders against ("tBTC", "RICK", "0.7", "0.0002", Some("0.00015"))
    let rc = block_on(mm_alice.rpc(json! ({
        "userpass": mm_alice.userpass,
        "method": "best_orders",
        "coin": "tBTC",
        "action": "buy",
        "volume": "0.0002",
    })))
    .unwrap();
    assert!(rc.0.is_success(), "!best_orders: {}", rc.1);
    let response: BestOrdersResponse = json::from_str(&rc.1).unwrap();
    let best_orders = response.result.get("RICK").unwrap();
    assert_eq!(1, best_orders.len());
    assert_eq!(best_orders[0].coin, "RICK");
    assert_eq!(best_orders[0].address, rick_address);

    let rc = block_on(mm_alice.rpc(json! ({
        "userpass": mm_alice.userpass,
        "method": "best_orders",
        "coin": "RICK",
        "action": "sell",
        "volume": "0.0002",
    })))
    .unwrap();
    assert!(rc.0.is_success(), "!best_orders: {}", rc.1);
    let response: BestOrdersResponse = json::from_str(&rc.1).unwrap();
    let best_orders = response.result.get("tBTC").unwrap();
    assert_eq!(1, best_orders.len());
    assert_eq!(best_orders[0].coin, "tBTC");
    assert_eq!(best_orders[0].address, tbtc_segwit_address);

    // checking buy and sell best_orders against ("RICK", "tBTC", "0.7", "0.0002", Some("0.00015"))
    let rc = block_on(mm_alice.rpc(json! ({
        "userpass": mm_alice.userpass,
        "method": "best_orders",
        "coin": "RICK",
        "action": "buy",
        "volume": "0.0002",
    })))
    .unwrap();
    assert!(rc.0.is_success(), "!best_orders: {}", rc.1);
    let response: BestOrdersResponse = json::from_str(&rc.1).unwrap();
    let best_orders = response.result.get("tBTC").unwrap();
    assert_eq!(1, best_orders.len());
    assert_eq!(best_orders[0].coin, "tBTC");
    assert_eq!(best_orders[0].address, tbtc_segwit_address);

    let rc = block_on(mm_alice.rpc(json! ({
        "userpass": mm_alice.userpass,
        "method": "best_orders",
        "coin": "tBTC",
        "action": "sell",
        "volume": "0.0002",
    })))
    .unwrap();
    assert!(rc.0.is_success(), "!best_orders: {}", rc.1);
    let response: BestOrdersResponse = json::from_str(&rc.1).unwrap();
    let best_orders = response.result.get("RICK").unwrap();
    assert_eq!(1, best_orders.len());
    assert_eq!(best_orders[0].coin, "RICK");
    assert_eq!(best_orders[0].address, rick_address);

    block_on(mm_bob.stop()).unwrap();
    block_on(mm_alice.stop()).unwrap();
}

#[test]
#[cfg(not(target_arch = "wasm32"))]
fn test_orderbook_segwit() {
    let bob_passphrase = get_passphrase(&".env.seed", "BOB_PASSPHRASE").unwrap();

    let bob_coins_config = json!([
        {"coin":"RICK","asset":"RICK","rpcport":8923,"txversion":4,"overwintered":1,"protocol":{"type":"UTXO"}},
        {"coin":"tBTC","name":"tbitcoin","fname":"tBitcoin","rpcport":18332,"pubtype":111,"p2shtype":196,"wiftype":239,"segwit":true,"bech32_hrp":"tb","txfee":0,"estimate_fee_mode":"ECONOMICAL","mm2":1,"required_confirmations":0,"protocol":{"type":"UTXO"},"address_format":{"format":"segwit"}}
    ]);

    let alice_coins_config = json!([
        {"coin":"RICK","asset":"RICK","rpcport":8923,"txversion":4,"overwintered":1,"protocol":{"type":"UTXO"}},
        {"coin":"tBTC","name":"tbitcoin","fname":"tBitcoin","rpcport":18332,"pubtype":111,"p2shtype":196,"wiftype":239,"segwit":true,"bech32_hrp":"tb","txfee":0,"estimate_fee_mode":"ECONOMICAL","mm2":1,"required_confirmations":0,"protocol":{"type":"UTXO"}}
    ]);

    let mut mm_bob = MarketMakerIt::start(
        json! ({
            "gui": "nogui",
            "netid": 9998,
            "myipaddr": env::var ("BOB_TRADE_IP") .ok(),
            "rpcip": env::var ("BOB_TRADE_IP") .ok(),
            "canbind": env::var ("BOB_TRADE_PORT") .ok().map (|s| s.parse::<i64>().unwrap()),
            "passphrase": bob_passphrase,
            "coins": bob_coins_config,
            "rpc_password": "pass",
            "i_am_seed": true,
        }),
        "pass".into(),
        local_start!("bob"),
    )
    .unwrap();
    let (_bob_dump_log, _bob_dump_dashboard) = mm_bob.mm_dump();
    log!({"Bob log path: {}", mm_bob.log_path.display()});

    // Enable coins on Bob side. Print the replies in case we need the "address".
    let electrum = block_on(mm_bob.rpc(json!({
        "userpass": "pass",
        "method": "electrum",
        "coin": "tBTC",
        "servers": [{"url":"electrum1.cipig.net:10068"},{"url":"electrum2.cipig.net:10068"},{"url":"electrum3.cipig.net:10068"}],
        "address_format":{"format":"segwit"},
        "mm2": 1,
    }))).unwrap();
    assert_eq!(
        electrum.0,
        StatusCode::OK,
        "RPC «electrum» failed with {} {}",
        electrum.0,
        electrum.1
    );
    log!({ "enable tBTC: {:?}", electrum });
    let enable_tbtc_res: EnableElectrumResponse = json::from_str(&electrum.1).unwrap();
    let tbtc_segwit_address = enable_tbtc_res.address;

    let electrum = block_on(mm_bob.rpc(json!({
        "userpass": "pass",
        "method": "electrum",
        "coin": "RICK",
        "servers": [{"url":"electrum1.cipig.net:10017"},{"url":"electrum2.cipig.net:10017"},{"url":"electrum3.cipig.net:10017"}],
        "mm2": 1,
    }))).unwrap();
    assert_eq!(
        electrum.0,
        StatusCode::OK,
        "RPC «electrum» failed with {} {}",
        electrum.0,
        electrum.1
    );
    log!({ "enable RICK: {:?}", electrum });
    let enable_rick_res: Json = json::from_str(&electrum.1).unwrap();
    let rick_address = enable_rick_res["address"].as_str().unwrap();

    // issue sell request on Bob side by setting base/rel price
    log!("Issue bob sell requests");

    let bob_orders = [
        // (base, rel, price, volume, min_volume)
        ("tBTC", "RICK", "0.7", "0.0002", Some("0.00015")),
        ("RICK", "tBTC", "0.7", "0.0002", Some("0.00015")),
    ];
    for (base, rel, price, volume, min_volume) in bob_orders.iter() {
        let rc = block_on(mm_bob.rpc(json! ({
            "userpass": mm_bob.userpass,
            "method": "setprice",
            "base": base,
            "rel": rel,
            "price": price,
            "volume": volume,
            "min_volume": min_volume.unwrap_or("0.00777"),
            "cancel_previous": false,
        })))
        .unwrap();
        assert!(rc.0.is_success(), "!setprice: {}", rc.1);
    }

    let mm_alice = MarketMakerIt::start(
        json! ({
            "gui": "nogui",
            "netid": 9998,
            "myipaddr": env::var ("ALICE_TRADE_IP") .ok(),
            "rpcip": env::var ("ALICE_TRADE_IP") .ok(),
            "passphrase": "alice passphrase",
            "coins": alice_coins_config,
            "seednodes": [fomat!((mm_bob.ip))],
            "rpc_password": "pass",
        }),
        "pass".into(),
        local_start!("alice"),
    )
    .unwrap();

    let (_alice_dump_log, _alice_dump_dashboard) = mm_alice.mm_dump();
    log!({ "Alice log path: {}", mm_alice.log_path.display() });

    block_on(mm_bob.wait_for_log(22., |log| {
        log.contains("DEBUG Handling IncludedTorelaysMesh message for peer")
    }))
    .unwrap();

    // checking orderbook on alice side
    let rc = block_on(mm_alice.rpc(json! ({
        "userpass": mm_alice.userpass,
        "method": "orderbook",
        "base": "tBTC",
        "rel": "RICK",
    })))
    .unwrap();
    assert!(rc.0.is_success(), "!orderbook: {}", rc.1);
    let response: OrderbookResponse = json::from_str(&rc.1).unwrap();
    assert_eq!(response.asks[0].address, tbtc_segwit_address);
    assert_eq!(response.bids[0].address, rick_address);

    block_on(mm_bob.stop()).unwrap();
    block_on(mm_alice.stop()).unwrap();
}

#[test]
#[cfg(not(target_arch = "wasm32"))]
fn alice_can_see_the_active_order_after_orderbook_sync_segwit() {
    let bob_passphrase = get_passphrase(&".env.seed", "BOB_PASSPHRASE").unwrap();

    let bob_coins_config = json!([
        {"coin":"RICK","asset":"RICK","rpcport":8923,"txversion":4,"overwintered":1,"protocol":{"type":"UTXO"}},
        {"coin":"tBTC","name":"tbitcoin","fname":"tBitcoin","rpcport":18332,"pubtype":111,"p2shtype":196,"wiftype":239,"segwit":true,"bech32_hrp":"tb","txfee":0,"estimate_fee_mode":"ECONOMICAL","mm2":1,"required_confirmations":0,"protocol":{"type":"UTXO"},"address_format":{"format":"segwit"}}
    ]);

    let alice_coins_config = json!([
        {"coin":"RICK","asset":"RICK","rpcport":8923,"txversion":4,"overwintered":1,"protocol":{"type":"UTXO"}},
        {"coin":"tBTC","name":"tbitcoin","fname":"tBitcoin","rpcport":18332,"pubtype":111,"p2shtype":196,"wiftype":239,"segwit":true,"bech32_hrp":"tb","txfee":0,"estimate_fee_mode":"ECONOMICAL","mm2":1,"required_confirmations":0,"protocol":{"type":"UTXO"},"address_format":{"format":"segwit"}}
    ]);

    let mut mm_bob = MarketMakerIt::start(
        json! ({
            "gui": "nogui",
            "netid": 9998,
            "myipaddr": env::var ("BOB_TRADE_IP") .ok(),
            "rpcip": env::var ("BOB_TRADE_IP") .ok(),
            "canbind": env::var ("BOB_TRADE_PORT") .ok().map (|s| s.parse::<i64>().unwrap()),
            "passphrase": bob_passphrase,
            "coins": bob_coins_config,
            "rpc_password": "pass",
            "i_am_seed": true,
        }),
        "pass".into(),
        local_start!("bob"),
    )
    .unwrap();
    let (_bob_dump_log, _bob_dump_dashboard) = mm_bob.mm_dump();
    log!({"Bob log path: {}", mm_bob.log_path.display()});

    // Enable coins on Bob side. Print the replies in case we need the "address".
    let electrum = block_on(mm_bob.rpc(json!({
        "userpass": "pass",
        "method": "electrum",
        "coin": "tBTC",
        "servers": [{"url":"electrum1.cipig.net:10068"},{"url":"electrum2.cipig.net:10068"},{"url":"electrum3.cipig.net:10068"}],
        "address_format":{"format":"segwit"},
        "mm2": 1,
    }))).unwrap();
    assert_eq!(
        electrum.0,
        StatusCode::OK,
        "RPC «electrum» failed with {} {}",
        electrum.0,
        electrum.1
    );
    log!({ "enable tBTC: {:?}", electrum });
    let enable_tbtc_res: EnableElectrumResponse = json::from_str(&electrum.1).unwrap();
    let tbtc_segwit_address = enable_tbtc_res.address;

    let electrum = block_on(mm_bob.rpc(json!({
        "userpass": "pass",
        "method": "electrum",
        "coin": "RICK",
        "servers": [{"url":"electrum1.cipig.net:10017"},{"url":"electrum2.cipig.net:10017"},{"url":"electrum3.cipig.net:10017"}],
        "mm2": 1,
    }))).unwrap();
    assert_eq!(
        electrum.0,
        StatusCode::OK,
        "RPC «electrum» failed with {} {}",
        electrum.0,
        electrum.1
    );
    log!({ "enable RICK: {:?}", electrum });
    let enable_rick_res: Json = json::from_str(&electrum.1).unwrap();
    let rick_address = enable_rick_res["address"].as_str().unwrap();

    // issue sell request on Bob side by setting base/rel price
    log!("Issue bob sell requests");

    let bob_orders = [
        // (base, rel, price, volume, min_volume)
        ("tBTC", "RICK", "0.7", "0.0002", Some("0.00015")),
        ("RICK", "tBTC", "0.7", "0.0002", Some("0.00015")),
    ];
    for (base, rel, price, volume, min_volume) in bob_orders.iter() {
        let rc = block_on(mm_bob.rpc(json! ({
            "userpass": mm_bob.userpass,
            "method": "setprice",
            "base": base,
            "rel": rel,
            "price": price,
            "volume": volume,
            "min_volume": min_volume.unwrap_or("0.00777"),
            "cancel_previous": false,
        })))
        .unwrap();
        assert!(rc.0.is_success(), "!setprice: {}", rc.1);
    }

    let mm_alice = MarketMakerIt::start(
        json! ({
            "gui": "nogui",
            "netid": 9998,
            "myipaddr": env::var ("ALICE_TRADE_IP") .ok(),
            "rpcip": env::var ("ALICE_TRADE_IP") .ok(),
            "passphrase": "alice passphrase",
            "coins": alice_coins_config,
            "seednodes": [fomat!((mm_bob.ip))],
            "rpc_password": "pass",
        }),
        "pass".into(),
        local_start!("alice"),
    )
    .unwrap();

    let (_alice_dump_log, _alice_dump_dashboard) = mm_alice.mm_dump();
    log!({ "Alice log path: {}", mm_alice.log_path.display() });

    block_on(mm_bob.wait_for_log(22., |log| {
        log.contains("DEBUG Handling IncludedTorelaysMesh message for peer")
    }))
    .unwrap();

    let electrum = block_on(mm_alice.rpc(json!({
        "userpass": "pass",
        "method": "electrum",
        "coin": "tBTC",
        "servers": [{"url":"electrum1.cipig.net:10068"},{"url":"electrum2.cipig.net:10068"},{"url":"electrum3.cipig.net:10068"}],
        "address_format":{"format":"segwit"},
        "mm2": 1,
    }))).unwrap();
    assert_eq!(
        electrum.0,
        StatusCode::OK,
        "RPC «electrum» failed with {} {}",
        electrum.0,
        electrum.1
    );
    log!({ "enable Alice tBTC: {:?}", electrum });

    let electrum = block_on(mm_alice.rpc(json!({
        "userpass": "pass",
        "method": "electrum",
        "coin": "RICK",
        "servers": [{"url":"electrum1.cipig.net:10017"},{"url":"electrum2.cipig.net:10017"},{"url":"electrum3.cipig.net:10017"}],
        "mm2": 1,
    }))).unwrap();
    assert_eq!(
        electrum.0,
        StatusCode::OK,
        "RPC «electrum» failed with {} {}",
        electrum.0,
        electrum.1
    );
    log!({ "enable Alice RICK: {:?}", electrum });

    // setting the price will trigger Alice's subscription to the orderbook topic
    // but won't request the actual orderbook
    let rc = block_on(mm_alice.rpc(json! ({
        "userpass": mm_alice.userpass,
        "method": "setprice",
        "base": "RICK",
        "rel": "tBTC",
        "price": "1",
        "volume": "0.1",
        "cancel_previous": false,
    })))
    .unwrap();
    assert!(rc.0.is_success(), "!setprice: {}", rc.1);

    // Waiting for 62 seconds required for Alice to sync the orderbook
    thread::sleep(Duration::from_secs(62));

    // checking orderbook on alice side
    let rc = block_on(mm_alice.rpc(json! ({
        "userpass": mm_alice.userpass,
        "method": "orderbook",
        "base": "tBTC",
        "rel": "RICK",
    })))
    .unwrap();
    assert!(rc.0.is_success(), "!orderbook: {}", rc.1);
    let response: OrderbookResponse = json::from_str(&rc.1).unwrap();
    assert_eq!(response.asks[0].address, tbtc_segwit_address);
    assert_eq!(response.bids[0].address, rick_address);

    block_on(mm_bob.stop()).unwrap();
    block_on(mm_alice.stop()).unwrap();
}

#[cfg(not(target_arch = "wasm32"))]
fn request_and_check_orderbook_depth(mm_alice: &MarketMakerIt) {
    let rc = block_on(mm_alice.rpc(json! ({
        "userpass": mm_alice.userpass,
        "method": "orderbook_depth",
        "pairs": [("RICK", "MORTY"), ("RICK", "ETH"), ("MORTY", "ETH")],
    })))
    .unwrap();
    assert!(rc.0.is_success(), "!orderbook_depth: {}", rc.1);
    let response: OrderbookDepthResponse = json::from_str(&rc.1).unwrap();
    let rick_morty = response
        .result
        .iter()
        .find(|pair_depth| pair_depth.pair.0 == "RICK" && pair_depth.pair.1 == "MORTY")
        .unwrap();
    assert_eq!(3, rick_morty.depth.asks);
    assert_eq!(2, rick_morty.depth.bids);

    let rick_eth = response
        .result
        .iter()
        .find(|pair_depth| pair_depth.pair.0 == "RICK" && pair_depth.pair.1 == "ETH")
        .unwrap();
    assert_eq!(1, rick_eth.depth.asks);
    assert_eq!(1, rick_eth.depth.bids);

    let morty_eth = response
        .result
        .iter()
        .find(|pair_depth| pair_depth.pair.0 == "MORTY" && pair_depth.pair.1 == "ETH")
        .unwrap();
    assert_eq!(0, morty_eth.depth.asks);
    assert_eq!(0, morty_eth.depth.bids);
}

#[test]
#[cfg(not(target_arch = "wasm32"))]
fn test_orderbook_depth() {
    let bob_passphrase = get_passphrase(&".env.seed", "BOB_PASSPHRASE").unwrap();

    let coins = json!([
        {"coin":"RICK","asset":"RICK","rpcport":8923,"txversion":4,"overwintered":1,"protocol":{"type":"UTXO"}},
        {"coin":"MORTY","asset":"MORTY","rpcport":11608,"txversion":4,"overwintered":1,"protocol":{"type":"UTXO"}},
        {"coin":"ETH","name":"ethereum","protocol":{"type":"ETH"},"rpcport":80},
        {"coin":"JST","name":"jst","protocol":{"type":"ERC20", "protocol_data":{"platform":"ETH","contract_address":"0x2b294F029Fde858b2c62184e8390591755521d8E"}}}
    ]);

    // start bob and immediately place the orders
    let mut mm_bob = MarketMakerIt::start(
        json! ({
            "gui": "nogui",
            "netid": 9998,
            "myipaddr": env::var ("BOB_TRADE_IP") .ok(),
            "rpcip": env::var ("BOB_TRADE_IP") .ok(),
            "canbind": env::var ("BOB_TRADE_PORT") .ok().map (|s| s.parse::<i64>().unwrap()),
            "passphrase": bob_passphrase,
            "coins": coins,
            "rpc_password": "pass",
            "i_am_seed": true,
        }),
        "pass".into(),
        local_start!("bob"),
    )
    .unwrap();
    let (_bob_dump_log, _bob_dump_dashboard) = mm_bob.mm_dump();
    log!({"Bob log path: {}", mm_bob.log_path.display()});

    // Enable coins on Bob side. Print the replies in case we need the "address".
    let bob_coins = block_on(enable_coins_eth_electrum(&mm_bob, &["http://195.201.0.6:8565"]));
    log!({ "enable_coins (bob): {:?}", bob_coins });
    // issue sell request on Bob side by setting base/rel price
    log!("Issue bob sell requests");

    let bob_orders = [
        // (base, rel, price, volume, min_volume)
        ("RICK", "MORTY", "0.9", "0.9", None),
        ("RICK", "MORTY", "0.8", "0.9", None),
        ("RICK", "MORTY", "0.7", "0.9", Some("0.9")),
        ("RICK", "ETH", "0.8", "0.9", None),
        ("MORTY", "RICK", "0.8", "0.9", None),
        ("MORTY", "RICK", "0.9", "0.9", None),
        ("ETH", "RICK", "0.8", "0.9", None),
    ];
    for (base, rel, price, volume, min_volume) in bob_orders.iter() {
        let rc = block_on(mm_bob.rpc(json! ({
            "userpass": mm_bob.userpass,
            "method": "setprice",
            "base": base,
            "rel": rel,
            "price": price,
            "volume": volume,
            "min_volume": min_volume.unwrap_or("0.00777"),
            "cancel_previous": false,
        })))
        .unwrap();
        assert!(rc.0.is_success(), "!setprice: {}", rc.1);
    }

    let mm_alice = MarketMakerIt::start(
        json! ({
            "gui": "nogui",
            "netid": 9998,
            "myipaddr": env::var ("ALICE_TRADE_IP") .ok(),
            "rpcip": env::var ("ALICE_TRADE_IP") .ok(),
            "passphrase": "alice passphrase",
            "coins": coins,
            "seednodes": [fomat!((mm_bob.ip))],
            "rpc_password": "pass",
        }),
        "pass".into(),
        local_start!("alice"),
    )
    .unwrap();

    let (_alice_dump_log, _alice_dump_dashboard) = mm_alice.mm_dump();
    log!({ "Alice log path: {}", mm_alice.log_path.display() });

    block_on(mm_bob.wait_for_log(22., |log| {
        log.contains("DEBUG Handling IncludedTorelaysMesh message for peer")
    }))
    .unwrap();

    request_and_check_orderbook_depth(&mm_alice);
    // request RICK/MORTY orderbook to subscribe Alice
    let rc = block_on(mm_alice.rpc(json! ({
        "userpass": mm_alice.userpass,
        "method": "orderbook",
        "base": "RICK",
        "rel": "MORTY",
    })))
    .unwrap();
    assert!(rc.0.is_success(), "!orderbook: {}", rc.1);

    request_and_check_orderbook_depth(&mm_alice);

    block_on(mm_bob.stop()).unwrap();
    block_on(mm_alice.stop()).unwrap();
}

// https://github.com/KomodoPlatform/atomicDEX-API/issues/932
#[test]
#[cfg(not(target_arch = "wasm32"))]
fn test_mm2_db_migration() {
    let bob_passphrase = get_passphrase(&".env.client", "BOB_PASSPHRASE").unwrap();

    let coins = json! ([
        {"coin":"RICK","asset":"RICK","required_confirmations":0,"txversion":4,"overwintered":1,"protocol":{"type":"UTXO"}},
        {"coin":"MORTY","asset":"MORTY","required_confirmations":0,"txversion":4,"overwintered":1,"protocol":{"type":"UTXO"}},
        {"coin":"ETH","name":"ethereum","protocol":{"type":"ETH"}},
        {"coin":"JST","name":"jst","protocol":{"type":"ERC20","protocol_data":{"platform":"ETH","contract_address":"0x2b294F029Fde858b2c62184e8390591755521d8E"}}}
    ]);

    let mm2_folder = new_mm2_temp_folder_path(None);
    let swaps_dir = mm2_folder.join(format!(
        "{}/SWAPS/STATS/MAKER",
        hex::encode(rmd160_from_passphrase(&bob_passphrase))
    ));
    std::fs::create_dir_all(&swaps_dir).unwrap();
    let swap_path = swaps_dir.join("5d02843e-d1b4-488d-aad0-114d82020453.json");
    let swap_json = r#"{"uuid":"5d02843e-d1b4-488d-aad0-114d82020453","events":[{"timestamp":1612780908136,"event":{"type":"Started","data":{"taker_coin":"MORTY-BEP20","maker_coin":"RICK-BEP20","taker":"ad6f89abc2e5beaa8a3ac28e22170659b3209fe2ddf439681b4b8f31508c36fa","secret":"0000000000000000000000000000000000000000000000000000000000000000","secret_hash":"026bebc2e19c243d0940dd583c9573bf10377afd","my_persistent_pub":"037310a8fb9fd8f198a1a21db830252ad681fccda580ed4101f3f6bfb98b34fab5","lock_duration":7800,"maker_amount":"1","taker_amount":"1","maker_payment_confirmations":1,"maker_payment_requires_nota":false,"taker_payment_confirmations":1,"taker_payment_requires_nota":false,"maker_payment_lock":1612796508,"uuid":"5d02843e-d1b4-488d-aad0-114d82020453","started_at":1612780908,"maker_coin_start_block":793472,"taker_coin_start_block":797356,"maker_payment_trade_fee":null,"taker_payment_spend_trade_fee":null}}},{"timestamp":1612780924142,"event":{"type":"Negotiated","data":{"taker_payment_locktime":1612788708,"taker_pubkey":"03ad6f89abc2e5beaa8a3ac28e22170659b3209fe2ddf439681b4b8f31508c36fa"}}},{"timestamp":1612780935156,"event":{"type":"TakerFeeValidated","data":{"tx_hex":"0400008085202f8901f425fbefe21f33ccb7b487df251191b27dfa7b639b04f60e5493c7ea41dbf149000000006b483045022100d5ec3e542175479bd4bd011e19b76a75e99f19cc49867e5bca9541950322c33a02207a4d1ffd674fb9760de79bb4929af44d66344b5e182de3c377186deebf6bf376012103ad6f89abc2e5beaa8a3ac28e22170659b3209fe2ddf439681b4b8f31508c36faffffffff02bcf60100000000001976a914ca1e04745e8ca0c60d8c5881531d51bec470743f88ac5ce6f305000000001976a914d55f0df6cb82630ad21a4e6049522a6f2b6c9d4588ac7c152160000000000000000000000000000000","tx_hash":"75323ab7acd64bd35242611fabaec560d9acf2e1f9ca28d3a4aba47a79fb49c4"}}},{"timestamp":1612780935174,"event":{"type":"MakerPaymentSent","data":{"tx_hex":"0400008085202f89028bef955e42107c562e4e02421f25c455723a701573f86c17b4d82e35a7d8f9f7020000006b483045022100b12fc9d95acca76bf5fd8d5c6acc288b454032ba4561b1c2b1f5f33b2cf2926d022017e561bc2cd93308848674b47b2e8ebd8f074ea78e32454d5fea6f08c0b1f1e40121037310a8fb9fd8f198a1a21db830252ad681fccda580ed4101f3f6bfb98b34fab5ffffffff5dfd0b24c0f7c3cf235868cf9a26ec49574764d135796fc4e7d20e95d55a8653000000006a47304402207c752d14601d1c99892f9d6c88c8ff2f93211640a65b2ee69172a16b908b21e402206f0b66684158445888271a849ab46258ad722496ee64fde055a6f44e36ed2ccc0121037310a8fb9fd8f198a1a21db830252ad681fccda580ed4101f3f6bfb98b34fab5ffffffff0300e1f5050000000017a9141b85c1a277f44f7d77d52b78e2ba70a0becc2ff9870000000000000000166a14026bebc2e19c243d0940dd583c9573bf10377afda7d26301000000001976a91486f747b28c60ad1130bdd3f84f48eeaf1801ca9888ac87152160000000000000000000000000000000","tx_hash":"27dafe553246553d54f909fbbded80e6d490fdb95ca7b6807d73eca45f0d7a22"}}},{"timestamp":1612780982221,"event":{"type":"TakerPaymentReceived","data":{"tx_hex":"0400008085202f8902c449fb797aa4aba4d328caf9e1f2acd960c5aeab1f614252d34bd6acb73a3275010000006a47304402200438c96bf457bacf906e94c98f91783129cb1c3a8f3d9355e1c39a9857fb2c6b02201d3c71b3f243f7a3c91bb9a15e80bb26e47bed04e798106a8af8dac61082ec41012103ad6f89abc2e5beaa8a3ac28e22170659b3209fe2ddf439681b4b8f31508c36fafffffffff425fbefe21f33ccb7b487df251191b27dfa7b639b04f60e5493c7ea41dbf149010000006b483045022100efa00c742159b0b05433678aa95f0c8900adaddf5011bfaf56d6a7679aed428b022043f68efc3cb386dd10a65a2a3e8a904541c8f1ddbd7dddbcda2ccdd7938c5934012103ad6f89abc2e5beaa8a3ac28e22170659b3209fe2ddf439681b4b8f31508c36faffffffff0300e1f5050000000017a914bc8e8f2648f7bb4dbd612f2e71dd7b23c54880b7870000000000000000166a14026bebc2e19c243d0940dd583c9573bf10377afd74c3e90b000000001976a914d55f0df6cb82630ad21a4e6049522a6f2b6c9d4588acb5152160000000000000000000000000000000","tx_hash":"94c8a1244421465b618a36e7647a270c7b2ef20eff3cd1317761cc242c49cc99"}}},{"timestamp":1612780982222,"event":{"type":"TakerPaymentWaitConfirmStarted"}},{"timestamp":1612781042265,"event":{"type":"TakerPaymentValidatedAndConfirmed"}},{"timestamp":1612781042272,"event":{"type":"TakerPaymentSpent","data":{"tx_hex":"0400008085202f890199cc492c24cc617731d13cff0ef22e7b0c277a64e7368a615b46214424a1c89400000000d84830450221008f38d29e7990bd694f2c4fd4c235fe00997da4e5133208d7c38e75e806d9be1702201ff1d598ceafc099dc4af7d4b91db535196f642cf31b5b5e386b28574a378b9b0120e8512e2afb02d3a90590d30095286e2293f51f9d4411ad87ef398ee8f566de43004c6b6304e4332160b1752103ad6f89abc2e5beaa8a3ac28e22170659b3209fe2ddf439681b4b8f31508c36faac6782012088a914026bebc2e19c243d0940dd583c9573bf10377afd8821037310a8fb9fd8f198a1a21db830252ad681fccda580ed4101f3f6bfb98b34fab5ac68ffffffff0118ddf505000000001976a91486f747b28c60ad1130bdd3f84f48eeaf1801ca9888ace2072160000000000000000000000000000000","tx_hash":"d21173cca32b83ffe5d4cc327f7eff09496f52876614dbbfe7963284818ba9a1"}}},{"timestamp":1612781042273,"event":{"type":"TakerPaymentSpendConfirmStarted"}},{"timestamp":1612781207356,"event":{"type":"TakerPaymentSpendConfirmed"}},{"timestamp":1612781207357,"event":{"type":"Finished"}}],"maker_amount":"1","maker_coin":"RICK-BEP20","taker_amount":"1","taker_coin":"MORTY-BEP20","gui":"dexstats","mm_version":"19701cc87","success_events":["Started","Negotiated","TakerFeeValidated","MakerPaymentSent","TakerPaymentReceived","TakerPaymentWaitConfirmStarted","TakerPaymentValidatedAndConfirmed","TakerPaymentSpent","TakerPaymentSpendConfirmStarted","TakerPaymentSpendConfirmed","Finished"],"error_events":["StartFailed","NegotiateFailed","TakerFeeValidateFailed","MakerPaymentTransactionFailed","MakerPaymentDataSendFailed","MakerPaymentWaitConfirmFailed","TakerPaymentValidateFailed","TakerPaymentWaitConfirmFailed","TakerPaymentSpendFailed","TakerPaymentSpendConfirmFailed","MakerPaymentWaitRefundStarted","MakerPaymentRefunded","MakerPaymentRefundFailed"]}"#;
    std::fs::write(swap_path, swap_json.as_bytes()).unwrap();

    // if there is an issue with migration the start will fail
    MarketMakerIt::start(
        json! ({
            "gui": "nogui",
            "netid": 8999,
            "dht": "on",  // Enable DHT without delay.
            "myipaddr": env::var ("BOB_TRADE_IP") .ok(),
            "rpcip": env::var ("BOB_TRADE_IP") .ok(),
            "canbind": env::var ("BOB_TRADE_PORT") .ok().map (|s| s.parse::<i64>().unwrap()),
            "passphrase": bob_passphrase,
            "coins": coins,
            "rpc_password": "password",
            "i_am_seed": true,
            "dbdir": mm2_folder.display().to_string(),
        }),
        "password".into(),
        None,
    )
    .unwrap();
}

#[test]
#[cfg(not(target_arch = "wasm32"))]
fn test_get_public_key() {
    let coins = json!([
        {"coin":"RICK","asset":"RICK","rpcport":8923,"txversion":4,"protocol":{"type":"UTXO"}},
    ]);

    let mm = MarketMakerIt::start(
        json!({
            "gui": "nogui",
            "netid": 9998,
            "passphrase": "bob passphrase",
            "rpc_password": "password",
            "coins": coins,
            "i_am_seed": true,
        }),
        "password".into(),
        None,
    )
    .unwrap();
    let (_dump_log, _dump_dashboard) = mm.mm_dump();
    log!({"Log path: {}", mm.log_path.display()});
    fn get_public_key_bot_rpc(mm: &MarketMakerIt) -> (StatusCode, String, HeaderMap) {
        block_on(mm.rpc(json!({
                 "userpass": "password",
                 "mmrpc": "2.0",
                 "method": "get_public_key",
                 "params": {},
                 "id": 0})))
        .unwrap()
    }
    let resp = get_public_key_bot_rpc(&mm);

    // Must be 200
    assert_eq!(resp.0, 200);
    let v: RpcV2Response<GetPublicKeyResult> = serde_json::from_str(&*resp.1).unwrap();
    assert_eq!(
        v.result.public_key,
        "022cd3021a2197361fb70b862c412bc8e44cff6951fa1de45ceabfdd9b4c520420"
    )
}

#[test]
#[cfg(not(target_arch = "wasm32"))]
fn test_get_orderbook_with_same_orderbook_ticker() {
    let coins = json!([
        {"coin":"RICK","asset":"RICK","rpcport":8923,"txversion":4,"protocol":{"type":"UTXO"}},
        {"coin":"RICK-Utxo","asset":"RICK","orderbook_ticker":"RICK","rpcport":8923,"txversion":4,"protocol":{"type":"UTXO"}},
        // just a random contract address
        {"coin":"RICK-ERC20","orderbook_ticker":"RICK","decimals": 18,"protocol":{"type":"ERC20","protocol_data":{"platform":"ETH","contract_address":"0x7Fc66500c84A76Ad7e9c93437bFc5Ac33E2DDaE9"}}},
    ]);

    let mm = MarketMakerIt::start(
        json!({
            "gui": "nogui",
            "netid": 9998,
            "passphrase": "bob passphrase",
            "rpc_password": "password",
            "coins": coins,
            "i_am_seed": true,
        }),
        "password".into(),
        None,
    )
    .unwrap();
    let (_dump_log, _dump_dashboard) = mm.mm_dump();
    log!({"Log path: {}", mm.log_path.display()});

    let rc = block_on(mm.rpc(json! ({
        "userpass": mm.userpass,
        "method": "orderbook",
        "base": "RICK",
        "rel": "RICK-Utxo",
    })))
    .unwrap();
    assert!(
        rc.0.is_server_error(),
        "orderbook succeed but should have failed {}",
        rc.1
    );

    let rc = block_on(mm.rpc(json! ({
        "userpass": mm.userpass,
        "method": "orderbook",
        "base": "RICK",
        "rel": "RICK-ERC20",
    })))
    .unwrap();
    assert!(rc.0.is_success(), "!orderbook {}", rc.1);
}<|MERGE_RESOLUTION|>--- conflicted
+++ resolved
@@ -6117,13 +6117,7 @@
 
     let (_bob_dump_log, _bob_dump_dashboard) = mm_bob.mm_dump();
     log! ({"Bob log path: {}", mm_bob.log_path.display()});
-<<<<<<< HEAD
-    log!([block_on(enable_coins_eth_electrum(&mm_bob, &[
-        "http://195.201.0.6:8565"
-    ]))]);
-=======
     log!([block_on(enable_coins_rick_morty_electrum(&mm_bob))]);
->>>>>>> e7a1ce9f
 
     log!("Issue bob sell request");
     let setprice = block_on(mm_bob.rpc(json! ({
