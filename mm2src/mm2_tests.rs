use super::{lp_main, LpMainParams};
use crate::mm2::lp_ordermatch::MIN_ORDER_KEEP_ALIVE_INTERVAL;
use common::executor::Timer;
use common::for_tests::{check_my_swap_status, check_recent_swaps, check_stats_swap_status,
                        enable_native as enable_native_impl, enable_qrc20, find_metrics_in_json, from_env_file,
                        init_z_coin, init_z_coin_status, mm_spat, sign_message, verify_message,
                        wait_till_history_has_records, LocalStart, MarketMakerIt, RaiiDump, MAKER_ERROR_EVENTS,
                        MAKER_SUCCESS_EVENTS, TAKER_ERROR_EVENTS, TAKER_SUCCESS_EVENTS};
use common::log::LogLevel;
use common::mm_metrics::{MetricType, MetricsJson};
use common::mm_number::{BigDecimal, BigRational, Fraction, MmNumber};
use common::privkey::key_pair_from_seed;
use gstuff::now_ms;
use http::{HeaderMap, StatusCode};
use serde_json::{self as json, Value as Json};
use std::collections::HashMap;
use std::convert::identity;
use std::env::{self, var};
use std::path::{Path, PathBuf};
use std::str::FromStr;
use std::thread;
use std::time::Duration;
use uuid::Uuid;

async fn enable_z_coin(mm: &MarketMakerIt, coin: &str) -> ZcoinActivationResult {
    let init = init_z_coin(mm, coin).await;
    let init: RpcV2Response<InitTaskResult> = json::from_value(init).unwrap();
    let timeout = now_ms() + 60000;

    loop {
        if now_ms() > timeout {
            panic!("{} initialization timed out", coin);
        }

        let status = init_z_coin_status(mm, init.result.task_id).await;
        let status: RpcV2Response<InitZcoinStatus> = json::from_value(status).unwrap();
        if let InitZcoinStatus::Ready(rpc_result) = status.result {
            match rpc_result {
                MmRpcResult::Ok { result } => break result,
                MmRpcResult::Err(e) => panic!("{} initialization error {:?}", coin, e),
            }
        }
        Timer::sleep(1.).await;
    }
}

cfg_native! {
    use common::block_on;
    use common::for_tests::{get_passphrase, new_mm2_temp_folder_path};
    use common::fs::slurp;
    use hyper::header::ACCESS_CONTROL_ALLOW_ORIGIN;
}

cfg_wasm32! {
    use wasm_bindgen_test::*;

    wasm_bindgen_test_configure!(run_in_browser);
}

#[cfg(not(target_arch = "wasm32"))]
macro_rules! local_start {
    ($who: expr) => {
        match var("LOCAL_THREAD_MM") {
            Ok(ref e) if e == $who => Some(local_start()),
            _ => None,
        }
    };
}

#[cfg(target_arch = "wasm32")]
macro_rules! local_start {
    ($who: expr) => {
        Some(local_start())
    };
}

#[path = "mm2_tests/bch_and_slp_tests.rs"] mod bch_and_slp_tests;

#[cfg(all(test, not(target_arch = "wasm32")))]
#[path = "mm2_tests/best_orders_tests.rs"]
mod best_orders_tests;

#[path = "mm2_tests/electrums.rs"] pub mod electrums;
use electrums::*;

#[cfg(all(test, not(target_arch = "wasm32")))]
#[path = "mm2_tests/lightning_tests.rs"]
mod lightning_tests;

#[cfg(all(test, not(target_arch = "wasm32")))]
#[path = "mm2_tests/lp_bot_tests.rs"]
mod lp_bot_tests;

#[cfg(all(test, not(target_arch = "wasm32")))]
#[path = "mm2_tests/orderbook_sync_tests.rs"]
mod orderbook_sync_tests;

#[path = "mm2_tests/structs.rs"] pub mod structs;

use structs::*;

// TODO: Consider and/or try moving the integration tests into separate Rust files.
// "Tests in your src files should be unit tests, and tests in tests/ should be integration-style tests."
// - https://doc.rust-lang.org/cargo/guide/tests.html

/// Ideally, this function should be replaced everywhere with `enable_electrum_json`.
async fn enable_electrum(mm: &MarketMakerIt, coin: &str, tx_history: bool, urls: &[&str]) -> EnableElectrumResponse {
    use common::for_tests::enable_electrum as enable_electrum_impl;

    let value = enable_electrum_impl(mm, coin, tx_history, urls).await;
    json::from_value(value).unwrap()
}

async fn enable_electrum_json(
    mm: &MarketMakerIt,
    coin: &str,
    tx_history: bool,
    servers: Vec<Json>,
) -> EnableElectrumResponse {
    use common::for_tests::enable_electrum_json as enable_electrum_impl;

    let value = enable_electrum_impl(mm, coin, tx_history, servers).await;
    json::from_value(value).unwrap()
}

async fn enable_native(mm: &MarketMakerIt, coin: &str, urls: &[&str]) -> EnableElectrumResponse {
    let value = enable_native_impl(mm, coin, urls).await;
    json::from_value(value).unwrap()
}

async fn enable_coins_rick_morty_electrum(mm: &MarketMakerIt) -> HashMap<&'static str, EnableElectrumResponse> {
    let mut replies = HashMap::new();
    replies.insert("RICK", enable_electrum_json(mm, "RICK", false, rick_electrums()).await);
    replies.insert(
        "MORTY",
        enable_electrum_json(mm, "MORTY", false, morty_electrums()).await,
    );
    replies
}

async fn enable_coins_eth_electrum(
    mm: &MarketMakerIt,
    eth_urls: &[&str],
) -> HashMap<&'static str, EnableElectrumResponse> {
    let mut replies = HashMap::new();
    replies.insert("RICK", enable_electrum_json(mm, "RICK", false, rick_electrums()).await);
    replies.insert(
        "MORTY",
        enable_electrum_json(mm, "MORTY", false, morty_electrums()).await,
    );
    replies.insert("ETH", enable_native(mm, "ETH", eth_urls).await);
    replies.insert("JST", enable_native(mm, "JST", eth_urls).await);
    replies
}

fn addr_from_enable<'a>(enable_response: &'a HashMap<&str, EnableElectrumResponse>, coin: &str) -> &'a str {
    &enable_response.get(coin).unwrap().address
}

fn rmd160_from_passphrase(passphrase: &str) -> [u8; 20] {
    key_pair_from_seed(passphrase).unwrap().public().address_hash().take()
}

/// Integration test for RPC server.
/// Check that MM doesn't crash in case of invalid RPC requests
#[test]
#[cfg(not(target_arch = "wasm32"))]
fn test_rpc() {
    let (_, mm, _dump_log, _dump_dashboard) = mm_spat(local_start(), &identity);

    let no_method = block_on(mm.rpc(&json! ({
        "userpass": mm.userpass,
        "coin": "RICK",
        "ipaddr": "electrum1.cipig.net",
        "port": 10017
    })))
    .unwrap();
    assert!(no_method.0.is_server_error());
    assert_eq!((no_method.2)[ACCESS_CONTROL_ALLOW_ORIGIN], "http://localhost:4000");

    let not_json = mm.rpc_str("It's just a string").unwrap();
    assert!(not_json.0.is_server_error());
    assert_eq!((not_json.2)[ACCESS_CONTROL_ALLOW_ORIGIN], "http://localhost:4000");

    let unknown_method = block_on(mm.rpc(&json! ({
        "method": "unknown_method",
    })))
    .unwrap();

    assert!(unknown_method.0.is_server_error());
    assert_eq!((unknown_method.2)[ACCESS_CONTROL_ALLOW_ORIGIN], "http://localhost:4000");

    let version = block_on(mm.rpc(&json! ({
        "userpass": mm.userpass,
        "method": "version",
    })))
    .unwrap();
    assert_eq!(version.0, StatusCode::OK);
    assert_eq!((version.2)[ACCESS_CONTROL_ALLOW_ORIGIN], "http://localhost:4000");
    let _version: MmVersion = json::from_str(&version.1).unwrap();

    let help = block_on(mm.rpc(&json! ({
        "userpass": mm.userpass,
        "method": "help",
    })))
    .unwrap();
    assert_eq!(help.0, StatusCode::OK);
    assert_eq!((help.2)[ACCESS_CONTROL_ALLOW_ORIGIN], "http://localhost:4000");

    block_on(mm.stop()).unwrap();
    // unwrap! (mm.wait_for_log (9., &|log| log.contains ("on_stop] firing shutdown_tx!")));
    // TODO (workaround libtorrent hanging in delete) // unwrap! (mm.wait_for_log (9., &|log| log.contains ("LogState] Bye!")));
}

/// This is not a separate test but a helper used by `MarketMakerIt` to run the MarketMaker from the test binary.
#[test]
#[cfg(not(target_arch = "wasm32"))]
fn test_mm_start() {
    if let Ok(conf) = var("_MM2_TEST_CONF") {
        if let Ok(log_var) = var("RUST_LOG") {
            if let Ok(filter) = LogLevel::from_str(&log_var) {
                log!("test_mm_start] Starting the MarketMaker...");
                let conf: Json = json::from_str(&conf).unwrap();
                let params = LpMainParams::with_conf(conf).log_filter(Some(filter));
                block_on(lp_main(params, &|_ctx| ())).unwrap()
            }
        }
    }
}

#[allow(unused_variables)]
fn chdir(dir: &Path) {
    #[cfg(not(target_arch = "wasm32"))]
    {
        #[cfg(not(windows))]
        {
            use std::ffi::CString;
            let dir_s = dir.to_str().unwrap();
            let dir_c = CString::new(dir_s).unwrap();
            let rc = unsafe { libc::chdir(dir_c.as_ptr()) };
            assert_eq!(rc, 0, "Can not chdir to {:?}", dir);
        }

        #[cfg(windows)]
        {
            use std::ffi::CString;
            use winapi::um::processenv::SetCurrentDirectoryA;
            let dir = dir.to_str().unwrap();
            let dir = CString::new(dir).unwrap();
            // https://docs.microsoft.com/en-us/windows/desktop/api/WinBase/nf-winbase-setcurrentdirectory
            let rc = unsafe { SetCurrentDirectoryA(dir.as_ptr()) };
            assert_ne!(rc, 0);
        }
    }
}

/// Typically used when the `LOCAL_THREAD_MM` env is set, helping debug the tested MM.  
/// NB: Accessing `lp_main` this function have to reside in the mm2 binary crate. We pass a pointer to it to subcrates.
#[cfg(not(target_arch = "wasm32"))]
fn local_start_impl(folder: PathBuf, log_path: PathBuf, mut conf: Json) {
    thread::Builder::new()
        .name("MM".into())
        .spawn(move || {
            if conf["log"].is_null() {
                conf["log"] = log_path.to_str().unwrap().into();
            } else {
                let path = Path::new(conf["log"].as_str().expect("log is not a string"));
                assert_eq!(log_path, path);
            }

            log! ({"local_start] MM in a thread, log {:?}.", log_path});

            chdir(&folder);

            let params = LpMainParams::with_conf(conf);
            block_on(lp_main(params, &|_ctx| ())).unwrap()
        })
        .unwrap();
}

/// Starts the WASM version of MM.
#[cfg(target_arch = "wasm32")]
fn wasm_start_impl(ctx: crate::common::mm_ctx::MmArc) {
    common::executor::spawn(async move {
        super::lp_init(ctx).await.unwrap();
    })
}

#[cfg(not(target_arch = "wasm32"))]
fn local_start() -> LocalStart { local_start_impl }

#[cfg(target_arch = "wasm32")]
fn local_start() -> LocalStart { wasm_start_impl }

/// https://github.com/KomodoPlatform/atomicDEX-API/issues/886#issuecomment-812489844
#[test]
#[cfg(not(target_arch = "wasm32"))]
fn orders_of_banned_pubkeys_should_not_be_displayed() {
    let coins = json!([
        {"coin":"RICK","asset":"RICK","rpcport":8923,"txversion":4,"overwintered":1,"protocol":{"type":"UTXO"}},
        {"coin":"MORTY","asset":"MORTY","rpcport":11608,"txversion":4,"overwintered":1,"protocol":{"type":"UTXO"}}
    ]);

    // start bob and immediately place the order
    let mm_bob = MarketMakerIt::start(
        json! ({
            "gui": "nogui",
            "netid": 9998,
            "myipaddr": env::var ("BOB_TRADE_IP") .ok(),
            "rpcip": env::var ("BOB_TRADE_IP") .ok(),
            "canbind": env::var ("BOB_TRADE_PORT") .ok().map (|s| s.parse::<i64>().unwrap()),
            "passphrase": "bob passphrase",
            "coins": coins,
            "rpc_password": "pass",
            "i_am_seed": true,
        }),
        "pass".into(),
        local_start!("bob"),
    )
    .unwrap();
    let (_bob_dump_log, _bob_dump_dashboard) = mm_bob.mm_dump();
    log!({"Bob log path: {}", mm_bob.log_path.display()});
    // Enable coins on Bob side. Print the replies in case we need the "address".
    log!({ "enable_coins (bob): {:?}", block_on(enable_coins_rick_morty_electrum(&mm_bob)) });
    // issue sell request on Bob side by setting base/rel price
    log!("Issue bob sell request");
    let rc = block_on(mm_bob.rpc(&json! ({
        "userpass": mm_bob.userpass,
        "method": "setprice",
        "base": "RICK",
        "rel": "MORTY",
        "price": 0.9,
        "volume": "0.9",
    })))
    .unwrap();
    assert!(rc.0.is_success(), "!setprice: {}", rc.1);

    let mut mm_alice = MarketMakerIt::start(
        json! ({
            "gui": "nogui",
            "netid": 9998,
            "myipaddr": env::var ("ALICE_TRADE_IP") .ok(),
            "rpcip": env::var ("ALICE_TRADE_IP") .ok(),
            "passphrase": "alice passphrase",
            "coins": coins,
            "seednodes": [fomat!((mm_bob.ip))],
            "rpc_password": "pass",
        }),
        "pass".into(),
        local_start!("alice"),
    )
    .unwrap();

    let (_alice_dump_log, _alice_dump_dashboard) = mm_alice.mm_dump();
    log!({ "Alice log path: {}", mm_alice.log_path.display() });

    log!("Ban Bob pubkey on Alice side");
    let rc = block_on(mm_alice.rpc(&json! ({
        "userpass": mm_alice.userpass,
        "method": "ban_pubkey",
        "pubkey": "2cd3021a2197361fb70b862c412bc8e44cff6951fa1de45ceabfdd9b4c520420",
        "reason": "test",
    })))
    .unwrap();
    assert!(rc.0.is_success(), "!ban_pubkey: {}", rc.1);

    log!("Get RICK/MORTY orderbook on Alice side");
    let rc = block_on(mm_alice.rpc(&json! ({
        "userpass": mm_alice.userpass,
        "method": "orderbook",
        "base": "RICK",
        "rel": "MORTY",
    })))
    .unwrap();
    assert!(rc.0.is_success(), "!orderbook: {}", rc.1);

    let alice_orderbook: OrderbookResponse = json::from_str(&rc.1).unwrap();
    log!("Alice orderbook "[alice_orderbook]);
    assert_eq!(
        alice_orderbook.asks.len(),
        0,
        "Alice RICK/MORTY orderbook must have no asks"
    );

    block_on(mm_alice.wait_for_log(22., |log| {
        log.contains("Pubkey 022cd3021a2197361fb70b862c412bc8e44cff6951fa1de45ceabfdd9b4c520420 is banned")
    }))
    .unwrap();

    block_on(mm_bob.stop()).unwrap();
    block_on(mm_alice.stop()).unwrap();
}

#[test]
fn log_test_status() { common::log::tests::test_status() }

#[test]
fn log_test_printed_dashboard() { common::log::tests::test_printed_dashboard() }

#[test]
#[cfg(not(target_arch = "wasm32"))]
fn test_my_balance() {
    let coins = json!([
        {"coin":"RICK","asset":"RICK","rpcport":8923,"txversion":4,"overwintered":1,"protocol":{"type":"UTXO"}},
    ]);

    let mm = MarketMakerIt::start(
        json! ({
            "gui": "nogui",
            "netid": 9998,
            "myipaddr": env::var ("BOB_TRADE_IP") .ok(),
            "rpcip": env::var ("BOB_TRADE_IP") .ok(),
            "passphrase": "bob passphrase",
            "coins": coins,
            "i_am_seed": true,
            "rpc_password": "pass",
        }),
        "pass".into(),
        local_start!("bob"),
    )
    .unwrap();
    let (_dump_log, _dump_dashboard) = mm.mm_dump();
    log!({"log path: {}", mm.log_path.display()});
    // Enable RICK.
    let json = block_on(enable_electrum(&mm, "RICK", false, &[
        "electrum1.cipig.net:10017",
        "electrum2.cipig.net:10017",
        "electrum3.cipig.net:10017",
    ]));
    assert_eq!(json.balance, "7.777".parse().unwrap());

    let my_balance = block_on(mm.rpc(&json! ({
        "userpass": mm.userpass,
        "method": "my_balance",
        "coin": "RICK",
    })))
    .unwrap();
    assert_eq!(
        my_balance.0,
        StatusCode::OK,
        "RPC «my_balance» failed with status «{}»",
        my_balance.0
    );
    let json: Json = json::from_str(&my_balance.1).unwrap();
    let my_balance = json["balance"].as_str().unwrap();
    assert_eq!(my_balance, "7.777");
    let my_unspendable_balance = json["unspendable_balance"].as_str().unwrap();
    assert_eq!(my_unspendable_balance, "0");
    let my_address = json["address"].as_str().unwrap();
    assert_eq!(my_address, "RRnMcSeKiLrNdbp91qNVQwwXx5azD4S4CD");
}

#[test]
#[cfg(not(target_arch = "wasm32"))]
fn test_p2wpkh_my_balance() {
    let seed = "valley embody about obey never adapt gesture trust screen tube glide bread";

    let coins = json! ([
        {
            "coin": "tBTC",
            "name": "tbitcoin",
            "fname": "tBitcoin",
            "rpcport": 18332,
            "pubtype": 111,
            "p2shtype": 196,
            "wiftype": 239,
            "segwit": true,
            "bech32_hrp": "tb",
            "txfee": 0,
            "estimate_fee_mode": "ECONOMICAL",
            "mm2": 1,
            "required_confirmations": 0,
            "protocol": {
                "type": "UTXO"
            },
            "address_format": {
                "format":"segwit"
            }
        }
    ]);

    let mm = MarketMakerIt::start(
        json! ({
            "gui": "nogui",
            "netid": 9998,
            "myipaddr": env::var ("BOB_TRADE_IP") .ok(),
            "rpcip": env::var ("BOB_TRADE_IP") .ok(),
            "passphrase": seed.to_string(),
            "coins": coins,
            "i_am_seed": true,
            "rpc_password": "pass",
        }),
        "pass".into(),
        local_start!("bob"),
    )
    .unwrap();
    let (_dump_log, _dump_dashboard) = mm.mm_dump();
    log!({ "log path: {}", mm.log_path.display() });

    let electrum = block_on(mm.rpc(&json!({
        "userpass": mm.userpass,
        "method": "electrum",
        "coin": "tBTC",
        "servers": [{"url":"electrum1.cipig.net:10068"},{"url":"electrum2.cipig.net:10068"},{"url":"electrum3.cipig.net:10068"}],
        "mm2": 1,
        "address_format": {
            "format": "segwit",
        },
    }))).unwrap();
    assert_eq!(
        electrum.0,
        StatusCode::OK,
        "RPC «electrum» failed with {} {}",
        electrum.0,
        electrum.1
    );

    let my_balance = block_on(mm.rpc(&json! ({
        "userpass": mm.userpass,
        "method": "my_balance",
        "coin": "tBTC",
    })))
    .unwrap();
    let json: Json = json::from_str(&my_balance.1).unwrap();
    let my_balance = json["balance"].as_str().unwrap();
    assert_eq!(my_balance, "0.002");
    let my_unspendable_balance = json["unspendable_balance"].as_str().unwrap();
    assert_eq!(my_unspendable_balance, "0");
    let my_address = json["address"].as_str().unwrap();
    assert_eq!(my_address, "tb1qssfmay8nnghx7ynlznejnjxn6m4pemz9v7fsxy");
}

#[cfg(not(target_arch = "wasm32"))]
fn check_set_price_fails(mm: &MarketMakerIt, base: &str, rel: &str) {
    let rc = block_on(mm.rpc(&json! ({
        "userpass": mm.userpass,
        "method": "setprice",
        "base": base,
        "rel": rel,
        "price": 0.9,
        "volume": 1,
    })))
    .unwrap();
    assert!(
        rc.0.is_server_error(),
        "!setprice success but should be error: {}",
        rc.1
    );
}

#[cfg(not(target_arch = "wasm32"))]
fn check_buy_fails(mm: &MarketMakerIt, base: &str, rel: &str, vol: f64) {
    let rc = block_on(mm.rpc(&json! ({
        "userpass": mm.userpass,
        "method": "buy",
        "base": base,
        "rel": rel,
        "volume": vol,
        "price": 0.9
    })))
    .unwrap();
    assert!(rc.0.is_server_error(), "!buy success but should be error: {}", rc.1);
}

#[cfg(not(target_arch = "wasm32"))]
fn check_sell_fails(mm: &MarketMakerIt, base: &str, rel: &str, vol: f64) {
    let rc = block_on(mm.rpc(&json! ({
        "userpass": mm.userpass,
        "method": "sell",
        "base": base,
        "rel": rel,
        "volume": vol,
        "price": 0.9
    })))
    .unwrap();
    assert!(rc.0.is_server_error(), "!sell success but should be error: {}", rc.1);
}

#[test]
#[cfg(not(target_arch = "wasm32"))]
fn test_check_balance_on_order_post() {
    let coins = json!([
        {"coin":"RICK","asset":"RICK","rpcport":8923,"txversion":4,"overwintered":1,"protocol":{"type":"UTXO"}},
        {"coin":"MORTY","asset":"MORTY","rpcport":11608,"txversion":4,"overwintered":1,"protocol":{"type":"UTXO"}},
        {"coin":"ETH","name":"ethereum","protocol":{"type":"ETH"},"rpcport":80},
        {"coin":"JST","name":"jst","protocol":{"type":"ERC20", "protocol_data":{"platform":"ETH","contract_address":"0x996a8aE0304680F6A69b8A9d7C6E37D65AB5AB56"}}}
    ]);

    // start bob and immediately place the order
    let mm = MarketMakerIt::start(
        json! ({
            "gui": "nogui",
            "netid": 9998,
            "myipaddr": env::var ("BOB_TRADE_IP") .ok(),
            "rpcip": env::var ("BOB_TRADE_IP") .ok(),
            "canbind": env::var ("BOB_TRADE_PORT") .ok().map (|s| s.parse::<i64>().unwrap()),
            "passphrase": "bob passphrase check balance on order post",
            "coins": coins,
            "i_am_seed": true,
            "rpc_password": "pass",
        }),
        "pass".into(),
        local_start!("bob"),
    )
    .unwrap();
    let (_dump_log, _dump_dashboard) = mm.mm_dump();
    log!({"Log path: {}", mm.log_path.display()});
    // Enable coins. Print the replies in case we need the "address".
    log! ({"enable_coins (bob): {:?}", block_on (enable_coins_eth_electrum (&mm, &["http://eth1.cipig.net:8555"]))});
    // issue sell request by setting base/rel price

    // Expect error as MORTY balance is 0
    check_set_price_fails(&mm, "MORTY", "RICK");
    // Address has enough RICK, but doesn't have ETH, so setprice call should fail because maker will not have gas to spend ETH taker payment.
    check_set_price_fails(&mm, "RICK", "ETH");
    // Address has enough RICK, but doesn't have ETH, so setprice call should fail because maker will not have gas to spend ERC20 taker payment.
    check_set_price_fails(&mm, "RICK", "JST");

    // Expect error as MORTY balance is 0
    check_buy_fails(&mm, "RICK", "MORTY", 0.1);
    // RICK balance is sufficient, but amount is too small, it will result to dust error from RPC
    check_buy_fails(&mm, "MORTY", "RICK", 0.000001);
    // Address has enough RICK, but doesn't have ETH, so buy call should fail because taker will not have gas to spend ETH maker payment.
    check_buy_fails(&mm, "ETH", "RICK", 0.1);
    // Address has enough RICK, but doesn't have ETH, so buy call should fail because taker will not have gas to spend ERC20 maker payment.
    check_buy_fails(&mm, "JST", "RICK", 0.1);

    // Expect error as MORTY balance is 0
    check_sell_fails(&mm, "MORTY", "RICK", 0.1);
    // RICK balance is sufficient, but amount is too small, the dex fee will result to dust error from RPC
    check_sell_fails(&mm, "RICK", "MORTY", 0.000001);
    // Address has enough RICK, but doesn't have ETH, so buy call should fail because taker will not have gas to spend ETH maker payment.
    check_sell_fails(&mm, "RICK", "ETH", 0.1);
    // Address has enough RICK, but doesn't have ETH, so buy call should fail because taker will not have gas to spend ERC20 maker payment.
    check_sell_fails(&mm, "RICK", "JST", 0.1);
}

#[test]
#[cfg(not(target_arch = "wasm32"))]
fn test_rpc_password_from_json() {
    let coins = json!([
        {"coin":"RICK","asset":"RICK","rpcport":8923,"txversion":4,"overwintered":1,"protocol":{"type":"UTXO"}},
        {"coin":"MORTY","asset":"MORTY","rpcport":8923,"txversion":4,"overwintered":1,"protocol":{"type":"UTXO"}},
    ]);

    // do not allow empty password
    let mut err_mm1 = MarketMakerIt::start(
        json! ({
            "gui": "nogui",
            "netid": 9998,
            "passphrase": "bob passphrase",
            "coins": coins,
            "rpc_password": "",
            "i_am_seed": true,
            "skip_startup_checks": true,
        }),
        "password".into(),
        local_start!("bob"),
    )
    .unwrap();
    block_on(err_mm1.wait_for_log(5., |log| log.contains("rpc_password must not be empty"))).unwrap();

    // do not allow empty password
    let mut err_mm2 = MarketMakerIt::start(
        json! ({
            "gui": "nogui",
            "netid": 9998,
            "passphrase": "bob passphrase",
            "coins": coins,
            "rpc_password": {"key":"value"},
            "i_am_seed": true,
            "skip_startup_checks": true,
        }),
        "password".into(),
        local_start!("bob"),
    )
    .unwrap();
    block_on(err_mm2.wait_for_log(5., |log| log.contains("rpc_password must be string"))).unwrap();

    let mm = MarketMakerIt::start(
        json! ({
            "gui": "nogui",
            "netid": 9998,
            "passphrase": "bob passphrase",
            "coins": coins,
            "rpc_password": "password",
            "i_am_seed": true,
        }),
        "password".into(),
        local_start!("bob"),
    )
    .unwrap();
    let (_dump_log, _dump_dashboard) = mm.mm_dump();
    log!({"Log path: {}", mm.log_path.display()});
    let electrum_invalid = block_on(mm.rpc(&json! ({
        "userpass": "password1",
        "method": "electrum",
        "coin": "RICK",
        "servers": [{"url":"electrum1.cipig.net:10017"},{"url":"electrum2.cipig.net:10017"},{"url":"electrum3.cipig.net:10017"}],
        "mm2": 1,
    }))).unwrap();

    // electrum call must fail if invalid password is provided
    assert!(
        electrum_invalid.0.is_server_error(),
        "RPC «electrum» should have failed with server error, but got «{}», response «{}»",
        electrum_invalid.0,
        electrum_invalid.1
    );

    let electrum = block_on(mm.rpc(&json!({
        "userpass": mm.userpass,
        "method": "electrum",
        "coin": "RICK",
        "servers": [{"url":"electrum1.cipig.net:10017"},{"url":"electrum2.cipig.net:10017"},{"url":"electrum3.cipig.net:10017"}],
        "mm2": 1,
    }))).unwrap();

    // electrum call must be successful with RPC password from config
    assert_eq!(
        electrum.0,
        StatusCode::OK,
        "RPC «electrum» failed with status «{}», response «{}»",
        electrum.0,
        electrum.1
    );

    let electrum = block_on(mm.rpc(&json! ({
        "userpass": mm.userpass,
        "method": "electrum",
        "coin": "MORTY",
        "servers": [{"url":"electrum1.cipig.net:10018"},{"url":"electrum2.cipig.net:10018"},{"url":"electrum3.cipig.net:10018"}],
        "mm2": 1,
    }))).unwrap();

    // electrum call must be successful with RPC password from config
    assert_eq!(
        electrum.0,
        StatusCode::OK,
        "RPC «electrum» failed with status «{}», response «{}»",
        electrum.0,
        electrum.1
    );

    let orderbook = block_on(mm.rpc(&json! ({
        "userpass": mm.userpass,
        "method": "orderbook",
        "base": "RICK",
        "rel": "MORTY",
    })))
    .unwrap();

    // orderbook call must be successful with RPC password from config
    assert_eq!(
        orderbook.0,
        StatusCode::OK,
        "RPC «orderbook» failed with status «{}», response «{}»",
        orderbook.0,
        orderbook.1
    );
}

/// Currently only `withdraw` RPC call supports V2.
#[test]
#[cfg(not(target_arch = "wasm32"))]
fn test_mmrpc_v2() {
    let coins = json!([
        {"coin":"RICK","asset":"RICK","rpcport":8923,"txversion":4,"protocol":{"type":"UTXO"}},
    ]);

    let mm = MarketMakerIt::start(
        json! ({
            "gui": "nogui",
            "netid": 9998,
            "passphrase": "bob passphrase",
            "coins": coins,
            "rpc_password": "password",
            "i_am_seed": true,
        }),
        "password".into(),
        local_start!("bob"),
    )
    .unwrap();
    let (_dump_log, _dump_dashboard) = mm.mm_dump();
    log!({"Log path: {}", mm.log_path.display()});

    let _electrum = block_on(enable_electrum(&mm, "RICK", false, &[
        "electrum3.cipig.net:10017",
        "electrum2.cipig.net:10017",
        "electrum1.cipig.net:10017",
    ]));

    // no `userpass`
    let withdraw = block_on(mm.rpc(&json! ({
        "mmrpc": "2.0",
        "method": "withdraw",
        "params": {
            "coin": "RICK",
            "to": "RJTYiYeJ8eVvJ53n2YbrVmxWNNMVZjDGLh",
            "amount": 0.001,
        },
    })))
    .unwrap();
    assert!(
        withdraw.0.is_client_error(),
        "withdraw should have failed, but got: {}",
        withdraw.1
    );
    let withdraw_error: RpcErrorResponse<()> = json::from_str(&withdraw.1).expect("Expected 'RpcErrorResponse'");
    assert_eq!(withdraw_error.error_type, "UserpassIsNotSet");
    assert!(withdraw_error.error_data.is_none());

    // invalid `userpass`
    let withdraw = block_on(mm.rpc(&json! ({
        "mmrpc": "2.0",
        "userpass": "another password",
        "method": "withdraw",
        "params": {
            "coin": "RICK",
            "to": "RJTYiYeJ8eVvJ53n2YbrVmxWNNMVZjDGLh",
            "amount": 0.001,
        },
    })))
    .unwrap();
    assert!(
        withdraw.0.is_client_error(),
        "withdraw should have failed, but got: {}",
        withdraw.1
    );
    let withdraw_error: RpcErrorResponse<Json> = json::from_str(&withdraw.1).expect("Expected 'RpcErrorResponse'");
    assert_eq!(withdraw_error.error_type, "UserpassIsInvalid");
    assert!(withdraw_error.error_data.is_some());

    // invalid `mmrpc` version
    let withdraw = block_on(mm.rpc(&json! ({
        "mmrpc": "1.0",
        "userpass": mm.userpass,
        "method": "withdraw",
        "params": {
            "coin": "RICK",
            "to": "RJTYiYeJ8eVvJ53n2YbrVmxWNNMVZjDGLh",
            "amount": 0.001,
        },
    })))
    .unwrap();
    assert!(
        withdraw.0.is_client_error(),
        "withdraw should have failed, but got: {}",
        withdraw.1
    );
    log!([withdraw.1]);
    let withdraw_error: RpcErrorResponse<String> = json::from_str(&withdraw.1).expect("Expected 'RpcErrorResponse'");
    assert_eq!(withdraw_error.error_type, "InvalidMmRpcVersion");

    // 'id' = 3
    let withdraw = block_on(mm.rpc(&json! ({
        "mmrpc": "2.0",
        "userpass": mm.userpass,
        "method": "withdraw",
        "params": {
            "coin": "RICK",
            "to": "RJTYiYeJ8eVvJ53n2YbrVmxWNNMVZjDGLh",
            "amount": 0.001,
        },
        "id": 3,
    })))
    .unwrap();
    assert!(withdraw.0.is_success(), "!withdraw: {}", withdraw.1);
    let withdraw_ok: RpcSuccessResponse<TransactionDetails> =
        json::from_str(&withdraw.1).expect("Expected 'RpcSuccessResponse<TransactionDetails>'");
    assert_eq!(withdraw_ok.id, Some(3));
}

#[test]
#[cfg(not(target_arch = "wasm32"))]
fn test_rpc_password_from_json_no_userpass() {
    let coins = json!([
        {"coin":"RICK","asset":"RICK","rpcport":8923,"txversion":4,"protocol":{"type":"UTXO"}},
    ]);

    let mm = MarketMakerIt::start(
        json! ({
            "gui": "nogui",
            "netid": 9998,
            "passphrase": "bob passphrase",
            "coins": coins,
            "i_am_seed": true,
        }),
        "password".into(),
        local_start!("bob"),
    )
    .unwrap();
    let (_dump_log, _dump_dashboard) = mm.mm_dump();
    log!({"Log path: {}", mm.log_path.display()});
    let electrum = block_on(mm.rpc(&json! ({
        "method": "electrum",
        "coin": "RICK",
        "urls": ["electrum2.cipig.net:10017"],
    })))
    .unwrap();

    // electrum call must return 500 status code
    assert!(
        electrum.0.is_server_error(),
        "RPC «electrum» should have failed with server error, but got «{}», response «{}»",
        electrum.0,
        electrum.1
    );
}

/// Trading test using coins with remote RPC (Electrum, ETH nodes), it needs only ENV variables to be set, coins daemons are not required.
/// Trades few pairs concurrently to speed up the process and also act like "load" test
async fn trade_base_rel_electrum(
    pairs: &[(&'static str, &'static str)],
    maker_price: i32,
    taker_price: i32,
    volume: f64,
) {
    let bob_passphrase = get_passphrase!(".env.seed", "BOB_PASSPHRASE").unwrap();
    let alice_passphrase = get_passphrase!(".env.client", "ALICE_PASSPHRASE").unwrap();

    let coins = json! ([
        {"coin":"RICK","asset":"RICK","required_confirmations":0,"txversion":4,"overwintered":1,"protocol":{"type":"UTXO"}},
        {"coin":"MORTY","asset":"MORTY","required_confirmations":0,"txversion":4,"overwintered":1,"protocol":{"type":"UTXO"}},
        {"coin":"ETH","name":"ethereum","protocol":{"type":"ETH"}},
        {"coin":"ZOMBIE","asset":"ZOMBIE","fname":"ZOMBIE (TESTCOIN)","txversion":4,"overwintered":1,"mm2":1,"protocol":{"type":"ZHTLC"},"required_confirmations":0},
        {"coin":"JST","name":"jst","price_ticker":"RSR","protocol":{"type":"ERC20","protocol_data":{"platform":"ETH","contract_address":"0x2b294F029Fde858b2c62184e8390591755521d8E"}}}
    ]);

    let mut mm_bob = MarketMakerIt::start_async(
        json! ({
            "gui": "nogui",
            "netid": 8999,
            "dht": "on",  // Enable DHT without delay.
            "myipaddr": env::var ("BOB_TRADE_IP") .ok(),
            "rpcip": env::var ("BOB_TRADE_IP") .ok(),
            "canbind": env::var ("BOB_TRADE_PORT") .ok().map (|s| s.parse::<i64>().unwrap()),
            "passphrase": bob_passphrase,
            "coins": coins,
            "rpc_password": "password",
            "i_am_seed": true,
        }),
        "password".into(),
        local_start!("bob"),
    )
    .await
    .unwrap();

    let (_bob_dump_log, _bob_dump_dashboard) = mm_bob.mm_dump();
    #[cfg(not(target_arch = "wasm32"))]
    {
        log! ({"Bob log path: {}", mm_bob.log_path.display()})
    }

    Timer::sleep(1.).await;

    let mut mm_alice = MarketMakerIt::start_async(
        json! ({
            "gui": "nogui",
            "netid": 8999,
            "dht": "on",  // Enable DHT without delay.
            "myipaddr": env::var ("ALICE_TRADE_IP") .ok(),
            "rpcip": env::var ("ALICE_TRADE_IP") .ok(),
            "passphrase": alice_passphrase,
            "coins": coins,
            "seednodes": [mm_bob.my_seed_addr()],
            "rpc_password": "password",
            "skip_startup_checks": true,
        }),
        "password".into(),
        local_start!("alice"),
    )
    .await
    .unwrap();

    let (_alice_dump_log, _alice_dump_dashboard) = mm_alice.mm_dump();
    #[cfg(not(target_arch = "wasm32"))]
    {
        log! ({"Alice log path: {}", mm_alice.log_path.display()})
    }

    #[cfg(all(feature = "zhtlc-native-tests", not(target_arch = "wasm32")))]
    {
        Timer::sleep(1.).await;
        let rmd = rmd160_from_passphrase(&bob_passphrase);
        let bob_zombie_cache_path = mm_bob.folder.join("DB").join(hex::encode(rmd)).join("ZOMBIE_CACHE.db");
        log!("bob_zombie_cache_path "(bob_zombie_cache_path.display()));
        std::fs::copy("./mm2src/coins/for_tests/ZOMBIE_CACHE.db", bob_zombie_cache_path).unwrap();

        let rmd = rmd160_from_passphrase(&alice_passphrase);
        let alice_zombie_cache_path = mm_alice
            .folder
            .join("DB")
            .join(hex::encode(rmd))
            .join("ZOMBIE_CACHE.db");
        log!("alice_zombie_cache_path "(alice_zombie_cache_path.display()));

        std::fs::copy("./mm2src/coins/for_tests/ZOMBIE_CACHE.db", alice_zombie_cache_path).unwrap();

        let zombie_bob = enable_z_coin(&mm_bob, "ZOMBIE").await;
        log!("enable ZOMBIE bob "[zombie_bob]);
        let zombie_alice = enable_z_coin(&mm_alice, "ZOMBIE").await;
        log!("enable ZOMBIE alice "[zombie_alice]);
    }
    // Enable coins on Bob side. Print the replies in case we need the address.
    let rc = enable_coins_eth_electrum(&mm_bob, &["http://195.201.0.6:8565"]).await;
    log! ({"enable_coins (bob): {:?}", rc});

    // Enable coins on Alice side. Print the replies in case we need the address.
    let rc = enable_coins_eth_electrum(&mm_alice, &["http://195.201.0.6:8565"]).await;
    log! ({"enable_coins (alice): {:?}", rc});

    // unwrap! (mm_alice.wait_for_log (999., &|log| log.contains ("set pubkey for ")));

    let mut uuids = vec![];

    // issue sell request on Bob side by setting base/rel price
    for (base, rel) in pairs.iter() {
        log!("Issue bob " (base) "/" (rel) " sell request");
        let rc = mm_bob
            .rpc(&json! ({
                "userpass": mm_bob.userpass,
                "method": "setprice",
                "base": base,
                "rel": rel,
                "price": maker_price,
                "volume": volume
            }))
            .await
            .unwrap();
        assert!(rc.0.is_success(), "!setprice: {}", rc.1);
    }

    for (base, rel) in pairs.iter() {
        common::log::info!(
            "Trigger alice subscription to {}/{} orderbook topic first and sleep for 1 second",
            base,
            rel
        );
        let rc = mm_alice
            .rpc(&json! ({
                "userpass": mm_alice.userpass,
                "method": "orderbook",
                "base": base,
                "rel": rel,
            }))
            .await
            .unwrap();
        assert!(rc.0.is_success(), "!orderbook: {}", rc.1);
        Timer::sleep(1.).await;
        common::log::info!("Issue alice {}/{} buy request", base, rel);
        let rc = mm_alice
            .rpc(&json! ({
                "userpass": mm_alice.userpass,
                "method": "buy",
                "base": base,
                "rel": rel,
                "volume": volume,
                "price": taker_price
            }))
            .await
            .unwrap();
        assert!(rc.0.is_success(), "!buy: {}", rc.1);
        let buy_json: Json = serde_json::from_str(&rc.1).unwrap();
        uuids.push(buy_json["result"]["uuid"].as_str().unwrap().to_owned());
    }

    for (base, rel) in pairs.iter() {
        // ensure the swaps are started
        let expected_log = format!("Entering the taker_swap_loop {}/{}", base, rel);
        mm_alice
            .wait_for_log(5., |log| log.contains(&expected_log))
            .await
            .unwrap();
        let expected_log = format!("Entering the maker_swap_loop {}/{}", base, rel);
        mm_bob
            .wait_for_log(5., |log| log.contains(&expected_log))
            .await
            .unwrap()
    }

    #[cfg(not(target_arch = "wasm32"))]
    for uuid in uuids.iter() {
        // ensure the swaps are indexed to the SQLite database
        let expected_log = format!("Inserting new swap {} to the SQLite database", uuid);
        mm_alice
            .wait_for_log(5., |log| log.contains(&expected_log))
            .await
            .unwrap();
        mm_bob
            .wait_for_log(5., |log| log.contains(&expected_log))
            .await
            .unwrap()
    }

    for uuid in uuids.iter() {
        mm_bob
            .wait_for_log(900., |log| log.contains(&format!("[swap uuid={}] Finished", uuid)))
            .await
            .unwrap();

        mm_alice
            .wait_for_log(900., |log| log.contains(&format!("[swap uuid={}] Finished", uuid)))
            .await
            .unwrap();

        log!("Waiting a few second for the fresh swap status to be saved..");
        Timer::sleep(7.77).await;

        log!("Checking alice/taker status..");
        check_my_swap_status(
            &mm_alice,
            uuid,
            &TAKER_SUCCESS_EVENTS,
            &TAKER_ERROR_EVENTS,
            volume.into(),
            volume.into(),
        )
        .await;

        log!("Checking bob/maker status..");
        check_my_swap_status(
            &mm_bob,
            uuid,
            &MAKER_SUCCESS_EVENTS,
            &MAKER_ERROR_EVENTS,
            volume.into(),
            volume.into(),
        )
        .await;
    }

    log!("Waiting 3 seconds for nodes to broadcast their swaps data..");
    Timer::sleep(3.).await;

    #[cfg(all(not(target_arch = "wasm32"), not(feature = "zhtlc-native-tests")))]
    for uuid in uuids.iter() {
        log!("Checking alice status..");
        check_stats_swap_status(&mm_alice, uuid, &MAKER_SUCCESS_EVENTS, &TAKER_SUCCESS_EVENTS).await;

        log!("Checking bob status..");
        check_stats_swap_status(&mm_bob, uuid, &MAKER_SUCCESS_EVENTS, &TAKER_SUCCESS_EVENTS).await;
    }

    log!("Checking alice recent swaps..");
    check_recent_swaps(&mm_alice, uuids.len()).await;
    log!("Checking bob recent swaps..");
    check_recent_swaps(&mm_bob, uuids.len()).await;
    for (base, rel) in pairs.iter() {
        log!("Get " (base) "/" (rel) " orderbook");
        let rc = mm_bob
            .rpc(&json! ({
                "userpass": mm_bob.userpass,
                "method": "orderbook",
                "base": base,
                "rel": rel,
            }))
            .await
            .unwrap();
        assert!(rc.0.is_success(), "!orderbook: {}", rc.1);

        let bob_orderbook: OrderbookResponse = json::from_str(&rc.1).unwrap();
        log!((base) "/" (rel) " orderbook " [bob_orderbook]);

        assert_eq!(0, bob_orderbook.bids.len(), "{} {} bids must be empty", base, rel);
        assert_eq!(0, bob_orderbook.asks.len(), "{} {} asks must be empty", base, rel);
    }
    mm_bob.stop().await.unwrap();
    mm_alice.stop().await.unwrap();
}

#[test]
#[cfg(not(target_arch = "wasm32"))]
fn trade_test_electrum_and_eth_coins() { block_on(trade_base_rel_electrum(&[("ETH", "JST")], 1, 2, 0.1)); }

#[test]
#[cfg(all(not(target_arch = "wasm32"), feature = "zhtlc-native-tests"))]
fn trade_test_electrum_rick_zombie() { block_on(trade_base_rel_electrum(&[("RICK", "ZOMBIE")], 1, 2, 0.1)); }

#[wasm_bindgen_test]
#[cfg(target_arch = "wasm32")]
async fn trade_test_rick_and_morty() {
    let pairs: &[_] = &[("RICK", "MORTY")];
    trade_base_rel_electrum(pairs, 1, 1, 0.0001).await;
}

#[cfg(not(target_arch = "wasm32"))]
fn withdraw_and_send(
    mm: &MarketMakerIt,
    coin: &str,
    to: &str,
    enable_res: &HashMap<&'static str, EnableElectrumResponse>,
    expected_bal_change: &str,
    amount: f64,
) {
    let withdraw = block_on(mm.rpc(&json! ({
        "mmrpc": "2.0",
        "userpass": mm.userpass,
        "method": "withdraw",
        "params": {
            "coin": coin,
            "to": to,
            "amount": amount,
        },
        "id": 0,
    })))
    .unwrap();

    assert!(withdraw.0.is_success(), "!withdraw: {}", withdraw.1);
    let res: RpcSuccessResponse<TransactionDetails> =
        json::from_str(&withdraw.1).expect("Expected 'RpcSuccessResponse<TransactionDetails>'");
    let tx_details = res.result;

    let from = addr_from_enable(enable_res, coin).to_owned();
    let expected_bal_change = BigDecimal::from_str(expected_bal_change).expect("!BigDecimal::from_str");

    assert_eq!(tx_details.to, vec![to.to_owned()]);
    assert_eq!(tx_details.my_balance_change, expected_bal_change);
    assert_eq!(tx_details.from, vec![from]);

    let send = block_on(mm.rpc(&json! ({
        "userpass": mm.userpass,
        "method": "send_raw_transaction",
        "coin": coin,
        "tx_hex": tx_details.tx_hex,
    })))
    .unwrap();
    assert!(send.0.is_success(), "!{} send: {}", coin, send.1);
    let send_json: Json = json::from_str(&send.1).unwrap();
    assert_eq!(tx_details.tx_hash, send_json["tx_hash"]);
}

#[test]
#[cfg(not(target_arch = "wasm32"))]
fn test_withdraw_and_send() {
    let (alice_file_passphrase, _alice_file_userpass) = from_env_file(slurp(&".env.client").unwrap());

    let alice_passphrase = var("ALICE_PASSPHRASE")
        .ok()
        .or(alice_file_passphrase)
        .expect("No ALICE_PASSPHRASE or .env.client/PASSPHRASE");

    let coins = json! ([
        {"coin":"RICK","asset":"RICK","rpcport":8923,"txversion":4,"overwintered":1,"txfee":1000,"protocol":{"type":"UTXO"}},
        {"coin":"MORTY","asset":"MORTY","rpcport":8923,"txversion":4,"overwintered":1,"txfee":1000,"protocol":{"type":"UTXO"}},
        {"coin":"MORTY_SEGWIT","asset":"MORTY_SEGWIT","txversion":4,"overwintered":1,"segwit":true,"txfee":1000,"protocol":{"type":"UTXO"}},
        {"coin":"ETH","name":"ethereum","protocol":{"type":"ETH"}},
       {"coin":"JST","name":"jst","protocol":{"type":"ERC20","protocol_data":{"platform":"ETH","contract_address":"0x2b294F029Fde858b2c62184e8390591755521d8E"}}}
    ]);

    let mm_alice = MarketMakerIt::start(
        json! ({
            "gui": "nogui",
            "netid": 8100,
            "myipaddr": env::var ("ALICE_TRADE_IP") .ok(),
            "rpcip": env::var ("ALICE_TRADE_IP") .ok(),
            "passphrase": alice_passphrase,
            "coins": coins,
            "rpc_password": "password",
            "i_am_seed": true,
        }),
        "password".into(),
        match var("LOCAL_THREAD_MM") {
            Ok(ref e) if e == "alice" => Some(local_start()),
            _ => None,
        },
    )
    .unwrap();

    let (_alice_dump_log, _alice_dump_dashboard) = mm_alice.mm_dump();
    log! ({"Alice log path: {}", mm_alice.log_path.display()});

    // wait until RPC API is active

    // Enable coins. Print the replies in case we need the address.
    let mut enable_res = block_on(enable_coins_eth_electrum(&mm_alice, &["http://195.201.0.6:8565"]));
    enable_res.insert(
        "MORTY_SEGWIT",
        block_on(enable_electrum(&mm_alice, "MORTY_SEGWIT", false, &[
            "electrum1.cipig.net:10018",
            "electrum2.cipig.net:10018",
            "electrum3.cipig.net:10018",
        ])),
    );

    log!("enable_coins (alice): "[enable_res]);
    withdraw_and_send(
        &mm_alice,
        "MORTY",
        "RJTYiYeJ8eVvJ53n2YbrVmxWNNMVZjDGLh",
        &enable_res,
        "-0.00101",
        0.001,
    );
    // dev chain gas price is 0 so ETH expected balance change doesn't include the fee
    withdraw_and_send(
        &mm_alice,
        "ETH",
        "0x657980d55733B41c0C64c06003864e1aAD917Ca7",
        &enable_res,
        "-0.001",
        0.001,
    );
    withdraw_and_send(
        &mm_alice,
        "JST",
        "0x657980d55733B41c0C64c06003864e1aAD917Ca7",
        &enable_res,
        "-0.001",
        0.001,
    );

    // must not allow to withdraw to non-P2PKH addresses
    let withdraw = block_on(mm_alice.rpc(&json! ({
        "userpass": mm_alice.userpass,
        "mmrpc": "2.0",
        "method": "withdraw",
        "params": {
            "coin": "MORTY",
            "to": "bUN5nesdt1xsAjCtAaYUnNbQhGqUWwQT1Q",
            "amount": "0.001",
        },
        "id": 0,
    })))
    .unwrap();

    assert!(withdraw.0.is_client_error(), "MORTY withdraw: {}", withdraw.1);
    let res: RpcErrorResponse<String> = json::from_str(&withdraw.1).unwrap();
    assert_eq!(res.error_type, "InvalidAddress");
    assert!(res
        .error_data
        .unwrap()
        .contains("Expected a valid P2PKH or P2SH prefix for MORTY"));

    // but must allow to withdraw to P2SH addresses if Segwit flag is true
    let withdraw = block_on(mm_alice.rpc(&json! ({
        "userpass": mm_alice.userpass,
        "mmrpc": "2.0",
        "method": "withdraw",
        "params": {
            "coin": "MORTY_SEGWIT",
            "to": "bUN5nesdt1xsAjCtAaYUnNbQhGqUWwQT1Q",
            "amount": "0.001",
        },
        "id": 0,
    })))
    .unwrap();

    assert!(withdraw.0.is_success(), "MORTY_SEGWIT withdraw: {}", withdraw.1);

    // must not allow to withdraw to invalid checksum address
    let withdraw = block_on(mm_alice.rpc(&json! ({
        "userpass": mm_alice.userpass,
        "mmrpc": "2.0",
        "method": "withdraw",
        "params": {
            "coin": "ETH",
            "to": "0x657980d55733b41c0c64c06003864e1aad917ca7",
            "amount": "0.001",
        },
        "id": 0,
    })))
    .unwrap();

    assert!(withdraw.0.is_client_error(), "ETH withdraw: {}", withdraw.1);
    let res: RpcErrorResponse<String> = json::from_str(&withdraw.1).unwrap();
    assert_eq!(res.error_type, "InvalidAddress");
    assert!(res.error.contains("Invalid address checksum"));

    // must not allow to withdraw too small amount 0.000005 (less than 0.00001 dust)
    let small_amount = MmNumber::from("0.000005").to_decimal();
    let withdraw = block_on(mm_alice.rpc(&json! ({
        "userpass": mm_alice.userpass,
        "mmrpc": "2.0",
        "method": "withdraw",
        "params": {
            "coin": "MORTY",
            "to": "RHzSYSHv3G6J8xL3MyGH3y2gU588VCTC7X",
            "amount": small_amount,
        },
        "id": 0,
    })))
    .unwrap();

    assert!(withdraw.0.is_client_error(), "MORTY withdraw: {}", withdraw.1);
    log!("error: "[withdraw.1]);
    let error: RpcErrorResponse<withdraw_error::AmountTooLow> = json::from_str(&withdraw.1).unwrap();
    let threshold = MmNumber::from("0.00001").to_decimal();
    let expected_error = withdraw_error::AmountTooLow {
        amount: small_amount,
        threshold,
    };
    assert_eq!(error.error_type, "AmountTooLow");
    assert_eq!(error.error_data, Some(expected_error));

    block_on(mm_alice.stop()).unwrap();
}

#[test]
#[cfg(not(target_arch = "wasm32"))]
fn test_tbtc_withdraw_to_cashaddresses_should_fail() {
    let seed = "spice describe gravity federal blast come thank unfair canal monkey style afraid";

    let coins = json! ([
        {
            "coin": "tBTC",
            "name": "tbitcoin",
            "fname": "tBitcoin",
            "rpcport": 18332,
            "pubtype": 111,
            "p2shtype": 196,
            "wiftype": 239,
            "segwit": true,
            "bech32_hrp": "tb",
            "txfee": 1000,
            "mm2": 1,
            "required_confirmations": 0,
            "protocol": {
                "type": "UTXO"
            }
        }
    ]);

    let mm_alice = MarketMakerIt::start(
        json! ({
            "gui": "nogui",
            "netid": 8100,
            "myipaddr": env::var ("ALICE_TRADE_IP") .ok(),
            "rpcip": env::var ("ALICE_TRADE_IP") .ok(),
            "passphrase": seed.to_string(),
            "coins": coins,
            "rpc_password": "password",
            "i_am_seed": true,
        }),
        "password".into(),
        match var("LOCAL_THREAD_MM") {
            Ok(ref e) if e == "alice" => Some(local_start()),
            _ => None,
        },
    )
    .unwrap();

    let (_alice_dump_log, _alice_dump_dashboard) = mm_alice.mm_dump();
    log! ({"Alice log path: {}", mm_alice.log_path.display()});

    // wait until RPC API is active

    // Enable coins. Print the replies in case we need the address.
    let electrum = block_on(mm_alice.rpc(&json!({
        "userpass": mm_alice.userpass,
        "method": "electrum",
        "coin": "tBTC",
        "servers": [{"url":"electrum1.cipig.net:10068"},{"url":"electrum2.cipig.net:10068"},{"url":"electrum3.cipig.net:10068"}],
        "mm2": 1,
    }))).unwrap();
    assert_eq!(
        electrum.0,
        StatusCode::OK,
        "RPC «electrum» failed with {} {}",
        electrum.0,
        electrum.1
    );
    log!("enable_coins (alice): "[electrum]);

    let electrum_response: EnableElectrumResponse =
        json::from_str(&electrum.1).expect("Expected 'EnableElectrumResponse'");
    let mut enable_res = HashMap::new();
    enable_res.insert("tBTC", electrum_response);

    // Send from BTC Legacy Address to Cashaddress should fail
    let withdraw = block_on(mm_alice.rpc(&json!({
        "userpass": mm_alice.userpass,
        "method": "withdraw",
        "coin": "tBTC",
        "to": "bchtest:qqgp9xh3435xamv7ghct8emer2s2erzj8gx3gnhwkq",
        "amount": 0.00001,
    })))
    .unwrap();

    assert!(withdraw.0.is_server_error(), "tBTC withdraw: {}", withdraw.1);
    log!([withdraw.1]);

    block_on(mm_alice.stop()).unwrap();
}

#[test]
#[cfg(not(target_arch = "wasm32"))]
fn test_withdraw_legacy() {
    let (alice_file_passphrase, _alice_file_userpass) = from_env_file(slurp(&".env.client").unwrap());

    let alice_passphrase = var("ALICE_PASSPHRASE")
        .ok()
        .or(alice_file_passphrase)
        .expect("No ALICE_PASSPHRASE or .env.client/PASSPHRASE");

    let coins = json!([
        {"coin":"RICK","asset":"RICK","rpcport":8923,"txversion":4,"overwintered":1,"txfee":1000,"protocol":{"type":"UTXO"}},
        {"coin":"MORTY","asset":"MORTY","rpcport":8923,"txversion":4,"overwintered":1,"txfee":1000,"protocol":{"type":"UTXO"}},
        {"coin":"MORTY_SEGWIT","asset":"MORTY_SEGWIT","txversion":4,"overwintered":1,"segwit":true,"txfee":1000,"protocol":{"type":"UTXO"}}
    ]);

    let mm_alice = MarketMakerIt::start(
        json!({
            "gui": "nogui",
            "netid": 8100,
            "myipaddr": env::var ("ALICE_TRADE_IP") .ok(),
            "rpcip": env::var ("ALICE_TRADE_IP") .ok(),
            "passphrase": alice_passphrase,
            "coins": coins,
            "rpc_password": "password",
            "i_am_seed": true,
        }),
        "password".into(),
        match var("LOCAL_THREAD_MM") {
            Ok(ref e) if e == "alice" => Some(local_start()),
            _ => None,
        },
    )
    .unwrap();

    let (_alice_dump_log, _alice_dump_dashboard) = mm_alice.mm_dump();
    log!({ "Alice log path: {}", mm_alice.log_path.display() });

    // wait until RPC API is active

    // Enable coins. Print the replies in case we need the address.
    let mut enable_res = block_on(enable_coins_rick_morty_electrum(&mm_alice));
    enable_res.insert(
        "MORTY_SEGWIT",
        block_on(enable_electrum(&mm_alice, "MORTY_SEGWIT", false, &[
            "electrum1.cipig.net:10018",
            "electrum2.cipig.net:10018",
            "electrum3.cipig.net:10018",
        ])),
    );
    log!("enable_coins (alice): "[enable_res]);

    let withdraw = block_on(mm_alice.rpc(&json!({
        "userpass": mm_alice.userpass,
        "method": "withdraw",
        "coin": "MORTY",
        "to": "RJTYiYeJ8eVvJ53n2YbrVmxWNNMVZjDGLh",
        "amount": 0.001,
    })))
    .unwrap();
    assert!(withdraw.0.is_success(), "MORTY withdraw: {}", withdraw.1);
    let _: TransactionDetails = json::from_str(&withdraw.1).expect("Expected 'TransactionDetails'");

    // must not allow to withdraw to non-P2PKH addresses
    let withdraw = block_on(mm_alice.rpc(&json!({
        "userpass": mm_alice.userpass,
        "method": "withdraw",
        "coin": "MORTY",
        "to": "bUN5nesdt1xsAjCtAaYUnNbQhGqUWwQT1Q",
        "amount": "0.001",
    })))
    .unwrap();

    assert!(withdraw.0.is_server_error(), "MORTY withdraw: {}", withdraw.1);
    log!([withdraw.1]);
    let withdraw_error: Json = json::from_str(&withdraw.1).unwrap();
    withdraw_error["error"]
        .as_str()
        .expect("Expected 'error' field")
        .contains("Expected either P2PKH or P2SH");
    assert!(withdraw_error.get("error_path").is_none());
    assert!(withdraw_error.get("error_trace").is_none());
    assert!(withdraw_error.get("error_type").is_none());
    assert!(withdraw_error.get("error_data").is_none());

    block_on(mm_alice.stop()).unwrap();
}

#[test]
#[cfg(not(target_arch = "wasm32"))]
fn test_withdraw_segwit() {
    let seed = "spice describe gravity federal blast come thank unfair canal monkey style afraid";

    let coins = json!([
        {
            "coin": "tBTC",
            "name": "tbitcoin",
            "fname": "tBitcoin",
            "rpcport": 18332,
            "pubtype": 111,
            "p2shtype": 196,
            "wiftype": 239,
            "segwit": true,
            "bech32_hrp": "tb",
            "txfee": 0,
            "estimate_fee_mode": "ECONOMICAL",
            "mm2": 1,
            "required_confirmations": 0,
            "protocol": {
                "type": "UTXO"
            },
            "address_format": {
                "format":"segwit"
            }
        }
    ]);

    let mm_alice = MarketMakerIt::start(
        json!({
            "gui": "nogui",
            "netid": 8100,
            "myipaddr": env::var ("ALICE_TRADE_IP") .ok(),
            "rpcip": env::var ("ALICE_TRADE_IP") .ok(),
            "passphrase": seed.to_string(),
            "coins": coins,
            "rpc_password": "password",
            "i_am_seed": true,
        }),
        "password".into(),
        match var("LOCAL_THREAD_MM") {
            Ok(ref e) if e == "alice" => Some(local_start()),
            _ => None,
        },
    )
    .unwrap();

    let (_alice_dump_log, _alice_dump_dashboard) = mm_alice.mm_dump();
    log!({ "Alice log path: {}", mm_alice.log_path.display() });

    // wait until RPC API is active

    // Enable coins. Print the replies in case we need the address.
    let electrum = block_on(mm_alice.rpc(&json!({
        "userpass": mm_alice.userpass,
        "method": "electrum",
        "coin": "tBTC",
        "servers": [{"url":"electrum1.cipig.net:10068"},{"url":"electrum2.cipig.net:10068"},{"url":"electrum3.cipig.net:10068"}],
        "mm2": 1,
        "address_format": {
            "format": "segwit",
        },
    }))).unwrap();
    assert_eq!(
        electrum.0,
        StatusCode::OK,
        "RPC «electrum» failed with {} {}",
        electrum.0,
        electrum.1
    );
    log!("enable_coins (alice): "[electrum]);

    let withdraw = block_on(mm_alice.rpc(&json!({
        "userpass": mm_alice.userpass,
        "method": "withdraw",
        "coin": "tBTC",
        "to": "tb1qdkwjk42dw6pryvs9sl0ht3pn3mxghuma64jst5",
        "amount": 0.00001,
    })))
    .unwrap();
    assert!(withdraw.0.is_success(), "tBTC withdraw: {}", withdraw.1);
    let _: TransactionDetails = json::from_str(&withdraw.1).expect("Expected 'TransactionDetails'");

    // must not allow to withdraw to addresses with different hrp
    let withdraw = block_on(mm_alice.rpc(&json!({
        "userpass": mm_alice.userpass,
        "method": "withdraw",
        "coin": "tBTC",
        "to": "ltc1qdkwjk42dw6pryvs9sl0ht3pn3mxghuma64jst5",
        "amount": 0.00001,
    })))
    .unwrap();

    assert!(withdraw.0.is_server_error(), "tBTC withdraw: {}", withdraw.1);
    log!([withdraw.1]);
    let withdraw_error: Json = json::from_str(&withdraw.1).unwrap();
    withdraw_error["error"]
        .as_str()
        .expect("Expected 'error' field")
        .contains("Address hrp ltc is not a valid hrp for tBTC");
    assert!(withdraw_error.get("error_path").is_none());
    assert!(withdraw_error.get("error_trace").is_none());
    assert!(withdraw_error.get("error_type").is_none());
    assert!(withdraw_error.get("error_data").is_none());

    block_on(mm_alice.stop()).unwrap();
}

/// Ensure that swap status return the 404 status code if swap is not found
#[test]
#[cfg(not(target_arch = "wasm32"))]
fn test_swap_status() {
    let coins = json! ([{"coin":"RICK","asset":"RICK"},]);

    let mm = MarketMakerIt::start(
        json! ({
            "gui": "nogui",
            "netid": 8100,
            "myipaddr": env::var ("ALICE_TRADE_IP") .ok(),
            "rpcip": env::var ("ALICE_TRADE_IP") .ok(),
            "passphrase": "some passphrase",
            "coins": coins,
            "rpc_password": "password",
            "i_am_seed": true,
        }),
        "password".into(),
        match var("LOCAL_THREAD_MM") {
            Ok(ref e) if e == "alice" => Some(local_start()),
            _ => None,
        },
    )
    .unwrap();

    let my_swap = block_on(mm.rpc(&json! ({
        "userpass": mm.userpass,
        "method": "my_swap_status",
        "params": {
            "uuid":Uuid::new_v4(),
        }
    })))
    .unwrap();

    assert!(my_swap.0.is_server_error(), "!not found status code: {}", my_swap.1);

    let stats_swap = block_on(mm.rpc(&json! ({
        "userpass": mm.userpass,
        "method": "stats_swap_status",
        "params": {
            "uuid":Uuid::new_v4(),
        }
    })))
    .unwrap();

    assert!(
        stats_swap.0.is_server_error(),
        "!not found status code: {}",
        stats_swap.1
    );
}

/// Ensure that setprice/buy/sell calls deny base == rel
/// https://github.com/artemii235/SuperNET/issues/363
#[test]
#[cfg(not(target_arch = "wasm32"))]
fn test_order_errors_when_base_equal_rel() {
    let coins = json!([
        {"coin":"RICK","asset":"RICK","rpcport":8923,"txversion":4,"overwintered":1,"protocol":{"type":"UTXO"}},
    ]);

    let mm = MarketMakerIt::start(
        json! ({
            "gui": "nogui",
            "netid": 9998,
            "myipaddr": env::var ("BOB_TRADE_IP") .ok(),
            "rpcip": env::var ("BOB_TRADE_IP") .ok(),
            "canbind": env::var ("BOB_TRADE_PORT") .ok().map (|s| s.parse::<i64>().unwrap()),
            "passphrase": "bob passphrase",
            "coins": coins,
            "rpc_password": "pass",
            "i_am_seed": true,
        }),
        "pass".into(),
        match var("LOCAL_THREAD_MM") {
            Ok(ref e) if e == "bob" => Some(local_start()),
            _ => None,
        },
    )
    .unwrap();
    let (_dump_log, _dump_dashboard) = mm.mm_dump();
    log!({"Log path: {}", mm.log_path.display()});
    block_on(enable_electrum(&mm, "RICK", false, &[
        "electrum3.cipig.net:10017",
        "electrum2.cipig.net:10017",
        "electrum1.cipig.net:10017",
    ]));

    let rc = block_on(mm.rpc(&json! ({
        "userpass": mm.userpass,
        "method": "setprice",
        "base": "RICK",
        "rel": "RICK",
        "price": 0.9
    })))
    .unwrap();
    assert!(rc.0.is_server_error(), "setprice should have failed, but got {:?}", rc);

    let rc = block_on(mm.rpc(&json! ({
        "userpass": mm.userpass,
        "method": "buy",
        "base": "RICK",
        "rel": "RICK",
        "price": 0.9,
        "relvolume": 0.1,
    })))
    .unwrap();
    assert!(rc.0.is_server_error(), "buy should have failed, but got {:?}", rc);

    let rc = block_on(mm.rpc(&json! ({
        "userpass": mm.userpass,
        "method": "sell",
        "base": "RICK",
        "rel": "RICK",
        "price": 0.9,
        "basevolume": 0.1,
    })))
    .unwrap();
    assert!(rc.0.is_server_error(), "sell should have failed, but got {:?}", rc);
}

#[cfg(not(target_arch = "wasm32"))]
fn startup_passphrase(passphrase: &str, expected_address: &str) {
    let coins = json!([
        {"coin":"KMD","rpcport":8923,"txversion":4,"protocol":{"type":"UTXO"}},
    ]);

    let mm = MarketMakerIt::start(
        json! ({
            "gui": "nogui",
            "netid": 9998,
            "myipaddr": env::var ("BOB_TRADE_IP") .ok(),
            "rpcip": env::var ("BOB_TRADE_IP") .ok(),
            "canbind": env::var ("BOB_TRADE_PORT") .ok().map (|s| s.parse::<i64>().unwrap()),
            "passphrase": passphrase,
            "coins": coins,
            "rpc_password": "pass",
            "i_am_seed": true,
        }),
        "pass".into(),
        match var("LOCAL_THREAD_MM") {
            Ok(ref e) if e == "bob" => Some(local_start()),
            _ => None,
        },
    )
    .unwrap();
    let (_dump_log, _dump_dashboard) = mm.mm_dump();
    #[cfg(not(target_arch = "wasm32"))]
    {
        log!({"Log path: {}", mm.log_path.display()})
    }
    let enable = block_on(enable_electrum(&mm, "KMD", false, &["electrum1.cipig.net:10001"]));
    assert_eq!(expected_address, enable.address);
    block_on(mm.stop()).unwrap();
}

/// MM2 should detect if passphrase is WIF or 0x-prefixed hex encoded privkey and parse it properly.
/// https://github.com/artemii235/SuperNET/issues/396
#[test]
#[cfg(not(target_arch = "wasm32"))]
fn test_startup_passphrase() {
    // seed phrase
    startup_passphrase("bob passphrase", "RRnMcSeKiLrNdbp91qNVQwwXx5azD4S4CD");

    // WIF
    assert!(key_pair_from_seed("UvCjJf4dKSs2vFGVtCnUTAhR5FTZGdg43DDRa9s7s5DV1sSDX14g").is_ok());
    startup_passphrase(
        "UvCjJf4dKSs2vFGVtCnUTAhR5FTZGdg43DDRa9s7s5DV1sSDX14g",
        "RRnMcSeKiLrNdbp91qNVQwwXx5azD4S4CD",
    );
    // WIF, Invalid network version
    assert!(key_pair_from_seed("92Qba5hnyWSn5Ffcka56yMQauaWY6ZLd91Vzxbi4a9CCetaHtYj").is_err());
    // WIF, not compressed
    assert!(key_pair_from_seed("5HpHagT65TZzG1PH3CSu63k8DbpvD8s5ip4nEB3kEsreAnchuDf").is_err());

    // 0x prefixed hex
    assert!(key_pair_from_seed("0xb8c774f071de08c7fd8f62b97f1a5726f6ce9f1bcf141b70b86689254ed6714e").is_ok());
    startup_passphrase(
        "0xb8c774f071de08c7fd8f62b97f1a5726f6ce9f1bcf141b70b86689254ed6714e",
        "RRnMcSeKiLrNdbp91qNVQwwXx5azD4S4CD",
    );
    // Out of range, https://en.bitcoin.it/wiki/Private_key#Range_of_valid_ECDSA_private_keys
    assert!(key_pair_from_seed("0xFFFFFFFFFFFFFFFFFFFFFFFFFFFFFFFEBAAEDCE6AF48A03BBFD25E8CD0364141").is_err());
}

/// https://github.com/artemii235/SuperNET/issues/398
#[test]
#[cfg(not(target_arch = "wasm32"))]
fn test_cancel_order() {
    let coins = json!([
        {"coin":"RICK","asset":"RICK","rpcport":8923,"txversion":4,"overwintered":1,"protocol":{"type":"UTXO"}},
        {"coin":"MORTY","asset":"MORTY","rpcport":11608,"txversion":4,"overwintered":1,"protocol":{"type":"UTXO"}}
    ]);
    let bob_passphrase = "bob passphrase";

    // start bob and immediately place the order
    let mm_bob = MarketMakerIt::start(
        json! ({
            "gui": "nogui",
            "netid": 9998,
            "dht": "on",  // Enable DHT without delay.
            "myipaddr": env::var ("BOB_TRADE_IP") .ok(),
            "rpcip": env::var ("BOB_TRADE_IP") .ok(),
            "canbind": env::var ("BOB_TRADE_PORT") .ok().map (|s| s.parse::<i64>().unwrap()),
            "passphrase": bob_passphrase,
            "coins": coins,
            "i_am_seed": true,
            "rpc_password": "pass",
        }),
        "pass".into(),
        match var("LOCAL_THREAD_MM") {
            Ok(ref e) if e == "bob" => Some(local_start()),
            _ => None,
        },
    )
    .unwrap();
    let (_bob_dump_log, _bob_dump_dashboard) = mm_bob.mm_dump();
    log!({"Bob log path: {}", mm_bob.log_path.display()});
    // Enable coins on Bob side. Print the replies in case we need the "address".
    log! ({"enable_coins (bob): {:?}", block_on (enable_coins_rick_morty_electrum(&mm_bob))});

    log!("Issue sell request on Bob side by setting base/rel price…");
    let rc = block_on(mm_bob.rpc(&json! ({
        "userpass": mm_bob.userpass,
        "method": "setprice",
        "base": "RICK",
        "rel": "MORTY",
        "price": 0.9,
        "volume": "0.9",
    })))
    .unwrap();
    assert!(rc.0.is_success(), "!setprice: {}", rc.1);
    let setprice_json: Json = json::from_str(&rc.1).unwrap();
    log!([setprice_json]);

    let mm_alice = MarketMakerIt::start(
        json! ({
            "gui": "nogui",
            "netid": 9998,
            "dht": "on",  // Enable DHT without delay.
            "myipaddr": env::var ("ALICE_TRADE_IP") .ok(),
            "rpcip": env::var ("ALICE_TRADE_IP") .ok(),
            "passphrase": "alice passphrase",
            "coins": coins,
            "seednodes": [fomat!((mm_bob.ip))],
            "rpc_password": "pass",
        }),
        "pass".into(),
        match var("LOCAL_THREAD_MM") {
            Ok(ref e) if e == "alice" => Some(local_start()),
            _ => None,
        },
    )
    .unwrap();

    let (_alice_dump_log, _alice_dump_dashboard) = mm_alice.mm_dump();
    log!({"Alice log path: {}", mm_alice.log_path.display()});

    // Enable coins on Alice side. Print the replies in case we need the "address".
    log! ({"enable_coins (alice): {:?}", block_on (enable_coins_rick_morty_electrum(&mm_alice))});

    log!("Get RICK/MORTY orderbook on Alice side");
    let rc = block_on(mm_alice.rpc(&json! ({
        "userpass": mm_alice.userpass,
        "method": "orderbook",
        "base": "RICK",
        "rel": "MORTY",
    })))
    .unwrap();
    assert!(rc.0.is_success(), "!orderbook: {}", rc.1);

    let alice_orderbook: OrderbookResponse = json::from_str(&rc.1).unwrap();
    log!("Alice orderbook "[alice_orderbook]);
    assert_eq!(
        alice_orderbook.asks.len(),
        1,
        "Alice RICK/MORTY orderbook must have exactly 1 ask"
    );

    let cancel_rc = block_on(mm_bob.rpc(&json! ({
        "userpass": mm_bob.userpass,
        "method": "cancel_order",
        "uuid": setprice_json["result"]["uuid"],
    })))
    .unwrap();
    assert!(cancel_rc.0.is_success(), "!cancel_order: {}", rc.1);
    let uuid: Uuid = json::from_value(setprice_json["result"]["uuid"].clone()).unwrap();
    let order_path = mm_bob.folder.join(format!(
        "DB/{}/ORDERS/MY/MAKER/{}.json",
        hex::encode(rmd160_from_passphrase(bob_passphrase)),
        uuid
    ));
    assert!(!order_path.exists());

    let pause = 3;
    log!("Waiting (" (pause) " seconds) for Bob to cancel the order…");
    thread::sleep(Duration::from_secs(pause));

    // Bob orderbook must show no orders
    log!("Get RICK/MORTY orderbook on Bob side");
    let rc = block_on(mm_bob.rpc(&json! ({
        "userpass": mm_bob.userpass,
        "method": "orderbook",
        "base": "RICK",
        "rel": "MORTY",
    })))
    .unwrap();
    assert!(rc.0.is_success(), "!orderbook: {}", rc.1);

    let bob_orderbook: OrderbookResponse = json::from_str(&rc.1).unwrap();
    log!("Bob orderbook "[bob_orderbook]);
    assert_eq!(bob_orderbook.asks.len(), 0, "Bob RICK/MORTY asks are not empty");

    // Alice orderbook must show no orders
    log!("Get RICK/MORTY orderbook on Alice side");
    let rc = block_on(mm_alice.rpc(&json! ({
        "userpass": mm_alice.userpass,
        "method": "orderbook",
        "base": "RICK",
        "rel": "MORTY",
    })))
    .unwrap();
    assert!(rc.0.is_success(), "!orderbook: {}", rc.1);

    let alice_orderbook: OrderbookResponse = json::from_str(&rc.1).unwrap();
    log!("Alice orderbook "[alice_orderbook]);
    assert_eq!(alice_orderbook.asks.len(), 0, "Alice RICK/MORTY asks are not empty");
}

#[test]
#[cfg(not(target_arch = "wasm32"))]
fn test_cancel_all_orders() {
    let coins = json!([
        {"coin":"RICK","asset":"RICK","rpcport":8923,"txversion":4,"overwintered":1,"protocol":{"type":"UTXO"}},
        {"coin":"MORTY","asset":"MORTY","rpcport":11608,"txversion":4,"overwintered":1,"protocol":{"type":"UTXO"}}
    ]);

    let bob_passphrase = "bob passphrase";
    // start bob and immediately place the order
    let mm_bob = MarketMakerIt::start(
        json! ({
            "gui": "nogui",
            "netid": 9998,
            "dht": "on",  // Enable DHT without delay.
            "myipaddr": env::var ("BOB_TRADE_IP") .ok(),
            "rpcip": env::var ("BOB_TRADE_IP") .ok(),
            "canbind": env::var ("BOB_TRADE_PORT") .ok().map (|s| s.parse::<i64>().unwrap()),
            "passphrase": bob_passphrase,
            "coins": coins,
            "i_am_seed": true,
            "rpc_password": "pass",
        }),
        "pass".into(),
        match var("LOCAL_THREAD_MM") {
            Ok(ref e) if e == "bob" => Some(local_start()),
            _ => None,
        },
    )
    .unwrap();
    let (_bob_dump_log, _bob_dump_dashboard) = mm_bob.mm_dump();
    log!({"Bob log path: {}", mm_bob.log_path.display()});
    // Enable coins on Bob side. Print the replies in case we need the "address".
    log! ({"enable_coins (bob): {:?}", block_on (enable_coins_rick_morty_electrum(&mm_bob))});

    log!("Issue sell request on Bob side by setting base/rel price…");
    let rc = block_on(mm_bob.rpc(&json! ({
        "userpass": mm_bob.userpass,
        "method": "setprice",
        "base": "RICK",
        "rel": "MORTY",
        "price": 0.9,
        "volume": "0.9",
    })))
    .unwrap();
    assert!(rc.0.is_success(), "!setprice: {}", rc.1);
    let setprice_json: Json = json::from_str(&rc.1).unwrap();
    log!([setprice_json]);

    let mm_alice = MarketMakerIt::start(
        json! ({
            "gui": "nogui",
            "netid": 9998,
            "dht": "on",  // Enable DHT without delay.
            "myipaddr": env::var ("ALICE_TRADE_IP") .ok(),
            "rpcip": env::var ("ALICE_TRADE_IP") .ok(),
            "passphrase": "alice passphrase",
            "coins": coins,
            "seednodes": [fomat!((mm_bob.ip))],
            "rpc_password": "pass",
        }),
        "pass".into(),
        match var("LOCAL_THREAD_MM") {
            Ok(ref e) if e == "alice" => Some(local_start()),
            _ => None,
        },
    )
    .unwrap();

    let (_alice_dump_log, _alice_dump_dashboard) = mm_alice.mm_dump();
    log!({"Alice log path: {}", mm_alice.log_path.display()});

    // Enable coins on Alice side. Print the replies in case we need the "address".
    log! ({"enable_coins (alice): {:?}", block_on (enable_coins_rick_morty_electrum(&mm_alice))});

    log!("Give Alice 3 seconds to import the order…");
    thread::sleep(Duration::from_secs(3));

    log!("Get RICK/MORTY orderbook on Alice side");
    let rc = block_on(mm_alice.rpc(&json! ({
        "userpass": mm_alice.userpass,
        "method": "orderbook",
        "base": "RICK",
        "rel": "MORTY",
    })))
    .unwrap();
    assert!(rc.0.is_success(), "!orderbook: {}", rc.1);

    let alice_orderbook: Json = json::from_str(&rc.1).unwrap();
    log!("Alice orderbook "[alice_orderbook]);
    let asks = alice_orderbook["asks"].as_array().unwrap();
    assert_eq!(asks.len(), 1, "Alice RICK/MORTY orderbook must have exactly 1 ask");

    let cancel_rc = block_on(mm_bob.rpc(&json! ({
        "userpass": mm_bob.userpass,
        "method": "cancel_all_orders",
        "cancel_by": {
            "type": "All",
        }
    })))
    .unwrap();
    assert!(cancel_rc.0.is_success(), "!cancel_all_orders: {}", rc.1);
    let uuid: Uuid = json::from_value(setprice_json["result"]["uuid"].clone()).unwrap();
    let order_path = mm_bob.folder.join(format!(
        "DB/{}/ORDERS/MY/MAKER/{}.json",
        hex::encode(rmd160_from_passphrase(bob_passphrase)),
        uuid
    ));
    assert!(!order_path.exists());

    let pause = 3;
    log!("Waiting (" (pause) " seconds) for Bob to cancel the order…");
    thread::sleep(Duration::from_secs(pause));

    // Bob orderbook must show no orders
    log!("Get RICK/MORTY orderbook on Bob side");
    let rc = block_on(mm_bob.rpc(&json! ({
        "userpass": mm_bob.userpass,
        "method": "orderbook",
        "base": "RICK",
        "rel": "MORTY",
    })))
    .unwrap();
    assert!(rc.0.is_success(), "!orderbook: {}", rc.1);

    let bob_orderbook: Json = json::from_str(&rc.1).unwrap();
    log!("Bob orderbook "[bob_orderbook]);
    let asks = bob_orderbook["asks"].as_array().unwrap();
    assert_eq!(asks.len(), 0, "Bob RICK/MORTY asks are not empty");

    // Alice orderbook must show no orders
    log!("Get RICK/MORTY orderbook on Alice side");
    let rc = block_on(mm_alice.rpc(&json! ({
        "userpass": mm_alice.userpass,
        "method": "orderbook",
        "base": "RICK",
        "rel": "MORTY",
    })))
    .unwrap();
    assert!(rc.0.is_success(), "!orderbook: {}", rc.1);

    let alice_orderbook: Json = json::from_str(&rc.1).unwrap();
    log!("Alice orderbook "[alice_orderbook]);
    let asks = alice_orderbook["asks"].as_array().unwrap();
    assert_eq!(asks.len(), 0, "Alice RICK/MORTY asks are not empty");
}

/// https://github.com/artemii235/SuperNET/issues/367
/// Electrum requests should success if at least 1 server successfully connected,
/// all others might end up with DNS resolution errors, TCP connection errors, etc.
#[test]
#[cfg(not(target_arch = "wasm32"))]
fn test_electrum_enable_conn_errors() {
    let coins = json!([
        {"coin":"RICK","asset":"RICK","protocol":{"type":"UTXO"}},
        {"coin":"MORTY","asset":"MORTY","protocol":{"type":"UTXO"}},
    ]);

    let mm_bob = MarketMakerIt::start(
        json! ({
            "gui": "nogui",
            "netid": 9998,
            "dht": "on",  // Enable DHT without delay.
            "myipaddr": env::var ("BOB_TRADE_IP") .ok(),
            "rpcip": env::var ("BOB_TRADE_IP") .ok(),
            "canbind": env::var ("BOB_TRADE_PORT") .ok().map (|s| s.parse::<i64>().unwrap()),
            "passphrase": "bob passphrase",
            "coins": coins,
            "i_am_seed": true,
            "rpc_password": "pass",
        }),
        "pass".into(),
        match var("LOCAL_THREAD_MM") {
            Ok(ref e) if e == "bob" => Some(local_start()),
            _ => None,
        },
    )
    .unwrap();
    let (_bob_dump_log, _bob_dump_dashboard) = mm_bob.mm_dump();
    log!({"Bob log path: {}", mm_bob.log_path.display()});
    // Using working servers and few else with random ports to trigger "connection refused"
    block_on(enable_electrum(&mm_bob, "RICK", false, &[
        "electrum3.cipig.net:10017",
        "electrum2.cipig.net:10017",
        "electrum1.cipig.net:10017",
        "electrum1.cipig.net:60017",
        "electrum1.cipig.net:60018",
    ]));
    // use random domain name to trigger name is not resolved
    block_on(enable_electrum(&mm_bob, "MORTY", false, &[
        "electrum3.cipig.net:10018",
        "electrum2.cipig.net:10018",
        "electrum1.cipig.net:10018",
        "random-electrum-domain-name1.net:60017",
        "random-electrum-domain-name2.net:60017",
    ]));
}

#[test]
#[cfg(not(target_arch = "wasm32"))]
fn test_order_should_not_be_displayed_when_node_is_down() {
    let coins = json!([
        {"coin":"RICK","asset":"RICK","protocol":{"type":"UTXO"}},
        {"coin":"MORTY","asset":"MORTY","protocol":{"type":"UTXO"}},
    ]);

    // start bob and immediately place the order
    let mm_bob = MarketMakerIt::start(
        json! ({
            "gui": "nogui",
            "netid": 9998,
            "dht": "on",  // Enable DHT without delay.
            "myipaddr": env::var ("BOB_TRADE_IP") .ok(),
            "rpcip": env::var ("BOB_TRADE_IP") .ok(),
            "canbind": env::var ("BOB_TRADE_PORT") .ok().map (|s| s.parse::<i64>().unwrap()),
            "passphrase": "bob passphrase",
            "coins": coins,
            "i_am_seed": true,
            "rpc_password": "pass",
        }),
        "pass".into(),
        match var("LOCAL_THREAD_MM") {
            Ok(ref e) if e == "bob" => Some(local_start()),
            _ => None,
        },
    )
    .unwrap();
    let (_bob_dump_log, _bob_dump_dashboard) = mm_bob.mm_dump();
    log!({"Bob log path: {}", mm_bob.log_path.display()});

    log!(
        "Bob enable RICK "[block_on(enable_electrum(&mm_bob, "RICK", false, &[
            "electrum3.cipig.net:10017",
            "electrum2.cipig.net:10017",
            "electrum1.cipig.net:10017",
        ]))]
    );

    log!(
        "Bob enable MORTY "[block_on(enable_electrum(&mm_bob, "MORTY", false, &[
            "electrum3.cipig.net:10018",
            "electrum2.cipig.net:10018",
            "electrum1.cipig.net:10018",
        ]))]
    );

    let mm_alice = MarketMakerIt::start(
        json! ({
            "gui": "nogui",
            "netid": 9998,
            "myipaddr": env::var ("ALICE_TRADE_IP") .ok(),
            "rpcip": env::var ("ALICE_TRADE_IP") .ok(),
            "passphrase": "alice passphrase",
            "coins": coins,
            "seednodes": [fomat!((mm_bob.ip))],
            "rpc_password": "pass",
            "maker_order_timeout": 5,
        }),
        "pass".into(),
        match var("LOCAL_THREAD_MM") {
            Ok(ref e) if e == "alice" => Some(local_start()),
            _ => None,
        },
    )
    .unwrap();

    let (_alice_dump_log, _alice_dump_dashboard) = mm_alice.mm_dump();
    log!({"Alice log path: {}", mm_alice.log_path.display()});

    log!(
        "Alice enable RICK "[block_on(enable_electrum(&mm_alice, "RICK", false, &[
            "electrum3.cipig.net:10017",
            "electrum2.cipig.net:10017",
            "electrum1.cipig.net:10017",
        ]))]
    );

    log!(
        "Alice enable MORTY "[block_on(enable_electrum(&mm_alice, "MORTY", false, &[
            "electrum3.cipig.net:10018",
            "electrum2.cipig.net:10018",
            "electrum1.cipig.net:10018",
        ]))]
    );

    // issue sell request on Bob side by setting base/rel price
    log!("Issue bob sell request");
    let rc = block_on(mm_bob.rpc(&json! ({
        "userpass": mm_bob.userpass,
        "method": "setprice",
        "base": "RICK",
        "rel": "MORTY",
        "price": 0.9,
        "volume": "0.9",
    })))
    .unwrap();
    assert!(rc.0.is_success(), "!setprice: {}", rc.1);

    thread::sleep(Duration::from_secs(2));

    log!("Get RICK/MORTY orderbook on Alice side");
    let rc = block_on(mm_alice.rpc(&json! ({
        "userpass": mm_alice.userpass,
        "method": "orderbook",
        "base": "RICK",
        "rel": "MORTY",
    })))
    .unwrap();
    assert!(rc.0.is_success(), "!orderbook: {}", rc.1);

    let alice_orderbook: Json = json::from_str(&rc.1).unwrap();
    log!("Alice orderbook "[alice_orderbook]);
    let asks = alice_orderbook["asks"].as_array().unwrap();
    assert_eq!(asks.len(), 1, "Alice RICK/MORTY orderbook must have exactly 1 ask");

    block_on(mm_bob.stop()).unwrap();
    thread::sleep(Duration::from_secs(6));

    let rc = block_on(mm_alice.rpc(&json! ({
        "userpass": mm_alice.userpass,
        "method": "orderbook",
        "base": "RICK",
        "rel": "MORTY",
    })))
    .unwrap();
    assert!(rc.0.is_success(), "!orderbook: {}", rc.1);

    let alice_orderbook: Json = json::from_str(&rc.1).unwrap();
    log!("Alice orderbook "[alice_orderbook]);
    let asks = alice_orderbook["asks"].as_array().unwrap();
    assert_eq!(asks.len(), 0, "Alice RICK/MORTY orderbook must have zero asks");

    block_on(mm_alice.stop()).unwrap();
}

#[test]
#[cfg(not(target_arch = "wasm32"))]
fn test_own_orders_should_not_be_removed_from_orderbook() {
    let coins = json!([
        {"coin":"RICK","asset":"RICK","protocol":{"type":"UTXO"}},
        {"coin":"MORTY","asset":"MORTY","protocol":{"type":"UTXO"}},
    ]);

    // start bob and immediately place the order
    let mm_bob = MarketMakerIt::start(
        json! ({
            "gui": "nogui",
            "netid": 9998,
            "dht": "on",  // Enable DHT without delay.
            "myipaddr": env::var ("BOB_TRADE_IP") .ok(),
            "rpcip": env::var ("BOB_TRADE_IP") .ok(),
            "canbind": env::var ("BOB_TRADE_PORT") .ok().map (|s| s.parse::<i64>().unwrap()),
            "passphrase": "bob passphrase",
            "coins": coins,
            "i_am_seed": true,
            "rpc_password": "pass",
            "maker_order_timeout": 5,
        }),
        "pass".into(),
        match var("LOCAL_THREAD_MM") {
            Ok(ref e) if e == "bob" => Some(local_start()),
            _ => None,
        },
    )
    .unwrap();
    let (_bob_dump_log, _bob_dump_dashboard) = mm_bob.mm_dump();
    log!({"Bob log path: {}", mm_bob.log_path.display()});

    log!(
        "Bob enable RICK "[block_on(enable_electrum(&mm_bob, "RICK", false, &[
            "electrum3.cipig.net:10017",
            "electrum2.cipig.net:10017",
            "electrum1.cipig.net:10017",
        ]))]
    );

    log!(
        "Bob enable MORTY "[block_on(enable_electrum(&mm_bob, "MORTY", false, &[
            "electrum3.cipig.net:10018",
            "electrum2.cipig.net:10018",
            "electrum1.cipig.net:10018",
        ]))]
    );

    // issue sell request on Bob side by setting base/rel price
    log!("Issue bob sell request");
    let rc = block_on(mm_bob.rpc(&json! ({
        "userpass": mm_bob.userpass,
        "method": "setprice",
        "base": "RICK",
        "rel": "MORTY",
        "price": 0.9,
        "volume": "0.9",
    })))
    .unwrap();
    assert!(rc.0.is_success(), "!setprice: {}", rc.1);

    thread::sleep(Duration::from_secs(6));

    let rc = block_on(mm_bob.rpc(&json! ({
        "userpass": mm_bob.userpass,
        "method": "orderbook",
        "base": "RICK",
        "rel": "MORTY",
    })))
    .unwrap();
    assert!(rc.0.is_success(), "!orderbook: {}", rc.1);

    let bob_orderbook: Json = json::from_str(&rc.1).unwrap();
    log!("Bob orderbook "[bob_orderbook]);
    let asks = bob_orderbook["asks"].as_array().unwrap();
    assert_eq!(asks.len(), 1, "Bob RICK/MORTY orderbook must have exactly 1 ask");

    block_on(mm_bob.stop()).unwrap();
}

#[cfg(not(target_arch = "wasm32"))]
fn check_priv_key(mm: &MarketMakerIt, coin: &str, expected_priv_key: &str) {
    let rc = block_on(mm.rpc(&json! ({
        "userpass": mm.userpass,
        "method": "show_priv_key",
        "coin": coin
    })))
    .unwrap();
    assert!(rc.0.is_success(), "!show_priv_key: {}", rc.1);
    let privkey: Json = json::from_str(&rc.1).unwrap();
    assert_eq!(privkey["result"]["priv_key"], Json::from(expected_priv_key))
}

#[test]
#[cfg(not(target_arch = "wasm32"))]
// https://github.com/KomodoPlatform/atomicDEX-API/issues/519#issuecomment-589149811
fn test_show_priv_key() {
    let coins = json! ([
        {"coin":"RICK","asset":"RICK","rpcport":8923,"txversion":4,"overwintered":1,"protocol":{"type":"UTXO"}},
        {"coin":"MORTY","asset":"MORTY","rpcport":11608,"txversion":4,"overwintered":1,"protocol":{"type":"UTXO"}},
        {"coin":"ETH","name":"ethereum","protocol":{"type":"ETH"}},
        {"coin":"JST","name":"jst","protocol":{"type":"ERC20","protocol_data":{"platform":"ETH","contract_address":"0x2b294F029Fde858b2c62184e8390591755521d8E"}}}
    ]);

    let mm = MarketMakerIt::start(
        json! ({
            "gui": "nogui",
            "netid": 9998,
            "myipaddr": env::var ("BOB_TRADE_IP") .ok(),
            "rpcip": env::var ("BOB_TRADE_IP") .ok(),
            "canbind": env::var ("BOB_TRADE_PORT") .ok().map (|s| s.parse::<i64>().unwrap()),
            "passphrase": "bob passphrase",
            "coins": coins,
            "rpc_password": "pass",
            "i_am_seed": true,
        }),
        "pass".into(),
        match var("LOCAL_THREAD_MM") {
            Ok(ref e) if e == "bob" => Some(local_start()),
            _ => None,
        },
    )
    .unwrap();

    let (_dump_log, _dump_dashboard) = mm.mm_dump();
    log!({"Log path: {}", mm.log_path.display()});
    log! ({"enable_coins: {:?}", block_on (enable_coins_eth_electrum (&mm, &["http://195.201.0.6:8565"]))});

    check_priv_key(&mm, "RICK", "UvCjJf4dKSs2vFGVtCnUTAhR5FTZGdg43DDRa9s7s5DV1sSDX14g");
    check_priv_key(
        &mm,
        "ETH",
        "0xb8c774f071de08c7fd8f62b97f1a5726f6ce9f1bcf141b70b86689254ed6714e",
    );
}

#[test]
#[cfg(not(target_arch = "wasm32"))]
// https://github.com/KomodoPlatform/atomicDEX-API/issues/586
fn test_electrum_and_enable_response() {
    let coins = json! ([
        {"coin":"RICK","asset":"RICK","rpcport":8923,"txversion":4,"overwintered":1,"protocol":{"type":"UTXO"},"mature_confirmations":101},
        {"coin":"ETH","name":"ethereum","protocol":{"type":"ETH"}},
    ]);

    let mm = MarketMakerIt::start(
        json! ({
            "gui": "nogui",
            "netid": 9998,
            "myipaddr": env::var ("BOB_TRADE_IP") .ok(),
            "rpcip": env::var ("BOB_TRADE_IP") .ok(),
            "canbind": env::var ("BOB_TRADE_PORT") .ok().map (|s| s.parse::<i64>().unwrap()),
            "passphrase": "bob passphrase",
            "coins": coins,
            "rpc_password": "pass",
            "i_am_seed": true,
        }),
        "pass".into(),
        match var("LOCAL_THREAD_MM") {
            Ok(ref e) if e == "bob" => Some(local_start()),
            _ => None,
        },
    )
    .unwrap();

    let (_dump_log, _dump_dashboard) = mm.mm_dump();
    log!({"Log path: {}", mm.log_path.display()});

    let electrum_rick = block_on(mm.rpc(&json!({
        "userpass": mm.userpass,
        "method": "electrum",
        "coin": "RICK",
        "servers": [{"url":"electrum1.cipig.net:10017"},{"url":"electrum2.cipig.net:10017"},{"url":"electrum3.cipig.net:10017"}],
        "mm2": 1,
        "required_confirmations": 10,
        "requires_notarization": true
    }))).unwrap();
    assert_eq!(
        electrum_rick.0,
        StatusCode::OK,
        "RPC «electrum» failed with {} {}",
        electrum_rick.0,
        electrum_rick.1
    );
    let rick_response: Json = json::from_str(&electrum_rick.1).unwrap();
    assert_eq!(rick_response["unspendable_balance"], Json::from("0"));
    assert_eq!(rick_response["required_confirmations"], Json::from(10));
    assert_eq!(rick_response["requires_notarization"], Json::from(true));
    assert_eq!(rick_response["mature_confirmations"], Json::from(101));

    // should change requires notarization at runtime
    let requires_nota_rick = block_on(mm.rpc(&json! ({
        "userpass": mm.userpass,
        "method": "set_requires_notarization",
        "coin": "RICK",
        "requires_notarization": false
    })))
    .unwrap();

    assert_eq!(
        requires_nota_rick.0,
        StatusCode::OK,
        "RPC «set_requires_notarization» failed with {} {}",
        requires_nota_rick.0,
        requires_nota_rick.1
    );
    let requires_nota_rick_response: Json = json::from_str(&requires_nota_rick.1).unwrap();
    assert_eq!(
        requires_nota_rick_response["result"]["requires_notarization"],
        Json::from(false)
    );

    let enable_eth = block_on(mm.rpc(&json! ({
        "userpass": mm.userpass,
        "method": "enable",
        "coin": "ETH",
        "urls": ["http://195.201.0.6:8565"],
        "mm2": 1,
        "swap_contract_address": "0xa09ad3cd7e96586ebd05a2607ee56b56fb2db8fd",
        "required_confirmations": 10,
        "requires_notarization": true
    })))
    .unwrap();
    assert_eq!(
        enable_eth.0,
        StatusCode::OK,
        "RPC «enable» failed with {} {}",
        enable_eth.0,
        enable_eth.1
    );
    let eth_response: Json = json::from_str(&enable_eth.1).unwrap();
    assert_eq!(rick_response["unspendable_balance"], Json::from("0"));
    assert_eq!(eth_response["required_confirmations"], Json::from(10));
    // requires_notarization doesn't take any effect on ETH/ERC20 coins
    assert_eq!(eth_response["requires_notarization"], Json::from(false));
    // check if there is no `mature_confirmations` field
    assert_eq!(eth_response.get("mature_confirmations"), None);
}

#[cfg(not(target_arch = "wasm32"))]
fn check_too_low_volume_order_creation_fails(mm: &MarketMakerIt, base: &str, rel: &str) {
    let rc = block_on(mm.rpc(&json! ({
        "userpass": mm.userpass,
        "method": "setprice",
        "base": base,
        "rel": rel,
        "price": "1",
        "volume": "0.00000099",
        "cancel_previous": false,
    })))
    .unwrap();
    assert!(!rc.0.is_success(), "setprice success, but should be error {}", rc.1);

    let rc = block_on(mm.rpc(&json! ({
        "userpass": mm.userpass,
        "method": "setprice",
        "base": base,
        "rel": rel,
        "price": "0.00000099",
        "volume": "1",
        "cancel_previous": false,
    })))
    .unwrap();
    assert!(!rc.0.is_success(), "setprice success, but should be error {}", rc.1);

    let rc = block_on(mm.rpc(&json! ({
        "userpass": mm.userpass,
        "method": "sell",
        "base": base,
        "rel": rel,
        "price": "1",
        "volume": "0.00000099",
    })))
    .unwrap();
    assert!(!rc.0.is_success(), "sell success, but should be error {}", rc.1);

    let rc = block_on(mm.rpc(&json! ({
        "userpass": mm.userpass,
        "method": "buy",
        "base": base,
        "rel": rel,
        "price": "1",
        "volume": "0.00000099",
    })))
    .unwrap();
    assert!(!rc.0.is_success(), "buy success, but should be error {}", rc.1);
}

#[test]
#[cfg(not(target_arch = "wasm32"))]
// https://github.com/KomodoPlatform/atomicDEX-API/issues/481
fn setprice_buy_sell_too_low_volume() {
    let bob_passphrase = get_passphrase(&".env.seed", "BOB_PASSPHRASE").unwrap();

    let coins = json! ([
        {"coin":"RICK","asset":"RICK","rpcport":8923,"txversion":4,"overwintered":1,"protocol":{"type":"UTXO"}},
        {"coin":"MORTY","asset":"MORTY","rpcport":11608,"txversion":4,"overwintered":1,"protocol":{"type":"UTXO"}},
        {"coin":"ETH","name":"ethereum","protocol":{"type":"ETH"}},
        {"coin":"JST","name":"jst","protocol":{"type":"ERC20","protocol_data":{"platform":"ETH","contract_address":"0x2b294F029Fde858b2c62184e8390591755521d8E"}}}
    ]);

    let mm = MarketMakerIt::start(
        json! ({
            "gui": "nogui",
            "netid": 9998,
            "myipaddr": env::var ("BOB_TRADE_IP") .ok(),
            "rpcip": env::var ("BOB_TRADE_IP") .ok(),
            "canbind": env::var ("BOB_TRADE_PORT") .ok().map (|s| s.parse::<i64>().unwrap()),
            "passphrase": bob_passphrase,
            "coins": coins,
            "rpc_password": "pass",
            "i_am_seed": true,
        }),
        "pass".into(),
        match var("LOCAL_THREAD_MM") {
            Ok(ref e) if e == "bob" => Some(local_start()),
            _ => None,
        },
    )
    .unwrap();

    let (_dump_log, _dump_dashboard) = mm.mm_dump();
    log!({"Log path: {}", mm.log_path.display()});

    log!([block_on(enable_coins_eth_electrum(&mm, &["http://195.201.0.6:8565"]))]);

    check_too_low_volume_order_creation_fails(&mm, "MORTY", "ETH");
    check_too_low_volume_order_creation_fails(&mm, "ETH", "MORTY");
    check_too_low_volume_order_creation_fails(&mm, "JST", "MORTY");
}

#[test]
#[cfg(not(target_arch = "wasm32"))]
fn test_fill_or_kill_taker_order_should_not_transform_to_maker() {
    let bob_passphrase = get_passphrase(&".env.client", "BOB_PASSPHRASE").unwrap();

    let coins = json! ([
        {"coin":"RICK","asset":"RICK","required_confirmations":0,"txversion":4,"overwintered":1,"protocol":{"type":"UTXO"}},
        {"coin":"MORTY","asset":"MORTY","required_confirmations":0,"txversion":4,"overwintered":1,"protocol":{"type":"UTXO"}},
        {"coin":"ETH","name":"ethereum","protocol":{"type":"ETH"}},
        {"coin":"JST","name":"jst","protocol":{"type":"ERC20","protocol_data":{"platform":"ETH","contract_address":"0x2b294F029Fde858b2c62184e8390591755521d8E"}}}
    ]);

    let mm_bob = MarketMakerIt::start(
        json! ({
            "gui": "nogui",
            "netid": 8999,
            "dht": "on",  // Enable DHT without delay.
            "myipaddr": env::var ("BOB_TRADE_IP") .ok(),
            "rpcip": env::var ("BOB_TRADE_IP") .ok(),
            "canbind": env::var ("BOB_TRADE_PORT") .ok().map (|s| s.parse::<i64>().unwrap()),
            "passphrase": bob_passphrase,
            "coins": coins,
            "rpc_password": "password",
            "i_am_seed": true,
        }),
        "password".into(),
        local_start!("bob"),
    )
    .unwrap();

    let (_bob_dump_log, _bob_dump_dashboard) = mm_bob.mm_dump();
    log! ({"Bob log path: {}", mm_bob.log_path.display()});
    log!([block_on(enable_coins_eth_electrum(&mm_bob, &[
        "http://195.201.0.6:8565"
    ]))]);

    log!("Issue bob ETH/JST sell request");
    let rc = block_on(mm_bob.rpc(&json! ({
        "userpass": mm_bob.userpass,
        "method": "sell",
        "base": "ETH",
        "rel": "JST",
        "price": 1,
        "volume": 0.1,
        "order_type": {
            "type": "FillOrKill"
        },
        "timeout": 2,
    })))
    .unwrap();
    assert!(rc.0.is_success(), "!sell: {}", rc.1);
    let sell_json: Json = json::from_str(&rc.1).unwrap();
    let order_type = sell_json["result"]["order_type"]["type"].as_str();
    assert_eq!(order_type, Some("FillOrKill"));

    log!("Wait for 4 seconds for Bob order to be cancelled");
    thread::sleep(Duration::from_secs(4));

    let rc = block_on(mm_bob.rpc(&json! ({
        "userpass": mm_bob.userpass,
        "method": "my_orders",
    })))
    .unwrap();
    assert!(rc.0.is_success(), "!my_orders: {}", rc.1);
    let my_orders: Json = json::from_str(&rc.1).unwrap();
    let my_maker_orders: HashMap<String, Json> = json::from_value(my_orders["result"]["maker_orders"].clone()).unwrap();
    let my_taker_orders: HashMap<String, Json> = json::from_value(my_orders["result"]["taker_orders"].clone()).unwrap();
    assert!(my_maker_orders.is_empty(), "maker_orders must be empty");
    assert!(my_taker_orders.is_empty(), "taker_orders must be empty");
}

#[test]
#[cfg(not(target_arch = "wasm32"))]
fn test_gtc_taker_order_should_transform_to_maker() {
    let bob_passphrase = get_passphrase(&".env.client", "BOB_PASSPHRASE").unwrap();

    let coins = json! ([
        {"coin":"RICK","asset":"RICK","required_confirmations":0,"txversion":4,"overwintered":1,"protocol":{"type":"UTXO"}},
        {"coin":"MORTY","asset":"MORTY","required_confirmations":0,"txversion":4,"overwintered":1,"protocol":{"type":"UTXO"}},
        {"coin":"ETH","name":"ethereum","protocol":{"type":"ETH"}},
        {"coin":"JST","name":"jst","protocol":{"type":"ERC20","protocol_data":{"platform":"ETH","contract_address":"0x2b294F029Fde858b2c62184e8390591755521d8E"}}}
    ]);

    let mm_bob = MarketMakerIt::start(
        json! ({
            "gui": "nogui",
            "netid": 8999,
            "dht": "on",  // Enable DHT without delay.
            "myipaddr": env::var ("BOB_TRADE_IP") .ok(),
            "rpcip": env::var ("BOB_TRADE_IP") .ok(),
            "canbind": env::var ("BOB_TRADE_PORT") .ok().map (|s| s.parse::<i64>().unwrap()),
            "passphrase": bob_passphrase,
            "coins": coins,
            "rpc_password": "password",
            "i_am_seed": true,
        }),
        "password".into(),
        local_start!("bob"),
    )
    .unwrap();

    let (_bob_dump_log, _bob_dump_dashboard) = mm_bob.mm_dump();
    log! ({"Bob log path: {}", mm_bob.log_path.display()});
    log!([block_on(enable_coins_eth_electrum(&mm_bob, &[
        "http://195.201.0.6:8565"
    ]))]);

    log!("Issue bob ETH/JST sell request");
    let rc = block_on(mm_bob.rpc(&json! ({
        "userpass": mm_bob.userpass,
        "method": "sell",
        "base": "ETH",
        "rel": "JST",
        "price": 1,
        "volume": 0.1,
        "order_type": {
            "type": "GoodTillCancelled"
        },
        "timeout": 2,
    })))
    .unwrap();
    assert!(rc.0.is_success(), "!setprice: {}", rc.1);
    let rc_json: Json = json::from_str(&rc.1).unwrap();
    let uuid: Uuid = json::from_value(rc_json["result"]["uuid"].clone()).unwrap();

    log!("Wait for 4 seconds for Bob order to be converted to maker");
    thread::sleep(Duration::from_secs(4));

    let rc = block_on(mm_bob.rpc(&json! ({
        "userpass": mm_bob.userpass,
        "method": "my_orders",
    })))
    .unwrap();
    assert!(rc.0.is_success(), "!my_orders: {}", rc.1);
    let my_orders: Json = json::from_str(&rc.1).unwrap();
    let my_maker_orders: HashMap<String, Json> = json::from_value(my_orders["result"]["maker_orders"].clone()).unwrap();
    let my_taker_orders: HashMap<String, Json> = json::from_value(my_orders["result"]["taker_orders"].clone()).unwrap();
    assert_eq!(1, my_maker_orders.len(), "maker_orders must have exactly 1 order");
    assert!(my_taker_orders.is_empty(), "taker_orders must be empty");
    let order_path = mm_bob.folder.join(format!(
        "DB/{}/ORDERS/MY/MAKER/{}.json",
        hex::encode(rmd160_from_passphrase(&bob_passphrase)),
        uuid
    ));
    log!("Order path "(order_path.display()));
    assert!(order_path.exists());
}

#[test]
#[cfg(not(target_arch = "wasm32"))]
fn test_set_price_must_save_order_to_db() {
    let bob_passphrase = get_passphrase(&".env.client", "BOB_PASSPHRASE").unwrap();

    let coins = json! ([
        {"coin":"RICK","asset":"RICK","required_confirmations":0,"txversion":4,"overwintered":1,"protocol":{"type":"UTXO"}},
        {"coin":"MORTY","asset":"MORTY","required_confirmations":0,"txversion":4,"overwintered":1,"protocol":{"type":"UTXO"}},
        {"coin":"ETH","name":"ethereum","protocol":{"type":"ETH"}},
        {"coin":"JST","name":"jst","protocol":{"type":"ERC20","protocol_data":{"platform":"ETH","contract_address":"0x2b294F029Fde858b2c62184e8390591755521d8E"}}}
    ]);

    let mm_bob = MarketMakerIt::start(
        json! ({
            "gui": "nogui",
            "netid": 8999,
            "dht": "on",  // Enable DHT without delay.
            "myipaddr": env::var ("BOB_TRADE_IP") .ok(),
            "rpcip": env::var ("BOB_TRADE_IP") .ok(),
            "canbind": env::var ("BOB_TRADE_PORT") .ok().map (|s| s.parse::<i64>().unwrap()),
            "passphrase": bob_passphrase,
            "coins": coins,
            "rpc_password": "password",
            "i_am_seed": true,
        }),
        "password".into(),
        local_start!("bob"),
    )
    .unwrap();

    let (_bob_dump_log, _bob_dump_dashboard) = mm_bob.mm_dump();
    log! ({"Bob log path: {}", mm_bob.log_path.display()});
    log!([block_on(enable_coins_eth_electrum(&mm_bob, &[
        "http://195.201.0.6:8565"
    ]))]);

    log!("Issue bob ETH/JST sell request");
    let rc = block_on(mm_bob.rpc(&json! ({
        "userpass": mm_bob.userpass,
        "method": "setprice",
        "base": "ETH",
        "rel": "JST",
        "price": 1,
        "volume": 0.1
    })))
    .unwrap();
    assert!(rc.0.is_success(), "!setprice: {}", rc.1);
    let rc_json: Json = json::from_str(&rc.1).unwrap();
    let uuid: Uuid = json::from_value(rc_json["result"]["uuid"].clone()).unwrap();
    let order_path = mm_bob.folder.join(format!(
        "DB/{}/ORDERS/MY/MAKER/{}.json",
        hex::encode(rmd160_from_passphrase(&bob_passphrase)),
        uuid
    ));
    assert!(order_path.exists());
}

#[test]
#[cfg(not(target_arch = "wasm32"))]
fn test_set_price_response_format() {
    let bob_passphrase = get_passphrase(&".env.client", "BOB_PASSPHRASE").unwrap();

    let coins = json! ([
        {"coin":"RICK","asset":"RICK","required_confirmations":0,"txversion":4,"overwintered":1,"protocol":{"type":"UTXO"}},
        {"coin":"MORTY","asset":"MORTY","required_confirmations":0,"txversion":4,"overwintered":1,"protocol":{"type":"UTXO"}},
        {"coin":"ETH","name":"ethereum","protocol":{"type":"ETH"}},
        {"coin":"JST","name":"jst","protocol":{"type":"ERC20","protocol_data":{"platform":"ETH","contract_address":"0x2b294F029Fde858b2c62184e8390591755521d8E"}}}
    ]);

    let mm_bob = MarketMakerIt::start(
        json! ({
            "gui": "nogui",
            "netid": 8999,
            "dht": "on",  // Enable DHT without delay.
            "myipaddr": env::var ("BOB_TRADE_IP") .ok(),
            "rpcip": env::var ("BOB_TRADE_IP") .ok(),
            "canbind": env::var ("BOB_TRADE_PORT") .ok().map (|s| s.parse::<i64>().unwrap()),
            "passphrase": bob_passphrase,
            "coins": coins,
            "rpc_password": "password",
            "i_am_seed": true,
        }),
        "password".into(),
        local_start!("bob"),
    )
    .unwrap();

    let (_bob_dump_log, _bob_dump_dashboard) = mm_bob.mm_dump();
    log! ({"Bob log path: {}", mm_bob.log_path.display()});
    log!([block_on(enable_coins_eth_electrum(&mm_bob, &[
        "http://195.201.0.6:8565"
    ]))]);

    log!("Issue bob ETH/JST sell request");
    let rc = block_on(mm_bob.rpc(&json! ({
        "userpass": mm_bob.userpass,
        "method": "setprice",
        "base": "ETH",
        "rel": "JST",
        "price": 1,
        "volume": 0.1
    })))
    .unwrap();
    assert!(rc.0.is_success(), "!setprice: {}", rc.1);
    let rc_json: Json = json::from_str(&rc.1).unwrap();
    let _: BigDecimal = json::from_value(rc_json["result"]["max_base_vol"].clone()).unwrap();
    let _: BigDecimal = json::from_value(rc_json["result"]["min_base_vol"].clone()).unwrap();
    let _: BigDecimal = json::from_value(rc_json["result"]["price"].clone()).unwrap();

    let _: BigRational = json::from_value(rc_json["result"]["max_base_vol_rat"].clone()).unwrap();
    let _: BigRational = json::from_value(rc_json["result"]["min_base_vol_rat"].clone()).unwrap();
    let _: BigRational = json::from_value(rc_json["result"]["price_rat"].clone()).unwrap();
}

#[test]
#[cfg(not(target_arch = "wasm32"))]
// https://github.com/KomodoPlatform/atomicDEX-API/issues/635
fn set_price_with_cancel_previous_should_broadcast_cancelled_message() {
    let coins = json!([
        {"coin":"RICK","asset":"RICK","rpcport":8923,"txversion":4,"overwintered":1,"protocol":{"type":"UTXO"}},
        {"coin":"MORTY","asset":"MORTY","rpcport":11608,"txversion":4,"overwintered":1,"protocol":{"type":"UTXO"}}
    ]);

    // start bob and immediately place the order
    let mm_bob = MarketMakerIt::start(
        json! ({
            "gui": "nogui",
            "netid": 9998,
            "dht": "on",  // Enable DHT without delay.
            "myipaddr": env::var ("BOB_TRADE_IP") .ok(),
            "rpcip": env::var ("BOB_TRADE_IP") .ok(),
            "canbind": env::var ("BOB_TRADE_PORT") .ok().map (|s| s.parse::<i64>().unwrap()),
            "passphrase": "bob passphrase",
            "coins": coins,
            "i_am_seed": true,
            "rpc_password": "pass",
        }),
        "pass".into(),
        match var("LOCAL_THREAD_MM") {
            Ok(ref e) if e == "bob" => Some(local_start()),
            _ => None,
        },
    )
    .unwrap();
    let (_bob_dump_log, _bob_dump_dashboard) = mm_bob.mm_dump();
    log!({"Bob log path: {}", mm_bob.log_path.display()});
    // Enable coins on Bob side. Print the replies in case we need the "address".
    log! ({"enable_coins (bob): {:?}", block_on (enable_coins_rick_morty_electrum(&mm_bob))});

    let set_price_json = json! ({
        "userpass": mm_bob.userpass,
        "method": "setprice",
        "base": "RICK",
        "rel": "MORTY",
        "price": 0.9,
        "volume": "0.9",
    });
    log!("Issue sell request on Bob side by setting base/rel price…");
    let rc = block_on(mm_bob.rpc(&set_price_json)).unwrap();
    assert!(rc.0.is_success(), "!setprice: {}", rc.1);

    let mm_alice = MarketMakerIt::start(
        json! ({
            "gui": "nogui",
            "netid": 9998,
            "dht": "on",  // Enable DHT without delay.
            "myipaddr": env::var ("ALICE_TRADE_IP") .ok(),
            "rpcip": env::var ("ALICE_TRADE_IP") .ok(),
            "passphrase": "alice passphrase",
            "coins": coins,
            "seednodes": [fomat!((mm_bob.ip))],
            "rpc_password": "pass",
        }),
        "pass".into(),
        match var("LOCAL_THREAD_MM") {
            Ok(ref e) if e == "alice" => Some(local_start()),
            _ => None,
        },
    )
    .unwrap();

    let (_alice_dump_log, _alice_dump_dashboard) = mm_alice.mm_dump();
    log!({"Alice log path: {}", mm_alice.log_path.display()});

    // Enable coins on Alice side. Print the replies in case we need the "address".
    log! ({"enable_coins (alice): {:?}", block_on (enable_coins_rick_morty_electrum(&mm_alice))});

    log!("Get RICK/MORTY orderbook on Alice side");
    let rc = block_on(mm_alice.rpc(&json! ({
        "userpass": mm_alice.userpass,
        "method": "orderbook",
        "base": "RICK",
        "rel": "MORTY",
    })))
    .unwrap();
    assert!(rc.0.is_success(), "!orderbook: {}", rc.1);

    let alice_orderbook: Json = json::from_str(&rc.1).unwrap();
    log!("Alice orderbook "[alice_orderbook]);
    let asks = alice_orderbook["asks"].as_array().unwrap();
    assert_eq!(asks.len(), 1, "Alice RICK/MORTY orderbook must have exactly 1 ask");

    log!("Issue sell request again on Bob side by setting base/rel price…");
    let rc = block_on(mm_bob.rpc(&set_price_json)).unwrap();
    assert!(rc.0.is_success(), "!setprice: {}", rc.1);

    let pause = 2;
    log!("Waiting (" (pause) " seconds) for Bob to broadcast messages…");
    thread::sleep(Duration::from_secs(pause));

    // Bob orderbook must show 1 order
    log!("Get RICK/MORTY orderbook on Bob side");
    let rc = block_on(mm_bob.rpc(&json! ({
        "userpass": mm_bob.userpass,
        "method": "orderbook",
        "base": "RICK",
        "rel": "MORTY",
    })))
    .unwrap();
    assert!(rc.0.is_success(), "!orderbook: {}", rc.1);

    let bob_orderbook: Json = json::from_str(&rc.1).unwrap();
    log!("Bob orderbook "[bob_orderbook]);
    let asks = bob_orderbook["asks"].as_array().unwrap();
    assert_eq!(asks.len(), 1, "Bob RICK/MORTY orderbook must have exactly 1 ask");

    // Alice orderbook must have 1 order
    log!("Get RICK/MORTY orderbook on Alice side");
    let rc = block_on(mm_alice.rpc(&json! ({
        "userpass": mm_alice.userpass,
        "method": "orderbook",
        "base": "RICK",
        "rel": "MORTY",
    })))
    .unwrap();
    assert!(rc.0.is_success(), "!orderbook: {}", rc.1);

    let alice_orderbook: Json = json::from_str(&rc.1).unwrap();
    log!("Alice orderbook "[alice_orderbook]);
    let asks = alice_orderbook["asks"].as_array().unwrap();
    assert_eq!(asks.len(), 1, "Alice RICK/MORTY orderbook must have exactly 1 ask");
}

#[test]
#[cfg(not(target_arch = "wasm32"))]
fn test_batch_requests() {
    let coins = json!([
        {"coin":"RICK","asset":"RICK","rpcport":8923,"txversion":4,"overwintered":1,"protocol":{"type":"UTXO"}},
        {"coin":"MORTY","asset":"MORTY","rpcport":11608,"txversion":4,"overwintered":1,"protocol":{"type":"UTXO"}},
        {"coin":"ETH","name":"ethereum","protocol":{"type":"ETH"},"rpcport":80},
       {"coin":"JST","name":"jst","protocol":{"type":"ERC20","protocol_data":{"platform":"ETH","contract_address":"0xc0eb7AeD740E1796992A08962c15661bDEB58003"}}}
    ]);

    // start bob and immediately place the order
    let mm_bob = MarketMakerIt::start(
        json! ({
            "gui": "nogui",
            "netid": 9998,
            "dht": "on",  // Enable DHT without delay.
            "myipaddr": env::var ("BOB_TRADE_IP") .ok(),
            "rpcip": env::var ("BOB_TRADE_IP") .ok(),
            "canbind": env::var ("BOB_TRADE_PORT") .ok().map (|s| s.parse::<i64>().unwrap()),
            "passphrase": "bob passphrase",
            "coins": coins,
            "i_am_seed": true,
            "rpc_password": "pass",
        }),
        "pass".into(),
        match var("LOCAL_THREAD_MM") {
            Ok(ref e) if e == "bob" => Some(local_start()),
            _ => None,
        },
    )
    .unwrap();
    let (_bob_dump_log, _bob_dump_dashboard) = mm_bob.mm_dump();
    log!({"Bob log path: {}", mm_bob.log_path.display()});

    let batch_json = json!([
        {
            "userpass": mm_bob.userpass,
            "method": "electrum",
            "coin": "RICK",
            "servers": [{"url":"electrum1.cipig.net:10017"},{"url":"electrum2.cipig.net:10017"},{"url":"electrum3.cipig.net:10017"}],
            "mm2": 1,
        },
        {
            "userpass": mm_bob.userpass,
            "method": "electrum",
            "coin": "MORTY",
            "servers": [{"url":"electrum1.cipig.net:10018"},{"url":"electrum2.cipig.net:10018"},{"url":"electrum3.cipig.net:10018"}],
            "mm2": 1,
        },
        {
            "userpass": "error",
            "method": "electrum",
            "coin": "MORTY",
            "servers": [{"url":"electrum1.cipig.net:10018"},{"url":"electrum2.cipig.net:10018"},{"url":"electrum3.cipig.net:10018"}],
            "mm2": 1,
        },
    ]);

    let rc = block_on(mm_bob.rpc(&batch_json)).unwrap();
    assert!(rc.0.is_success(), "!batch: {}", rc.1);
    log!((rc.1));
    let responses = json::from_str::<Vec<Json>>(&rc.1).unwrap();
    assert_eq!(responses[0]["coin"], Json::from("RICK"));
    assert_eq!(
        responses[0]["address"],
        Json::from("RRnMcSeKiLrNdbp91qNVQwwXx5azD4S4CD")
    );

    assert_eq!(responses[1]["coin"], Json::from("MORTY"));
    assert_eq!(
        responses[1]["address"],
        Json::from("RRnMcSeKiLrNdbp91qNVQwwXx5azD4S4CD")
    );

    assert!(responses[2]["error"].as_str().unwrap().contains("Userpass is invalid!"));
}

#[cfg(not(target_arch = "wasm32"))]
fn request_metrics(mm: &MarketMakerIt) -> MetricsJson {
    let (status, metrics, _headers) = block_on(mm.rpc(&json!({ "method": "metrics"}))).unwrap();
    assert_eq!(status, StatusCode::OK, "RPC «metrics» failed with status «{}»", status);
    json::from_str(&metrics).unwrap()
}

#[test]
#[cfg(not(target_arch = "wasm32"))]
fn test_metrics_method() {
    let coins = json!([
        {"coin":"RICK","asset":"RICK","rpcport":8923,"txversion":4,"overwintered":1,"protocol":{"type":"UTXO"}},
    ]);

    let mm = MarketMakerIt::start(
        json! ({
            "gui": "nogui",
            "netid": 9998,
            "myipaddr": env::var ("BOB_TRADE_IP") .ok(),
            "rpcip": env::var ("BOB_TRADE_IP") .ok(),
            "passphrase": "face pin block number add byte put seek mime test note password sin tab multiple",
            "coins": coins,
            "i_am_seed": true,
            "rpc_password": "pass",
        }),
        "pass".into(),
        local_start!("bob"),
    )
    .unwrap();
    let (_dump_log, _dump_dashboard) = mm.mm_dump();
    log!({ "log path: {}", mm.log_path.display() });

    let _electrum = block_on(enable_electrum(&mm, "RICK", false, &[
        "electrum1.cipig.net:10017",
        "electrum2.cipig.net:10017",
        "electrum3.cipig.net:10017",
    ]));

    let metrics = request_metrics(&mm);
    assert!(!metrics.metrics.is_empty());

    log!("Received metrics:");
    log!([metrics]);

    find_metrics_in_json(metrics, "rpc_client.traffic.out", &[("coin", "RICK")])
        .expect(r#"Couldn't find a metric with key = "traffic.out" and label: coin = "RICK" in received json"#);
}

#[test]
#[ignore]
#[cfg(not(target_arch = "wasm32"))]
fn test_electrum_tx_history() {
    fn get_tx_history_request_count(mm: &MarketMakerIt) -> u64 {
        let metrics = request_metrics(mm);
        match find_metrics_in_json(metrics, "tx.history.request.count", &[
            ("coin", "RICK"),
            ("method", "blockchain.scripthash.get_history"),
        ])
        .unwrap()
        {
            MetricType::Counter { value, .. } => value,
            _ => panic!("tx.history.request.count should be a counter"),
        }
    }

    let coins = json!([
        {"coin":"RICK","asset":"RICK","rpcport":8923,"txversion":4,"overwintered":1,"protocol":{"type":"UTXO"}},
    ]);

    let mut mm = MarketMakerIt::start(
        json! ({
            "gui": "nogui",
            "netid": 9998,
            "myipaddr": env::var ("BOB_TRADE_IP") .ok(),
            "rpcip": env::var ("BOB_TRADE_IP") .ok(),
            "passphrase": "face pin block number add byte put seek mime test note password sin tab multiple",
            "coins": coins,
            "i_am_seed": true,
            "rpc_password": "pass",
            "metrics_interval": 30.
        }),
        "pass".into(),
        local_start!("bob"),
    )
    .unwrap();
    let (_dump_log, _dump_dashboard) = mm.mm_dump();
    log!({ "log path: {}", mm.log_path.display() });

    // Enable RICK electrum client with tx_history loop.
    let electrum = block_on(enable_electrum(&mm, "RICK", true, &[
        "electrum1.cipig.net:10017",
        "electrum2.cipig.net:10017",
        "electrum3.cipig.net:10017",
    ]));

    // Wait till tx_history will not be loaded
    block_on(mm.wait_for_log(500., |log| log.contains("history has been loaded successfully"))).unwrap();

    // tx_history is requested every 30 seconds, wait another iteration
    thread::sleep(Duration::from_secs(31));

    // Balance is not changed, therefore tx_history shouldn't be reloaded.
    // Request metrics and check if the MarketMaker has requested tx_history only once
    assert_eq!(get_tx_history_request_count(&mm), 1);

    // make a transaction to change balance
    let mut enable_res = HashMap::new();
    enable_res.insert("RICK", electrum);
    log!("enable_coins: "[enable_res]);
    withdraw_and_send(
        &mm,
        "RICK",
        "RRYmiZSDo3UdHHqj1rLKf8cbJroyv9NxXw",
        &enable_res,
        "-0.00001",
        0.001,
    );

    // Wait another iteration
    thread::sleep(Duration::from_secs(31));

    // tx_history should be reloaded on next loop iteration
    assert_eq!(get_tx_history_request_count(&mm), 2);
}

#[cfg(not(target_arch = "wasm32"))]
#[allow(dead_code)]
fn spin_n_nodes(seednodes: &[&str], coins: &Json, n: usize) -> Vec<(MarketMakerIt, RaiiDump, RaiiDump)> {
    let mut mm_nodes = Vec::with_capacity(n);
    for i in 0..n {
        let mut mm = MarketMakerIt::start(
            json! ({
                "gui": "nogui",
                "netid": 9998,
                "myipaddr": env::var ("ALICE_TRADE_IP") .ok(),
                "rpcip": env::var ("ALICE_TRADE_IP") .ok(),
                "passphrase": format!("alice passphrase {}", i),
                "coins": coins,
                "seednodes": seednodes,
                "rpc_password": "pass",
            }),
            "pass".into(),
            local_start!("alice"),
        )
        .unwrap();

        let (alice_dump_log, alice_dump_dashboard) = mm.mm_dump();
        log!({ "Alice {} log path: {}", i, mm.log_path.display() });
        for seednode in seednodes.iter() {
            block_on(mm.wait_for_log(22., |log| log.contains(&format!("Dialed {}", seednode)))).unwrap();
        }
        mm_nodes.push((mm, alice_dump_log, alice_dump_dashboard));
    }
    mm_nodes
}

#[test]
#[cfg(not(target_arch = "wasm32"))]
fn test_convert_utxo_address() {
    let coins = json!([
        {"coin":"BCH","pubtype":0,"p2shtype":5,"mm2":1,"fork_id": "0x40","protocol":{"type":"UTXO"},
         "address_format":{"format":"cashaddress","network":"bitcoincash"}},
    ]);

    let mm = MarketMakerIt::start(
        json! ({
            "gui": "nogui",
            "netid": 9998,
            "myipaddr": env::var ("BOB_TRADE_IP") .ok(),
            "rpcip": env::var ("BOB_TRADE_IP") .ok(),
            "passphrase": "face pin block number add byte put seek mime test note password sin tab multiple",
            "coins": coins,
            "i_am_seed": true,
            "rpc_password": "pass",
        }),
        "pass".into(),
        local_start!("bob"),
    )
    .unwrap();
    let (_dump_log, _dump_dashboard) = mm.mm_dump();
    log!({ "log path: {}", mm.log_path.display() });

    let _electrum = block_on(enable_electrum(&mm, "BCH", false, &[
        "electroncash.de:50003",
        "tbch.loping.net:60001",
        "blackie.c3-soft.com:60001",
        "bch0.kister.net:51001",
        "testnet.imaginary.cash:50001",
    ]));

    // test standard to cashaddress
    let rc = block_on(mm.rpc(&json! ({
        "userpass": mm.userpass,
        "method": "convertaddress",
        "coin": "BCH",
        "from": "1DmFp16U73RrVZtYUbo2Ectt8mAnYScpqM",
        "to_address_format":{"format":"cashaddress","network":"bitcoincash"},
    })))
    .unwrap();
    assert_eq!(
        rc.0,
        StatusCode::OK,
        "RPC «convertaddress» failed with status «{}»",
        rc.0
    );
    let actual: Json = json::from_str(&rc.1).unwrap();

    let expected = json!({
        "result": {
            "address": "bitcoincash:qzxqqt9lh4feptf0mplnk58gnajfepzwcq9f2rxk55",
        },
    });
    assert_eq!(actual, expected);

    // test cashaddress to standard
    let rc = block_on(mm.rpc(&json! ({
        "userpass": mm.userpass,
        "method": "convertaddress",
        "coin": "BCH",
        "from": "bitcoincash:qzxqqt9lh4feptf0mplnk58gnajfepzwcq9f2rxk55",
        "to_address_format":{"format":"standard"},
    })))
    .unwrap();
    assert_eq!(
        rc.0,
        StatusCode::OK,
        "RPC «convertaddress» failed with status «{}»",
        rc.0
    );
    let actual: Json = json::from_str(&rc.1).unwrap();

    let expected = json!({
        "result": {
            "address": "1DmFp16U73RrVZtYUbo2Ectt8mAnYScpqM",
        },
    });
    assert_eq!(actual, expected);

    // test standard to standard
    let rc = block_on(mm.rpc(&json! ({
        "userpass": mm.userpass,
        "method": "convertaddress",
        "coin": "BCH",
        "from": "1DmFp16U73RrVZtYUbo2Ectt8mAnYScpqM",
        "to_address_format":{"format":"standard"},
    })))
    .unwrap();
    assert_eq!(
        rc.0,
        StatusCode::OK,
        "RPC «convertaddress» failed with status «{}»",
        rc.0
    );
    let actual: Json = json::from_str(&rc.1).unwrap();

    let expected = json!({
        "result": {
            "address": "1DmFp16U73RrVZtYUbo2Ectt8mAnYScpqM",
        },
    });
    assert_eq!(actual, expected);

    // test invalid address
    let rc = block_on(mm.rpc(&json! ({
        "userpass": mm.userpass,
        "method": "convertaddress",
        "coin": "BCH",
        "from": "0000000000000000000000000000000000",
        "to_address_format":{"format":"standard"},
    })))
    .unwrap();
    assert!(
        rc.0.is_server_error(),
        "!convertaddress success but should be error: {}",
        rc.1
    );
}

#[test]
#[cfg(not(target_arch = "wasm32"))]
fn test_convert_segwit_address() {
    let coins = json! ([
        {
            "coin": "tBTC",
            "name": "tbitcoin",
            "fname": "tBitcoin",
            "rpcport": 18332,
            "pubtype": 111,
            "p2shtype": 196,
            "wiftype": 239,
            "segwit": true,
            "bech32_hrp": "tb",
            "txfee": 1000,
            "mm2": 1,
            "required_confirmations": 0,
            "protocol": {
                "type": "UTXO"
            }
        }
    ]);

    let mm = MarketMakerIt::start(
        json! ({
            "gui": "nogui",
            "netid": 9998,
            "myipaddr": env::var ("BOB_TRADE_IP") .ok(),
            "rpcip": env::var ("BOB_TRADE_IP") .ok(),
            "passphrase": "face pin block number add byte put seek mime test note password sin tab multiple",
            "coins": coins,
            "i_am_seed": true,
            "rpc_password": "pass",
        }),
        "pass".into(),
        local_start!("bob"),
    )
    .unwrap();
    let (_dump_log, _dump_dashboard) = mm.mm_dump();
    log!({ "log path: {}", mm.log_path.display() });

    let _electrum = block_on(enable_electrum(&mm, "tBTC", false, &[
        "electrum1.cipig.net:10068",
        "electrum2.cipig.net:10068",
        "electrum3.cipig.net:10068",
    ]));

    // test standard to segwit
    let rc = block_on(mm.rpc(&json! ({
        "userpass": mm.userpass,
        "method": "convertaddress",
        "coin": "tBTC",
        "from": "mqWYEGxLeK843n3xMTe8EWTFPyoSZjtUXb",
        "to_address_format":{"format":"segwit"},
    })))
    .unwrap();
    assert_eq!(
        rc.0,
        StatusCode::OK,
        "RPC «convertaddress» failed with status «{}»",
        rc.0
    );
    let actual: Json = json::from_str(&rc.1).unwrap();

    let expected = json!({
        "result": {
            "address": "tb1qdkwjk42dw6pryvs9sl0ht3pn3mxghuma64jst5",
        },
    });
    assert_eq!(actual, expected);

    // test segwit to standard
    let rc = block_on(mm.rpc(&json! ({
        "userpass": mm.userpass,
        "method": "convertaddress",
        "coin": "tBTC",
        "from": "tb1qdkwjk42dw6pryvs9sl0ht3pn3mxghuma64jst5",
        "to_address_format":{"format":"standard"},
    })))
    .unwrap();
    assert_eq!(
        rc.0,
        StatusCode::OK,
        "RPC «convertaddress» failed with status «{}»",
        rc.0
    );
    let actual: Json = json::from_str(&rc.1).unwrap();

    let expected = json!({
        "result": {
            "address": "mqWYEGxLeK843n3xMTe8EWTFPyoSZjtUXb",
        },
    });
    assert_eq!(actual, expected);

    // test invalid tBTC standard address
    let rc = block_on(mm.rpc(&json! ({
        "userpass": mm.userpass,
        "method": "convertaddress",
        "coin": "tBTC",
        "from": "1AzawDsMqHgoGfaLdtfkQbEvXzCjk5oyFx",
        "to_address_format":{"format":"segwit"},
    })))
    .unwrap();
    assert!(
        rc.0.is_server_error(),
        "!convertaddress success but should be error: {}",
        rc.1
    );
    assert!(rc.1.contains("Expected a valid P2PKH or P2SH prefix for tBTC"));

    // test invalid tBTC segwit address
    let rc = block_on(mm.rpc(&json! ({
        "userpass": mm.userpass,
        "method": "convertaddress",
        "coin": "tBTC",
        "from": "ltc1qdkwjk42dw6pryvs9sl0ht3pn3mxghuma64jst5",
        "to_address_format":{"format":"standard"},
    })))
    .unwrap();
    assert!(
        rc.0.is_server_error(),
        "!convertaddress success but should be error: {}",
        rc.1
    );
    assert!(rc
        .1
        .contains("Invalid address: ltc1qdkwjk42dw6pryvs9sl0ht3pn3mxghuma64jst5"));
}

#[test]
#[cfg(not(target_arch = "wasm32"))]
fn test_convert_eth_address() {
    let coins = json!([
        {"coin":"ETH","name":"ethereum","protocol":{"type":"ETH"}},
    ]);

    // start mm and immediately place the order
    let mm = MarketMakerIt::start(
        json! ({
            "gui": "nogui",
            "netid": 9998,
            "dht": "on",  // Enable DHT without delay.
            "myipaddr": env::var ("BOB_TRADE_IP") .ok(),
            "rpcip": env::var ("BOB_TRADE_IP") .ok(),
            "canbind": env::var ("BOB_TRADE_PORT") .ok().map (|s| s.parse::<i64>().unwrap()),
            "passphrase": "bob passphrase",
            "coins": coins,
            "i_am_seed": true,
            "rpc_password": "pass",
        }),
        "pass".into(),
        match var("LOCAL_THREAD_MM") {
            Ok(ref e) if e == "bob" => Some(local_start()),
            _ => None,
        },
    )
    .unwrap();
    let (_dump_log, _dump_dashboard) = mm.mm_dump();
    log!({ "log path: {}", mm.log_path.display() });

    block_on(enable_native(&mm, "ETH", &["http://195.201.0.6:8565"]));

    // test single-case to mixed-case
    let rc = block_on(mm.rpc(&json! ({
        "userpass": mm.userpass,
        "method": "convertaddress",
        "coin": "ETH",
        "from": "0xfb6916095ca1df60bb79ce92ce3ea74c37c5d359",
        "to_address_format":{"format":"mixedcase"},
    })))
    .unwrap();
    assert_eq!(
        rc.0,
        StatusCode::OK,
        "RPC «convertaddress» failed with status «{}»",
        rc.0
    );
    let actual: Json = json::from_str(&rc.1).unwrap();

    let expected = json!({
        "result": {
            "address": "0xfB6916095ca1df60bB79Ce92cE3Ea74c37c5d359",
        },
    });
    assert_eq!(actual, expected);

    // test mixed-case to mixed-case (expect error)
    let rc = block_on(mm.rpc(&json! ({
        "userpass": mm.userpass,
        "method": "convertaddress",
        "coin": "ETH",
        "from": "0xfB6916095ca1df60bB79Ce92cE3Ea74c37c5d359",
        "to_address_format":{"format":"mixedcase"},
    })))
    .unwrap();
    assert_eq!(
        rc.0,
        StatusCode::OK,
        "RPC «convertaddress» failed with status «{}»",
        rc.0
    );
    let actual: Json = json::from_str(&rc.1).unwrap();

    let expected = json!({
        "result": {
            "address": "0xfB6916095ca1df60bB79Ce92cE3Ea74c37c5d359",
        },
    });
    assert_eq!(actual, expected);

    // test invalid address
    let rc = block_on(mm.rpc(&json! ({
        "userpass": mm.userpass,
        "method": "convertaddress",
        "coin": "ETH",
        "from": "fB6916095ca1df60bB79Ce92cE3Ea74c37c5d359",
        "to_address_format":{"format":"mixedcase"},
    })))
    .unwrap();
    assert!(
        rc.0.is_server_error(),
        "!convertaddress success but should be error: {}",
        rc.1
    );
    assert!(rc.1.contains("Address must be prefixed with 0x"));
}

#[test]
#[cfg(not(target_arch = "wasm32"))]
fn test_add_delegation_qtum() {
    let coins = json!([{
      "coin": "tQTUM",
      "name": "qtumtest",
      "fname": "Qtum test",
      "rpcport": 13889,
      "pubtype": 120,
      "p2shtype": 110,
      "wiftype": 239,
      "segwit": true,
      "txfee": 400000,
      "mm2": 1,
      "required_confirmations": 1,
      "mature_confirmations": 2000,
      "avg_blocktime": 0.53,
      "protocol": {
        "type": "QTUM"
      }
    }]);
    let mm = MarketMakerIt::start(
        json!({
            "gui": "nogui",
            "netid": 9998,
            "myipaddr": env::var("BOB_TRADE_IP").ok(),
            "rpcip": env::var("BOB_TRADE_IP").ok(),
            "canbind": env::var("BOB_TRADE_PORT").ok().map(|s| s.parse::<i64>().unwrap()),
            "passphrase": "asthma turtle lizard tone genuine tube hunt valley soap cloth urge alpha amazing frost faculty cycle mammal leaf normal bright topple avoid pulse buffalo",
            "coins": coins,
            "rpc_password": "pass",
            "i_am_seed": true,
        }),
        "pass".into(),
        match var("LOCAL_THREAD_MM") {
            Ok(ref e) if e == "bob" => Some(local_start()),
            _ => None,
        },
    )
    .unwrap();

    let json = block_on(enable_electrum(&mm, "tQTUM", false, &[
        "electrum1.cipig.net:10071",
        "electrum2.cipig.net:10071",
        "electrum3.cipig.net:10071",
    ]));
    println!("{}", json.balance);

    let rc = block_on(mm.rpc(&json!({
        "userpass": "pass",
        "mmrpc": "2.0",
        "method": "add_delegation",
        "params": {
            "coin": "tQTUM",
            "staking_details": {
                "type": "Qtum",
                "address": "qcyBHeSct7Wr4mAw18iuQ1zW5mMFYmtmBE"
            }
        },
        "id": 0
    })))
    .unwrap();
    assert_eq!(
        rc.0,
        StatusCode::OK,
        "RPC «add_delegation» failed with status «{}»",
        rc.0
    );
    let rc = block_on(mm.rpc(&json!({
        "userpass": "pass",
        "mmrpc": "2.0",
        "method": "add_delegation",
        "params": {
            "coin": "tQTUM",
            "staking_details": {
                "type": "Qtum",
                "address": "fake_address"
            }
        },
        "id": 0
    })))
    .unwrap();
    assert!(
        rc.0.is_client_error(),
        "!add_delegation success but should be error: {}",
        rc.1
    );
}

#[test]
#[cfg(not(target_arch = "wasm32"))]
fn test_remove_delegation_qtum() {
    let coins = json!([{
      "coin": "tQTUM",
      "name": "qtumtest",
      "fname": "Qtum test",
      "rpcport": 13889,
      "pubtype": 120,
      "p2shtype": 110,
      "wiftype": 239,
      "segwit": true,
      "txfee": 400000,
      "mm2": 1,
      "required_confirmations": 1,
      "mature_confirmations": 2000,
      "avg_blocktime": 0.53,
      "protocol": {
        "type": "QTUM"
      }
    }]);
    let mm = MarketMakerIt::start(
        json!({
            "gui": "nogui",
            "netid": 9998,
            "myipaddr": env::var("BOB_TRADE_IP").ok(),
            "rpcip": env::var("BOB_TRADE_IP").ok(),
            "canbind": env::var("BOB_TRADE_PORT").ok().map(|s| s.parse::<i64>().unwrap()),
            "passphrase": "federal stay trigger hour exist success game vapor become comfort action phone bright ill target wild nasty crumble dune close rare fabric hen iron",
            "coins": coins,
            "rpc_password": "pass",
            "i_am_seed": true,
        }),
        "pass".into(),
        match var("LOCAL_THREAD_MM") {
            Ok(ref e) if e == "bob" => Some(local_start()),
            _ => None,
        },
    )
    .unwrap();

    let json = block_on(enable_electrum(&mm, "tQTUM", false, &[
        "electrum1.cipig.net:10071",
        "electrum2.cipig.net:10071",
        "electrum3.cipig.net:10071",
    ]));
    println!("{}", json.balance);

    let rc = block_on(mm.rpc(&json!({
        "userpass": "pass",
        "mmrpc": "2.0",
        "method": "remove_delegation",
        "params": {"coin": "tQTUM"},
        "id": 0
    })))
    .unwrap();
    assert_eq!(
        rc.0,
        StatusCode::OK,
        "RPC «remove_delegation» failed with status «{}»",
        rc.0
    );
}

#[test]
#[cfg(not(target_arch = "wasm32"))]
fn test_get_staking_infos_qtum() {
    let coins = json!([{
      "coin": "tQTUM",
      "name": "qtumtest",
      "fname": "Qtum test",
      "rpcport": 13889,
      "pubtype": 120,
      "p2shtype": 110,
      "wiftype": 239,
      "segwit": true,
      "txfee": 400000,
      "mm2": 1,
      "required_confirmations": 1,
      "mature_confirmations": 2000,
      "avg_blocktime": 0.53,
      "protocol": {
        "type": "QTUM"
      }
    }]);
    let mm = MarketMakerIt::start(
        json!({
            "gui": "nogui",
            "netid": 9998,
            "myipaddr": env::var("BOB_TRADE_IP").ok(),
            "rpcip": env::var("BOB_TRADE_IP").ok(),
            "canbind": env::var("BOB_TRADE_PORT").ok().map(|s| s.parse::<i64>().unwrap()),
            "passphrase": "federal stay trigger hour exist success game vapor become comfort action phone bright ill target wild nasty crumble dune close rare fabric hen iron",
            "coins": coins,
            "rpc_password": "pass",
            "i_am_seed": true,
        }),
        "pass".into(),
        match var("LOCAL_THREAD_MM") {
            Ok(ref e) if e == "bob" => Some(local_start()),
            _ => None,
        },
    )
        .unwrap();

    let json = block_on(enable_electrum(&mm, "tQTUM", false, &[
        "electrum1.cipig.net:10071",
        "electrum2.cipig.net:10071",
        "electrum3.cipig.net:10071",
    ]));
    println!("{}", json.balance);

    let rc = block_on(mm.rpc(&json!({
        "userpass": "pass",
        "mmrpc": "2.0",
        "method": "get_staking_infos",
        "params": {"coin": "tQTUM"},
        "id": 0
    })))
    .unwrap();
    assert_eq!(
        rc.0,
        StatusCode::OK,
        "RPC «get_staking_infos» failed with status «{}»",
        rc.0
    );
}

#[test]
#[cfg(not(target_arch = "wasm32"))]
fn test_convert_qrc20_address() {
    let passphrase = "cV463HpebE2djP9ugJry5wZ9st5cc6AbkHXGryZVPXMH1XJK8cVU";
    let coins = json! ([
        {"coin":"QRC20","required_confirmations":0,"pubtype": 120,"p2shtype": 50,"wiftype": 128,"segwit": true,"txfee": 0,"mm2": 1,"mature_confirmations":2000,
         "protocol":{"type":"QRC20","protocol_data":{"platform":"QTUM","contract_address":"0xd362e096e873eb7907e205fadc6175c6fec7bc44"}}},
    ]);

    let mm = MarketMakerIt::start(
        json! ({
            "gui": "nogui",
            "netid": 8999,
            "dht": "on",  // Enable DHT without delay.
            "myipaddr": env::var ("BOB_TRADE_IP") .ok(),
            "rpcip": env::var ("BOB_TRADE_IP") .ok(),
            "canbind": env::var ("BOB_TRADE_PORT") .ok().map (|s| s.parse::<i64>().unwrap()),
            "passphrase": passphrase,
            "coins": coins,
            "rpc_password": "password",
            "i_am_seed": true,
        }),
        "password".into(),
        local_start!("bob"),
    )
    .unwrap();

    let (_bob_dump_log, _bob_dump_dashboard) = mm.mm_dump();
    log! ({"Bob log path: {}", mm.log_path.display()});
    let _electrum = block_on(enable_qrc20(
        &mm,
        "QRC20",
        &[
            "electrum1.cipig.net:10071",
            "electrum2.cipig.net:10071",
            "electrum3.cipig.net:10071",
        ],
        "0xba8b71f3544b93e2f681f996da519a98ace0107a",
    ));

    // test wallet to contract
    let rc = block_on(mm.rpc(&json! ({
        "userpass": mm.userpass,
        "method": "convertaddress",
        "coin": "QRC20",
        "from": "qKVvtDqpnFGDxsDzck5jmLwdnD2jRH6aM8",
        "to_address_format":{"format":"contract"},
    })))
    .unwrap();
    assert_eq!(
        rc.0,
        StatusCode::OK,
        "RPC «convertaddress» failed with status «{}»",
        rc.0
    );
    let actual: Json = json::from_str(&rc.1).unwrap();

    let expected = json!({
        "result": {
            "address": "0x1549128bbfb33b997949b4105b6a6371c998e212",
        },
    });
    assert_eq!(actual, expected);

    // test contract to wallet
    let rc = block_on(mm.rpc(&json! ({
        "userpass": mm.userpass,
        "method": "convertaddress",
        "coin": "QRC20",
        "from": "0x1549128bbfb33b997949b4105b6a6371c998e212",
        "to_address_format":{"format":"wallet"},
    })))
    .unwrap();
    assert_eq!(
        rc.0,
        StatusCode::OK,
        "RPC «convertaddress» failed with status «{}»",
        rc.0
    );
    let actual: Json = json::from_str(&rc.1).unwrap();

    let expected = json!({
        "result": {
            "address": "qKVvtDqpnFGDxsDzck5jmLwdnD2jRH6aM8",
        },
    });
    assert_eq!(actual, expected);

    // test wallet to wallet
    let rc = block_on(mm.rpc(&json! ({
        "userpass": mm.userpass,
        "method": "convertaddress",
        "coin": "QRC20",
        "from": "qKVvtDqpnFGDxsDzck5jmLwdnD2jRH6aM8",
        "to_address_format":{"format":"wallet"},
    })))
    .unwrap();
    assert_eq!(
        rc.0,
        StatusCode::OK,
        "RPC «convertaddress» failed with status «{}»",
        rc.0
    );
    let actual: Json = json::from_str(&rc.1).unwrap();

    let expected = json!({
        "result": {
            "address": "qKVvtDqpnFGDxsDzck5jmLwdnD2jRH6aM8",
        },
    });
    assert_eq!(actual, expected);

    // test invalid address (invalid prefixes)
    let rc = block_on(mm.rpc(&json! ({
        "userpass": mm.userpass,
        "method": "convertaddress",
        "coin": "QRC20",
        "from": "RRnMcSeKiLrNdbp91qNVQwwXx5azD4S4CD",
        "to_address_format":{"format":"contract"},
    })))
    .unwrap();
    assert!(
        rc.0.is_server_error(),
        "!convertaddress success but should be error: {}",
        rc.1
    );
    log!((rc.1));
    assert!(rc.1.contains("Address has invalid prefixes"));

    // test invalid address
    let rc = block_on(mm.rpc(&json! ({
        "userpass": mm.userpass,
        "method": "convertaddress",
        "coin": "QRC20",
        "from": "0000000000000000000000000000000000",
        "to_address_format":{"format":"wallet"},
    })))
    .unwrap();
    assert!(
        rc.0.is_server_error(),
        "!convertaddress success but should be error: {}",
        rc.1
    );
}

#[test]
#[cfg(not(target_arch = "wasm32"))]
fn test_validateaddress() {
    let coins = json!([
        {"coin":"RICK","asset":"RICK","rpcport":8923,"txversion":4,"overwintered":1,"protocol":{"type":"UTXO"}},
        {"coin":"MORTY","asset":"MORTY","rpcport":11608,"txversion":4,"overwintered":1,"protocol":{"type":"UTXO"}},
        {"coin":"ETH","name":"ethereum","protocol":{"type":"ETH"}},
        {"coin":"JST","name":"jst","protocol":{"type":"ERC20","protocol_data":{"platform":"ETH","contract_address":"0x2b294F029Fde858b2c62184e8390591755521d8E"}}}
    ]);

    let (bob_file_passphrase, _bob_file_userpass) = from_env_file(slurp(&".env.seed").unwrap());
    let bob_passphrase = var("BOB_PASSPHRASE")
        .ok()
        .or(bob_file_passphrase)
        .expect("No BOB_PASSPHRASE or .env.seed/PASSPHRASE");

    let mm = MarketMakerIt::start(
        json!({
            "gui": "nogui",
            "netid": 9998,
            "myipaddr": env::var("BOB_TRADE_IP").ok(),
            "rpcip": env::var("BOB_TRADE_IP").ok(),
            "canbind": env::var("BOB_TRADE_PORT").ok().map(|s| s.parse::<i64>().unwrap()),
            "passphrase": bob_passphrase,
            "coins": coins,
            "rpc_password": "pass",
            "i_am_seed": true,
        }),
        "pass".into(),
        match var("LOCAL_THREAD_MM") {
            Ok(ref e) if e == "bob" => Some(local_start()),
            _ => None,
        },
    )
    .unwrap();
    let (_dump_log, _dump_dashboard) = mm.mm_dump();
    log!({"Log path: {}", mm.log_path.display()});
    log!([block_on(enable_coins_eth_electrum(&mm, &["http://195.201.0.6:8565"]))]);

    // test valid RICK address

    let rc = block_on(mm.rpc(&json!({
        "userpass": mm.userpass,
        "method": "validateaddress",
        "coin": "RICK",
        "address": "RRnMcSeKiLrNdbp91qNVQwwXx5azD4S4CD",
    })))
    .unwrap();
    assert_eq!(
        rc.0,
        StatusCode::OK,
        "RPC «validateaddress» failed with status «{}»",
        rc.0
    );
    let actual: Json = json::from_str(&rc.1).unwrap();

    let expected = json!({
        "result": {
            "is_valid": true,
        },
    });
    assert_eq!(actual, expected);

    // test valid ETH address

    let rc = block_on(mm.rpc(&json! ({
        "userpass": mm.userpass,
        "method": "validateaddress",
        "coin": "ETH",
        "address": "0x7Bc1bBDD6A0a722fC9bffC49c921B685ECB84b94",
    })))
    .unwrap();
    assert_eq!(
        rc.0,
        StatusCode::OK,
        "RPC «validateaddress» failed with status «{}»",
        rc.0
    );
    let actual: Json = json::from_str(&rc.1).unwrap();

    let expected = json!({
        "result": {
            "is_valid": true,
        },
    });
    assert_eq!(actual, expected);

    // test invalid RICK address (legacy address format activated)

    let rc = block_on(mm.rpc(&json! ({
        "userpass": mm.userpass,
        "method": "validateaddress",
        "coin": "RICK",
        "address": "bchtest:qr39na5d25wdeecgw3euh9fkd4ygvd4pnsury96597",
    })))
    .unwrap();
    assert_eq!(
        rc.0,
        StatusCode::OK,
        "RPC «validateaddress» failed with status «{}»",
        rc.0
    );
    let json: Json = json::from_str(&rc.1).unwrap();
    let result = &json["result"];

    assert!(!result["is_valid"].as_bool().unwrap());
    let reason = result["reason"].as_str().unwrap();
    log!((reason));
    assert!(reason.contains("Legacy address format activated for RICK, but CashAddress format used instead"));

    // test invalid RICK address (invalid prefixes)

    let rc = block_on(mm.rpc(&json! ({
        "userpass": mm.userpass,
        "method": "validateaddress",
        "coin": "RICK",
        "address": "1DmFp16U73RrVZtYUbo2Ectt8mAnYScpqM",
    })))
    .unwrap();
    assert_eq!(
        rc.0,
        StatusCode::OK,
        "RPC «validateaddress» failed with status «{}»",
        rc.0
    );

    let json: Json = json::from_str(&rc.1).unwrap();
    let result = &json["result"];

    assert!(!result["is_valid"].as_bool().unwrap());
    let reason = result["reason"].as_str().unwrap();
    log!((reason));
    assert!(reason.contains("Expected a valid P2PKH or P2SH prefix"));

    // test invalid ETH address

    let rc = block_on(mm.rpc(&json! ({
        "userpass": mm.userpass,
        "method": "validateaddress",
        "coin": "ETH",
        "address": "7Bc1bBDD6A0a722fC9bffC49c921B685ECB84b94",
    })))
    .unwrap();
    assert_eq!(
        rc.0,
        StatusCode::OK,
        "RPC «validateaddress» failed with status «{}»",
        rc.0
    );
    let json: Json = json::from_str(&rc.1).unwrap();
    let result = &json["result"];

    assert!(!result["is_valid"].as_bool().unwrap());
    let reason = result["reason"].as_str().unwrap();
    log!((reason));
    assert!(reason.contains("Address must be prefixed with 0x"));
}

#[test]
#[cfg(not(target_arch = "wasm32"))]
fn test_validateaddress_segwit() {
    let seed = "spice describe gravity federal blast come thank unfair canal monkey style afraid";

    let coins = json! ([
        {
            "coin": "tBTC",
            "name": "tbitcoin",
            "fname": "tBitcoin",
            "rpcport": 18332,
            "pubtype": 111,
            "p2shtype": 196,
            "wiftype": 239,
            "segwit": true,
            "bech32_hrp": "tb",
            "txfee": 1000,
            "mm2": 1,
            "required_confirmations": 0,
            "protocol": {
                "type": "UTXO"
            },
            "address_format": {
                "format":"segwit"
            }
        }
    ]);

    let mm_alice = MarketMakerIt::start(
        json! ({
            "gui": "nogui",
            "netid": 8100,
            "myipaddr": env::var ("ALICE_TRADE_IP") .ok(),
            "rpcip": env::var ("ALICE_TRADE_IP") .ok(),
            "passphrase": seed.to_string(),
            "coins": coins,
            "rpc_password": "password",
            "i_am_seed": true,
        }),
        "password".into(),
        match var("LOCAL_THREAD_MM") {
            Ok(ref e) if e == "alice" => Some(local_start()),
            _ => None,
        },
    )
    .unwrap();

    let (_alice_dump_log, _alice_dump_dashboard) = mm_alice.mm_dump();
    log! ({"Alice log path: {}", mm_alice.log_path.display()});

    // wait until RPC API is active

    // Enable coins. Print the replies in case we need the address.
    let electrum = block_on(mm_alice.rpc(&json!({
        "userpass": mm_alice.userpass,
        "method": "electrum",
        "coin": "tBTC",
        "servers": [{"url":"electrum1.cipig.net:10068"},{"url":"electrum2.cipig.net:10068"},{"url":"electrum3.cipig.net:10068"}],
        "mm2": 1,
        "address_format": {
            "format": "segwit",
        },
    }))).unwrap();
    assert_eq!(
        electrum.0,
        StatusCode::OK,
        "RPC «electrum» failed with {} {}",
        electrum.0,
        electrum.1
    );
    log!("enable_coins (alice): "[electrum]);

    let electrum_response: EnableElectrumResponse =
        json::from_str(&electrum.1).expect("Expected 'EnableElectrumResponse'");
    let mut enable_res = HashMap::new();
    enable_res.insert("tBTC", electrum_response);

    // test valid Segwit address
    let rc = block_on(mm_alice.rpc(&json! ({
        "userpass": mm_alice.userpass,
        "method": "validateaddress",
        "coin": "tBTC",
        "address": "tb1qdkwjk42dw6pryvs9sl0ht3pn3mxghuma64jst5",
    })))
    .unwrap();
    assert_eq!(
        rc.0,
        StatusCode::OK,
        "RPC «validateaddress» failed with status «{}»",
        rc.0
    );
    let actual: Json = json::from_str(&rc.1).unwrap();

    let expected = json!({
        "result": {
            "is_valid": true,
        },
    });
    assert_eq!(actual, expected);

    // test invalid tBTC Segwit address (invalid hrp)
    let rc = block_on(mm_alice.rpc(&json! ({
        "userpass": mm_alice.userpass,
        "method": "validateaddress",
        "coin": "tBTC",
        "address": "bc1qdkwjk42dw6pryvs9sl0ht3pn3mxghuma64jst5",
    })))
    .unwrap();
    assert_eq!(
        rc.0,
        StatusCode::OK,
        "RPC «validateaddress» failed with status «{}»",
        rc.0
    );

    let json: Json = json::from_str(&rc.1).unwrap();
    let result = &json["result"];

    assert!(!result["is_valid"].as_bool().unwrap());
    let reason = result["reason"].as_str().unwrap();
    log!((reason));
    assert!(reason.contains("Invalid address: bc1qdkwjk42dw6pryvs9sl0ht3pn3mxghuma64jst5"));

    block_on(mm_alice.stop()).unwrap();
}

#[test]
#[cfg(not(target_arch = "wasm32"))]
fn qrc20_activate_electrum() {
    let passphrase = "cV463HpebE2djP9ugJry5wZ9st5cc6AbkHXGryZVPXMH1XJK8cVU";
    let coins = json! ([
        {"coin":"QRC20","required_confirmations":0,"pubtype": 120,"p2shtype": 50,"wiftype": 128,"segwit": true,"txfee": 0,"mm2": 1,"mature_confirmations":2000,
         "protocol":{"type":"QRC20","protocol_data":{"platform":"QTUM","contract_address":"0xd362e096e873eb7907e205fadc6175c6fec7bc44"}}},
    ]);

    let mm = MarketMakerIt::start(
        json! ({
            "gui": "nogui",
            "netid": 8999,
            "dht": "on",  // Enable DHT without delay.
            "myipaddr": env::var ("BOB_TRADE_IP") .ok(),
            "rpcip": env::var ("BOB_TRADE_IP") .ok(),
            "canbind": env::var ("BOB_TRADE_PORT") .ok().map (|s| s.parse::<i64>().unwrap()),
            "passphrase": passphrase,
            "coins": coins,
            "rpc_password": "password",
            "i_am_seed": true,
        }),
        "password".into(),
        local_start!("bob"),
    )
    .unwrap();

    let (_bob_dump_log, _bob_dump_dashboard) = mm.mm_dump();
    log! ({"Bob log path: {}", mm.log_path.display()});
    let electrum_json = block_on(enable_qrc20(
        &mm,
        "QRC20",
        &[
            "electrum1.cipig.net:10071",
            "electrum2.cipig.net:10071",
            "electrum3.cipig.net:10071",
        ],
        "0xba8b71f3544b93e2f681f996da519a98ace0107a",
    ));
    assert_eq!(
        electrum_json["address"].as_str(),
        Some("qKEDGuogDhtH9zBnc71QtqT1KDamaR1KJ3")
    );
    assert_eq!(electrum_json["balance"].as_str(), Some("139"));
}

#[test]
#[cfg(not(target_arch = "wasm32"))]
fn test_qrc20_withdraw() {
    // corresponding private key: [3, 98, 177, 3, 108, 39, 234, 144, 131, 178, 103, 103, 127, 80, 230, 166, 53, 68, 147, 215, 42, 216, 144, 72, 172, 110, 180, 13, 123, 179, 10, 49]
    let passphrase = "cMhHM3PMpMrChygR4bLF7QsTdenhWpFrrmf2UezBG3eeFsz41rtL";
    let coins = json!([
        {"coin":"QRC20","required_confirmations":0,"pubtype": 120,"p2shtype": 50,"wiftype": 128,"segwit": true,"txfee": 0,"mm2": 1,"mature_confirmations":2000,
         "protocol":{"type":"QRC20","protocol_data":{"platform":"QTUM","contract_address":"0xd362e096e873eb7907e205fadc6175c6fec7bc44"}}},
    ]);

    let mm = MarketMakerIt::start(
        json! ({
            "gui": "nogui",
            "netid": 8999,
            "dht": "on",  // Enable DHT without delay.
            "myipaddr": env::var ("BOB_TRADE_IP") .ok(),
            "rpcip": env::var ("BOB_TRADE_IP") .ok(),
            "canbind": env::var ("BOB_TRADE_PORT") .ok().map (|s| s.parse::<i64>().unwrap()),
            "passphrase": passphrase,
            "coins": coins,
            "rpc_password": "password",
            "i_am_seed": true,
        }),
        "password".into(),
        local_start!("bob"),
    )
    .unwrap();

    let (_bob_dump_log, _bob_dump_dashboard) = mm.mm_dump();
    log!({ "Bob log path: {}", mm.log_path.display() });

    let electrum_json = block_on(enable_qrc20(
        &mm,
        "QRC20",
        &[
            "electrum1.cipig.net:10071",
            "electrum2.cipig.net:10071",
            "electrum3.cipig.net:10071",
        ],
        "0xba8b71f3544b93e2f681f996da519a98ace0107a",
    ));
    assert_eq!(
        electrum_json["address"].as_str(),
        Some("qXxsj5RtciAby9T7m98AgAATL4zTi4UwDG")
    );
    log!("electrum_json: "[electrum_json]);
    let balance: f64 = electrum_json["balance"].as_str().unwrap().parse().unwrap();
    log!("Balance "(balance));

    let amount = 10;

    let withdraw = block_on(mm.rpc(&json! ({
        "userpass": mm.userpass,
        "method": "withdraw",
        "coin": "QRC20",
        "to": "qHmJ3KA6ZAjR9wGjpFASn4gtUSeFAqdZgs",
        "amount": amount,
        "fee": {
            "type": "Qrc20Gas",
            "gas_limit": 2_500_000,
            "gas_price": 40,
        }
    })))
    .unwrap();

    let withdraw_json: Json = json::from_str(&withdraw.1).unwrap();
    assert!(withdraw.0.is_success(), "QRC20 withdraw: {}", withdraw.1);

    log!((withdraw_json));
    assert!(withdraw_json["tx_hex"].as_str().unwrap().contains("5403a02526012844a9059cbb0000000000000000000000000240b898276ad2cc0d2fe6f527e8e31104e7fde3000000000000000000000000000000000000000000000000000000003b9aca0014d362e096e873eb7907e205fadc6175c6fec7bc44c2"));

    let send_tx = block_on(mm.rpc(&json! ({
        "userpass": mm.userpass,
        "method": "send_raw_transaction",
        "coin": "QRC20",
        "tx_hex": withdraw_json["tx_hex"],
    })))
    .unwrap();
    assert!(send_tx.0.is_success(), "QRC20 send_raw_transaction: {}", send_tx.1);
    log!((send_tx.1));
}

#[test]
#[cfg(not(target_arch = "wasm32"))]
fn test_qrc20_withdraw_error() {
    let passphrase = "album hollow help heart use bird response large lounge fat elbow coral";
    let coins = json!([
        {"coin":"QRC20","required_confirmations":0,"pubtype": 120,"p2shtype": 50,"wiftype": 128,"segwit": true,"txfee": 0,"mm2": 1,"mature_confirmations":2000,
         "protocol":{"type":"QRC20","protocol_data":{"platform":"QTUM","contract_address":"0xd362e096e873eb7907e205fadc6175c6fec7bc44"}}},
    ]);

    let mm = MarketMakerIt::start(
        json! ({
            "gui": "nogui",
            "netid": 8999,
            "dht": "on",  // Enable DHT without delay.
            "myipaddr": env::var ("BOB_TRADE_IP") .ok(),
            "rpcip": env::var ("BOB_TRADE_IP") .ok(),
            "canbind": env::var ("BOB_TRADE_PORT") .ok().map (|s| s.parse::<i64>().unwrap()),
            "passphrase": passphrase,
            "coins": coins,
            "rpc_password": "password",
            "i_am_seed": true,
        }),
        "password".into(),
        local_start!("bob"),
    )
    .unwrap();
    let (_dump_log, _dump_dashboard) = mm.mm_dump();
    log!({ "log path: {}", mm.log_path.display() });

    let electrum_json = block_on(enable_qrc20(
        &mm,
        "QRC20",
        &[
            "electrum1.cipig.net:10071",
            "electrum2.cipig.net:10071",
            "electrum3.cipig.net:10071",
        ],
        "0xba8b71f3544b93e2f681f996da519a98ace0107a",
    ));
    let balance = electrum_json["balance"].as_str().unwrap();
    assert_eq!(balance, "10");

    // try to transfer more than balance
    let withdraw = block_on(mm.rpc(&json! ({
        "userpass": mm.userpass,
        "method": "withdraw",
        "coin": "QRC20",
        "to": "qHmJ3KA6ZAjR9wGjpFASn4gtUSeFAqdZgs",
        "amount": "11",
    })))
    .unwrap();
    assert!(
        withdraw.0.is_server_error(),
        "withdraw should have failed, but got {:?}",
        withdraw
    );
    log!([withdraw.1]);
    assert!(withdraw
        .1
        .contains("Not enough QRC20 to withdraw: available 10, required at least 11"));

    // try to transfer with zero QTUM balance
    let withdraw = block_on(mm.rpc(&json! ({
        "userpass": mm.userpass,
        "method": "withdraw",
        "coin": "QRC20",
        "to": "qHmJ3KA6ZAjR9wGjpFASn4gtUSeFAqdZgs",
        "amount": "2",
        "fee": {
            "type": "Qrc20Gas",
            "gas_limit": 100_000,
            "gas_price": 40,
        }
    })))
    .unwrap();
    assert!(
        withdraw.0.is_server_error(),
        "withdraw should have failed, but got {:?}",
        withdraw
    );
    log!([withdraw.1]);
    // 0.04 = 100_000 * 40 / 100_000_000
    assert!(withdraw
        .1
        .contains("Not enough QTUM to withdraw: available 0, required at least 0.04"));
}

async fn test_qrc20_history_impl() {
    let passphrase = "daring blind measure rebuild grab boost fix favorite nurse stereo april rookie";
    let coins = json!([
        {"coin":"QRC20","required_confirmations":0,"pubtype": 120,"p2shtype": 50,"wiftype": 128,"segwit": true,"txfee": 0,"mm2": 1,"mature_confirmations":2000,
         "protocol":{"type":"QRC20","protocol_data":{"platform":"QTUM","contract_address":"0xd362e096e873eb7907e205fadc6175c6fec7bc44"}}},
    ]);

    let mut mm = MarketMakerIt::start_async(
        json! ({
            "gui": "nogui",
            "netid": 9998,
            "myipaddr": env::var ("BOB_TRADE_IP") .ok(),
            "rpcip": env::var ("BOB_TRADE_IP") .ok(),
            "passphrase": passphrase,
            "coins": coins,
            "rpc_password": "pass",
            "metrics_interval": 30.,
        }),
        "pass".into(),
        local_start!("bob"),
    )
    .await
    .unwrap();
    let (_dump_log, _dump_dashboard) = mm.mm_dump();

    #[cfg(not(target_arch = "wasm32"))]
    common::log::info!("log path: {}", mm.log_path.display());

    mm.wait_for_log(22., |log| log.contains(">>>>>>>>> DEX stats "))
        .await
        .unwrap();

    let electrum = mm
        .rpc(&json!({
            "userpass": mm.userpass,
            "method": "electrum",
            "coin": "QRC20",
            "servers": qtum_electrums(),
            "mm2": 1,
            "tx_history": true,
            "swap_contract_address": "0xd362e096e873eb7907e205fadc6175c6fec7bc44",
        }))
        .await
        .unwrap();
    assert_eq!(
        electrum.0,
        StatusCode::OK,
        "RPC «electrum» failed with status «{}», response «{}»",
        electrum.0,
        electrum.1
    );
    let electrum_json: Json = json::from_str(&electrum.1).unwrap();
    assert_eq!(
        electrum_json["address"].as_str(),
        Some("qfkXE2cNFEwPFQqvBcqs8m9KrkNa9KV4xi")
    );

    // Wait till tx_history will not be loaded
    mm.wait_for_log(22., |log| log.contains("history has been loaded successfully"))
        .await
        .unwrap();

    // let the MarketMaker save the history to the file
    Timer::sleep(1.).await;

    let tx_history = mm
        .rpc(&json!({
            "userpass": mm.userpass,
            "method": "my_tx_history",
            "coin": "QRC20",
            "limit": 100,
        }))
        .await
        .unwrap();
    assert_eq!(
        tx_history.0,
        StatusCode::OK,
        "RPC «my_tx_history» failed with status «{}», response «{}»",
        tx_history.0,
        tx_history.1
    );
    common::log::debug!("{:?}", tx_history.1);
    let tx_history_json: Json = json::from_str(&tx_history.1).unwrap();
    let tx_history_result = &tx_history_json["result"];

    let mut expected = vec![
        // https://testnet.qtum.info/tx/45d722e615feb853d608033ffc20fd51c9ee86e2321cfa814ba5961190fb57d2
        "45d722e615feb853d608033ffc20fd51c9ee86e2321cfa814ba5961190fb57d200000000000000020000000000000000",
        // https://testnet.qtum.info/tx/45d722e615feb853d608033ffc20fd51c9ee86e2321cfa814ba5961190fb57d2
        "45d722e615feb853d608033ffc20fd51c9ee86e2321cfa814ba5961190fb57d200000000000000020000000000000001",
        // https://testnet.qtum.info/tx/abcb51963e720fdfed7b889cea79947ba3cabd7b8b384f6b5adb41a3f4b5d61b
        "abcb51963e720fdfed7b889cea79947ba3cabd7b8b384f6b5adb41a3f4b5d61b00000000000000020000000000000000",
        // https://testnet.qtum.info/tx/4ea5392d03a9c35126d2d5a8294c3c3102cfc6d65235897c92ca04c5515f6be5
        "4ea5392d03a9c35126d2d5a8294c3c3102cfc6d65235897c92ca04c5515f6be500000000000000020000000000000000",
        // https://testnet.qtum.info/tx/9156f5f1d3652c27dca0216c63177da38de5c9e9f03a5cfa278bf82882d2d3d8
        "9156f5f1d3652c27dca0216c63177da38de5c9e9f03a5cfa278bf82882d2d3d800000000000000020000000000000000",
        // https://testnet.qtum.info/tx/35e03bc529528a853ee75dde28f27eec8ed7b152b6af7ab6dfa5d55ea46f25ac
        "35e03bc529528a853ee75dde28f27eec8ed7b152b6af7ab6dfa5d55ea46f25ac00000000000000010000000000000000",
        // https://testnet.qtum.info/tx/39104d29d77ba83c5c6c63ab7a0f096301c443b4538dc6b30140453a40caa80a
        "39104d29d77ba83c5c6c63ab7a0f096301c443b4538dc6b30140453a40caa80a00000000000000000000000000000000",
        // https://testnet.qtum.info/tx/d9965e3496a8a4af2d462424b989694b3146d78c61654b99bbadba64464f75cb
        "d9965e3496a8a4af2d462424b989694b3146d78c61654b99bbadba64464f75cb00000000000000000000000000000000",
        // https://testnet.qtum.info/tx/c2f346d3d2aadc35f5343d0d493a139b2579175496d685ec30734d161e62f7a1
        "c2f346d3d2aadc35f5343d0d493a139b2579175496d685ec30734d161e62f7a100000000000000000000000000000000",
    ];

    assert_eq!(tx_history_result["total"].as_u64().unwrap(), expected.len() as u64);
    for tx in tx_history_result["transactions"].as_array().unwrap() {
        // pop front item
        let expected_tx = expected.remove(0);
        assert_eq!(tx["internal_id"].as_str().unwrap(), expected_tx);
    }
}

#[test]
#[cfg(not(target_arch = "wasm32"))]
fn test_get_raw_transaction() {
    let coins = json! ([
        {"coin":"RICK","asset":"RICK","required_confirmations":0,"txversion":4,"overwintered":1,"protocol":{"type":"UTXO"}},
        {"coin":"ETH","name":"ethereum","protocol":{"type":"ETH"}},
    ]);
    let mm = MarketMakerIt::start(
        json! ({
            "gui": "nogui",
            "netid": 9998,
            "passphrase": "boob",
            "coins": coins,
            "i_am_seed": true,
            "rpc_password": "pass",
            "metrics_interval": 30.,
        }),
        "pass".into(),
        local_start!("bob"),
    )
    .unwrap();
    let (_dump_log, _dump_dashboard) = mm.mm_dump();
    log!({ "log path: {}", mm.log_path.display() });
    // RICK
    let _electrum = block_on(enable_electrum(&mm, "RICK", false, &[
        "electrum3.cipig.net:10017",
        "electrum2.cipig.net:10017",
        "electrum1.cipig.net:10017",
    ]));
    let raw = block_on(mm.rpc(&json! ({
        "mmrpc": "2.0",
        "userpass": mm.userpass,
        "method": "get_raw_transaction",
        "params": {
            "coin": "RICK",
            "tx_hash": "989360b0225b4e05fa13643e2e306c8eb5c52fa611615dfd30195089010b1c7b",
        },
        "id": 0,
    })))
    .unwrap();
    assert!(raw.0.is_success(), "get_raw_transaction for coin RICK: {}", raw.1);
    let res: RpcSuccessResponse<RawTransactionResult> =
        json::from_str(&raw.1).expect("Expected 'RpcSuccessResponse<RawTransactionResult>'");
    let expected_hex = "0400008085202f89025655b6fec358091a4a6b34107e69b10bd7660056d8f2a1e5f8eef0db6aec960100000000494830450221008c89db5e2d93d7674fe152e37344dfd24a0b1d4d382a7e0bcfc5d8190a141d72022050ce4ef929429e7e1a6c4ebd3f72a1a2aa25da1e0df65553a2c657658077ed1d01feffffff79cc137b70c39c9c7c2b9230c818ec684ffe731bf1ae821f91ba9d3e526f55f00000000049483045022100868c71f4a8e1452a3bc8b1d053a846959ab7df63fb0d147e9173f69818bbb1f3022060c7e045a34cf6af61bc3a74dc2db7b8bfa4949bc5919acceed40fc07d8706d201feffffff0240043a0000000000232102afdbba3e3c90db5f0f4064118f79cf308f926c68afd64ea7afc930975663e4c4ac201efc01000000001976a914347f2aedf63bac168c2cc4f075a2850435e20ac188ac96d3c96036dd0e000000000000000000000000";
    assert_eq!(res.result.tx_hex, expected_hex);

    // ETH
    let eth = block_on(mm.rpc(&json! ({
        "userpass": mm.userpass,
        "method": "enable",
        "coin": "ETH",
        "urls": &["https://ropsten.infura.io/v3/c01c1b4cf66642528547624e1d6d9d6b"],
        // Dev chain swap contract address
        "swap_contract_address": "0xa09ad3cd7e96586ebd05a2607ee56b56fb2db8fd",
        "mm2": 1,
    })))
    .unwrap();
    assert_eq!(eth.0, StatusCode::OK, "'enable' failed: {}", eth.1);
    let raw = block_on(mm.rpc(&json! ({
        "mmrpc": "2.0",
        "userpass": mm.userpass,
        "method": "get_raw_transaction",
        "params": {
            "coin": "ETH",
            // valid hash with 0x prefix
            "tx_hash": "0xbdef3970c00752b0dc811cd93faadfd75a7a52e6b8e0b608c5519edcad801359",
        },
        "id": 0,
    })))
    .unwrap();
    assert!(raw.0.is_success(), "get_raw_transaction for coin ETH: {}", raw.1);
    let res: RpcSuccessResponse<RawTransactionResult> =
        json::from_str(&raw.1).expect("Expected 'RpcSuccessResponse<RawTransactionResult>'");
    let expected_hex = "f8a975843b9aca0083024f8394fab46e002bbf0b4509813474841e0716e673013680b84440c10f190000000000000000000000003ef8b4a81ab3444864377dde648268f00e3cd0700000000000000000000000000000000000000000000000004563918244f4000029a0ee799246e00354e173c2236aac52dca3d9e75ac98d2ac48ce67fdab42712c82ca06c42b9db9ebf22fa2aeb85927ba8275ea057f5bffdc2d4bd923606415a18b58a";
    assert_eq!(res.result.tx_hex, expected_hex);
    let raw = block_on(mm.rpc(&json! ({
        "mmrpc": "2.0",
        "userpass": mm.userpass,
        "method": "get_raw_transaction",
        "params": {
            "coin": "ETH",
            // valid hash without 0x prefix
            "tx_hash": "bdef3970c00752b0dc811cd93faadfd75a7a52e6b8e0b608c5519edcad801359",
        },
        "id": 0,
    })))
    .unwrap();
    assert!(raw.0.is_success(), "get_raw_transaction for coin ETH: {}", raw.1);
    let res: RpcSuccessResponse<RawTransactionResult> =
        json::from_str(&raw.1).expect("Expected 'RpcSuccessResponse<RawTransactionResult>'");
    let expected_hex = "f8a975843b9aca0083024f8394fab46e002bbf0b4509813474841e0716e673013680b84440c10f190000000000000000000000003ef8b4a81ab3444864377dde648268f00e3cd0700000000000000000000000000000000000000000000000004563918244f4000029a0ee799246e00354e173c2236aac52dca3d9e75ac98d2ac48ce67fdab42712c82ca06c42b9db9ebf22fa2aeb85927ba8275ea057f5bffdc2d4bd923606415a18b58a";
    assert_eq!(res.result.tx_hex, expected_hex);

    // invalid coin
    let zombi_coin = String::from("ZOMBI");
    let raw = block_on(mm.rpc(&json! ({
        "mmrpc": "2.0",
        "userpass": mm.userpass,
        "method": "get_raw_transaction",
        "params": {
            "coin": zombi_coin,
            "tx_hash": "0xbdef3970c00752b0dc811cd93faadfd75a7a52e6b8e0b608c5519edcad801359",
        },
        "id": 1,
    })))
    .unwrap();
    assert!(
        raw.0.is_client_error(),
        "get_raw_transaction should have failed, but got: {}",
        raw.1
    );
    let error: RpcErrorResponse<raw_transaction_error::InvalidCoin> = json::from_str(&raw.1).unwrap();
    let expected_error = raw_transaction_error::InvalidCoin { coin: zombi_coin };
    assert_eq!(error.error_type, "NoSuchCoin");
    assert_eq!(error.error_data, Some(expected_error));

    // empty hash
    let raw = block_on(mm.rpc(&json! ({
        "mmrpc": "2.0",
        "userpass": mm.userpass,
        "method": "get_raw_transaction",
        "params": {
            "coin": "ETH",
            "tx_hash": "",
        },
        "id": 2,
    })))
    .unwrap();
    assert!(
        raw.0.is_client_error(),
        "get_raw_transaction should have failed, but got: {}",
        raw.1
    );
    let error: RpcErrorResponse<String> = json::from_str(&raw.1).unwrap();
    assert_eq!(error.error_type, "InvalidHashError");
    // invalid hash
    let raw = block_on(mm.rpc(&json! ({
        "mmrpc": "2.0",
        "userpass": mm.userpass,
        "method": "get_raw_transaction",
        "params": {
            "coin": "ETH",
            "tx_hash": "xx",
        },
        "id": 2,
    })))
    .unwrap();
    assert!(
        raw.0.is_client_error(),
        "get_raw_transaction should have failed, but got: {}",
        raw.1
    );
    let error: RpcErrorResponse<String> = json::from_str(&raw.1).unwrap();
    assert_eq!(error.error_type, "InvalidHashError");

    // valid hash but hash not exist
    let raw = block_on(mm.rpc(&json! ({
        "mmrpc": "2.0",
        "userpass": mm.userpass,
        "method": "get_raw_transaction",
        "params": {
            "coin": "ETH",
            "tx_hash": "0xbdef3970c00752b0dc811cd93faadfd75a7a52e6b8e0b608c000000000000000",
        },
        "id": 3,
    })))
    .unwrap();
    assert!(
        raw.0.is_client_error(),
        "get_raw_transaction should have failed, but got: {}",
        raw.1
    );
    let error: RpcErrorResponse<String> = json::from_str(&raw.1).unwrap();
    assert_eq!(error.error_type, "HashNotExist");
    // valid hash but hash not exist without 0x prefix
    let raw = block_on(mm.rpc(&json! ({
        "mmrpc": "2.0",
        "userpass": mm.userpass,
        "method": "get_raw_transaction",
        "params": {
            "coin": "ETH",
            "tx_hash": "bdef3970c00752b0dc811cd93faadfd75a7a52e6b8e0b608c000000000000000",
        },
        "id": 2,
    })))
    .unwrap();
    assert!(
        raw.0.is_client_error(),
        "get_raw_transaction should have failed, but got: {}",
        raw.1
    );
    let error: RpcErrorResponse<String> = json::from_str(&raw.1).unwrap();
    assert_eq!(error.error_type, "HashNotExist");
}

#[test]
#[cfg(not(target_arch = "wasm32"))]
fn test_qrc20_tx_history() { block_on(test_qrc20_history_impl()); }

#[wasm_bindgen_test]
#[cfg(target_arch = "wasm32")]
async fn test_qrc20_tx_history() { test_qrc20_history_impl().await }

#[test]
#[cfg(not(target_arch = "wasm32"))]
fn test_tx_history_segwit() {
    let passphrase = "also shoot benefit prefer juice shell elder veteran woman mimic image kidney";
    let coins = json!([
        {"coin":"tBTC","name":"tbitcoin","fname":"tBitcoin","rpcport":18332,"pubtype":111,"p2shtype":196,"wiftype":239,"segwit":true,"bech32_hrp":"tb","txfee":0,"estimate_fee_mode":"ECONOMICAL","mm2":1,"required_confirmations":0,"protocol":{"type":"UTXO"},"address_format":{"format":"segwit"}},
    ]);

    let mm = MarketMakerIt::start(
        json! ({
            "gui": "nogui",
            "netid": 9998,
            "myipaddr": env::var ("BOB_TRADE_IP") .ok(),
            "rpcip": env::var ("BOB_TRADE_IP") .ok(),
            "passphrase": passphrase,
            "coins": coins,
            "i_am_seed": true,
            "rpc_password": "pass",
            "metrics_interval": 30.,
        }),
        "pass".into(),
        local_start!("bob"),
    )
    .unwrap();
    let (_dump_log, _dump_dashboard) = mm.mm_dump();
    log!({ "log path: {}", mm.log_path.display() });

    // enable tBTC to see that to/from segwit addresses are displayed correctly in tx_history
    // and that tx_history is retrieved for the segwit address instead of legacy
    let electrum = block_on(mm.rpc(&json!({
        "userpass": mm.userpass,
        "method": "electrum",
        "coin": "tBTC",
        "servers": [{"url":"electrum1.cipig.net:10068"},{"url":"electrum2.cipig.net:10068"},{"url":"electrum3.cipig.net:10068"}],
        "mm2": 1,
        "tx_history": true,
        "address_format": {
            "format": "segwit",
        },
    })))
        .unwrap();
    assert_eq!(
        electrum.0,
        StatusCode::OK,
        "RPC «electrum» failed with status «{}», response «{}»",
        electrum.0,
        electrum.1
    );
    let electrum_json: Json = json::from_str(&electrum.1).unwrap();
    assert_eq!(
        electrum_json["address"].as_str(),
        Some("tb1qdkwjk42dw6pryvs9sl0ht3pn3mxghuma64jst5")
    );

    block_on(wait_till_history_has_records(&mm, "tBTC", 13));

    let tx_history = block_on(mm.rpc(&json!({
        "userpass": mm.userpass,
        "method": "my_tx_history",
        "coin": "tBTC",
        "limit": 13,
    })))
    .unwrap();
    assert_eq!(
        tx_history.0,
        StatusCode::OK,
        "RPC «my_tx_history» failed with status «{}», response «{}»",
        tx_history.0,
        tx_history.1
    );
    log!([tx_history.1]);
    let tx_history_json: Json = json::from_str(&tx_history.1).unwrap();
    let tx_history_result = &tx_history_json["result"];

    let expected = vec![
        // https://live.blockcypher.com/btc-testnet/tx/17505e47435d1522ebf34b48cf60eda5537539c7a13551f4c091c0bc3fd3181e/
        "17505e47435d1522ebf34b48cf60eda5537539c7a13551f4c091c0bc3fd3181e",
        // https://live.blockcypher.com/btc-testnet/tx/f410e82e8c736b92ea6ec59a148533c8a2c4ad50e871a4e85a77e4546f9b2788/
        "f410e82e8c736b92ea6ec59a148533c8a2c4ad50e871a4e85a77e4546f9b2788",
        // https://live.blockcypher.com/btc-testnet/tx/54a288d017fd24a5eb30dee3e70b77119ac450b90e7316d9a2a4fa01642ff880/
        "54a288d017fd24a5eb30dee3e70b77119ac450b90e7316d9a2a4fa01642ff880",
        // https://live.blockcypher.com/btc-testnet/tx/0ff4d93f358185fbc928be4ddec38cd01241224dc7c09ef297518732e40807d3/
        "0ff4d93f358185fbc928be4ddec38cd01241224dc7c09ef297518732e40807d3",
        // https://live.blockcypher.com/btc-testnet/tx/e7a493f0370a36efbd5d8306de32dd6c354412c5ce4c81832648e7f9b91c1d27/
        "e7a493f0370a36efbd5d8306de32dd6c354412c5ce4c81832648e7f9b91c1d27",
        // https://live.blockcypher.com/btc-testnet/tx/ba9188ba9cd1ff8abb5af7bc6247b88c6f4cd065f93b8fb196de6a39b6ef178c/
        "ba9188ba9cd1ff8abb5af7bc6247b88c6f4cd065f93b8fb196de6a39b6ef178c",
        // https://live.blockcypher.com/btc-testnet/tx/0089a6efa24ace36f0b21956e7a63d8d3185c3cf1b248564b3c6fe0b81e40878/
        "0089a6efa24ace36f0b21956e7a63d8d3185c3cf1b248564b3c6fe0b81e40878",
        // https://live.blockcypher.com/btc-testnet/tx/7f888369d0dedd07ea780bb4bc4795554dd80c62de613381630ae7f49370100f/
        "7f888369d0dedd07ea780bb4bc4795554dd80c62de613381630ae7f49370100f",
        // https://live.blockcypher.com/btc-testnet/tx/369e59d3036abf1b5b519181d762e7776bcecd96a2f0ba3615edde20c928f8e4/
        "369e59d3036abf1b5b519181d762e7776bcecd96a2f0ba3615edde20c928f8e4",
        // https://live.blockcypher.com/btc-testnet/tx/ac4eeb9bc9b776e287b0e15314595d33df8528924b60fb9d4ab57159d5911b9e/
        "ac4eeb9bc9b776e287b0e15314595d33df8528924b60fb9d4ab57159d5911b9e",
        // https://live.blockcypher.com/btc-testnet/tx/16bb7653c5bdb359dbe207aad5fd784e8871e777257b2bbd9349c68f10819e6c/
        "16bb7653c5bdb359dbe207aad5fd784e8871e777257b2bbd9349c68f10819e6c",
        // https://live.blockcypher.com/btc-testnet/tx/8fe0b51bf5c26ebe45fda29bcf24982423445807097df6ee53726551596dfed4/
        "8fe0b51bf5c26ebe45fda29bcf24982423445807097df6ee53726551596dfed4",
        // https://live.blockcypher.com/btc-testnet/tx/3f7421fe2249870083fcc8b1730393542dcb591f36e2a6c9fd3a79388d53264f/
        "3f7421fe2249870083fcc8b1730393542dcb591f36e2a6c9fd3a79388d53264f",
    ];

    for tx in tx_history_result["transactions"].as_array().unwrap() {
        assert!(
            expected.contains(&tx["tx_hash"].as_str().unwrap()),
            "Transaction history must contain expected transactions"
        );
        // https://live.blockcypher.com/btc-testnet/tx/17505e47435d1522ebf34b48cf60eda5537539c7a13551f4c091c0bc3fd3181e/
        if tx["tx_hash"].as_str().unwrap() == "17505e47435d1522ebf34b48cf60eda5537539c7a13551f4c091c0bc3fd3181e" {
            // assert that segwit from address displays correctly
            assert_eq!(
                tx["from"][0].as_str().unwrap(),
                "tb1qdkwjk42dw6pryvs9sl0ht3pn3mxghuma64jst5"
            );
            // assert that legacy P2SH to address displays correctly
            assert_eq!(tx["to"][0].as_str().unwrap(), "2Mw6MLbfd5xrk1Wq785XuGWrpNvEGhHiNU1");
            // assert that segwit to address displays correctly
            assert_eq!(
                tx["to"][1].as_str().unwrap(),
                "tb1qdkwjk42dw6pryvs9sl0ht3pn3mxghuma64jst5"
            );
        }
    }
}

#[test]
#[cfg(not(target_arch = "wasm32"))]
fn test_tx_history_tbtc_non_segwit() {
    let passphrase = "also shoot benefit prefer juice shell elder veteran woman mimic image kidney";
    let coins = json!([
        {"coin":"tBTC","name":"tbitcoin","fname":"tBitcoin","rpcport":18332,"pubtype":111,"p2shtype":196,"wiftype":239,"segwit":true,"bech32_hrp":"tb","txfee":0,"estimate_fee_mode":"ECONOMICAL","mm2":1,"required_confirmations":0,"protocol":{"type":"UTXO"}},
    ]);

    let mm = MarketMakerIt::start(
        json! ({
            "gui": "nogui",
            "netid": 9998,
            "myipaddr": env::var ("BOB_TRADE_IP") .ok(),
            "rpcip": env::var ("BOB_TRADE_IP") .ok(),
            "passphrase": passphrase,
            "coins": coins,
            "i_am_seed": true,
            "rpc_password": "pass",
            "metrics_interval": 30.,
        }),
        "pass".into(),
        local_start!("bob"),
    )
    .unwrap();
    let (_dump_log, _dump_dashboard) = mm.mm_dump();
    log!({ "log path: {}", mm.log_path.display() });

    // enable tBTC in legacy first to see that to/from segwit addresses are displayed correctly in tx_history
    let electrum = block_on(mm.rpc(&json!({
        "userpass": mm.userpass,
        "method": "electrum",
        "coin": "tBTC",
        "servers": [{"url":"electrum1.cipig.net:10068"},{"url":"electrum2.cipig.net:10068"},{"url":"electrum3.cipig.net:10068"}],
        "mm2": 1,
        "tx_history": true,
    })))
    .unwrap();
    assert_eq!(
        electrum.0,
        StatusCode::OK,
        "RPC «electrum» failed with status «{}», response «{}»",
        electrum.0,
        electrum.1
    );
    let electrum_json: Json = json::from_str(&electrum.1).unwrap();
    assert_eq!(
        electrum_json["address"].as_str(),
        Some("mqWYEGxLeK843n3xMTe8EWTFPyoSZjtUXb")
    );

    let expected = vec![
        // https://live.blockcypher.com/btc-testnet/tx/9c1ca9de9f3a47d71c8113209123410f44048c67951bf49cdfb1a84c2cc6a55b/
        "9c1ca9de9f3a47d71c8113209123410f44048c67951bf49cdfb1a84c2cc6a55b",
        // https://live.blockcypher.com/btc-testnet/tx/ac6218b33d02e069c4055af709bbb6ca92ce11e55450cde96bc17411e281e5e7/
        "ac6218b33d02e069c4055af709bbb6ca92ce11e55450cde96bc17411e281e5e7",
        // https://live.blockcypher.com/btc-testnet/tx/7276c67f996fb0b5ef653bb4c3601541407cc785238dcc50c308eb29291a0f44/
        "7276c67f996fb0b5ef653bb4c3601541407cc785238dcc50c308eb29291a0f44",
        // https://live.blockcypher.com/btc-testnet/tx/17829d32cd096092b239db5d488e587c1bccbbc9075f1adbf2887a49ee0f5953/
        "17829d32cd096092b239db5d488e587c1bccbbc9075f1adbf2887a49ee0f5953",
        // https://live.blockcypher.com/btc-testnet/tx/45dc84d7ac675a2d9c98542b0147ea27d409e0555dcb50781de8dd633b5365ba/
        "45dc84d7ac675a2d9c98542b0147ea27d409e0555dcb50781de8dd633b5365ba",
        // https://live.blockcypher.com/btc-testnet/tx/2c53d71c0262d939bde0da5cad5231cef1194587f58550e20bb1630d6a8c2298/
        "2c53d71c0262d939bde0da5cad5231cef1194587f58550e20bb1630d6a8c2298",
        // https://live.blockcypher.com/btc-testnet/tx/4493f6a5238c02cf3075e1434bf89a07ef2f3309f75b54ddc9597907c8137857/
        "4493f6a5238c02cf3075e1434bf89a07ef2f3309f75b54ddc9597907c8137857",
        // https://live.blockcypher.com/btc-testnet/tx/0cfbc82975d9b6ddb467e51acfeff4a488d96550cea2bdffa4559ba1d72f9cfb/
        "0cfbc82975d9b6ddb467e51acfeff4a488d96550cea2bdffa4559ba1d72f9cfb",
        // https://live.blockcypher.com/btc-testnet/tx/1931ab544817b417a2a655cd779520feb3a3dac525e2c1fbf0296282ad1ed265/
        "1931ab544817b417a2a655cd779520feb3a3dac525e2c1fbf0296282ad1ed265",
        // https://live.blockcypher.com/btc-testnet/tx/245f0a072bed336be95cb2b5a7fb080cc4b57b95e1db7c3c4152d58705e3a72e/
        "245f0a072bed336be95cb2b5a7fb080cc4b57b95e1db7c3c4152d58705e3a72e",
        // https://live.blockcypher.com/btc-testnet/tx/8f401f6ea5607a7772e77ff18d97d769433a1baddffa0a84234e0555599d5b5c/
        "8f401f6ea5607a7772e77ff18d97d769433a1baddffa0a84234e0555599d5b5c",
        // https://live.blockcypher.com/btc-testnet/tx/15e3b61a5025cac9bfcbd9d6cc9fefc01671e5e7442d1b73de6c6024c2be2c96/
        "15e3b61a5025cac9bfcbd9d6cc9fefc01671e5e7442d1b73de6c6024c2be2c96",
        // https://live.blockcypher.com/btc-testnet/tx/ec2a6c46283860f9d2dc76ac4c9d6f216ed3a897a9bdac5caa7d6fcd24d43ca9/
        "ec2a6c46283860f9d2dc76ac4c9d6f216ed3a897a9bdac5caa7d6fcd24d43ca9",
        // https://live.blockcypher.com/btc-testnet/tx/322d46e09d3668dc5b04baa83bf31fc88530a205f70f5500a8d4f7ab73e45d37/
        "322d46e09d3668dc5b04baa83bf31fc88530a205f70f5500a8d4f7ab73e45d37",
        // https://live.blockcypher.com/btc-testnet/tx/db2c760eb14328e5b237b982685f9366ccaa54e6d6a7b19f733d9ccf50e5cb69/
        "db2c760eb14328e5b237b982685f9366ccaa54e6d6a7b19f733d9ccf50e5cb69",
        // https://live.blockcypher.com/btc-testnet/tx/4fad7ebdbc7c6f3a59638af1a559fbde93d7235e2f382d84581640ea32887f6a/
        "4fad7ebdbc7c6f3a59638af1a559fbde93d7235e2f382d84581640ea32887f6a",
        // https://live.blockcypher.com/btc-testnet/tx/a9b15d2e9ec3dc6341c69e412b7daf5f971227eb23a77f29e808b327679a07c1/
        "a9b15d2e9ec3dc6341c69e412b7daf5f971227eb23a77f29e808b327679a07c1",
        // https://live.blockcypher.com/btc-testnet/tx/2f731488360d85fdab70c9d819647661726c2b9c833abda907cf72fdfc846e35/
        "2f731488360d85fdab70c9d819647661726c2b9c833abda907cf72fdfc846e35",
        // https://live.blockcypher.com/btc-testnet/tx/6d4d0a844dcbd3f839f071b101dc69d01ee902ad18d2f44531bdeffb0e381c60/
        "6d4d0a844dcbd3f839f071b101dc69d01ee902ad18d2f44531bdeffb0e381c60",
        // https://live.blockcypher.com/btc-testnet/tx/303d1797bd67895dab9289e6729886518d6e1ef34f15e49fbaaa3204db832b7f/
        "303d1797bd67895dab9289e6729886518d6e1ef34f15e49fbaaa3204db832b7f",
        // https://live.blockcypher.com/btc-testnet/tx/adaaf2d775dbee268d3ce2a02c389525c7d4b1034313bd00d207691e7dde42e0/
        "adaaf2d775dbee268d3ce2a02c389525c7d4b1034313bd00d207691e7dde42e0",
        // https://live.blockcypher.com/btc-testnet/tx/649d514d76702a0925a917d830e407f4f1b52d78832520e486c140ce8d0b879f/
        "649d514d76702a0925a917d830e407f4f1b52d78832520e486c140ce8d0b879f",
    ];

    block_on(wait_till_history_has_records(&mm, "tBTC", expected.len()));

    let tx_history = block_on(mm.rpc(&json!({
        "userpass": mm.userpass,
        "method": "my_tx_history",
        "coin": "tBTC",
        "limit": 100,
    })))
    .unwrap();
    assert_eq!(
        tx_history.0,
        StatusCode::OK,
        "RPC «my_tx_history» failed with status «{}», response «{}»",
        tx_history.0,
        tx_history.1
    );
    log!([tx_history.1]);
    let tx_history_json: Json = json::from_str(&tx_history.1).unwrap();
    let tx_history_result = &tx_history_json["result"];

    assert_eq!(tx_history_result["total"].as_u64().unwrap(), expected.len() as u64);
    for tx in tx_history_result["transactions"].as_array().unwrap() {
        // https://live.blockcypher.com/btc-testnet/tx/6d4d0a844dcbd3f839f071b101dc69d01ee902ad18d2f44531bdeffb0e381c60/
        if tx["tx_hash"].as_str().unwrap() == "6d4d0a844dcbd3f839f071b101dc69d01ee902ad18d2f44531bdeffb0e381c60" {
            // assert that segwit from address displays correctly
            assert_eq!(
                tx["from"][0].as_str().unwrap(),
                "tb1qqk4t2dppvmu9jja0z7nan0h464n5gve8v3dtus"
            );
            // assert that legacy to address displays correctly
            assert_eq!(tx["to"][0].as_str().unwrap(), "mqWYEGxLeK843n3xMTe8EWTFPyoSZjtUXb");
            // assert that segwit to address displays correctly
            assert_eq!(
                tx["to"][1].as_str().unwrap(),
                "tb1qqk4t2dppvmu9jja0z7nan0h464n5gve8v3dtus"
            );
        }
    }
}

#[test]
#[cfg(not(target_arch = "wasm32"))]
fn test_buy_conf_settings() {
    let bob_passphrase = get_passphrase(&".env.client", "BOB_PASSPHRASE").unwrap();

    let coins = json! ([
        {"coin":"RICK","asset":"RICK","required_confirmations":0,"txversion":4,"overwintered":1,"protocol":{"type":"UTXO"}},
        {"coin":"MORTY","asset":"MORTY","required_confirmations":0,"txversion":4,"overwintered":1,"protocol":{"type":"UTXO"}},
        {"coin":"ETH","name":"ethereum","protocol":{"type":"ETH"}},
        {"coin":"JST","name":"jst","protocol":{"type":"ERC20","protocol_data":{"platform":"ETH","contract_address":"0x2b294F029Fde858b2c62184e8390591755521d8E"}},"required_confirmations":2}
    ]);

    let mm_bob = MarketMakerIt::start(
        json! ({
            "gui": "nogui",
            "netid": 8999,
            "dht": "on",  // Enable DHT without delay.
            "myipaddr": env::var ("BOB_TRADE_IP") .ok(),
            "rpcip": env::var ("BOB_TRADE_IP") .ok(),
            "canbind": env::var ("BOB_TRADE_PORT") .ok().map (|s| s.parse::<i64>().unwrap()),
            "passphrase": bob_passphrase,
            "coins": coins,
            "rpc_password": "password",
            "i_am_seed": true,
        }),
        "password".into(),
        local_start!("bob"),
    )
    .unwrap();

    let (_bob_dump_log, _bob_dump_dashboard) = mm_bob.mm_dump();
    log! ({"Bob log path: {}", mm_bob.log_path.display()});
    log!([block_on(enable_coins_eth_electrum(&mm_bob, &[
        "http://195.201.0.6:8565"
    ]))]);

    log!("Issue bob buy request");
    let rc = block_on(mm_bob.rpc(&json! ({
        "userpass": mm_bob.userpass,
        "method": "buy",
        "base": "ETH",
        "rel": "JST",
        "price": 1,
        "volume": 0.1,
        "base_confs": 5,
        "base_nota": true,
        "rel_confs": 4,
        "rel_nota": false,
    })))
    .unwrap();
    assert!(rc.0.is_success(), "!buy: {}", rc.1);
    let json: Json = json::from_str(&rc.1).unwrap();
    assert_eq!(json["result"]["conf_settings"]["base_confs"], Json::from(5));
    assert_eq!(json["result"]["conf_settings"]["base_nota"], Json::from(true));
    assert_eq!(json["result"]["conf_settings"]["rel_confs"], Json::from(4));
    assert_eq!(json["result"]["conf_settings"]["rel_nota"], Json::from(false));

    // must use coin config as defaults if not set in request
    log!("Issue bob buy request");
    let rc = block_on(mm_bob.rpc(&json! ({
        "userpass": mm_bob.userpass,
        "method": "buy",
        "base": "ETH",
        "rel": "JST",
        "price": 1,
        "volume": 0.1,
    })))
    .unwrap();
    assert!(rc.0.is_success(), "!buy: {}", rc.1);
    let json: Json = json::from_str(&rc.1).unwrap();
    assert_eq!(json["result"]["conf_settings"]["base_confs"], Json::from(1));
    assert_eq!(json["result"]["conf_settings"]["base_nota"], Json::from(false));
    assert_eq!(json["result"]["conf_settings"]["rel_confs"], Json::from(2));
    assert_eq!(json["result"]["conf_settings"]["rel_nota"], Json::from(false));
}

#[test]
#[cfg(not(target_arch = "wasm32"))]
fn test_buy_response_format() {
    let bob_passphrase = get_passphrase(&".env.client", "BOB_PASSPHRASE").unwrap();

    let coins = json! ([
        {"coin":"RICK","asset":"RICK","required_confirmations":0,"txversion":4,"overwintered":1,"protocol":{"type":"UTXO"}},
        {"coin":"MORTY","asset":"MORTY","required_confirmations":0,"txversion":4,"overwintered":1,"protocol":{"type":"UTXO"}},
        {"coin":"ETH","name":"ethereum","protocol":{"type":"ETH"}},
       {"coin":"JST","name":"jst","protocol":{"type":"ERC20","protocol_data":{"platform":"ETH","contract_address":"0x2b294F029Fde858b2c62184e8390591755521d8E"}},"required_confirmations":2}
    ]);

    let mm_bob = MarketMakerIt::start(
        json! ({
            "gui": "nogui",
            "netid": 8999,
            "dht": "on",  // Enable DHT without delay.
            "myipaddr": env::var ("BOB_TRADE_IP") .ok(),
            "rpcip": env::var ("BOB_TRADE_IP") .ok(),
            "canbind": env::var ("BOB_TRADE_PORT") .ok().map (|s| s.parse::<i64>().unwrap()),
            "passphrase": bob_passphrase,
            "coins": coins,
            "rpc_password": "password",
            "i_am_seed": true,
        }),
        "password".into(),
        local_start!("bob"),
    )
    .unwrap();

    let (_bob_dump_log, _bob_dump_dashboard) = mm_bob.mm_dump();
    log! ({"Bob log path: {}", mm_bob.log_path.display()});
    log!([block_on(enable_coins_eth_electrum(&mm_bob, &[
        "http://195.201.0.6:8565"
    ]))]);

    log!("Issue bob buy request");
    let rc = block_on(mm_bob.rpc(&json! ({
        "userpass": mm_bob.userpass,
        "method": "buy",
        "base": "ETH",
        "rel": "JST",
        "price": 1,
        "volume": 0.1,
        "base_confs": 5,
        "base_nota": true,
        "rel_confs": 4,
        "rel_nota": false,
    })))
    .unwrap();
    assert!(rc.0.is_success(), "!buy: {}", rc.1);
    let _: BuyOrSellRpcResult = json::from_str(&rc.1).unwrap();
}

#[test]
#[cfg(not(target_arch = "wasm32"))]
fn test_sell_response_format() {
    let bob_passphrase = get_passphrase(&".env.client", "BOB_PASSPHRASE").unwrap();

    let coins = json! ([
        {"coin":"RICK","asset":"RICK","required_confirmations":0,"txversion":4,"overwintered":1,"protocol":{"type":"UTXO"}},
        {"coin":"MORTY","asset":"MORTY","required_confirmations":0,"txversion":4,"overwintered":1,"protocol":{"type":"UTXO"}},
        {"coin":"ETH","name":"ethereum","protocol":{"type":"ETH"}},
        {"coin":"JST","name":"jst","protocol":{"type":"ERC20","protocol_data":{"platform":"ETH","contract_address":"0x2b294F029Fde858b2c62184e8390591755521d8E"}},"required_confirmations":2}
    ]);

    let mm_bob = MarketMakerIt::start(
        json! ({
            "gui": "nogui",
            "netid": 8999,
            "dht": "on",  // Enable DHT without delay.
            "myipaddr": env::var ("BOB_TRADE_IP") .ok(),
            "rpcip": env::var ("BOB_TRADE_IP") .ok(),
            "canbind": env::var ("BOB_TRADE_PORT") .ok().map (|s| s.parse::<i64>().unwrap()),
            "passphrase": bob_passphrase,
            "coins": coins,
            "rpc_password": "password",
            "i_am_seed": true,
        }),
        "password".into(),
        local_start!("bob"),
    )
    .unwrap();

    let (_bob_dump_log, _bob_dump_dashboard) = mm_bob.mm_dump();
    log! ({"Bob log path: {}", mm_bob.log_path.display()});
    log!([block_on(enable_coins_eth_electrum(&mm_bob, &[
        "http://195.201.0.6:8565"
    ]))]);

    log!("Issue bob sell request");
    let rc = block_on(mm_bob.rpc(&json! ({
        "userpass": mm_bob.userpass,
        "method": "sell",
        "base": "ETH",
        "rel": "JST",
        "price": 1,
        "volume": 0.1,
        "base_confs": 5,
        "base_nota": true,
        "rel_confs": 4,
        "rel_nota": false,
    })))
    .unwrap();
    assert!(rc.0.is_success(), "!sell: {}", rc.1);
    let _: BuyOrSellRpcResult = json::from_str(&rc.1).unwrap();
}

#[test]
#[cfg(not(target_arch = "wasm32"))]
fn test_my_orders_response_format() {
    let bob_passphrase = get_passphrase(&".env.client", "BOB_PASSPHRASE").unwrap();

    let coins = json! ([
        {"coin":"RICK","asset":"RICK","required_confirmations":0,"txversion":4,"overwintered":1,"protocol":{"type":"UTXO"}},
        {"coin":"MORTY","asset":"MORTY","required_confirmations":0,"txversion":4,"overwintered":1,"protocol":{"type":"UTXO"}},
        {"coin":"ETH","name":"ethereum","protocol":{"type":"ETH"}},
          {"coin":"JST","name":"jst","protocol":{"type":"ERC20","protocol_data":{"platform":"ETH","contract_address":"0x2b294F029Fde858b2c62184e8390591755521d8E"}},"required_confirmations":2}
    ]);

    let mm_bob = MarketMakerIt::start(
        json! ({
            "gui": "nogui",
            "netid": 8999,
            "dht": "on",  // Enable DHT without delay.
            "myipaddr": env::var ("BOB_TRADE_IP") .ok(),
            "rpcip": env::var ("BOB_TRADE_IP") .ok(),
            "canbind": env::var ("BOB_TRADE_PORT") .ok().map (|s| s.parse::<i64>().unwrap()),
            "passphrase": bob_passphrase,
            "coins": coins,
            "rpc_password": "password",
            "i_am_seed": true,
        }),
        "password".into(),
        local_start!("bob"),
    )
    .unwrap();

    let (_bob_dump_log, _bob_dump_dashboard) = mm_bob.mm_dump();
    log! ({"Bob log path: {}", mm_bob.log_path.display()});
    log!([block_on(enable_coins_eth_electrum(&mm_bob, &[
        "http://195.201.0.6:8565"
    ]))]);

    log!("Issue bob buy request");
    let rc = block_on(mm_bob.rpc(&json! ({
        "userpass": mm_bob.userpass,
        "method": "buy",
        "base": "ETH",
        "rel": "JST",
        "price": 1,
        "volume": 0.1,
        "base_confs": 5,
        "base_nota": true,
        "rel_confs": 4,
        "rel_nota": false,
    })))
    .unwrap();
    assert!(rc.0.is_success(), "!buy: {}", rc.1);

    log!("Issue bob setprice request");
    let rc = block_on(mm_bob.rpc(&json! ({
        "userpass": mm_bob.userpass,
        "method": "setprice",
        "base": "ETH",
        "rel": "JST",
        "price": 1,
        "volume": 0.1,
        "base_confs": 5,
        "base_nota": true,
        "rel_confs": 4,
        "rel_nota": false,
    })))
    .unwrap();
    assert!(rc.0.is_success(), "!setprice: {}", rc.1);

    log!("Issue bob my_orders request");
    let rc = block_on(mm_bob.rpc(&json! ({
        "userpass": mm_bob.userpass,
        "method": "my_orders",
    })))
    .unwrap();
    assert!(rc.0.is_success(), "!my_orders: {}", rc.1);

    let _: MyOrdersRpcResult = json::from_str(&rc.1).unwrap();
}

#[test]
#[cfg(not(target_arch = "wasm32"))]
fn test_my_orders_after_matched() {
    let bob_passphrase = get_passphrase(&".env.seed", "BOB_PASSPHRASE").unwrap();
    let alice_passphrase = get_passphrase(&".env.client", "ALICE_PASSPHRASE").unwrap();

    let coins = json! ([
        {"coin":"RICK","asset":"RICK","required_confirmations":0,"txversion":4,"overwintered":1,"protocol":{"type":"UTXO"}},
        {"coin":"MORTY","asset":"MORTY","required_confirmations":0,"txversion":4,"overwintered":1,"protocol":{"type":"UTXO"}},
        {"coin":"ETH","name":"ethereum","protocol":{"type":"ETH"}},
        {"coin":"JST","name":"jst","protocol":{"type":"ERC20","protocol_data":{"platform":"ETH","contract_address":"0x2b294F029Fde858b2c62184e8390591755521d8E"}}}
    ]);

    let mut mm_bob = MarketMakerIt::start(
        json! ({
            "gui": "nogui",
            "netid": 9000,
            "dht": "on",  // Enable DHT without delay.
            "passphrase": bob_passphrase,
            "coins": coins,
            "rpc_password": "pass",
            "i_am_seed": true,
        }),
        "pass".to_string(),
        None,
    )
    .unwrap();
    let (_bob_dump_log, _bob_dump_dashboard) = mm_bob.mm_dump();

    let mut mm_alice = MarketMakerIt::start(
        json! ({
            "gui": "nogui",
            "netid": 9000,
            "dht": "on",  // Enable DHT without delay.
            "passphrase": alice_passphrase,
            "coins": coins,
            "rpc_password": "pass",
            "seednodes": vec![format!("{}", mm_bob.ip)],
        }),
        "pass".to_string(),
        None,
    )
    .unwrap();
    let (_alice_dump_log, _alice_dump_dashboard) = mm_alice.mm_dump();

    // Enable coins on Bob side. Print the replies in case we need the address.
    let rc = block_on(enable_coins_eth_electrum(&mm_bob, &["http://195.201.0.6:8565"]));
    log! ({"enable_coins (bob): {:?}", rc});
    // Enable coins on Alice side. Print the replies in case we need the address.
    let rc = block_on(enable_coins_eth_electrum(&mm_alice, &["http://195.201.0.6:8565"]));
    log! ({"enable_coins (alice): {:?}", rc});

    let rc = block_on(mm_bob.rpc(&json! ({
        "userpass": mm_bob.userpass,
        "method": "setprice",
        "base": "ETH",
        "rel": "JST",
        "price": 1,
        "volume": 2,
    })))
    .unwrap();
    assert!(rc.0.is_success(), "!setprice: {}", rc.1);

    let rc = block_on(mm_alice.rpc(&json! ({
        "userpass": mm_alice.userpass,
        "method": "buy",
        "base": "ETH",
        "rel": "JST",
        "price": 1,
        "volume": 1,
    })))
    .unwrap();
    assert!(rc.0.is_success(), "!buy: {}", rc.1);

    block_on(mm_bob.wait_for_log(22., |log| log.contains("Entering the maker_swap_loop ETH/JST"))).unwrap();
    block_on(mm_alice.wait_for_log(22., |log| log.contains("Entering the taker_swap_loop ETH/JST"))).unwrap();

    log!("Issue bob my_orders request");
    let rc = block_on(mm_bob.rpc(&json! ({
        "userpass": mm_bob.userpass,
        "method": "my_orders",
    })))
    .unwrap();
    assert!(rc.0.is_success(), "!my_orders: {}", rc.1);

    let _: MyOrdersRpcResult = json::from_str(&rc.1).unwrap();
    block_on(mm_bob.stop()).unwrap();
    block_on(mm_alice.stop()).unwrap();
}

#[test]
#[cfg(not(target_arch = "wasm32"))]
fn test_sell_conf_settings() {
    let bob_passphrase = get_passphrase(&".env.client", "BOB_PASSPHRASE").unwrap();

    let coins = json! ([
        {"coin":"RICK","asset":"RICK","required_confirmations":0,"txversion":4,"overwintered":1,"protocol":{"type":"UTXO"}},
        {"coin":"MORTY","asset":"MORTY","required_confirmations":0,"txversion":4,"overwintered":1,"protocol":{"type":"UTXO"}},
        {"coin":"ETH","name":"ethereum","protocol":{"type":"ETH"}},
        {"coin":"JST","name":"jst","protocol":{"type":"ERC20","protocol_data":{"platform":"ETH","contract_address":"0x2b294F029Fde858b2c62184e8390591755521d8E"}},"required_confirmations":2}
    ]);

    let mm_bob = MarketMakerIt::start(
        json! ({
            "gui": "nogui",
            "netid": 8999,
            "dht": "on",  // Enable DHT without delay.
            "myipaddr": env::var ("BOB_TRADE_IP") .ok(),
            "rpcip": env::var ("BOB_TRADE_IP") .ok(),
            "canbind": env::var ("BOB_TRADE_PORT") .ok().map (|s| s.parse::<i64>().unwrap()),
            "passphrase": bob_passphrase,
            "coins": coins,
            "rpc_password": "password",
            "i_am_seed": true,
        }),
        "password".into(),
        local_start!("bob"),
    )
    .unwrap();

    let (_bob_dump_log, _bob_dump_dashboard) = mm_bob.mm_dump();
    log! ({"Bob log path: {}", mm_bob.log_path.display()});
    log!([block_on(enable_coins_eth_electrum(&mm_bob, &[
        "http://195.201.0.6:8565"
    ]))]);

    log!("Issue bob sell request");
    let rc = block_on(mm_bob.rpc(&json! ({
        "userpass": mm_bob.userpass,
        "method": "sell",
        "base": "ETH",
        "rel": "JST",
        "price": 1,
        "volume": 0.1,
        "base_confs": 5,
        "base_nota": true,
        "rel_confs": 4,
        "rel_nota": false,
    })))
    .unwrap();
    assert!(rc.0.is_success(), "!sell: {}", rc.1);
    let json: Json = json::from_str(&rc.1).unwrap();
    assert_eq!(json["result"]["conf_settings"]["base_confs"], Json::from(5));
    assert_eq!(json["result"]["conf_settings"]["base_nota"], Json::from(true));
    assert_eq!(json["result"]["conf_settings"]["rel_confs"], Json::from(4));
    assert_eq!(json["result"]["conf_settings"]["rel_nota"], Json::from(false));

    // must use coin config as defaults if not set in request
    log!("Issue bob sell request");
    let rc = block_on(mm_bob.rpc(&json! ({
        "userpass": mm_bob.userpass,
        "method": "sell",
        "base": "ETH",
        "rel": "JST",
        "price": 1,
        "volume": 0.1,
    })))
    .unwrap();
    assert!(rc.0.is_success(), "!sell: {}", rc.1);
    let json: Json = json::from_str(&rc.1).unwrap();
    assert_eq!(json["result"]["conf_settings"]["base_confs"], Json::from(1));
    assert_eq!(json["result"]["conf_settings"]["base_nota"], Json::from(false));
    assert_eq!(json["result"]["conf_settings"]["rel_confs"], Json::from(2));
    assert_eq!(json["result"]["conf_settings"]["rel_nota"], Json::from(false));
}

#[test]
#[cfg(not(target_arch = "wasm32"))]
fn test_set_price_conf_settings() {
    let bob_passphrase = get_passphrase(&".env.client", "BOB_PASSPHRASE").unwrap();

    let coins = json! ([
        {"coin":"RICK","asset":"RICK","required_confirmations":0,"txversion":4,"overwintered":1,"protocol":{"type":"UTXO"}},
        {"coin":"MORTY","asset":"MORTY","required_confirmations":0,"txversion":4,"overwintered":1,"protocol":{"type":"UTXO"}},
        {"coin":"ETH","name":"ethereum","protocol":{"type":"ETH"}},
         {"coin":"JST","name":"jst","protocol":{"type":"ERC20","protocol_data":{"platform":"ETH","contract_address":"0x2b294F029Fde858b2c62184e8390591755521d8E"}},"required_confirmations":2}
    ]);

    let mm_bob = MarketMakerIt::start(
        json! ({
            "gui": "nogui",
            "netid": 8999,
            "dht": "on",  // Enable DHT without delay.
            "myipaddr": env::var ("BOB_TRADE_IP") .ok(),
            "rpcip": env::var ("BOB_TRADE_IP") .ok(),
            "canbind": env::var ("BOB_TRADE_PORT") .ok().map (|s| s.parse::<i64>().unwrap()),
            "passphrase": bob_passphrase,
            "coins": coins,
            "rpc_password": "password",
            "i_am_seed": true,
        }),
        "password".into(),
        local_start!("bob"),
    )
    .unwrap();

    let (_bob_dump_log, _bob_dump_dashboard) = mm_bob.mm_dump();
    log! ({"Bob log path: {}", mm_bob.log_path.display()});
    log!([block_on(enable_coins_eth_electrum(&mm_bob, &[
        "http://195.201.0.6:8565"
    ]))]);

    log!("Issue bob sell request");
    let rc = block_on(mm_bob.rpc(&json! ({
        "userpass": mm_bob.userpass,
        "method": "setprice",
        "base": "ETH",
        "rel": "JST",
        "price": 1,
        "volume": 0.1,
        "base_confs": 5,
        "base_nota": true,
        "rel_confs": 4,
        "rel_nota": false,
    })))
    .unwrap();
    assert!(rc.0.is_success(), "!setprice: {}", rc.1);
    let json: Json = json::from_str(&rc.1).unwrap();
    assert_eq!(json["result"]["conf_settings"]["base_confs"], Json::from(5));
    assert_eq!(json["result"]["conf_settings"]["base_nota"], Json::from(true));
    assert_eq!(json["result"]["conf_settings"]["rel_confs"], Json::from(4));
    assert_eq!(json["result"]["conf_settings"]["rel_nota"], Json::from(false));

    // must use coin config as defaults if not set in request
    log!("Issue bob sell request");
    let rc = block_on(mm_bob.rpc(&json! ({
        "userpass": mm_bob.userpass,
        "method": "setprice",
        "base": "ETH",
        "rel": "JST",
        "price": 1,
        "volume": 0.1,
    })))
    .unwrap();
    assert!(rc.0.is_success(), "!setprice: {}", rc.1);
    let json: Json = json::from_str(&rc.1).unwrap();
    assert_eq!(json["result"]["conf_settings"]["base_confs"], Json::from(1));
    assert_eq!(json["result"]["conf_settings"]["base_nota"], Json::from(false));
    assert_eq!(json["result"]["conf_settings"]["rel_confs"], Json::from(2));
    assert_eq!(json["result"]["conf_settings"]["rel_nota"], Json::from(false));
}

#[test]
#[cfg(not(target_arch = "wasm32"))]
fn test_update_maker_order() {
    let bob_passphrase = get_passphrase(&".env.client", "BOB_PASSPHRASE").unwrap();

    let coins = json! ([
        {"coin":"RICK","asset":"RICK","required_confirmations":0,"txversion":4,"overwintered":1,"protocol":{"type":"UTXO"}},
        {"coin":"MORTY","asset":"MORTY","required_confirmations":0,"txversion":4,"overwintered":1,"protocol":{"type":"UTXO"}}
    ]);

    let mm_bob = MarketMakerIt::start(
        json! ({
            "gui": "nogui",
            "netid": 8999,
            "dht": "on",  // Enable DHT without delay.
            "myipaddr": env::var ("BOB_TRADE_IP") .ok(),
            "rpcip": env::var ("BOB_TRADE_IP") .ok(),
            "canbind": env::var ("BOB_TRADE_PORT") .ok().map (|s| s.parse::<i64>().unwrap()),
            "passphrase": bob_passphrase,
            "coins": coins,
            "rpc_password": "password",
            "i_am_seed": true,
        }),
        "password".into(),
        local_start!("bob"),
    )
    .unwrap();

    let (_bob_dump_log, _bob_dump_dashboard) = mm_bob.mm_dump();
    log! ({"Bob log path: {}", mm_bob.log_path.display()});
    log!([block_on(enable_coins_rick_morty_electrum(&mm_bob))]);

    log!("Issue bob sell request");
    let setprice = block_on(mm_bob.rpc(&json! ({
        "userpass": mm_bob.userpass,
        "method": "setprice",
        "base": "RICK",
        "rel": "MORTY",
        "price": 1,
        "volume": 2,
        "min_volume": 1,
        "base_confs": 5,
        "base_nota": true,
        "rel_confs": 4,
        "rel_nota": false,
    })))
    .unwrap();
    assert!(setprice.0.is_success(), "!setprice: {}", setprice.1);
    let setprice_json: Json = json::from_str(&setprice.1).unwrap();
    let uuid: Uuid = json::from_value(setprice_json["result"]["uuid"].clone()).unwrap();

    log!("Issue bob update maker order request");
    let update_maker_order = block_on(mm_bob.rpc(&json! ({
        "userpass": mm_bob.userpass,
        "method": "update_maker_order",
        "uuid": uuid,
        "new_price": 2,
    })))
    .unwrap();
    assert!(
        update_maker_order.0.is_success(),
        "!update_maker_order: {}",
        update_maker_order.1
    );
    let update_maker_order_json: Json = json::from_str(&update_maker_order.1).unwrap();
    assert_eq!(update_maker_order_json["result"]["price"], Json::from("2"));
    assert_eq!(update_maker_order_json["result"]["max_base_vol"], Json::from("2"));
    assert_eq!(update_maker_order_json["result"]["min_base_vol"], Json::from("1"));

    log!("Issue another bob update maker order request");
    let update_maker_order = block_on(mm_bob.rpc(&json! ({
        "userpass": mm_bob.userpass,
        "method": "update_maker_order",
        "uuid": uuid,
        "volume_delta": 2,
    })))
    .unwrap();
    assert!(
        update_maker_order.0.is_success(),
        "!update_maker_order: {}",
        update_maker_order.1
    );
    let update_maker_order_json: Json = json::from_str(&update_maker_order.1).unwrap();
    assert_eq!(update_maker_order_json["result"]["price"], Json::from("2"));
    assert_eq!(update_maker_order_json["result"]["max_base_vol"], Json::from("4"));
    assert_eq!(update_maker_order_json["result"]["min_base_vol"], Json::from("1"));

    log!("Get bob balance");
    let my_balance = block_on(mm_bob.rpc(&json! ({
        "userpass": mm_bob.userpass,
        "method": "my_balance",
        "coin": "RICK",
    })))
    .unwrap();
    assert!(my_balance.0.is_success(), "!my_balance: {}", my_balance.1);
    let my_balance_json: Json = json::from_str(&my_balance.1).unwrap();
    let balance: BigDecimal = json::from_value(my_balance_json["balance"].clone()).unwrap();

    log!("Get RICK trade fee");
    let trade_preimage = block_on(mm_bob.rpc(&json!({
        "userpass": mm_bob.userpass,
        "mmrpc": "2.0",
        "method": "trade_preimage",
        "params": {
            "base": "RICK",
            "rel": "MORTY",
            "swap_method": "setprice",
            "price": 2,
            "max": true,
        },
    })))
    .unwrap();
    assert!(trade_preimage.0.is_success(), "!trade_preimage: {}", trade_preimage.1);
    let get_trade_fee_json: Json = json::from_str(&trade_preimage.1).unwrap();
    let trade_fee: BigDecimal =
        json::from_value(get_trade_fee_json["result"]["base_coin_fee"]["amount"].clone()).unwrap();
    let max_volume = balance - trade_fee;

    log!("Issue another bob update maker order request");
    let update_maker_order = block_on(mm_bob.rpc(&json! ({
        "userpass": mm_bob.userpass,
        "method": "update_maker_order",
        "uuid": uuid,
        "max": true,
    })))
    .unwrap();
    assert!(
        update_maker_order.0.is_success(),
        "!update_maker_order: {}",
        update_maker_order.1
    );
    let update_maker_order_json: Json = json::from_str(&update_maker_order.1).unwrap();
    let max_base_vol =
        BigDecimal::from_str(update_maker_order_json["result"]["max_base_vol"].as_str().unwrap()).unwrap();
    assert_eq!(update_maker_order_json["result"]["price"], Json::from("2"));
    assert_eq!(max_base_vol, max_volume);

    block_on(mm_bob.stop()).unwrap();
}

#[test]
#[cfg(not(target_arch = "wasm32"))]
fn test_update_maker_order_fail() {
    let bob_passphrase = get_passphrase(&".env.client", "BOB_PASSPHRASE").unwrap();

    let coins = json! ([
        {"coin":"RICK","asset":"RICK","required_confirmations":0,"txversion":4,"overwintered":1,"protocol":{"type":"UTXO"}},
        {"coin":"MORTY","asset":"MORTY","required_confirmations":0,"txversion":4,"overwintered":1,"protocol":{"type":"UTXO"}}
    ]);

    let mm_bob = MarketMakerIt::start(
        json! ({
            "gui": "nogui",
            "netid": 8999,
            "dht": "on",  // Enable DHT without delay.
            "myipaddr": env::var ("BOB_TRADE_IP") .ok(),
            "rpcip": env::var ("BOB_TRADE_IP") .ok(),
            "canbind": env::var ("BOB_TRADE_PORT") .ok().map (|s| s.parse::<i64>().unwrap()),
            "passphrase": bob_passphrase,
            "coins": coins,
            "rpc_password": "password",
            "i_am_seed": true,
        }),
        "password".into(),
        local_start!("bob"),
    )
    .unwrap();

    let (_bob_dump_log, _bob_dump_dashboard) = mm_bob.mm_dump();
    log! ({"Bob log path: {}", mm_bob.log_path.display()});
    log!([block_on(enable_coins_rick_morty_electrum(&mm_bob))]);

    log!("Issue bob sell request");
    let setprice = block_on(mm_bob.rpc(&json! ({
        "userpass": mm_bob.userpass,
        "method": "setprice",
        "base": "RICK",
        "rel": "MORTY",
        "price": 1,
        "volume": 0.1,
        "base_confs": 5,
        "base_nota": true,
        "rel_confs": 4,
        "rel_nota": false,
    })))
    .unwrap();
    assert!(setprice.0.is_success(), "!setprice: {}", setprice.1);
    let setprice_json: Json = json::from_str(&setprice.1).unwrap();
    let uuid: Uuid = json::from_value(setprice_json["result"]["uuid"].clone()).unwrap();

    log!("Issue bob update maker order request that should fail because price is too low");
    let update_maker_order = block_on(mm_bob.rpc(&json! ({
        "userpass": mm_bob.userpass,
        "method": "update_maker_order",
        "uuid": uuid,
        "new_price": 0.0000000099,
    })))
    .unwrap();
    assert!(
        !update_maker_order.0.is_success(),
        "update_maker_order success, but should be error {}",
        update_maker_order.1
    );

    log!("Issue bob update maker order request that should fail because New Volume is Less than Zero");
    let update_maker_order = block_on(mm_bob.rpc(&json! ({
        "userpass": mm_bob.userpass,
        "method": "update_maker_order",
        "uuid": uuid,
        "volume_delta": -0.11,
    })))
    .unwrap();
    assert!(
        !update_maker_order.0.is_success(),
        "update_maker_order success, but should be error {}",
        update_maker_order.1
    );

    log!("Issue bob update maker order request that should fail because Min base vol is too low");
    let update_maker_order = block_on(mm_bob.rpc(&json! ({
        "userpass": mm_bob.userpass,
        "method": "update_maker_order",
        "uuid": uuid,
        "new_price": 2,
        "min_volume": 0.000099,
    })))
    .unwrap();
    assert!(
        !update_maker_order.0.is_success(),
        "update_maker_order success, but should be error {}",
        update_maker_order.1
    );

    log!("Issue bob update maker order request that should fail because Max base vol is below Min base vol");
    let update_maker_order = block_on(mm_bob.rpc(&json! ({
        "userpass": mm_bob.userpass,
        "method": "update_maker_order",
        "uuid": uuid,
        "volume_delta": -0.0999,
        "min_volume": 0.0002,
    })))
    .unwrap();
    assert!(
        !update_maker_order.0.is_success(),
        "update_maker_order success, but should be error {}",
        update_maker_order.1
    );

    log!("Issue bob update maker order request that should fail because Max base vol is too low");
    let update_maker_order = block_on(mm_bob.rpc(&json! ({
        "userpass": mm_bob.userpass,
        "method": "update_maker_order",
        "uuid": uuid,
        "new_price": 2,
        "volume_delta": -0.099901,
    })))
    .unwrap();
    assert!(
        !update_maker_order.0.is_success(),
        "update_maker_order success, but should be error {}",
        update_maker_order.1
    );

    log!("Issue bob update maker order request that should fail because Max rel vol is too low");
    let update_maker_order = block_on(mm_bob.rpc(&json! ({
        "userpass": mm_bob.userpass,
        "method": "update_maker_order",
        "uuid": uuid,
        "new_price": 0.5,
        "volume_delta": -0.099802,
    })))
    .unwrap();
    assert!(
        !update_maker_order.0.is_success(),
        "update_maker_order success, but should be error {}",
        update_maker_order.1
    );

    log!("Issue bob batch of 2 update maker order requests that should make the second request fail because the order state changed due to the first request");
    let batch_json = json!([
        {
            "userpass": mm_bob.userpass,
            "method": "update_maker_order",
            "uuid": uuid,
            "new_price": 3,
            "volume_delta": 1,
        },
        {
            "userpass": mm_bob.userpass,
            "method": "update_maker_order",
            "uuid": uuid,
            "new_price": 2,
            "volume_delta": 1,
        },
    ]);

    let rc = block_on(mm_bob.rpc(&batch_json)).unwrap();
    assert!(rc.0.is_success(), "!batch: {}", rc.1);
    log!((rc.1));
    let err_msg = "Order state has changed after price/volume/balance checks. Please try to update the order again if it's still needed.";
    let responses = json::from_str::<Vec<Json>>(&rc.1).unwrap();
    if responses[0].get("error").is_some() {
        assert!(responses[0]["error"].as_str().unwrap().contains(err_msg));
        assert!(responses[1].get("result").is_some());
    } else if responses[1].get("error").is_some() {
        assert!(responses[0].get("result").is_some());
        assert!(responses[1]["error"].as_str().unwrap().contains(err_msg));
    }

    log!("Issue bob batch update maker order and cancel order request that should make update maker order fail because Order with UUID has been deleted");
    let batch_json = json!([
        {
            "userpass": mm_bob.userpass,
            "method": "update_maker_order",
            "uuid": uuid,
            "new_price": 1,
            "volume_delta": 2.9,
        },
        {
            "userpass": mm_bob.userpass,
            "method": "cancel_order",
            "uuid": uuid,
        },
    ]);

    let rc = block_on(mm_bob.rpc(&batch_json)).unwrap();
    assert!(rc.0.is_success(), "!batch: {}", rc.1);
    log!((rc.1));
    let err_msg = format!("Order with UUID: {} has been deleted", uuid);
    let responses = json::from_str::<Vec<Json>>(&rc.1).unwrap();
    if responses[0].get("error").is_some() {
        assert!(responses[0]["error"].as_str().unwrap().contains(&err_msg));
        assert!(responses[1].get("result").is_some());
    } else if responses[1].get("error").is_some() {
        assert!(responses[0].get("result").is_some());
        assert!(responses[1]["error"].as_str().unwrap().contains(&err_msg));
    }

    block_on(mm_bob.stop()).unwrap();
}

#[test]
#[cfg(not(target_arch = "wasm32"))]
fn test_update_maker_order_after_matched() {
    let bob_passphrase = get_passphrase(&".env.seed", "BOB_PASSPHRASE").unwrap();
    let alice_passphrase = get_passphrase(&".env.client", "ALICE_PASSPHRASE").unwrap();

    let coins = json! ([
        {"coin":"RICK","asset":"RICK","required_confirmations":0,"txversion":4,"overwintered":1,"protocol":{"type":"UTXO"}},
        {"coin":"MORTY","asset":"MORTY","required_confirmations":0,"txversion":4,"overwintered":1,"protocol":{"type":"UTXO"}},
        {"coin":"ETH","name":"ethereum","protocol":{"type":"ETH"}},
        {"coin":"JST","name":"jst","protocol":{"type":"ERC20","protocol_data":{"platform":"ETH","contract_address":"0x2b294F029Fde858b2c62184e8390591755521d8E"}}}
    ]);

    let mut mm_bob = MarketMakerIt::start(
        json! ({
            "gui": "nogui",
            "netid": 9000,
            "dht": "on",  // Enable DHT without delay.
            "passphrase": bob_passphrase,
            "coins": coins,
            "rpc_password": "pass",
            "i_am_seed": true,
        }),
        "pass".to_string(),
        None,
    )
    .unwrap();
    let (_bob_dump_log, _bob_dump_dashboard) = mm_bob.mm_dump();
    log!({"Bob log path: {}", mm_bob.log_path.display()});

    let mut mm_alice = MarketMakerIt::start(
        json! ({
            "gui": "nogui",
            "netid": 9000,
            "dht": "on",  // Enable DHT without delay.
            "passphrase": alice_passphrase,
            "coins": coins,
            "rpc_password": "pass",
            "seednodes": vec![format!("{}", mm_bob.ip)],
        }),
        "pass".to_string(),
        None,
    )
    .unwrap();
    let (_alice_dump_log, _alice_dump_dashboard) = mm_alice.mm_dump();

    // Enable coins on Bob side. Print the replies in case we need the address.
    let rc = block_on(enable_coins_eth_electrum(&mm_bob, &["http://195.201.0.6:8565"]));
    log! ({"enable_coins (bob): {:?}", rc});
    // Enable coins on Alice side. Print the replies in case we need the address.
    let rc = block_on(enable_coins_eth_electrum(&mm_alice, &["http://195.201.0.6:8565"]));
    log! ({"enable_coins (alice): {:?}", rc});

    let rc = block_on(mm_bob.rpc(&json! ({
        "userpass": mm_bob.userpass,
        "method": "setprice",
        "base": "ETH",
        "rel": "JST",
        "price": 1,
        "volume": 2,
    })))
    .unwrap();
    assert!(rc.0.is_success(), "!setprice: {}", rc.1);
    let setprice_json: Json = json::from_str(&rc.1).unwrap();
    let uuid: Uuid = json::from_value(setprice_json["result"]["uuid"].clone()).unwrap();

    let rc = block_on(mm_alice.rpc(&json! ({
        "userpass": mm_alice.userpass,
        "method": "buy",
        "base": "ETH",
        "rel": "JST",
        "price": 1,
        "volume": 1,
    })))
    .unwrap();
    assert!(rc.0.is_success(), "!buy: {}", rc.1);

    block_on(mm_bob.wait_for_log(22., |log| log.contains("Entering the maker_swap_loop ETH/JST"))).unwrap();
    block_on(mm_alice.wait_for_log(22., |log| log.contains("Entering the taker_swap_loop ETH/JST"))).unwrap();

    log!("Issue bob update maker order request that should fail because new volume is less than reserved amount");
    let update_maker_order = block_on(mm_bob.rpc(&json! ({
        "userpass": mm_bob.userpass,
        "method": "update_maker_order",
        "uuid": uuid,
        "volume_delta": -1.5,
    })))
    .unwrap();
    assert!(
        !update_maker_order.0.is_success(),
        "update_maker_order success, but should be error {}",
        update_maker_order.1
    );

    log!("Issue another bob update maker order request");
    let update_maker_order = block_on(mm_bob.rpc(&json! ({
        "userpass": mm_bob.userpass,
        "method": "update_maker_order",
        "uuid": uuid,
        "volume_delta": 2,
    })))
    .unwrap();
    assert!(
        update_maker_order.0.is_success(),
        "!update_maker_order: {}",
        update_maker_order.1
    );
    let update_maker_order_json: Json = json::from_str(&update_maker_order.1).unwrap();
    log!((update_maker_order.1));
    assert_eq!(update_maker_order_json["result"]["max_base_vol"], Json::from("4"));

    log!("Issue bob my_orders request");
    let rc = block_on(mm_bob.rpc(&json! ({
        "userpass": mm_bob.userpass,
        "method": "my_orders",
    })))
    .unwrap();
    assert!(rc.0.is_success(), "!my_orders: {}", rc.1);

    let _: MyOrdersRpcResult = json::from_str(&rc.1).unwrap();
    block_on(mm_bob.stop()).unwrap();
    block_on(mm_alice.stop()).unwrap();
}

// https://github.com/KomodoPlatform/atomicDEX-API/issues/683
// trade fee should return numbers in all 3 available formats and
// "amount" must be always in decimal representation for backwards compatibility
#[test]
#[cfg(not(target_arch = "wasm32"))]
fn test_trade_fee_returns_numbers_in_various_formats() {
    let coins = json!([
        {"coin":"RICK","asset":"RICK","rpcport":8923,"txversion":4,"overwintered":1,"protocol":{"type":"UTXO"}},
        {"coin":"MORTY","asset":"MORTY","rpcport":11608,"txversion":4,"overwintered":1,"protocol":{"type":"UTXO"}}
    ]);

    // start bob and immediately place the order
    let mm_bob = MarketMakerIt::start(
        json! ({
            "gui": "nogui",
            "netid": 9998,
            "dht": "on",  // Enable DHT without delay.
            "myipaddr": env::var ("BOB_TRADE_IP") .ok(),
            "rpcip": env::var ("BOB_TRADE_IP") .ok(),
            "canbind": env::var ("BOB_TRADE_PORT") .ok().map (|s| s.parse::<i64>().unwrap()),
            "passphrase": "bob passphrase",
            "coins": coins,
            "i_am_seed": true,
            "rpc_password": "pass",
        }),
        "pass".into(),
        match var("LOCAL_THREAD_MM") {
            Ok(ref e) if e == "bob" => Some(local_start()),
            _ => None,
        },
    )
    .unwrap();
    let (_bob_dump_log, _bob_dump_dashboard) = mm_bob.mm_dump();
    log!({"Bob log path: {}", mm_bob.log_path.display()});
    block_on(enable_coins_rick_morty_electrum(&mm_bob));

    let rc = block_on(mm_bob.rpc(&json! ({
        "userpass": mm_bob.userpass,
        "method": "get_trade_fee",
        "coin": "RICK",
    })))
    .unwrap();
    assert!(rc.0.is_success(), "!get_trade_fee: {}", rc.1);
    let trade_fee_json: Json = json::from_str(&rc.1).unwrap();
    let _amount_dec: BigDecimal = json::from_value(trade_fee_json["result"]["amount"].clone()).unwrap();
    let _amount_rat: BigRational = json::from_value(trade_fee_json["result"]["amount_rat"].clone()).unwrap();
    let _amount_fraction: Fraction = json::from_value(trade_fee_json["result"]["amount_fraction"].clone()).unwrap();
}

#[test]
#[cfg(not(target_arch = "wasm32"))]
fn test_orderbook_is_mine_orders() {
    let coins = json!([{"coin":"RICK","asset":"RICK","rpcport":8923,"txversion":4,"overwintered":1,"protocol":{"type":"UTXO"}},
        {"coin":"MORTY","asset":"MORTY","rpcport":11608,"txversion":4,"overwintered":1,"protocol":{"type":"UTXO"}}
    ]);

    // start bob and immediately place the order
    let mm_bob = MarketMakerIt::start(
        json! ({
            "gui": "nogui",
            "netid": 9998,
            "dht": "on",  // Enable DHT without delay.
            "myipaddr": env::var ("BOB_TRADE_IP") .ok(),
            "rpcip": env::var ("BOB_TRADE_IP") .ok(),
            "canbind": env::var ("BOB_TRADE_PORT") .ok().map (|s| s.parse::<i64>().unwrap()),
            "passphrase": "bob passphrase",
            "coins": coins,
            "i_am_seed": true,
            "rpc_password": "pass",
        }),
        "pass".into(),
        match var("LOCAL_THREAD_MM") {
            Ok(ref e) if e == "bob" => Some(local_start()),
            _ => None,
        },
    )
    .unwrap();
    let (_bob_dump_log, _bob_dump_dashboard) = mm_bob.mm_dump();
    log!({"Bob log path: {}", mm_bob.log_path.display()});
    // Enable coins on Bob side. Print the replies in case we need the "address".
    log! ({"enable_coins (bob): {:?}", block_on (enable_coins_rick_morty_electrum(&mm_bob))});

    let rc = block_on(mm_bob.rpc(&json! ({
        "userpass": mm_bob.userpass,
        "method": "setprice",
        "base": "RICK",
        "rel": "MORTY",
        "price": 0.9,
        "volume": "0.9",
    })))
    .unwrap();
    assert!(rc.0.is_success(), "!setprice: {}", rc.1);
    let _bob_setprice: Json = json::from_str(&rc.1).unwrap();

    let mm_alice = MarketMakerIt::start(
        json! ({
            "gui": "nogui",
            "netid": 9998,
            "dht": "on",  // Enable DHT without delay.
            "myipaddr": env::var ("ALICE_TRADE_IP") .ok(),
            "rpcip": env::var ("ALICE_TRADE_IP") .ok(),
            "passphrase": "alice passphrase",
            "coins": coins,
            "seednodes": [fomat!((mm_bob.ip))],
            "rpc_password": "pass",
        }),
        "pass".into(),
        match var("LOCAL_THREAD_MM") {
            Ok(ref e) if e == "alice" => Some(local_start()),
            _ => None,
        },
    )
    .unwrap();

    let (_alice_dump_log, _alice_dump_dashboard) = mm_alice.mm_dump();
    log!({"Alice log path: {}", mm_alice.log_path.display()});

    // Enable coins on Alice side. Print the replies in case we need the "address".
    log! ({"enable_coins (alice): {:?}", block_on (enable_coins_rick_morty_electrum(&mm_alice))});

    // Bob orderbook must show 1 mine order
    log!("Get RICK/MORTY orderbook on Bob side");
    let rc = block_on(mm_bob.rpc(&json! ({
        "userpass": mm_bob.userpass,
        "method": "orderbook",
        "base": "RICK",
        "rel": "MORTY",
    })))
    .unwrap();
    assert!(rc.0.is_success(), "!orderbook: {}", rc.1);

    let bob_orderbook: Json = json::from_str(&rc.1).unwrap();
    log!("Bob orderbook "[bob_orderbook]);
    let asks = bob_orderbook["asks"].as_array().unwrap();
    assert_eq!(asks.len(), 1, "Bob RICK/MORTY orderbook must have exactly 1 ask");
    let is_mine = asks[0]["is_mine"].as_bool().unwrap();
    assert_eq!(is_mine, true);

    // Alice orderbook must show 1 not-mine order
    log!("Get RICK/MORTY orderbook on Alice side");
    let rc = block_on(mm_alice.rpc(&json! ({
        "userpass": mm_alice.userpass,
        "method": "orderbook",
        "base": "RICK",
        "rel": "MORTY",
    })))
    .unwrap();
    assert!(rc.0.is_success(), "!orderbook: {}", rc.1);

    let alice_orderbook: Json = json::from_str(&rc.1).unwrap();
    log!("Alice orderbook "[alice_orderbook]);
    let asks = alice_orderbook["asks"].as_array().unwrap();
    assert_eq!(asks.len(), 1, "Alice RICK/MORTY orderbook must have exactly 1 ask");
    let is_mine = asks[0]["is_mine"].as_bool().unwrap();
    assert_eq!(is_mine, false);

    // make another order by Alice
    let rc = block_on(mm_alice.rpc(&json! ({
        "userpass": mm_alice.userpass,
        "method": "setprice",
        "base": "RICK",
        "rel": "MORTY",
        "price": 1,
        "volume": 0.1,
    })))
    .unwrap();
    assert!(rc.0.is_success(), "!buy: {}", rc.1);

    log!("Give Bob 2 seconds to import the order…");
    thread::sleep(Duration::from_secs(2));

    // Bob orderbook must show 1 mine and 1 non-mine orders.
    // Request orderbook with reverse base and rel coins to check bids instead of asks
    log!("Get RICK/MORTY orderbook on Bob side");
    let rc = block_on(mm_bob.rpc(&json! ({
        "userpass": mm_bob.userpass,
        "method": "orderbook",
        "base": "MORTY",
        "rel": "RICK",
    })))
    .unwrap();
    assert!(rc.0.is_success(), "!orderbook: {}", rc.1);

    let bob_orderbook: Json = json::from_str(&rc.1).unwrap();
    log!("Bob orderbook "[bob_orderbook]);
    let asks = bob_orderbook["asks"].as_array().unwrap();
    let bids = bob_orderbook["bids"].as_array().unwrap();
    assert!(asks.is_empty(), "Bob MORTY/RICK orderbook must contain an empty asks");
    assert_eq!(bids.len(), 2, "Bob MORTY/RICK orderbook must have exactly 2 bids");
    let mine_orders = bids.iter().filter(|bid| bid["is_mine"].as_bool().unwrap()).count();
    assert_eq!(mine_orders, 1, "Bob RICK/MORTY orderbook must have exactly 1 mine bid");

    // Alice orderbook must show 1 mine and 1 non-mine orders
    log!("Get RICK/MORTY orderbook on Alice side");
    let rc = block_on(mm_bob.rpc(&json! ({
        "userpass": mm_bob.userpass,
        "method": "orderbook",
        "base": "RICK",
        "rel": "MORTY",
    })))
    .unwrap();
    assert!(rc.0.is_success(), "!orderbook: {}", rc.1);

    let alice_orderbook: Json = json::from_str(&rc.1).unwrap();
    log!("Alice orderbook "[alice_orderbook]);
    let asks = alice_orderbook["asks"].as_array().unwrap();
    let bids = alice_orderbook["bids"].as_array().unwrap();
    assert!(bids.is_empty(), "Alice MORTY/RICK orderbook must contain an empty bids");
    assert_eq!(asks.len(), 2, "Alice MORTY/RICK orderbook must have exactly 2 asks");
    let mine_orders = asks.iter().filter(|ask| ask["is_mine"].as_bool().unwrap()).count();
    assert_eq!(
        mine_orders, 1,
        "Alice RICK/MORTY orderbook must have exactly 1 mine bid"
    );
}

#[test]
#[cfg(not(target_arch = "wasm32"))]
fn test_sell_min_volume() {
    let bob_passphrase = get_passphrase(&".env.client", "BOB_PASSPHRASE").unwrap();

    let coins = json! ([
        {"coin":"RICK","asset":"RICK","required_confirmations":0,"txversion":4,"overwintered":1,"protocol":{"type":"UTXO"}},
        {"coin":"MORTY","asset":"MORTY","required_confirmations":0,"txversion":4,"overwintered":1,"protocol":{"type":"UTXO"}},
        {"coin":"ETH","name":"ethereum","protocol":{"type":"ETH"}},
        {"coin":"JST","name":"jst","protocol":{"type":"ERC20","protocol_data":{"platform":"ETH","contract_address":"0x2b294F029Fde858b2c62184e8390591755521d8E"}}}
    ]);

    let mm_bob = MarketMakerIt::start(
        json! ({
            "gui": "nogui",
            "netid": 8999,
            "dht": "on",  // Enable DHT without delay.
            "myipaddr": env::var ("BOB_TRADE_IP") .ok(),
            "rpcip": env::var ("BOB_TRADE_IP") .ok(),
            "canbind": env::var ("BOB_TRADE_PORT") .ok().map (|s| s.parse::<i64>().unwrap()),
            "passphrase": bob_passphrase,
            "coins": coins,
            "rpc_password": "password",
            "i_am_seed": true,
        }),
        "password".into(),
        local_start!("bob"),
    )
    .unwrap();

    let (_bob_dump_log, _bob_dump_dashboard) = mm_bob.mm_dump();
    log! ({"Bob log path: {}", mm_bob.log_path.display()});
    log!([block_on(enable_coins_eth_electrum(&mm_bob, &[
        "http://195.201.0.6:8565"
    ]))]);

    let min_volume: BigDecimal = "0.1".parse().unwrap();
    log!("Issue bob ETH/JST sell request");
    let rc = block_on(mm_bob.rpc(&json! ({
        "userpass": mm_bob.userpass,
        "method": "sell",
        "base": "ETH",
        "rel": "JST",
        "price": "1",
        "volume": "1",
        "min_volume": min_volume,
        "order_type": {
            "type": "GoodTillCancelled"
        },
        "timeout": 2,
    })))
    .unwrap();
    assert!(rc.0.is_success(), "!sell: {}", rc.1);
    let rc_json: Json = json::from_str(&rc.1).unwrap();
    let uuid: Uuid = json::from_value(rc_json["result"]["uuid"].clone()).unwrap();
    let min_volume_response: BigDecimal = json::from_value(rc_json["result"]["min_volume"].clone()).unwrap();
    assert_eq!(min_volume, min_volume_response);

    log!("Wait for 4 seconds for Bob order to be converted to maker");
    thread::sleep(Duration::from_secs(4));

    let rc = block_on(mm_bob.rpc(&json! ({
        "userpass": mm_bob.userpass,
        "method": "my_orders",
    })))
    .unwrap();
    assert!(rc.0.is_success(), "!my_orders: {}", rc.1);
    let my_orders: Json = json::from_str(&rc.1).unwrap();
    let my_maker_orders: HashMap<Uuid, Json> = json::from_value(my_orders["result"]["maker_orders"].clone()).unwrap();
    let my_taker_orders: HashMap<Uuid, Json> = json::from_value(my_orders["result"]["taker_orders"].clone()).unwrap();
    assert_eq!(1, my_maker_orders.len(), "maker_orders must have exactly 1 order");
    assert!(my_taker_orders.is_empty(), "taker_orders must be empty");
    let maker_order = my_maker_orders.get(&uuid).unwrap();
    let min_volume_maker: BigDecimal = json::from_value(maker_order["min_base_vol"].clone()).unwrap();
    assert_eq!(min_volume, min_volume_maker);
}

#[test]
#[cfg(not(target_arch = "wasm32"))]
fn test_sell_min_volume_dust() {
    let bob_passphrase = get_passphrase(&".env.client", "BOB_PASSPHRASE").unwrap();

    let coins = json! ([
        {"coin":"RICK","asset":"RICK","dust":10000000,"required_confirmations":0,"txversion":4,"overwintered":1,"protocol":{"type":"UTXO"}},
        {"coin":"MORTY","asset":"MORTY","required_confirmations":0,"txversion":4,"overwintered":1,"protocol":{"type":"UTXO"}}
    ]);

    let mm_bob = MarketMakerIt::start(
        json! ({
            "gui": "nogui",
            "netid": 8999,
            "dht": "on",  // Enable DHT without delay.
            "myipaddr": env::var ("BOB_TRADE_IP") .ok(),
            "rpcip": env::var ("BOB_TRADE_IP") .ok(),
            "canbind": env::var ("BOB_TRADE_PORT") .ok().map (|s| s.parse::<i64>().unwrap()),
            "passphrase": bob_passphrase,
            "coins": coins,
            "rpc_password": "password",
            "i_am_seed": true,
        }),
        "password".into(),
        local_start!("bob"),
    )
    .unwrap();

    let (_bob_dump_log, _bob_dump_dashboard) = mm_bob.mm_dump();
    log! ({"Bob log path: {}", mm_bob.log_path.display()});
    log!([block_on(enable_coins_rick_morty_electrum(&mm_bob))]);

    log!("Issue bob RICK/MORTY sell request");
    let rc = block_on(mm_bob.rpc(&json! ({
        "userpass": mm_bob.userpass,
        "method": "sell",
        "base": "RICK",
        "rel": "MORTY",
        "price": "1",
        "volume": "1",
        "order_type": {
            "type": "FillOrKill"
        }
    })))
    .unwrap();
    assert!(rc.0.is_success(), "!sell: {}", rc.1);
    let response: BuyOrSellRpcResult = json::from_str(&rc.1).unwrap();
    let expected_min = BigDecimal::from(1);
    assert_eq!(response.result.min_volume, expected_min);
}

#[test]
#[cfg(not(target_arch = "wasm32"))]
fn test_setprice_min_volume_dust() {
    let bob_passphrase = get_passphrase(&".env.client", "BOB_PASSPHRASE").unwrap();

    let coins = json! ([
        {"coin":"RICK","asset":"RICK","dust":10000000,"required_confirmations":0,"txversion":4,"overwintered":1,"protocol":{"type":"UTXO"}},
        {"coin":"MORTY","asset":"MORTY","required_confirmations":0,"txversion":4,"overwintered":1,"protocol":{"type":"UTXO"}}
    ]);

    let mm_bob = MarketMakerIt::start(
        json! ({
            "gui": "nogui",
            "netid": 8999,
            "dht": "on",  // Enable DHT without delay.
            "myipaddr": env::var ("BOB_TRADE_IP") .ok(),
            "rpcip": env::var ("BOB_TRADE_IP") .ok(),
            "canbind": env::var ("BOB_TRADE_PORT") .ok().map (|s| s.parse::<i64>().unwrap()),
            "passphrase": bob_passphrase,
            "coins": coins,
            "rpc_password": "password",
            "i_am_seed": true,
        }),
        "password".into(),
        local_start!("bob"),
<<<<<<< HEAD
    )
    .unwrap();

    let (_bob_dump_log, _bob_dump_dashboard) = mm_bob.mm_dump();
    log! ({"Bob log path: {}", mm_bob.log_path.display()});
    log!([block_on(enable_coins_rick_morty_electrum(&mm_bob))]);

    log!("Issue bob RICK/MORTY sell request");
    let rc = block_on(mm_bob.rpc(json! ({
        "userpass": mm_bob.userpass,
        "method": "setprice",
        "base": "RICK",
        "rel": "MORTY",
        "price": "1",
        "volume": "1",
    })))
    .unwrap();
    assert!(rc.0.is_success(), "!setprice: {}", rc.1);
    let response: SetPriceResponse = json::from_str(&rc.1).unwrap();
    let expected_min = BigDecimal::from(1);
    assert_eq!(expected_min, response.result.min_base_vol);
}

#[test]
#[cfg(not(target_arch = "wasm32"))]
fn test_buy_min_volume() {
    let bob_passphrase = get_passphrase(&".env.client", "BOB_PASSPHRASE").unwrap();

    let coins = json! ([
        {"coin":"RICK","asset":"RICK","required_confirmations":0,"txversion":4,"overwintered":1,"protocol":{"type":"UTXO"}},
        {"coin":"MORTY","asset":"MORTY","required_confirmations":0,"txversion":4,"overwintered":1,"protocol":{"type":"UTXO"}},
        {"coin":"ETH","name":"ethereum","protocol":{"type":"ETH"}},
        {"coin":"JST","name":"jst","protocol":{"type":"ERC20","protocol_data":{"platform":"ETH","contract_address":"0x2b294F029Fde858b2c62184e8390591755521d8E"}}}
    ]);

    let mm_bob = MarketMakerIt::start(
        json! ({
            "gui": "nogui",
            "netid": 8999,
            "dht": "on",  // Enable DHT without delay.
            "myipaddr": env::var ("BOB_TRADE_IP") .ok(),
            "rpcip": env::var ("BOB_TRADE_IP") .ok(),
            "canbind": env::var ("BOB_TRADE_PORT") .ok().map (|s| s.parse::<i64>().unwrap()),
            "passphrase": bob_passphrase,
            "coins": coins,
            "rpc_password": "password",
            "i_am_seed": true,
        }),
        "password".into(),
        local_start!("bob"),
    )
    .unwrap();

    let (_bob_dump_log, _bob_dump_dashboard) = mm_bob.mm_dump();
    log! ({"Bob log path: {}", mm_bob.log_path.display()});
    log!([block_on(enable_coins_eth_electrum(&mm_bob, &[
        "http://195.201.0.6:8565"
    ]))]);

    let min_volume: BigDecimal = "0.1".parse().unwrap();
    log!("Issue bob ETH/JST sell request");
    let rc = block_on(mm_bob.rpc(json! ({
        "userpass": mm_bob.userpass,
        "method": "buy",
        "base": "ETH",
        "rel": "JST",
        "price": "2",
        "volume": "1",
        "min_volume": min_volume,
        "order_type": {
            "type": "GoodTillCancelled"
        },
        "timeout": 2,
    })))
    .unwrap();
    assert!(rc.0.is_success(), "!sell: {}", rc.1);
    let response: BuyOrSellRpcResult = json::from_str(&rc.1).unwrap();
    assert_eq!(min_volume, response.result.min_volume);

    log!("Wait for 4 seconds for Bob order to be converted to maker");
    thread::sleep(Duration::from_secs(4));

    let rc = block_on(mm_bob.rpc(json! ({
        "userpass": mm_bob.userpass,
        "method": "my_orders",
    })))
    .unwrap();
    assert!(rc.0.is_success(), "!my_orders: {}", rc.1);
    let my_orders: MyOrdersRpcResult = json::from_str(&rc.1).unwrap();
    assert_eq!(
        1,
        my_orders.result.maker_orders.len(),
        "maker_orders must have exactly 1 order"
    );
    assert!(my_orders.result.taker_orders.is_empty(), "taker_orders must be empty");
    let maker_order = my_orders.result.maker_orders.get(&response.result.uuid).unwrap();

    let expected_min_volume: BigDecimal = "0.2".parse().unwrap();
    assert_eq!(expected_min_volume, maker_order.min_base_vol);
}

#[test]
#[cfg(not(target_arch = "wasm32"))]
fn test_best_orders() {
    let bob_passphrase = get_passphrase(&".env.seed", "BOB_PASSPHRASE").unwrap();

    let coins = json!([
        {"coin":"RICK","asset":"RICK","rpcport":8923,"txversion":4,"overwintered":1,"protocol":{"type":"UTXO"}},
        {"coin":"MORTY","asset":"MORTY","rpcport":11608,"txversion":4,"overwintered":1,"protocol":{"type":"UTXO"}},
        {"coin":"ETH","name":"ethereum","protocol":{"type":"ETH"},"rpcport":80},
        {"coin":"JST","name":"jst","protocol":{"type":"ERC20", "protocol_data":{"platform":"ETH","contract_address":"0x2b294F029Fde858b2c62184e8390591755521d8E"}}}
    ]);

    // start bob and immediately place the orders
    let mut mm_bob = MarketMakerIt::start(
        json! ({
            "gui": "nogui",
            "netid": 9998,
            "myipaddr": env::var ("BOB_TRADE_IP") .ok(),
            "rpcip": env::var ("BOB_TRADE_IP") .ok(),
            "canbind": env::var ("BOB_TRADE_PORT") .ok().map (|s| s.parse::<i64>().unwrap()),
            "passphrase": bob_passphrase,
            "coins": coins,
            "rpc_password": "pass",
            "i_am_seed": true,
        }),
        "pass".into(),
        local_start!("bob"),
    )
    .unwrap();
    let (_bob_dump_log, _bob_dump_dashboard) = mm_bob.mm_dump();
    log!({"Bob log path: {}", mm_bob.log_path.display()});

    // Enable coins on Bob side. Print the replies in case we need the "address".
    let bob_coins = block_on(enable_coins_eth_electrum(&mm_bob, &["http://195.201.0.6:8565"]));
    log!({ "enable_coins (bob): {:?}", bob_coins });
    // issue sell request on Bob side by setting base/rel price
    log!("Issue bob sell requests");

    let bob_orders = [
        // (base, rel, price, volume, min_volume)
        ("RICK", "MORTY", "0.9", "0.9", None),
        ("RICK", "MORTY", "0.8", "0.9", None),
        ("RICK", "MORTY", "0.7", "0.9", Some("0.9")),
        ("RICK", "ETH", "0.8", "0.9", None),
        ("MORTY", "RICK", "0.8", "0.9", None),
        ("MORTY", "RICK", "0.9", "0.9", None),
        ("ETH", "RICK", "0.8", "0.9", None),
        ("MORTY", "ETH", "0.8", "0.8", None),
        ("MORTY", "ETH", "0.7", "0.8", Some("0.8")),
    ];
    for (base, rel, price, volume, min_volume) in bob_orders.iter() {
        let rc = block_on(mm_bob.rpc(json! ({
            "userpass": mm_bob.userpass,
            "method": "setprice",
            "base": base,
            "rel": rel,
            "price": price,
            "volume": volume,
            "min_volume": min_volume.unwrap_or("0.00777"),
            "cancel_previous": false,
        })))
        .unwrap();
        assert!(rc.0.is_success(), "!setprice: {}", rc.1);
    }

    let mm_alice = MarketMakerIt::start(
        json! ({
            "gui": "nogui",
            "netid": 9998,
            "myipaddr": env::var ("ALICE_TRADE_IP") .ok(),
            "rpcip": env::var ("ALICE_TRADE_IP") .ok(),
            "passphrase": "alice passphrase",
            "coins": coins,
            "seednodes": [fomat!((mm_bob.ip))],
            "rpc_password": "pass",
        }),
        "pass".into(),
        local_start!("alice"),
    )
    .unwrap();

    let (_alice_dump_log, _alice_dump_dashboard) = mm_alice.mm_dump();
    log!({ "Alice log path: {}", mm_alice.log_path.display() });

    block_on(mm_bob.wait_for_log(22., |log| {
        log.contains("DEBUG Handling IncludedTorelaysMesh message for peer")
    }))
    .unwrap();

    let rc = block_on(mm_alice.rpc(json! ({
        "userpass": mm_alice.userpass,
        "method": "best_orders",
        "coin": "RICK",
        "action": "buy",
        "volume": "0.1",
    })))
    .unwrap();
    assert!(rc.0.is_success(), "!best_orders: {}", rc.1);
    let response: BestOrdersResponse = json::from_str(&rc.1).unwrap();
    let best_morty_orders = response.result.get("MORTY").unwrap();
    assert_eq!(1, best_morty_orders.len());
    let expected_price: BigDecimal = "0.8".parse().unwrap();
    assert_eq!(expected_price, best_morty_orders[0].price);

    let rc = block_on(mm_alice.rpc(json! ({
        "userpass": mm_alice.userpass,
        "method": "best_orders",
        "coin": "RICK",
        "action": "buy",
        "volume": "1.7",
    })))
    .unwrap();
    assert!(rc.0.is_success(), "!best_orders: {}", rc.1);
    let response: BestOrdersResponse = json::from_str(&rc.1).unwrap();
    // MORTY
    let best_morty_orders = response.result.get("MORTY").unwrap();
    let expected_price: BigDecimal = "0.7".parse().unwrap();
    let bob_morty_addr = addr_from_enable(&bob_coins, "MORTY");
    assert_eq!(expected_price, best_morty_orders[0].price);
    assert_eq!(bob_morty_addr, best_morty_orders[0].address);
    let expected_price: BigDecimal = "0.8".parse().unwrap();
    assert_eq!(expected_price, best_morty_orders[1].price);
    assert_eq!(bob_morty_addr, best_morty_orders[1].address);
    // ETH
    let expected_price: BigDecimal = "0.8".parse().unwrap();
    let best_eth_orders = response.result.get("ETH").unwrap();
    assert_eq!(expected_price, best_eth_orders[0].price);

    let rc = block_on(mm_alice.rpc(json! ({
        "userpass": mm_alice.userpass,
        "method": "best_orders",
        "coin": "RICK",
        "action": "sell",
        "volume": "0.1",
    })))
    .unwrap();
    assert!(rc.0.is_success(), "!best_orders: {}", rc.1);
    let response: BestOrdersResponse = json::from_str(&rc.1).unwrap();

    let expected_price: BigDecimal = "1.25".parse().unwrap();

    let best_morty_orders = response.result.get("MORTY").unwrap();
    assert_eq!(expected_price, best_morty_orders[0].price);
    assert_eq!(1, best_morty_orders.len());

    let best_eth_orders = response.result.get("ETH").unwrap();
    assert_eq!(expected_price, best_eth_orders[0].price);

    let rc = block_on(mm_alice.rpc(json! ({
        "userpass": mm_alice.userpass,
        "method": "best_orders",
        "coin": "ETH",
        "action": "sell",
        "volume": "0.1",
    })))
    .unwrap();
    assert!(rc.0.is_success(), "!best_orders: {}", rc.1);
    let response: BestOrdersResponse = json::from_str(&rc.1).unwrap();

    let expected_price: BigDecimal = "1.25".parse().unwrap();

    let best_morty_orders = response.result.get("MORTY").unwrap();
    assert_eq!(expected_price, best_morty_orders[0].price);
    assert_eq!("MORTY", best_morty_orders[0].coin);
    assert_eq!(1, best_morty_orders.len());

    block_on(mm_bob.stop()).unwrap();
    block_on(mm_alice.stop()).unwrap();
}

#[test]
#[cfg(not(target_arch = "wasm32"))]
fn test_best_orders_duplicates_after_update() {
    let eve_passphrase = get_passphrase(&".env.seed", "BOB_PASSPHRASE").unwrap();

    let coins = json!([
        {"coin":"RICK","asset":"RICK","rpcport":8923,"txversion":4,"overwintered":1,"protocol":{"type":"UTXO"}},
        {"coin":"MORTY","asset":"MORTY","rpcport":11608,"txversion":4,"overwintered":1,"protocol":{"type":"UTXO"}}
    ]);

    // start bob as a seednode
    let mut mm_bob = MarketMakerIt::start(
        json! ({
            "gui": "nogui",
            "netid": 9998,
            "myipaddr": env::var ("BOB_TRADE_IP") .ok(),
            "rpcip": env::var ("BOB_TRADE_IP") .ok(),
            "canbind": env::var ("BOB_TRADE_PORT") .ok().map (|s| s.parse::<i64>().unwrap()),
            "passphrase": "bob",
            "coins": coins,
            "rpc_password": "pass",
            "i_am_seed": true,
        }),
        "pass".into(),
        local_start!("bob"),
    )
    .unwrap();

    // start eve and immediately place the order
    let mm_eve = MarketMakerIt::start(
        json! ({
            "gui": "nogui",
            "netid": 9998,
            "myipaddr": env::var ("BOB_TRADE_IP") .ok(),
            "rpcip": env::var ("BOB_TRADE_IP") .ok(),
            "canbind": env::var ("BOB_TRADE_PORT") .ok().map (|s| s.parse::<i64>().unwrap()),
            "passphrase": eve_passphrase,
            "coins": coins,
            "rpc_password": "pass",
            "seednodes": [fomat!((mm_bob.ip))],
        }),
        "pass".into(),
        local_start!("bob"),
    )
    .unwrap();
    let (_bob_dump_log, _bob_dump_dashboard) = mm_bob.mm_dump();
    log!({"Bob log path: {}", mm_bob.log_path.display()});

    // Enable coins on Eve side. Print the replies in case we need the "address".
    let eve_coins = block_on(enable_coins_rick_morty_electrum(&mm_eve));
    log!({ "enable_coins (eve): {:?}", eve_coins });
    // issue sell request on Eve side by setting base/rel price
    log!("Issue eve sell request");

    let rc = block_on(mm_eve.rpc(json! ({
        "userpass": mm_eve.userpass,
        "method": "setprice",
        "base": "RICK",
        "rel": "MORTY",
        "price": "1",
        "volume": "1",
    })))
    .unwrap();
    assert!(rc.0.is_success(), "!setprice: {}", rc.1);
    let eve_order: SetPriceResponse = json::from_str(&rc.1).unwrap();

    let mm_alice = MarketMakerIt::start(
        json! ({
            "gui": "nogui",
            "netid": 9998,
            "myipaddr": env::var ("ALICE_TRADE_IP") .ok(),
            "rpcip": env::var ("ALICE_TRADE_IP") .ok(),
            "passphrase": "alice passphrase",
            "coins": coins,
            "seednodes": [fomat!((mm_bob.ip))],
            "rpc_password": "pass",
        }),
        "pass".into(),
        local_start!("alice"),
    )
    .unwrap();

    let (_alice_dump_log, _alice_dump_dashboard) = mm_alice.mm_dump();
    log!({ "Alice log path: {}", mm_alice.log_path.display() });

    block_on(mm_bob.wait_for_log(22., |log| {
        log.contains("DEBUG Handling IncludedTorelaysMesh message for peer")
    }))
    .unwrap();

    let rc = block_on(mm_alice.rpc(json! ({
        "userpass": mm_alice.userpass,
        "method": "best_orders",
        "coin": "RICK",
        "action": "buy",
        "volume": "0.1",
    })))
    .unwrap();
    assert!(rc.0.is_success(), "!best_orders: {}", rc.1);
    let response: BestOrdersResponse = json::from_str(&rc.1).unwrap();
    let best_morty_orders = response.result.get("MORTY").unwrap();
    assert_eq!(1, best_morty_orders.len());
    let expected_price: BigDecimal = "1".parse().unwrap();
    assert_eq!(expected_price, best_morty_orders[0].price);

    for _ in 0..5 {
        let rc = block_on(mm_eve.rpc(json!({
            "userpass": mm_eve.userpass,
            "method": "update_maker_order",
            "uuid": eve_order.result.uuid,
            "new_price": "1.1",
        })))
        .unwrap();
        assert!(rc.0.is_success(), "!setprice: {}", rc.1);
        thread::sleep(Duration::from_secs(1));
    }

    for _ in 0..5 {
        let rc = block_on(mm_eve.rpc(json!({
            "userpass": mm_eve.userpass,
            "method": "update_maker_order",
            "uuid": eve_order.result.uuid,
            "new_price": "1.2",
        })))
        .unwrap();
        assert!(rc.0.is_success(), "!setprice: {}", rc.1);
        thread::sleep(Duration::from_secs(1));
    }

    let rc = block_on(mm_alice.rpc(json! ({
        "userpass": mm_alice.userpass,
        "method": "best_orders",
        "coin": "RICK",
        "action": "buy",
        "volume": "500",
    })))
    .unwrap();

    assert!(rc.0.is_success(), "!best_orders: {}", rc.1);
    let response: BestOrdersResponse = json::from_str(&rc.1).unwrap();
    let best_morty_orders = response.result.get("MORTY").unwrap();
    assert_eq!(1, best_morty_orders.len());
    let expected_price: BigDecimal = "1.2".parse().unwrap();
    assert_eq!(expected_price, best_morty_orders[0].price);

    block_on(mm_bob.stop()).unwrap();
    block_on(mm_alice.stop()).unwrap();
    block_on(mm_eve.stop()).unwrap();
}

#[test]
#[cfg(not(target_arch = "wasm32"))]
fn test_best_orders_filter_response() {
    let bob_passphrase = get_passphrase(&".env.seed", "BOB_PASSPHRASE").unwrap();

    let bob_coins_config = json!([
        {"coin":"RICK","asset":"RICK","rpcport":8923,"txversion":4,"overwintered":1,"protocol":{"type":"UTXO"}},
        {"coin":"MORTY","asset":"MORTY","rpcport":11608,"txversion":4,"overwintered":1,"protocol":{"type":"UTXO"}},
        {"coin":"ETH","name":"ethereum","protocol":{"type":"ETH"},"rpcport":80},
        {"coin":"JST","name":"jst","protocol":{"type":"ERC20", "protocol_data":{"platform":"ETH","contract_address":"0x2b294F029Fde858b2c62184e8390591755521d8E"}}}
    ]);

    // alice defined MORTY as "wallet_only" in config
    let alice_coins_config = json!([
        {"coin":"RICK","asset":"RICK","rpcport":8923,"txversion":4,"overwintered":1,"protocol":{"type":"UTXO"}},
        {"coin":"MORTY","asset":"MORTY","rpcport":11608,"wallet_only": true,"txversion":4,"overwintered":1,"protocol":{"type":"UTXO"}},
        {"coin":"ETH","name":"ethereum","protocol":{"type":"ETH"},"rpcport":80},
      {"coin":"JST","name":"jst","protocol":{"type":"ERC20", "protocol_data":{"platform":"ETH","contract_address":"0x2b294F029Fde858b2c62184e8390591755521d8E"}}}
    ]);

    // start bob and immediately place the orders
    let mut mm_bob = MarketMakerIt::start(
        json! ({
            "gui": "nogui",
            "netid": 9998,
            "myipaddr": env::var ("BOB_TRADE_IP") .ok(),
            "rpcip": env::var ("BOB_TRADE_IP") .ok(),
            "canbind": env::var ("BOB_TRADE_PORT") .ok().map (|s| s.parse::<i64>().unwrap()),
            "passphrase": bob_passphrase,
            "coins": bob_coins_config,
            "rpc_password": "pass",
            "i_am_seed": true,
        }),
        "pass".into(),
        local_start!("bob"),
    )
    .unwrap();
    let (_bob_dump_log, _bob_dump_dashboard) = mm_bob.mm_dump();
    log!({"Bob log path: {}", mm_bob.log_path.display()});

    // Enable coins on Bob side. Print the replies in case we need the "address".
    let bob_coins = block_on(enable_coins_eth_electrum(&mm_bob, &["http://195.201.0.6:8565"]));
    log!({ "enable_coins (bob): {:?}", bob_coins });
    // issue sell request on Bob side by setting base/rel price
    log!("Issue bob sell requests");

    let bob_orders = [
        // (base, rel, price, volume, min_volume)
        ("RICK", "MORTY", "0.9", "0.9", None),
        ("RICK", "MORTY", "0.8", "0.9", None),
        ("RICK", "MORTY", "0.7", "0.9", Some("0.9")),
        ("RICK", "ETH", "0.8", "0.9", None),
        ("MORTY", "RICK", "0.8", "0.9", None),
        ("MORTY", "RICK", "0.9", "0.9", None),
        ("ETH", "RICK", "0.8", "0.9", None),
        ("MORTY", "ETH", "0.8", "0.8", None),
        ("MORTY", "ETH", "0.7", "0.8", Some("0.8")),
    ];
    for (base, rel, price, volume, min_volume) in bob_orders.iter() {
        let rc = block_on(mm_bob.rpc(json! ({
            "userpass": mm_bob.userpass,
            "method": "setprice",
            "base": base,
            "rel": rel,
            "price": price,
            "volume": volume,
            "min_volume": min_volume.unwrap_or("0.00777"),
            "cancel_previous": false,
        })))
        .unwrap();
        assert!(rc.0.is_success(), "!setprice: {}", rc.1);
    }

    let mm_alice = MarketMakerIt::start(
        json! ({
            "gui": "nogui",
            "netid": 9998,
            "myipaddr": env::var ("ALICE_TRADE_IP") .ok(),
            "rpcip": env::var ("ALICE_TRADE_IP") .ok(),
            "passphrase": "alice passphrase",
            "coins": alice_coins_config,
            "seednodes": [fomat!((mm_bob.ip))],
            "rpc_password": "pass",
        }),
        "pass".into(),
        local_start!("alice"),
    )
    .unwrap();

    let (_alice_dump_log, _alice_dump_dashboard) = mm_alice.mm_dump();
    log!({ "Alice log path: {}", mm_alice.log_path.display() });

    block_on(mm_bob.wait_for_log(22., |log| {
        log.contains("DEBUG Handling IncludedTorelaysMesh message for peer")
    }))
    .unwrap();

    let rc = block_on(mm_alice.rpc(json! ({
        "userpass": mm_alice.userpass,
        "method": "best_orders",
        "coin": "RICK",
        "action": "buy",
        "volume": "0.1",
    })))
    .unwrap();
    assert!(rc.0.is_success(), "!best_orders: {}", rc.1);
    let response: BestOrdersResponse = json::from_str(&rc.1).unwrap();
    let empty_vec = Vec::new();
    let best_morty_orders = response.result.get("MORTY").unwrap_or(&empty_vec);
    assert_eq!(0, best_morty_orders.len());
    let best_eth_orders = response.result.get("ETH").unwrap();
    assert_eq!(1, best_eth_orders.len());

    block_on(mm_bob.stop()).unwrap();
    block_on(mm_alice.stop()).unwrap();
}

#[test]
#[cfg(not(target_arch = "wasm32"))]
fn test_best_orders_address_and_confirmations() {
    let bob_passphrase = get_passphrase(&".env.seed", "BOB_PASSPHRASE").unwrap();

    let bob_coins_config = json!([
        {"coin":"RICK","asset":"RICK","rpcport":8923,"txversion":4,"overwintered":1,"required_confirmations":10,"requires_notarization":true,"protocol":{"type":"UTXO"}},
        {"coin":"tBTC","name":"tbitcoin","fname":"tBitcoin","rpcport":18332,"pubtype":111,"p2shtype":196,"wiftype":239,"segwit":true,"bech32_hrp":"tb","txfee":0,"estimate_fee_mode":"ECONOMICAL","mm2":1,"required_confirmations":5,"requires_notarization":false,"protocol":{"type":"UTXO"},"address_format":{"format":"segwit"}}
    ]);

    let alice_coins_config = json!([
        {"coin":"RICK","asset":"RICK","rpcport":8923,"txversion":4,"overwintered":1,"protocol":{"type":"UTXO"}},
        {"coin":"tBTC","name":"tbitcoin","fname":"tBitcoin","rpcport":18332,"pubtype":111,"p2shtype":196,"wiftype":239,"segwit":true,"bech32_hrp":"tb","txfee":0,"estimate_fee_mode":"ECONOMICAL","mm2":1,"required_confirmations":0,"protocol":{"type":"UTXO"}}
    ]);

    let mut mm_bob = MarketMakerIt::start(
        json! ({
            "gui": "nogui",
            "netid": 9998,
            "myipaddr": env::var ("BOB_TRADE_IP") .ok(),
            "rpcip": env::var ("BOB_TRADE_IP") .ok(),
            "canbind": env::var ("BOB_TRADE_PORT") .ok().map (|s| s.parse::<i64>().unwrap()),
            "passphrase": bob_passphrase,
            "coins": bob_coins_config,
            "rpc_password": "pass",
            "i_am_seed": true,
        }),
        "pass".into(),
        local_start!("bob"),
    )
    .unwrap();
    let (_bob_dump_log, _bob_dump_dashboard) = mm_bob.mm_dump();
    log!({"Bob log path: {}", mm_bob.log_path.display()});

    // Enable coins on Bob side. Print the replies in case we need the "address".
    let electrum = block_on(mm_bob.rpc(json!({
        "userpass": "pass",
        "method": "electrum",
        "coin": "tBTC",
        "servers": [{"url":"electrum1.cipig.net:10068"},{"url":"electrum2.cipig.net:10068"},{"url":"electrum3.cipig.net:10068"}],
        "address_format":{"format":"segwit"},
        "mm2": 1,
    }))).unwrap();
    assert_eq!(
        electrum.0,
        StatusCode::OK,
        "RPC «electrum» failed with {} {}",
        electrum.0,
        electrum.1
    );
    log!({ "enable tBTC: {:?}", electrum });
    let enable_tbtc_res: EnableElectrumResponse = json::from_str(&electrum.1).unwrap();
    let tbtc_segwit_address = enable_tbtc_res.address;

    let electrum = block_on(mm_bob.rpc(json!({
        "userpass": "pass",
        "method": "electrum",
        "coin": "RICK",
        "servers": [{"url":"electrum1.cipig.net:10017"},{"url":"electrum2.cipig.net:10017"},{"url":"electrum3.cipig.net:10017"}],
        "mm2": 1,
    }))).unwrap();
    assert_eq!(
        electrum.0,
        StatusCode::OK,
        "RPC «electrum» failed with {} {}",
        electrum.0,
        electrum.1
    );
    log!({ "enable RICK: {:?}", electrum });
    let enable_rick_res: EnableElectrumResponse = json::from_str(&electrum.1).unwrap();
    let rick_address = enable_rick_res.address;

    // issue sell request on Bob side by setting base/rel price
    log!("Issue bob sell requests");

    let bob_orders = [
        // (base, rel, price, volume, min_volume)
        ("tBTC", "RICK", "0.7", "0.0002", Some("0.00015")),
        ("RICK", "tBTC", "0.7", "0.0002", Some("0.00015")),
    ];
    for (base, rel, price, volume, min_volume) in bob_orders.iter() {
        let rc = block_on(mm_bob.rpc(json! ({
            "userpass": mm_bob.userpass,
            "method": "setprice",
            "base": base,
            "rel": rel,
            "price": price,
            "volume": volume,
            "min_volume": min_volume.unwrap_or("0.00777"),
            "cancel_previous": false,
        })))
        .unwrap();
        assert!(rc.0.is_success(), "!setprice: {}", rc.1);
    }

    let mm_alice = MarketMakerIt::start(
        json! ({
            "gui": "nogui",
            "netid": 9998,
            "myipaddr": env::var ("ALICE_TRADE_IP") .ok(),
            "rpcip": env::var ("ALICE_TRADE_IP") .ok(),
            "passphrase": "alice passphrase",
            "coins": alice_coins_config,
            "seednodes": [fomat!((mm_bob.ip))],
            "rpc_password": "pass",
        }),
        "pass".into(),
        local_start!("alice"),
    )
    .unwrap();

    let (_alice_dump_log, _alice_dump_dashboard) = mm_alice.mm_dump();
    log!({ "Alice log path: {}", mm_alice.log_path.display() });

    block_on(mm_bob.wait_for_log(22., |log| {
        log.contains("DEBUG Handling IncludedTorelaysMesh message for peer")
    }))
    .unwrap();

    // checking buy and sell best_orders against ("tBTC", "RICK", "0.7", "0.0002", Some("0.00015"))
    let rc = block_on(mm_alice.rpc(json! ({
        "userpass": mm_alice.userpass,
        "method": "best_orders",
        "coin": "tBTC",
        "action": "buy",
        "volume": "0.0002",
    })))
    .unwrap();
    assert!(rc.0.is_success(), "!best_orders: {}", rc.1);
    let response: BestOrdersResponse = json::from_str(&rc.1).unwrap();
    let best_orders = response.result.get("RICK").unwrap();
    assert_eq!(1, best_orders.len());
    assert_eq!(best_orders[0].coin, "RICK");
    assert_eq!(best_orders[0].address, rick_address);
    assert_eq!(best_orders[0].base_confs, 5);
    assert_eq!(best_orders[0].base_nota, false);
    assert_eq!(best_orders[0].rel_confs, 10);
    assert_eq!(best_orders[0].rel_nota, true);

    let rc = block_on(mm_alice.rpc(json! ({
        "userpass": mm_alice.userpass,
        "method": "best_orders",
        "coin": "RICK",
        "action": "sell",
        "volume": "0.0002",
    })))
    .unwrap();
    assert!(rc.0.is_success(), "!best_orders: {}", rc.1);
    let response: BestOrdersResponse = json::from_str(&rc.1).unwrap();
    let best_orders = response.result.get("tBTC").unwrap();
    assert_eq!(1, best_orders.len());
    assert_eq!(best_orders[0].coin, "tBTC");
    assert_eq!(best_orders[0].address, tbtc_segwit_address);
    assert_eq!(best_orders[0].base_confs, 10);
    assert_eq!(best_orders[0].base_nota, true);
    assert_eq!(best_orders[0].rel_confs, 5);
    assert_eq!(best_orders[0].rel_nota, false);

    // checking buy and sell best_orders against ("RICK", "tBTC", "0.7", "0.0002", Some("0.00015"))
    let rc = block_on(mm_alice.rpc(json! ({
        "userpass": mm_alice.userpass,
        "method": "best_orders",
        "coin": "RICK",
        "action": "buy",
        "volume": "0.0002",
    })))
    .unwrap();
    assert!(rc.0.is_success(), "!best_orders: {}", rc.1);
    let response: BestOrdersResponse = json::from_str(&rc.1).unwrap();
    let best_orders = response.result.get("tBTC").unwrap();
    assert_eq!(1, best_orders.len());
    assert_eq!(best_orders[0].coin, "tBTC");
    assert_eq!(best_orders[0].address, tbtc_segwit_address);
    assert_eq!(best_orders[0].base_confs, 10);
    assert_eq!(best_orders[0].base_nota, true);
    assert_eq!(best_orders[0].rel_confs, 5);
    assert_eq!(best_orders[0].rel_nota, false);

    let rc = block_on(mm_alice.rpc(json! ({
        "userpass": mm_alice.userpass,
        "method": "best_orders",
        "coin": "tBTC",
        "action": "sell",
        "volume": "0.0002",
    })))
    .unwrap();
    assert!(rc.0.is_success(), "!best_orders: {}", rc.1);
    let response: BestOrdersResponse = json::from_str(&rc.1).unwrap();
    let best_orders = response.result.get("RICK").unwrap();
    assert_eq!(1, best_orders.len());
    assert_eq!(best_orders[0].coin, "RICK");
    assert_eq!(best_orders[0].address, rick_address);
    assert_eq!(best_orders[0].base_confs, 5);
    assert_eq!(best_orders[0].base_nota, false);
    assert_eq!(best_orders[0].rel_confs, 10);
    assert_eq!(best_orders[0].rel_nota, true);

    block_on(mm_bob.stop()).unwrap();
    block_on(mm_alice.stop()).unwrap();
}

#[test]
#[cfg(not(target_arch = "wasm32"))]
fn test_orderbook_segwit() {
    let bob_passphrase = get_passphrase(&".env.seed", "BOB_PASSPHRASE").unwrap();

    let bob_coins_config = json!([
        {"coin":"RICK","asset":"RICK","rpcport":8923,"txversion":4,"overwintered":1,"protocol":{"type":"UTXO"}},
        {"coin":"tBTC","name":"tbitcoin","fname":"tBitcoin","rpcport":18332,"pubtype":111,"p2shtype":196,"wiftype":239,"segwit":true,"bech32_hrp":"tb","txfee":0,"estimate_fee_mode":"ECONOMICAL","mm2":1,"required_confirmations":0,"protocol":{"type":"UTXO"},"address_format":{"format":"segwit"}}
    ]);

    let alice_coins_config = json!([
        {"coin":"RICK","asset":"RICK","rpcport":8923,"txversion":4,"overwintered":1,"protocol":{"type":"UTXO"}},
        {"coin":"tBTC","name":"tbitcoin","fname":"tBitcoin","rpcport":18332,"pubtype":111,"p2shtype":196,"wiftype":239,"segwit":true,"bech32_hrp":"tb","txfee":0,"estimate_fee_mode":"ECONOMICAL","mm2":1,"required_confirmations":0,"protocol":{"type":"UTXO"}}
    ]);

    let mut mm_bob = MarketMakerIt::start(
        json! ({
            "gui": "nogui",
            "netid": 9998,
            "myipaddr": env::var ("BOB_TRADE_IP") .ok(),
            "rpcip": env::var ("BOB_TRADE_IP") .ok(),
            "canbind": env::var ("BOB_TRADE_PORT") .ok().map (|s| s.parse::<i64>().unwrap()),
            "passphrase": bob_passphrase,
            "coins": bob_coins_config,
            "rpc_password": "pass",
            "i_am_seed": true,
        }),
        "pass".into(),
        local_start!("bob"),
    )
    .unwrap();
    let (_bob_dump_log, _bob_dump_dashboard) = mm_bob.mm_dump();
    log!({"Bob log path: {}", mm_bob.log_path.display()});

    // Enable coins on Bob side. Print the replies in case we need the "address".
    let electrum = block_on(mm_bob.rpc(json!({
        "userpass": "pass",
        "method": "electrum",
        "coin": "tBTC",
        "servers": [{"url":"electrum1.cipig.net:10068"},{"url":"electrum2.cipig.net:10068"},{"url":"electrum3.cipig.net:10068"}],
        "address_format":{"format":"segwit"},
        "mm2": 1,
    }))).unwrap();
    assert_eq!(
        electrum.0,
        StatusCode::OK,
        "RPC «electrum» failed with {} {}",
        electrum.0,
        electrum.1
    );
    log!({ "enable tBTC: {:?}", electrum });
    let enable_tbtc_res: EnableElectrumResponse = json::from_str(&electrum.1).unwrap();
    let tbtc_segwit_address = enable_tbtc_res.address;

    let electrum = block_on(mm_bob.rpc(json!({
        "userpass": "pass",
        "method": "electrum",
        "coin": "RICK",
        "servers": [{"url":"electrum1.cipig.net:10017"},{"url":"electrum2.cipig.net:10017"},{"url":"electrum3.cipig.net:10017"}],
        "mm2": 1,
    }))).unwrap();
    assert_eq!(
        electrum.0,
        StatusCode::OK,
        "RPC «electrum» failed with {} {}",
        electrum.0,
        electrum.1
    );
    log!({ "enable RICK: {:?}", electrum });
    let enable_rick_res: Json = json::from_str(&electrum.1).unwrap();
    let rick_address = enable_rick_res["address"].as_str().unwrap();

    // issue sell request on Bob side by setting base/rel price
    log!("Issue bob sell requests");

    let bob_orders = [
        // (base, rel, price, volume, min_volume)
        ("tBTC", "RICK", "0.7", "0.0002", Some("0.00015")),
        ("RICK", "tBTC", "0.7", "0.0002", Some("0.00015")),
    ];
    for (base, rel, price, volume, min_volume) in bob_orders.iter() {
        let rc = block_on(mm_bob.rpc(json! ({
            "userpass": mm_bob.userpass,
            "method": "setprice",
            "base": base,
            "rel": rel,
            "price": price,
            "volume": volume,
            "min_volume": min_volume.unwrap_or("0.00777"),
            "cancel_previous": false,
        })))
        .unwrap();
        assert!(rc.0.is_success(), "!setprice: {}", rc.1);
    }

    let mm_alice = MarketMakerIt::start(
        json! ({
            "gui": "nogui",
            "netid": 9998,
            "myipaddr": env::var ("ALICE_TRADE_IP") .ok(),
            "rpcip": env::var ("ALICE_TRADE_IP") .ok(),
            "passphrase": "alice passphrase",
            "coins": alice_coins_config,
            "seednodes": [fomat!((mm_bob.ip))],
            "rpc_password": "pass",
        }),
        "pass".into(),
        local_start!("alice"),
    )
    .unwrap();

    let (_alice_dump_log, _alice_dump_dashboard) = mm_alice.mm_dump();
    log!({ "Alice log path: {}", mm_alice.log_path.display() });

    block_on(mm_bob.wait_for_log(22., |log| {
        log.contains("DEBUG Handling IncludedTorelaysMesh message for peer")
    }))
    .unwrap();

    // checking orderbook on alice side
    let rc = block_on(mm_alice.rpc(json! ({
        "userpass": mm_alice.userpass,
        "method": "orderbook",
        "base": "tBTC",
        "rel": "RICK",
    })))
    .unwrap();
    assert!(rc.0.is_success(), "!orderbook: {}", rc.1);
    let response: OrderbookResponse = json::from_str(&rc.1).unwrap();
    assert_eq!(response.asks[0].address, tbtc_segwit_address);
    assert_eq!(response.bids[0].address, rick_address);

    block_on(mm_bob.stop()).unwrap();
    block_on(mm_alice.stop()).unwrap();
}

#[test]
#[cfg(not(target_arch = "wasm32"))]
fn alice_can_see_the_active_order_after_orderbook_sync_segwit() {
    let bob_passphrase = get_passphrase(&".env.seed", "BOB_PASSPHRASE").unwrap();

    let bob_coins_config = json!([
        {"coin":"RICK","asset":"RICK","rpcport":8923,"txversion":4,"overwintered":1,"protocol":{"type":"UTXO"}},
        {"coin":"tBTC","name":"tbitcoin","fname":"tBitcoin","rpcport":18332,"pubtype":111,"p2shtype":196,"wiftype":239,"segwit":true,"bech32_hrp":"tb","txfee":0,"estimate_fee_mode":"ECONOMICAL","mm2":1,"required_confirmations":0,"protocol":{"type":"UTXO"},"address_format":{"format":"segwit"}}
    ]);

    let alice_coins_config = json!([
        {"coin":"RICK","asset":"RICK","rpcport":8923,"txversion":4,"overwintered":1,"protocol":{"type":"UTXO"}},
        {"coin":"tBTC","name":"tbitcoin","fname":"tBitcoin","rpcport":18332,"pubtype":111,"p2shtype":196,"wiftype":239,"segwit":true,"bech32_hrp":"tb","txfee":0,"estimate_fee_mode":"ECONOMICAL","mm2":1,"required_confirmations":0,"protocol":{"type":"UTXO"},"address_format":{"format":"segwit"}}
    ]);

    let mut mm_bob = MarketMakerIt::start(
        json! ({
            "gui": "nogui",
            "netid": 9998,
            "myipaddr": env::var ("BOB_TRADE_IP") .ok(),
            "rpcip": env::var ("BOB_TRADE_IP") .ok(),
            "canbind": env::var ("BOB_TRADE_PORT") .ok().map (|s| s.parse::<i64>().unwrap()),
            "passphrase": bob_passphrase,
            "coins": bob_coins_config,
            "rpc_password": "pass",
            "i_am_seed": true,
        }),
        "pass".into(),
        local_start!("bob"),
    )
    .unwrap();
    let (_bob_dump_log, _bob_dump_dashboard) = mm_bob.mm_dump();
    log!({"Bob log path: {}", mm_bob.log_path.display()});

    // Enable coins on Bob side. Print the replies in case we need the "address".
    let electrum = block_on(mm_bob.rpc(json!({
        "userpass": "pass",
        "method": "electrum",
        "coin": "tBTC",
        "servers": [{"url":"electrum1.cipig.net:10068"},{"url":"electrum2.cipig.net:10068"},{"url":"electrum3.cipig.net:10068"}],
        "address_format":{"format":"segwit"},
        "mm2": 1,
    }))).unwrap();
    assert_eq!(
        electrum.0,
        StatusCode::OK,
        "RPC «electrum» failed with {} {}",
        electrum.0,
        electrum.1
    );
    log!({ "enable tBTC: {:?}", electrum });
    let enable_tbtc_res: EnableElectrumResponse = json::from_str(&electrum.1).unwrap();
    let tbtc_segwit_address = enable_tbtc_res.address;

    let electrum = block_on(mm_bob.rpc(json!({
        "userpass": "pass",
        "method": "electrum",
        "coin": "RICK",
        "servers": [{"url":"electrum1.cipig.net:10017"},{"url":"electrum2.cipig.net:10017"},{"url":"electrum3.cipig.net:10017"}],
        "mm2": 1,
    }))).unwrap();
    assert_eq!(
        electrum.0,
        StatusCode::OK,
        "RPC «electrum» failed with {} {}",
        electrum.0,
        electrum.1
    );
    log!({ "enable RICK: {:?}", electrum });
    let enable_rick_res: Json = json::from_str(&electrum.1).unwrap();
    let rick_address = enable_rick_res["address"].as_str().unwrap();

    // issue sell request on Bob side by setting base/rel price
    log!("Issue bob sell requests");

    let bob_orders = [
        // (base, rel, price, volume, min_volume)
        ("tBTC", "RICK", "0.7", "0.0002", Some("0.00015")),
        ("RICK", "tBTC", "0.7", "0.0002", Some("0.00015")),
    ];
    for (base, rel, price, volume, min_volume) in bob_orders.iter() {
        let rc = block_on(mm_bob.rpc(json! ({
            "userpass": mm_bob.userpass,
            "method": "setprice",
            "base": base,
            "rel": rel,
            "price": price,
            "volume": volume,
            "min_volume": min_volume.unwrap_or("0.00777"),
            "cancel_previous": false,
        })))
        .unwrap();
        assert!(rc.0.is_success(), "!setprice: {}", rc.1);
    }

    let rc = block_on(mm_bob.rpc(json! ({
        "userpass": mm_bob.userpass,
        "mmrpc": "2.0",
        "method": "get_public_key",
        "params": {},
    })))
    .unwrap();
    assert!(rc.0.is_success(), "!get_public_key: {}", rc.1);
    let get_public_key_res: RpcV2Response<GetPublicKeyResult> = serde_json::from_str(&rc.1).unwrap();
    let bob_pubkey = get_public_key_res.result.public_key;

    let mut mm_alice = MarketMakerIt::start(
        json! ({
            "gui": "nogui",
            "netid": 9998,
            "myipaddr": env::var ("ALICE_TRADE_IP") .ok(),
            "rpcip": env::var ("ALICE_TRADE_IP") .ok(),
            "passphrase": "alice passphrase",
            "coins": alice_coins_config,
            "seednodes": [fomat!((mm_bob.ip))],
            "rpc_password": "pass",
        }),
        "pass".into(),
        local_start!("alice"),
=======
>>>>>>> 128d0965
    )
    .unwrap();

    let (_bob_dump_log, _bob_dump_dashboard) = mm_bob.mm_dump();
    log! ({"Bob log path: {}", mm_bob.log_path.display()});
    log!([block_on(enable_coins_rick_morty_electrum(&mm_bob))]);

    log!("Issue bob RICK/MORTY sell request");
    let rc = block_on(mm_bob.rpc(&json! ({
        "userpass": mm_bob.userpass,
        "method": "setprice",
        "base": "RICK",
        "rel": "MORTY",
        "price": "1",
        "volume": "1",
    })))
    .unwrap();
    assert!(rc.0.is_success(), "!setprice: {}", rc.1);
    let response: SetPriceResponse = json::from_str(&rc.1).unwrap();
    let expected_min = BigDecimal::from(1);
    assert_eq!(expected_min, response.result.min_base_vol);
}

#[test]
#[cfg(not(target_arch = "wasm32"))]
fn test_buy_min_volume() {
    let bob_passphrase = get_passphrase(&".env.client", "BOB_PASSPHRASE").unwrap();

    let coins = json! ([
        {"coin":"RICK","asset":"RICK","required_confirmations":0,"txversion":4,"overwintered":1,"protocol":{"type":"UTXO"}},
        {"coin":"MORTY","asset":"MORTY","required_confirmations":0,"txversion":4,"overwintered":1,"protocol":{"type":"UTXO"}},
        {"coin":"ETH","name":"ethereum","protocol":{"type":"ETH"}},
        {"coin":"JST","name":"jst","protocol":{"type":"ERC20","protocol_data":{"platform":"ETH","contract_address":"0x2b294F029Fde858b2c62184e8390591755521d8E"}}}
    ]);

    let mm_bob = MarketMakerIt::start(
        json! ({
            "gui": "nogui",
            "netid": 8999,
            "dht": "on",  // Enable DHT without delay.
            "myipaddr": env::var ("BOB_TRADE_IP") .ok(),
            "rpcip": env::var ("BOB_TRADE_IP") .ok(),
            "canbind": env::var ("BOB_TRADE_PORT") .ok().map (|s| s.parse::<i64>().unwrap()),
            "passphrase": bob_passphrase,
            "coins": coins,
            "rpc_password": "password",
            "i_am_seed": true,
        }),
        "password".into(),
        local_start!("bob"),
    )
    .unwrap();

    let (_bob_dump_log, _bob_dump_dashboard) = mm_bob.mm_dump();
    log! ({"Bob log path: {}", mm_bob.log_path.display()});
    log!([block_on(enable_coins_eth_electrum(&mm_bob, &[
        "http://195.201.0.6:8565"
    ]))]);

    let min_volume: BigDecimal = "0.1".parse().unwrap();
    log!("Issue bob ETH/JST sell request");
    let rc = block_on(mm_bob.rpc(&json! ({
        "userpass": mm_bob.userpass,
        "method": "buy",
        "base": "ETH",
        "rel": "JST",
        "price": "2",
        "volume": "1",
        "min_volume": min_volume,
        "order_type": {
            "type": "GoodTillCancelled"
        },
        "timeout": 2,
    })))
    .unwrap();
    assert!(rc.0.is_success(), "!sell: {}", rc.1);
    let response: BuyOrSellRpcResult = json::from_str(&rc.1).unwrap();
    assert_eq!(min_volume, response.result.min_volume);

    log!("Wait for 4 seconds for Bob order to be converted to maker");
    thread::sleep(Duration::from_secs(4));

    let rc = block_on(mm_bob.rpc(&json! ({
        "userpass": mm_bob.userpass,
        "method": "my_orders",
    })))
    .unwrap();
    assert!(rc.0.is_success(), "!my_orders: {}", rc.1);
    let my_orders: MyOrdersRpcResult = json::from_str(&rc.1).unwrap();
    assert_eq!(
        1,
        my_orders.result.maker_orders.len(),
        "maker_orders must have exactly 1 order"
    );
    assert!(my_orders.result.taker_orders.is_empty(), "taker_orders must be empty");
    let maker_order = my_orders.result.maker_orders.get(&response.result.uuid).unwrap();

    let expected_min_volume: BigDecimal = "0.2".parse().unwrap();
    assert_eq!(expected_min_volume, maker_order.min_base_vol);
}

#[cfg(not(target_arch = "wasm32"))]
fn request_and_check_orderbook_depth(mm_alice: &MarketMakerIt) {
    let rc = block_on(mm_alice.rpc(&json! ({
        "userpass": mm_alice.userpass,
        "method": "orderbook_depth",
        "pairs": [("RICK", "MORTY"), ("RICK", "ETH"), ("MORTY", "ETH")],
    })))
    .unwrap();
    assert!(rc.0.is_success(), "!orderbook_depth: {}", rc.1);
    let response: OrderbookDepthResponse = json::from_str(&rc.1).unwrap();
    let rick_morty = response
        .result
        .iter()
        .find(|pair_depth| pair_depth.pair.0 == "RICK" && pair_depth.pair.1 == "MORTY")
        .unwrap();
    assert_eq!(3, rick_morty.depth.asks);
    assert_eq!(2, rick_morty.depth.bids);

    let rick_eth = response
        .result
        .iter()
        .find(|pair_depth| pair_depth.pair.0 == "RICK" && pair_depth.pair.1 == "ETH")
        .unwrap();
    assert_eq!(1, rick_eth.depth.asks);
    assert_eq!(1, rick_eth.depth.bids);

    let morty_eth = response
        .result
        .iter()
        .find(|pair_depth| pair_depth.pair.0 == "MORTY" && pair_depth.pair.1 == "ETH")
        .unwrap();
    assert_eq!(0, morty_eth.depth.asks);
    assert_eq!(0, morty_eth.depth.bids);
}

#[test]
#[cfg(not(target_arch = "wasm32"))]
fn test_orderbook_depth() {
    let bob_passphrase = get_passphrase(&".env.seed", "BOB_PASSPHRASE").unwrap();

    let coins = json!([
        {"coin":"RICK","asset":"RICK","rpcport":8923,"txversion":4,"overwintered":1,"protocol":{"type":"UTXO"}},
        {"coin":"MORTY","asset":"MORTY","rpcport":11608,"txversion":4,"overwintered":1,"protocol":{"type":"UTXO"}},
        {"coin":"ETH","name":"ethereum","protocol":{"type":"ETH"},"rpcport":80},
        {"coin":"JST","name":"jst","protocol":{"type":"ERC20", "protocol_data":{"platform":"ETH","contract_address":"0x2b294F029Fde858b2c62184e8390591755521d8E"}}}
    ]);

    // start bob and immediately place the orders
    let mut mm_bob = MarketMakerIt::start(
        json! ({
            "gui": "nogui",
            "netid": 9998,
            "myipaddr": env::var ("BOB_TRADE_IP") .ok(),
            "rpcip": env::var ("BOB_TRADE_IP") .ok(),
            "canbind": env::var ("BOB_TRADE_PORT") .ok().map (|s| s.parse::<i64>().unwrap()),
            "passphrase": bob_passphrase,
            "coins": coins,
            "rpc_password": "pass",
            "i_am_seed": true,
        }),
        "pass".into(),
        local_start!("bob"),
    )
    .unwrap();
    let (_bob_dump_log, _bob_dump_dashboard) = mm_bob.mm_dump();
    log!({"Bob log path: {}", mm_bob.log_path.display()});

    // Enable coins on Bob side. Print the replies in case we need the "address".
    let bob_coins = block_on(enable_coins_eth_electrum(&mm_bob, &["http://195.201.0.6:8565"]));
    log!({ "enable_coins (bob): {:?}", bob_coins });
    // issue sell request on Bob side by setting base/rel price
    log!("Issue bob sell requests");

    let bob_orders = [
        // (base, rel, price, volume, min_volume)
        ("RICK", "MORTY", "0.9", "0.9", None),
        ("RICK", "MORTY", "0.8", "0.9", None),
        ("RICK", "MORTY", "0.7", "0.9", Some("0.9")),
        ("RICK", "ETH", "0.8", "0.9", None),
        ("MORTY", "RICK", "0.8", "0.9", None),
        ("MORTY", "RICK", "0.9", "0.9", None),
        ("ETH", "RICK", "0.8", "0.9", None),
    ];
    for (base, rel, price, volume, min_volume) in bob_orders.iter() {
        let rc = block_on(mm_bob.rpc(&json! ({
            "userpass": mm_bob.userpass,
            "method": "setprice",
            "base": base,
            "rel": rel,
            "price": price,
            "volume": volume,
            "min_volume": min_volume.unwrap_or("0.00777"),
            "cancel_previous": false,
        })))
        .unwrap();
        assert!(rc.0.is_success(), "!setprice: {}", rc.1);
    }

    let mm_alice = MarketMakerIt::start(
        json! ({
            "gui": "nogui",
            "netid": 9998,
            "myipaddr": env::var ("ALICE_TRADE_IP") .ok(),
            "rpcip": env::var ("ALICE_TRADE_IP") .ok(),
            "passphrase": "alice passphrase",
            "coins": coins,
            "seednodes": [fomat!((mm_bob.ip))],
            "rpc_password": "pass",
        }),
        "pass".into(),
        local_start!("alice"),
    )
    .unwrap();

    let (_alice_dump_log, _alice_dump_dashboard) = mm_alice.mm_dump();
    log!({ "Alice log path: {}", mm_alice.log_path.display() });

    block_on(mm_bob.wait_for_log(22., |log| {
        log.contains("DEBUG Handling IncludedTorelaysMesh message for peer")
    }))
    .unwrap();

    request_and_check_orderbook_depth(&mm_alice);
    // request RICK/MORTY orderbook to subscribe Alice
    let rc = block_on(mm_alice.rpc(&json! ({
        "userpass": mm_alice.userpass,
        "method": "orderbook",
        "base": "RICK",
        "rel": "MORTY",
    })))
    .unwrap();
    assert!(rc.0.is_success(), "!orderbook: {}", rc.1);

    request_and_check_orderbook_depth(&mm_alice);

    block_on(mm_bob.stop()).unwrap();
    block_on(mm_alice.stop()).unwrap();
}

// https://github.com/KomodoPlatform/atomicDEX-API/issues/932
#[test]
#[cfg(not(target_arch = "wasm32"))]
fn test_mm2_db_migration() {
    let bob_passphrase = get_passphrase(&".env.client", "BOB_PASSPHRASE").unwrap();

    let coins = json! ([
        {"coin":"RICK","asset":"RICK","required_confirmations":0,"txversion":4,"overwintered":1,"protocol":{"type":"UTXO"}},
        {"coin":"MORTY","asset":"MORTY","required_confirmations":0,"txversion":4,"overwintered":1,"protocol":{"type":"UTXO"}},
        {"coin":"ETH","name":"ethereum","protocol":{"type":"ETH"}},
        {"coin":"JST","name":"jst","protocol":{"type":"ERC20","protocol_data":{"platform":"ETH","contract_address":"0x2b294F029Fde858b2c62184e8390591755521d8E"}}}
    ]);

    let mm2_folder = new_mm2_temp_folder_path(None);
    let swaps_dir = mm2_folder.join(format!(
        "{}/SWAPS/STATS/MAKER",
        hex::encode(rmd160_from_passphrase(&bob_passphrase))
    ));
    std::fs::create_dir_all(&swaps_dir).unwrap();
    let swap_path = swaps_dir.join("5d02843e-d1b4-488d-aad0-114d82020453.json");
    let swap_json = r#"{"uuid":"5d02843e-d1b4-488d-aad0-114d82020453","events":[{"timestamp":1612780908136,"event":{"type":"Started","data":{"taker_coin":"MORTY-BEP20","maker_coin":"RICK-BEP20","taker":"ad6f89abc2e5beaa8a3ac28e22170659b3209fe2ddf439681b4b8f31508c36fa","secret":"0000000000000000000000000000000000000000000000000000000000000000","secret_hash":"026bebc2e19c243d0940dd583c9573bf10377afd","my_persistent_pub":"037310a8fb9fd8f198a1a21db830252ad681fccda580ed4101f3f6bfb98b34fab5","lock_duration":7800,"maker_amount":"1","taker_amount":"1","maker_payment_confirmations":1,"maker_payment_requires_nota":false,"taker_payment_confirmations":1,"taker_payment_requires_nota":false,"maker_payment_lock":1612796508,"uuid":"5d02843e-d1b4-488d-aad0-114d82020453","started_at":1612780908,"maker_coin_start_block":793472,"taker_coin_start_block":797356,"maker_payment_trade_fee":null,"taker_payment_spend_trade_fee":null}}},{"timestamp":1612780924142,"event":{"type":"Negotiated","data":{"taker_payment_locktime":1612788708,"taker_pubkey":"03ad6f89abc2e5beaa8a3ac28e22170659b3209fe2ddf439681b4b8f31508c36fa"}}},{"timestamp":1612780935156,"event":{"type":"TakerFeeValidated","data":{"tx_hex":"0400008085202f8901f425fbefe21f33ccb7b487df251191b27dfa7b639b04f60e5493c7ea41dbf149000000006b483045022100d5ec3e542175479bd4bd011e19b76a75e99f19cc49867e5bca9541950322c33a02207a4d1ffd674fb9760de79bb4929af44d66344b5e182de3c377186deebf6bf376012103ad6f89abc2e5beaa8a3ac28e22170659b3209fe2ddf439681b4b8f31508c36faffffffff02bcf60100000000001976a914ca1e04745e8ca0c60d8c5881531d51bec470743f88ac5ce6f305000000001976a914d55f0df6cb82630ad21a4e6049522a6f2b6c9d4588ac7c152160000000000000000000000000000000","tx_hash":"75323ab7acd64bd35242611fabaec560d9acf2e1f9ca28d3a4aba47a79fb49c4"}}},{"timestamp":1612780935174,"event":{"type":"MakerPaymentSent","data":{"tx_hex":"0400008085202f89028bef955e42107c562e4e02421f25c455723a701573f86c17b4d82e35a7d8f9f7020000006b483045022100b12fc9d95acca76bf5fd8d5c6acc288b454032ba4561b1c2b1f5f33b2cf2926d022017e561bc2cd93308848674b47b2e8ebd8f074ea78e32454d5fea6f08c0b1f1e40121037310a8fb9fd8f198a1a21db830252ad681fccda580ed4101f3f6bfb98b34fab5ffffffff5dfd0b24c0f7c3cf235868cf9a26ec49574764d135796fc4e7d20e95d55a8653000000006a47304402207c752d14601d1c99892f9d6c88c8ff2f93211640a65b2ee69172a16b908b21e402206f0b66684158445888271a849ab46258ad722496ee64fde055a6f44e36ed2ccc0121037310a8fb9fd8f198a1a21db830252ad681fccda580ed4101f3f6bfb98b34fab5ffffffff0300e1f5050000000017a9141b85c1a277f44f7d77d52b78e2ba70a0becc2ff9870000000000000000166a14026bebc2e19c243d0940dd583c9573bf10377afda7d26301000000001976a91486f747b28c60ad1130bdd3f84f48eeaf1801ca9888ac87152160000000000000000000000000000000","tx_hash":"27dafe553246553d54f909fbbded80e6d490fdb95ca7b6807d73eca45f0d7a22"}}},{"timestamp":1612780982221,"event":{"type":"TakerPaymentReceived","data":{"tx_hex":"0400008085202f8902c449fb797aa4aba4d328caf9e1f2acd960c5aeab1f614252d34bd6acb73a3275010000006a47304402200438c96bf457bacf906e94c98f91783129cb1c3a8f3d9355e1c39a9857fb2c6b02201d3c71b3f243f7a3c91bb9a15e80bb26e47bed04e798106a8af8dac61082ec41012103ad6f89abc2e5beaa8a3ac28e22170659b3209fe2ddf439681b4b8f31508c36fafffffffff425fbefe21f33ccb7b487df251191b27dfa7b639b04f60e5493c7ea41dbf149010000006b483045022100efa00c742159b0b05433678aa95f0c8900adaddf5011bfaf56d6a7679aed428b022043f68efc3cb386dd10a65a2a3e8a904541c8f1ddbd7dddbcda2ccdd7938c5934012103ad6f89abc2e5beaa8a3ac28e22170659b3209fe2ddf439681b4b8f31508c36faffffffff0300e1f5050000000017a914bc8e8f2648f7bb4dbd612f2e71dd7b23c54880b7870000000000000000166a14026bebc2e19c243d0940dd583c9573bf10377afd74c3e90b000000001976a914d55f0df6cb82630ad21a4e6049522a6f2b6c9d4588acb5152160000000000000000000000000000000","tx_hash":"94c8a1244421465b618a36e7647a270c7b2ef20eff3cd1317761cc242c49cc99"}}},{"timestamp":1612780982222,"event":{"type":"TakerPaymentWaitConfirmStarted"}},{"timestamp":1612781042265,"event":{"type":"TakerPaymentValidatedAndConfirmed"}},{"timestamp":1612781042272,"event":{"type":"TakerPaymentSpent","data":{"tx_hex":"0400008085202f890199cc492c24cc617731d13cff0ef22e7b0c277a64e7368a615b46214424a1c89400000000d84830450221008f38d29e7990bd694f2c4fd4c235fe00997da4e5133208d7c38e75e806d9be1702201ff1d598ceafc099dc4af7d4b91db535196f642cf31b5b5e386b28574a378b9b0120e8512e2afb02d3a90590d30095286e2293f51f9d4411ad87ef398ee8f566de43004c6b6304e4332160b1752103ad6f89abc2e5beaa8a3ac28e22170659b3209fe2ddf439681b4b8f31508c36faac6782012088a914026bebc2e19c243d0940dd583c9573bf10377afd8821037310a8fb9fd8f198a1a21db830252ad681fccda580ed4101f3f6bfb98b34fab5ac68ffffffff0118ddf505000000001976a91486f747b28c60ad1130bdd3f84f48eeaf1801ca9888ace2072160000000000000000000000000000000","tx_hash":"d21173cca32b83ffe5d4cc327f7eff09496f52876614dbbfe7963284818ba9a1"}}},{"timestamp":1612781042273,"event":{"type":"TakerPaymentSpendConfirmStarted"}},{"timestamp":1612781207356,"event":{"type":"TakerPaymentSpendConfirmed"}},{"timestamp":1612781207357,"event":{"type":"Finished"}}],"maker_amount":"1","maker_coin":"RICK-BEP20","taker_amount":"1","taker_coin":"MORTY-BEP20","gui":"dexstats","mm_version":"19701cc87","success_events":["Started","Negotiated","TakerFeeValidated","MakerPaymentSent","TakerPaymentReceived","TakerPaymentWaitConfirmStarted","TakerPaymentValidatedAndConfirmed","TakerPaymentSpent","TakerPaymentSpendConfirmStarted","TakerPaymentSpendConfirmed","Finished"],"error_events":["StartFailed","NegotiateFailed","TakerFeeValidateFailed","MakerPaymentTransactionFailed","MakerPaymentDataSendFailed","MakerPaymentWaitConfirmFailed","TakerPaymentValidateFailed","TakerPaymentWaitConfirmFailed","TakerPaymentSpendFailed","TakerPaymentSpendConfirmFailed","MakerPaymentWaitRefundStarted","MakerPaymentRefunded","MakerPaymentRefundFailed"]}"#;
    std::fs::write(swap_path, swap_json.as_bytes()).unwrap();

    // if there is an issue with migration the start will fail
    MarketMakerIt::start(
        json! ({
            "gui": "nogui",
            "netid": 8999,
            "dht": "on",  // Enable DHT without delay.
            "myipaddr": env::var ("BOB_TRADE_IP") .ok(),
            "rpcip": env::var ("BOB_TRADE_IP") .ok(),
            "canbind": env::var ("BOB_TRADE_PORT") .ok().map (|s| s.parse::<i64>().unwrap()),
            "passphrase": bob_passphrase,
            "coins": coins,
            "rpc_password": "password",
            "i_am_seed": true,
            "dbdir": mm2_folder.display().to_string(),
        }),
        "password".into(),
        None,
    )
    .unwrap();
}

#[test]
#[cfg(not(target_arch = "wasm32"))]
fn test_get_public_key() {
    let coins = json!([
        {"coin":"RICK","asset":"RICK","rpcport":8923,"txversion":4,"protocol":{"type":"UTXO"}},
    ]);

    let mm = MarketMakerIt::start(
        json!({
            "gui": "nogui",
            "netid": 9998,
            "passphrase": "bob passphrase",
            "rpc_password": "password",
            "coins": coins,
            "i_am_seed": true,
        }),
        "password".into(),
        None,
    )
    .unwrap();
    let (_dump_log, _dump_dashboard) = mm.mm_dump();
    log!({"Log path: {}", mm.log_path.display()});
    fn get_public_key_bot_rpc(mm: &MarketMakerIt) -> (StatusCode, String, HeaderMap) {
        block_on(mm.rpc(&json!({
                 "userpass": "password",
                 "mmrpc": "2.0",
                 "method": "get_public_key",
                 "params": {},
                 "id": 0})))
        .unwrap()
    }
    let resp = get_public_key_bot_rpc(&mm);

    // Must be 200
    assert_eq!(resp.0, 200);
    let v: RpcV2Response<GetPublicKeyResult> = serde_json::from_str(&*resp.1).unwrap();
    assert_eq!(
        v.result.public_key,
        "022cd3021a2197361fb70b862c412bc8e44cff6951fa1de45ceabfdd9b4c520420"
    )
}

#[test]
#[cfg(not(target_arch = "wasm32"))]
fn test_get_public_key_hash() {
    let coins = json!([
        {"coin":"RICK","asset":"RICK","rpcport":8923,"txversion":4,"protocol":{"type":"UTXO"}},
    ]);

    let mm = MarketMakerIt::start(
        json!({
            "gui": "nogui",
            "netid": 9998,
            "passphrase": "bob passphrase",
            "rpc_password": "password",
            "coins": coins,
            "i_am_seed": true,
        }),
        "password".into(),
        None,
    )
    .unwrap();
    let (_dump_log, _dump_dashboard) = mm.mm_dump();
    log!({"Log path: {}", mm.log_path.display()});
    let resp = block_on(mm.rpc(&json!({
                 "userpass": "password",
                 "mmrpc": "2.0",
                 "method": "get_public_key_hash",
                 "params": {},
                 "id": 0})))
    .unwrap();

    // Must be 200
    assert_eq!(resp.0, StatusCode::OK);
    let v: RpcV2Response<GetPublicKeyHashResult> = serde_json::from_str(&*resp.1).unwrap();
    // Public key hash must be "b506088aa2a3b4bb1da3a29bf00ce1a550ea1df9"
    assert_eq!(v.result.public_key_hash, "b506088aa2a3b4bb1da3a29bf00ce1a550ea1df9")
}

#[test]
#[cfg(not(target_arch = "wasm32"))]
fn test_get_orderbook_with_same_orderbook_ticker() {
    let coins = json!([
        {"coin":"RICK","asset":"RICK","rpcport":8923,"txversion":4,"protocol":{"type":"UTXO"}},
        {"coin":"RICK-Utxo","asset":"RICK","orderbook_ticker":"RICK","rpcport":8923,"txversion":4,"protocol":{"type":"UTXO"}},
        // just a random contract address
        {"coin":"RICK-ERC20","orderbook_ticker":"RICK","decimals": 18,"protocol":{"type":"ERC20","protocol_data":{"platform":"ETH","contract_address":"0x7Fc66500c84A76Ad7e9c93437bFc5Ac33E2DDaE9"}}},
    ]);

    let mm = MarketMakerIt::start(
        json!({
            "gui": "nogui",
            "netid": 9998,
            "passphrase": "bob passphrase",
            "rpc_password": "password",
            "coins": coins,
            "i_am_seed": true,
        }),
        "password".into(),
        None,
    )
    .unwrap();
    let (_dump_log, _dump_dashboard) = mm.mm_dump();
    log!({"Log path: {}", mm.log_path.display()});

    let rc = block_on(mm.rpc(&json! ({
        "userpass": mm.userpass,
        "method": "orderbook",
        "base": "RICK",
        "rel": "RICK-Utxo",
    })))
    .unwrap();
    assert!(
        rc.0.is_server_error(),
        "orderbook succeed but should have failed {}",
        rc.1
    );

    let rc = block_on(mm.rpc(&json! ({
        "userpass": mm.userpass,
        "method": "orderbook",
        "base": "RICK",
        "rel": "RICK-ERC20",
    })))
    .unwrap();
    assert!(rc.0.is_success(), "!orderbook {}", rc.1);
}

#[test]
#[cfg(not(target_arch = "wasm32"))]
fn test_conf_settings_in_orderbook() {
    let coins = json!([
        {"coin":"RICK","asset":"RICK","rpcport":8923,"txversion":4,"overwintered":1,"required_confirmations":10,"requires_notarization":true,"protocol":{"type":"UTXO"}},
        {"coin":"MORTY","asset":"MORTY","rpcport":11608,"txversion":4,"overwintered":1,"required_confirmations":5,"requires_notarization":false,"protocol":{"type":"UTXO"}},
    ]);

    let mm_bob = MarketMakerIt::start(
        json!({
            "gui": "nogui",
            "netid": 9998,
            "passphrase": "bob passphrase",
            "rpc_password": "password",
            "coins": coins,
            "i_am_seed": true,
        }),
        "password".into(),
        None,
    )
    .unwrap();
    let (_dump_log, _dump_dashboard) = mm_bob.mm_dump();
    log!({"Log path: {}", mm_bob.log_path.display()});

    log! ({"enable_coins (bob): {:?}", block_on (enable_coins_rick_morty_electrum(&mm_bob))});

    log!("Issue set_price request for RICK/MORTY on Bob side");
    let rc = block_on(mm_bob.rpc(&json! ({
        "userpass": mm_bob.userpass,
        "method": "setprice",
        "base": "RICK",
        "rel": "MORTY",
        "price": 0.9,
        "volume": "0.9",
    })))
    .unwrap();
    assert!(rc.0.is_success(), "!setprice: {}", rc.1);

    log!("Issue set_price request for MORTY/RICK on Bob side");
    let rc = block_on(mm_bob.rpc(&json! ({
        "userpass": mm_bob.userpass,
        "method": "setprice",
        "base": "MORTY",
        "rel": "RICK",
        "price": 0.9,
        "volume": "0.9",
    })))
    .unwrap();
    assert!(rc.0.is_success(), "!setprice: {}", rc.1);

    let mm_alice = MarketMakerIt::start(
        json!({
            "gui": "nogui",
            "netid": 9998,
            "passphrase": "alice passphrase",
            "rpc_password": "password",
            "coins": coins,
            "seednodes": [fomat!((mm_bob.ip))],
        }),
        "password".into(),
        None,
    )
    .unwrap();
    let (_dump_log, _dump_dashboard) = mm_alice.mm_dump();
    log!({"Log path: {}", mm_alice.log_path.display()});

    log! ({"enable_coins (alice): {:?}", block_on (enable_coins_rick_morty_electrum(&mm_alice))});

    log!("Get RICK/MORTY orderbook on Alice side");
    let rc = block_on(mm_alice.rpc(&json! ({
        "userpass": mm_alice.userpass,
        "method": "orderbook",
        "base": "RICK",
        "rel": "MORTY",
    })))
    .unwrap();
    assert!(rc.0.is_success(), "!orderbook: {}", rc.1);

    let alice_orderbook: OrderbookResponse = json::from_str(&rc.1).unwrap();
    log!("Alice orderbook "[alice_orderbook]);

    assert_eq!(
        alice_orderbook.asks.len(),
        1,
        "Alice RICK/MORTY orderbook must have exactly 1 ask"
    );
    assert_eq!(alice_orderbook.asks[0].base_confs, 10);
    assert_eq!(alice_orderbook.asks[0].base_nota, true);
    assert_eq!(alice_orderbook.asks[0].rel_confs, 5);
    assert_eq!(alice_orderbook.asks[0].rel_nota, false);

    assert_eq!(
        alice_orderbook.bids.len(),
        1,
        "Alice RICK/MORTY orderbook must have exactly 1 bid"
    );
    assert_eq!(alice_orderbook.bids[0].base_confs, 10);
    assert_eq!(alice_orderbook.bids[0].base_nota, true);
    assert_eq!(alice_orderbook.bids[0].rel_confs, 5);
    assert_eq!(alice_orderbook.bids[0].rel_nota, false);

    block_on(mm_bob.stop()).unwrap();
    block_on(mm_alice.stop()).unwrap();
}

#[test]
#[cfg(not(target_arch = "wasm32"))]
fn alice_can_see_confs_in_orderbook_after_sync() {
    let bob_coins = json!([
        {"coin":"RICK","asset":"RICK","rpcport":8923,"txversion":4,"overwintered":1,"required_confirmations":10,"requires_notarization":true,"protocol":{"type":"UTXO"}},
        {"coin":"MORTY","asset":"MORTY","rpcport":11608,"txversion":4,"overwintered":1,"required_confirmations":5,"requires_notarization":false,"protocol":{"type":"UTXO"}},
    ]);

    let mm_bob = MarketMakerIt::start(
        json!({
            "gui": "nogui",
            "netid": 9998,
            "passphrase": "bob passphrase",
            "rpc_password": "password",
            "coins": bob_coins,
            "i_am_seed": true,
        }),
        "password".into(),
        None,
    )
    .unwrap();
    // let (_dump_log, _dump_dashboard) = mm_bob.mm_dump();
    log!({"Bob log path: {}", mm_bob.log_path.display()});

    log! ({"enable_coins (bob): {:?}", block_on (enable_coins_rick_morty_electrum(&mm_bob))});

    log!("Issue sell request on Bob side");
    let rc = block_on(mm_bob.rpc(&json! ({
        "userpass": mm_bob.userpass,
        "method": "setprice",
        "base": "RICK",
        "rel": "MORTY",
        "price": 0.9,
        "volume": "0.9",
    })))
    .unwrap();
    assert!(rc.0.is_success(), "!setprice: {}", rc.1);

    let rc = block_on(mm_bob.rpc(&json! ({
        "userpass": mm_bob.userpass,
        "mmrpc": "2.0",
        "method": "get_public_key",
        "params": {},
    })))
    .unwrap();
    assert!(rc.0.is_success(), "!get_public_key: {}", rc.1);
    let get_public_key_res: RpcV2Response<GetPublicKeyResult> = serde_json::from_str(&rc.1).unwrap();
    let bob_pubkey = get_public_key_res.result.public_key;

    // Alice coins don't have required_confirmations and requires_notarization set
    let alice_coins = json!([
        {"coin":"RICK","asset":"RICK","rpcport":8923,"txversion":4,"overwintered":1,"protocol":{"type":"UTXO"}},
        {"coin":"MORTY","asset":"MORTY","rpcport":11608,"txversion":4,"overwintered":1,"protocol":{"type":"UTXO"}},
    ]);

    let mut mm_alice = MarketMakerIt::start(
        json!({
            "gui": "nogui",
            "netid": 9998,
            "passphrase": "alice passphrase",
            "rpc_password": "password",
            "coins": alice_coins,
            "seednodes": [fomat!((mm_bob.ip))],
        }),
        "password".into(),
        None,
    )
    .unwrap();
    let (_dump_log, _dump_dashboard) = mm_alice.mm_dump();
    log!({"Alice log path: {}", mm_alice.log_path.display()});

    log! ({"enable_coins (alice): {:?}", block_on (enable_coins_rick_morty_electrum(&mm_alice))});

    // setting the price will trigger Alice's subscription to the orderbook topic
    // but won't request the actual orderbook
    let rc = block_on(mm_alice.rpc(&json! ({
        "userpass": mm_alice.userpass,
        "method": "setprice",
        "base": "RICK",
        "rel": "MORTY",
        "price": "1",
        "volume": "0.1",
        "cancel_previous": false,
    })))
    .unwrap();
    assert!(rc.0.is_success(), "!setprice: {}", rc.1);

    block_on(
        mm_alice.wait_for_log((MIN_ORDER_KEEP_ALIVE_INTERVAL * 2) as f64, |log| {
            log.contains(&format!("Inserting order OrderbookItem {{ pubkey: \"{}\"", bob_pubkey))
        }),
    )
    .unwrap();

    log!("Get RICK/MORTY orderbook on Alice side");
    let rc = block_on(mm_alice.rpc(&json! ({
        "userpass": mm_alice.userpass,
        "method": "orderbook",
        "base": "RICK",
        "rel": "MORTY",
    })))
    .unwrap();
    assert!(rc.0.is_success(), "!orderbook: {}", rc.1);

    let alice_orderbook: OrderbookResponse = json::from_str(&rc.1).unwrap();
    log!("Alice orderbook "[alice_orderbook]);
    assert_eq!(
        alice_orderbook.asks.len(),
        2,
        "Alice RICK/MORTY orderbook must have exactly 2 ask"
    );
    let bob_order_in_orderbook = alice_orderbook
        .asks
        .iter()
        .find(|entry| entry.pubkey == bob_pubkey)
        .unwrap();
    assert_eq!(bob_order_in_orderbook.base_confs, 10);
    assert_eq!(bob_order_in_orderbook.base_nota, true);
    assert_eq!(bob_order_in_orderbook.rel_confs, 5);
    assert_eq!(bob_order_in_orderbook.rel_nota, false);

    block_on(mm_bob.stop()).unwrap();
    block_on(mm_alice.stop()).unwrap();
}

#[test]
#[cfg(not(target_arch = "wasm32"))]
fn test_sign_verify_message_utxo() {
    let seed = "spice describe gravity federal blast come thank unfair canal monkey style afraid";

    let coins = json!([
        {
            "coin":"RICK",
            "asset":"RICK",
            "rpcport":8923,
            "sign_message_prefix": "Komodo Signed Message:\n",
            "txversion":4,
            "overwintered":1,
            "protocol":{"type":"UTXO"}
        },
        {"coin":"MORTY","asset":"MORTY","rpcport":11608,"txversion":4,"overwintered":1,"protocol":{"type":"UTXO"}}
    ]);

    // start bob and immediately place the order
    let mm_bob = MarketMakerIt::start(
        json! ({
            "gui": "nogui",
            "netid": 9998,
            "myipaddr": env::var ("BOB_TRADE_IP") .ok(),
            "rpcip": env::var ("BOB_TRADE_IP") .ok(),
            "canbind": env::var ("BOB_TRADE_PORT") .ok().map (|s| s.parse::<i64>().unwrap()),
            "passphrase": seed.to_string(),
            "coins": coins,
            "rpc_password": "pass",
            "i_am_seed": true,
        }),
        "pass".into(),
        local_start!("bob"),
    )
    .unwrap();
    let (_bob_dump_log, _bob_dump_dashboard) = mm_bob.mm_dump();
    log!({"Bob log path: {}", mm_bob.log_path.display()});
    // Enable coins on Bob side. Print the replies in case we need the "address".
    log!({ "enable_coins (bob): {:?}", block_on(enable_coins_rick_morty_electrum(&mm_bob)) });

    let response = block_on(sign_message(&mm_bob, "RICK"));
    let response: RpcV2Response<SignatureResponse> = json::from_value(response).unwrap();
    let response = response.result;

    assert_eq!(
        response.signature,
        "HzetbqVj9gnUOznon9bvE61qRlmjH5R+rNgkxu8uyce3UBbOu+2aGh7r/GGSVFGZjRnaYC60hdwtdirTKLb7bE4="
    );

    let response = block_on(verify_message(
        &mm_bob,
        "RICK",
        "HzetbqVj9gnUOznon9bvE61qRlmjH5R+rNgkxu8uyce3UBbOu+2aGh7r/GGSVFGZjRnaYC60hdwtdirTKLb7bE4=",
        "R9o9xTocqr6CeEDGDH6mEYpwLoMz6jNjMW",
    ));
    let response: RpcV2Response<VerificationResponse> = json::from_value(response).unwrap();
    let response = response.result;

    assert!(response.is_valid);
}

#[test]
#[cfg(not(target_arch = "wasm32"))]
fn test_sign_verify_message_utxo_segwit() {
    let seed = "spice describe gravity federal blast come thank unfair canal monkey style afraid";

    let coins = json!([
        {
            "coin":"RICK",
            "asset":"RICK",
            "rpcport":8923,
            "sign_message_prefix": "Komodo Signed Message:\n",
            "txversion":4,
            "overwintered":1,
            "segwit": true,
            "address_format":{"format":"segwit"},
            "bech32_hrp": "rck",
            "protocol":{"type":"UTXO"}
        },
        {"coin":"MORTY","asset":"MORTY","rpcport":11608,"txversion":4,"overwintered":1,"protocol":{"type":"UTXO"}}
    ]);

    // start bob and immediately place the order
    let mm_bob = MarketMakerIt::start(
        json! ({
            "gui": "nogui",
            "netid": 9998,
            "myipaddr": env::var ("BOB_TRADE_IP") .ok(),
            "rpcip": env::var ("BOB_TRADE_IP") .ok(),
            "canbind": env::var ("BOB_TRADE_PORT") .ok().map (|s| s.parse::<i64>().unwrap()),
            "passphrase": seed.to_string(),
            "coins": coins,
            "rpc_password": "pass",
            "i_am_seed": true,
        }),
        "pass".into(),
        local_start!("bob"),
    )
    .unwrap();
    let (_bob_dump_log, _bob_dump_dashboard) = mm_bob.mm_dump();
    log!({"Bob log path: {}", mm_bob.log_path.display()});
    // Enable coins on Bob side. Print the replies in case we need the "address".
    log!({ "enable_coins (bob): {:?}", block_on(enable_coins_rick_morty_electrum(&mm_bob)) });

    let response = block_on(sign_message(&mm_bob, "RICK"));
    let response: RpcV2Response<SignatureResponse> = json::from_value(response).unwrap();
    let response = response.result;

    assert_eq!(
        response.signature,
        "HzetbqVj9gnUOznon9bvE61qRlmjH5R+rNgkxu8uyce3UBbOu+2aGh7r/GGSVFGZjRnaYC60hdwtdirTKLb7bE4="
    );

    let response = block_on(verify_message(
        &mm_bob,
        "RICK",
        "HzetbqVj9gnUOznon9bvE61qRlmjH5R+rNgkxu8uyce3UBbOu+2aGh7r/GGSVFGZjRnaYC60hdwtdirTKLb7bE4=",
        "rck1qqk4t2dppvmu9jja0z7nan0h464n5gve8h7nhay",
    ));
    let response: RpcV2Response<VerificationResponse> = json::from_value(response).unwrap();
    let response = response.result;

    assert!(response.is_valid);

    let response = block_on(verify_message(
        &mm_bob,
        "RICK",
        "HzetbqVj9gnUOznon9bvE61qRlmjH5R+rNgkxu8uyce3UBbOu+2aGh7r/GGSVFGZjRnaYC60hdwtdirTKLb7bE4=",
        "R9o9xTocqr6CeEDGDH6mEYpwLoMz6jNjMW",
    ));
    let response: RpcV2Response<VerificationResponse> = json::from_value(response).unwrap();
    let response = response.result;

    assert!(response.is_valid);
}

#[test]
#[cfg(not(target_arch = "wasm32"))]
fn test_sign_verify_message_eth() {
    let seed = "spice describe gravity federal blast come thank unfair canal monkey style afraid";

    let coins = json!([
        {
            "coin": "ETH",
            "name": "ethereum",
            "fname": "Ethereum",
            "sign_message_prefix": "Ethereum Signed Message:\n",
            "rpcport": 80,
            "mm2": 1,
            "chain_id": 1,
            "required_confirmations": 3,
            "avg_blocktime": 0.25,
            "protocol": {"type": "ETH"}
        }
    ]);

    // start bob and immediately place the order
    let mm_bob = MarketMakerIt::start(
        json! ({
            "gui": "nogui",
            "netid": 9998,
            "myipaddr": env::var ("BOB_TRADE_IP") .ok(),
            "rpcip": env::var ("BOB_TRADE_IP") .ok(),
            "canbind": env::var ("BOB_TRADE_PORT") .ok().map (|s| s.parse::<i64>().unwrap()),
            "passphrase": seed.to_string(),
            "coins": coins,
            "rpc_password": "pass",
            "i_am_seed": true,
        }),
        "pass".into(),
        local_start!("bob"),
    )
    .unwrap();
    let (_bob_dump_log, _bob_dump_dashboard) = mm_bob.mm_dump();
    log!({"Bob log path: {}", mm_bob.log_path.display()});

    // Enable coins on Bob side. Print the replies in case we need the "address".
    log!({ "enable_coins (bob): {:?}", block_on(enable_native(&mm_bob, "ETH", &["http://195.201.0.6:8565"])) });

    let response = block_on(sign_message(&mm_bob, "ETH"));
    let response: RpcV2Response<SignatureResponse> = json::from_value(response).unwrap();
    let response = response.result;

    assert_eq!(
        response.signature,
        "0xcdf11a9c4591fb7334daa4b21494a2590d3f7de41c7d2b333a5b61ca59da9b311b492374cc0ba4fbae53933260fa4b1c18f15d95b694629a7b0620eec77a938600"
    );

    let response = block_on(verify_message(&mm_bob, "ETH", 
    "0xcdf11a9c4591fb7334daa4b21494a2590d3f7de41c7d2b333a5b61ca59da9b311b492374cc0ba4fbae53933260fa4b1c18f15d95b694629a7b0620eec77a938600",
    "0xbAB36286672fbdc7B250804bf6D14Be0dF69fa29"));
    let response: RpcV2Response<VerificationResponse> = json::from_value(response).unwrap();
    let response = response.result;

    assert!(response.is_valid);
}<|MERGE_RESOLUTION|>--- conflicted
+++ resolved
@@ -924,7 +924,7 @@
         {"coin":"MORTY","asset":"MORTY","required_confirmations":0,"txversion":4,"overwintered":1,"protocol":{"type":"UTXO"}},
         {"coin":"ETH","name":"ethereum","protocol":{"type":"ETH"}},
         {"coin":"ZOMBIE","asset":"ZOMBIE","fname":"ZOMBIE (TESTCOIN)","txversion":4,"overwintered":1,"mm2":1,"protocol":{"type":"ZHTLC"},"required_confirmations":0},
-        {"coin":"JST","name":"jst","price_ticker":"RSR","protocol":{"type":"ERC20","protocol_data":{"platform":"ETH","contract_address":"0x2b294F029Fde858b2c62184e8390591755521d8E"}}}
+        {"coin":"JST","name":"jst","protocol":{"type":"ERC20","protocol_data":{"platform":"ETH","contract_address":"0x2b294F029Fde858b2c62184e8390591755521d8E"}}}
     ]);
 
     let mut mm_bob = MarketMakerIt::start_async(
@@ -1245,7 +1245,7 @@
         {"coin":"MORTY","asset":"MORTY","rpcport":8923,"txversion":4,"overwintered":1,"txfee":1000,"protocol":{"type":"UTXO"}},
         {"coin":"MORTY_SEGWIT","asset":"MORTY_SEGWIT","txversion":4,"overwintered":1,"segwit":true,"txfee":1000,"protocol":{"type":"UTXO"}},
         {"coin":"ETH","name":"ethereum","protocol":{"type":"ETH"}},
-       {"coin":"JST","name":"jst","protocol":{"type":"ERC20","protocol_data":{"platform":"ETH","contract_address":"0x2b294F029Fde858b2c62184e8390591755521d8E"}}}
+        {"coin":"JST","name":"jst","protocol":{"type":"ERC20","protocol_data":{"platform":"ETH","contract_address":"0x2b294F029Fde858b2c62184e8390591755521d8E"}}}
     ]);
 
     let mm_alice = MarketMakerIt::start(
@@ -3074,7 +3074,7 @@
         {"coin":"RICK","asset":"RICK","rpcport":8923,"txversion":4,"overwintered":1,"protocol":{"type":"UTXO"}},
         {"coin":"MORTY","asset":"MORTY","rpcport":11608,"txversion":4,"overwintered":1,"protocol":{"type":"UTXO"}},
         {"coin":"ETH","name":"ethereum","protocol":{"type":"ETH"},"rpcport":80},
-       {"coin":"JST","name":"jst","protocol":{"type":"ERC20","protocol_data":{"platform":"ETH","contract_address":"0xc0eb7AeD740E1796992A08962c15661bDEB58003"}}}
+        {"coin":"JST","name":"jst","protocol":{"type":"ERC20","protocol_data":{"platform":"ETH","contract_address":"0xc0eb7AeD740E1796992A08962c15661bDEB58003"}}}
     ]);
 
     // start bob and immediately place the order
@@ -5176,7 +5176,7 @@
         {"coin":"RICK","asset":"RICK","required_confirmations":0,"txversion":4,"overwintered":1,"protocol":{"type":"UTXO"}},
         {"coin":"MORTY","asset":"MORTY","required_confirmations":0,"txversion":4,"overwintered":1,"protocol":{"type":"UTXO"}},
         {"coin":"ETH","name":"ethereum","protocol":{"type":"ETH"}},
-       {"coin":"JST","name":"jst","protocol":{"type":"ERC20","protocol_data":{"platform":"ETH","contract_address":"0x2b294F029Fde858b2c62184e8390591755521d8E"}},"required_confirmations":2}
+        {"coin":"JST","name":"jst","protocol":{"type":"ERC20","protocol_data":{"platform":"ETH","contract_address":"0x2b294F029Fde858b2c62184e8390591755521d8E"}},"required_confirmations":2}
     ]);
 
     let mm_bob = MarketMakerIt::start(
@@ -5284,7 +5284,7 @@
         {"coin":"RICK","asset":"RICK","required_confirmations":0,"txversion":4,"overwintered":1,"protocol":{"type":"UTXO"}},
         {"coin":"MORTY","asset":"MORTY","required_confirmations":0,"txversion":4,"overwintered":1,"protocol":{"type":"UTXO"}},
         {"coin":"ETH","name":"ethereum","protocol":{"type":"ETH"}},
-          {"coin":"JST","name":"jst","protocol":{"type":"ERC20","protocol_data":{"platform":"ETH","contract_address":"0x2b294F029Fde858b2c62184e8390591755521d8E"}},"required_confirmations":2}
+        {"coin":"JST","name":"jst","protocol":{"type":"ERC20","protocol_data":{"platform":"ETH","contract_address":"0x2b294F029Fde858b2c62184e8390591755521d8E"}},"required_confirmations":2}
     ]);
 
     let mm_bob = MarketMakerIt::start(
@@ -5529,7 +5529,7 @@
         {"coin":"RICK","asset":"RICK","required_confirmations":0,"txversion":4,"overwintered":1,"protocol":{"type":"UTXO"}},
         {"coin":"MORTY","asset":"MORTY","required_confirmations":0,"txversion":4,"overwintered":1,"protocol":{"type":"UTXO"}},
         {"coin":"ETH","name":"ethereum","protocol":{"type":"ETH"}},
-         {"coin":"JST","name":"jst","protocol":{"type":"ERC20","protocol_data":{"platform":"ETH","contract_address":"0x2b294F029Fde858b2c62184e8390591755521d8E"}},"required_confirmations":2}
+        {"coin":"JST","name":"jst","protocol":{"type":"ERC20","protocol_data":{"platform":"ETH","contract_address":"0x2b294F029Fde858b2c62184e8390591755521d8E"}},"required_confirmations":2}
     ]);
 
     let mm_bob = MarketMakerIt::start(
@@ -6430,1003 +6430,6 @@
         }),
         "password".into(),
         local_start!("bob"),
-<<<<<<< HEAD
-    )
-    .unwrap();
-
-    let (_bob_dump_log, _bob_dump_dashboard) = mm_bob.mm_dump();
-    log! ({"Bob log path: {}", mm_bob.log_path.display()});
-    log!([block_on(enable_coins_rick_morty_electrum(&mm_bob))]);
-
-    log!("Issue bob RICK/MORTY sell request");
-    let rc = block_on(mm_bob.rpc(json! ({
-        "userpass": mm_bob.userpass,
-        "method": "setprice",
-        "base": "RICK",
-        "rel": "MORTY",
-        "price": "1",
-        "volume": "1",
-    })))
-    .unwrap();
-    assert!(rc.0.is_success(), "!setprice: {}", rc.1);
-    let response: SetPriceResponse = json::from_str(&rc.1).unwrap();
-    let expected_min = BigDecimal::from(1);
-    assert_eq!(expected_min, response.result.min_base_vol);
-}
-
-#[test]
-#[cfg(not(target_arch = "wasm32"))]
-fn test_buy_min_volume() {
-    let bob_passphrase = get_passphrase(&".env.client", "BOB_PASSPHRASE").unwrap();
-
-    let coins = json! ([
-        {"coin":"RICK","asset":"RICK","required_confirmations":0,"txversion":4,"overwintered":1,"protocol":{"type":"UTXO"}},
-        {"coin":"MORTY","asset":"MORTY","required_confirmations":0,"txversion":4,"overwintered":1,"protocol":{"type":"UTXO"}},
-        {"coin":"ETH","name":"ethereum","protocol":{"type":"ETH"}},
-        {"coin":"JST","name":"jst","protocol":{"type":"ERC20","protocol_data":{"platform":"ETH","contract_address":"0x2b294F029Fde858b2c62184e8390591755521d8E"}}}
-    ]);
-
-    let mm_bob = MarketMakerIt::start(
-        json! ({
-            "gui": "nogui",
-            "netid": 8999,
-            "dht": "on",  // Enable DHT without delay.
-            "myipaddr": env::var ("BOB_TRADE_IP") .ok(),
-            "rpcip": env::var ("BOB_TRADE_IP") .ok(),
-            "canbind": env::var ("BOB_TRADE_PORT") .ok().map (|s| s.parse::<i64>().unwrap()),
-            "passphrase": bob_passphrase,
-            "coins": coins,
-            "rpc_password": "password",
-            "i_am_seed": true,
-        }),
-        "password".into(),
-        local_start!("bob"),
-    )
-    .unwrap();
-
-    let (_bob_dump_log, _bob_dump_dashboard) = mm_bob.mm_dump();
-    log! ({"Bob log path: {}", mm_bob.log_path.display()});
-    log!([block_on(enable_coins_eth_electrum(&mm_bob, &[
-        "http://195.201.0.6:8565"
-    ]))]);
-
-    let min_volume: BigDecimal = "0.1".parse().unwrap();
-    log!("Issue bob ETH/JST sell request");
-    let rc = block_on(mm_bob.rpc(json! ({
-        "userpass": mm_bob.userpass,
-        "method": "buy",
-        "base": "ETH",
-        "rel": "JST",
-        "price": "2",
-        "volume": "1",
-        "min_volume": min_volume,
-        "order_type": {
-            "type": "GoodTillCancelled"
-        },
-        "timeout": 2,
-    })))
-    .unwrap();
-    assert!(rc.0.is_success(), "!sell: {}", rc.1);
-    let response: BuyOrSellRpcResult = json::from_str(&rc.1).unwrap();
-    assert_eq!(min_volume, response.result.min_volume);
-
-    log!("Wait for 4 seconds for Bob order to be converted to maker");
-    thread::sleep(Duration::from_secs(4));
-
-    let rc = block_on(mm_bob.rpc(json! ({
-        "userpass": mm_bob.userpass,
-        "method": "my_orders",
-    })))
-    .unwrap();
-    assert!(rc.0.is_success(), "!my_orders: {}", rc.1);
-    let my_orders: MyOrdersRpcResult = json::from_str(&rc.1).unwrap();
-    assert_eq!(
-        1,
-        my_orders.result.maker_orders.len(),
-        "maker_orders must have exactly 1 order"
-    );
-    assert!(my_orders.result.taker_orders.is_empty(), "taker_orders must be empty");
-    let maker_order = my_orders.result.maker_orders.get(&response.result.uuid).unwrap();
-
-    let expected_min_volume: BigDecimal = "0.2".parse().unwrap();
-    assert_eq!(expected_min_volume, maker_order.min_base_vol);
-}
-
-#[test]
-#[cfg(not(target_arch = "wasm32"))]
-fn test_best_orders() {
-    let bob_passphrase = get_passphrase(&".env.seed", "BOB_PASSPHRASE").unwrap();
-
-    let coins = json!([
-        {"coin":"RICK","asset":"RICK","rpcport":8923,"txversion":4,"overwintered":1,"protocol":{"type":"UTXO"}},
-        {"coin":"MORTY","asset":"MORTY","rpcport":11608,"txversion":4,"overwintered":1,"protocol":{"type":"UTXO"}},
-        {"coin":"ETH","name":"ethereum","protocol":{"type":"ETH"},"rpcport":80},
-        {"coin":"JST","name":"jst","protocol":{"type":"ERC20", "protocol_data":{"platform":"ETH","contract_address":"0x2b294F029Fde858b2c62184e8390591755521d8E"}}}
-    ]);
-
-    // start bob and immediately place the orders
-    let mut mm_bob = MarketMakerIt::start(
-        json! ({
-            "gui": "nogui",
-            "netid": 9998,
-            "myipaddr": env::var ("BOB_TRADE_IP") .ok(),
-            "rpcip": env::var ("BOB_TRADE_IP") .ok(),
-            "canbind": env::var ("BOB_TRADE_PORT") .ok().map (|s| s.parse::<i64>().unwrap()),
-            "passphrase": bob_passphrase,
-            "coins": coins,
-            "rpc_password": "pass",
-            "i_am_seed": true,
-        }),
-        "pass".into(),
-        local_start!("bob"),
-    )
-    .unwrap();
-    let (_bob_dump_log, _bob_dump_dashboard) = mm_bob.mm_dump();
-    log!({"Bob log path: {}", mm_bob.log_path.display()});
-
-    // Enable coins on Bob side. Print the replies in case we need the "address".
-    let bob_coins = block_on(enable_coins_eth_electrum(&mm_bob, &["http://195.201.0.6:8565"]));
-    log!({ "enable_coins (bob): {:?}", bob_coins });
-    // issue sell request on Bob side by setting base/rel price
-    log!("Issue bob sell requests");
-
-    let bob_orders = [
-        // (base, rel, price, volume, min_volume)
-        ("RICK", "MORTY", "0.9", "0.9", None),
-        ("RICK", "MORTY", "0.8", "0.9", None),
-        ("RICK", "MORTY", "0.7", "0.9", Some("0.9")),
-        ("RICK", "ETH", "0.8", "0.9", None),
-        ("MORTY", "RICK", "0.8", "0.9", None),
-        ("MORTY", "RICK", "0.9", "0.9", None),
-        ("ETH", "RICK", "0.8", "0.9", None),
-        ("MORTY", "ETH", "0.8", "0.8", None),
-        ("MORTY", "ETH", "0.7", "0.8", Some("0.8")),
-    ];
-    for (base, rel, price, volume, min_volume) in bob_orders.iter() {
-        let rc = block_on(mm_bob.rpc(json! ({
-            "userpass": mm_bob.userpass,
-            "method": "setprice",
-            "base": base,
-            "rel": rel,
-            "price": price,
-            "volume": volume,
-            "min_volume": min_volume.unwrap_or("0.00777"),
-            "cancel_previous": false,
-        })))
-        .unwrap();
-        assert!(rc.0.is_success(), "!setprice: {}", rc.1);
-    }
-
-    let mm_alice = MarketMakerIt::start(
-        json! ({
-            "gui": "nogui",
-            "netid": 9998,
-            "myipaddr": env::var ("ALICE_TRADE_IP") .ok(),
-            "rpcip": env::var ("ALICE_TRADE_IP") .ok(),
-            "passphrase": "alice passphrase",
-            "coins": coins,
-            "seednodes": [fomat!((mm_bob.ip))],
-            "rpc_password": "pass",
-        }),
-        "pass".into(),
-        local_start!("alice"),
-    )
-    .unwrap();
-
-    let (_alice_dump_log, _alice_dump_dashboard) = mm_alice.mm_dump();
-    log!({ "Alice log path: {}", mm_alice.log_path.display() });
-
-    block_on(mm_bob.wait_for_log(22., |log| {
-        log.contains("DEBUG Handling IncludedTorelaysMesh message for peer")
-    }))
-    .unwrap();
-
-    let rc = block_on(mm_alice.rpc(json! ({
-        "userpass": mm_alice.userpass,
-        "method": "best_orders",
-        "coin": "RICK",
-        "action": "buy",
-        "volume": "0.1",
-    })))
-    .unwrap();
-    assert!(rc.0.is_success(), "!best_orders: {}", rc.1);
-    let response: BestOrdersResponse = json::from_str(&rc.1).unwrap();
-    let best_morty_orders = response.result.get("MORTY").unwrap();
-    assert_eq!(1, best_morty_orders.len());
-    let expected_price: BigDecimal = "0.8".parse().unwrap();
-    assert_eq!(expected_price, best_morty_orders[0].price);
-
-    let rc = block_on(mm_alice.rpc(json! ({
-        "userpass": mm_alice.userpass,
-        "method": "best_orders",
-        "coin": "RICK",
-        "action": "buy",
-        "volume": "1.7",
-    })))
-    .unwrap();
-    assert!(rc.0.is_success(), "!best_orders: {}", rc.1);
-    let response: BestOrdersResponse = json::from_str(&rc.1).unwrap();
-    // MORTY
-    let best_morty_orders = response.result.get("MORTY").unwrap();
-    let expected_price: BigDecimal = "0.7".parse().unwrap();
-    let bob_morty_addr = addr_from_enable(&bob_coins, "MORTY");
-    assert_eq!(expected_price, best_morty_orders[0].price);
-    assert_eq!(bob_morty_addr, best_morty_orders[0].address);
-    let expected_price: BigDecimal = "0.8".parse().unwrap();
-    assert_eq!(expected_price, best_morty_orders[1].price);
-    assert_eq!(bob_morty_addr, best_morty_orders[1].address);
-    // ETH
-    let expected_price: BigDecimal = "0.8".parse().unwrap();
-    let best_eth_orders = response.result.get("ETH").unwrap();
-    assert_eq!(expected_price, best_eth_orders[0].price);
-
-    let rc = block_on(mm_alice.rpc(json! ({
-        "userpass": mm_alice.userpass,
-        "method": "best_orders",
-        "coin": "RICK",
-        "action": "sell",
-        "volume": "0.1",
-    })))
-    .unwrap();
-    assert!(rc.0.is_success(), "!best_orders: {}", rc.1);
-    let response: BestOrdersResponse = json::from_str(&rc.1).unwrap();
-
-    let expected_price: BigDecimal = "1.25".parse().unwrap();
-
-    let best_morty_orders = response.result.get("MORTY").unwrap();
-    assert_eq!(expected_price, best_morty_orders[0].price);
-    assert_eq!(1, best_morty_orders.len());
-
-    let best_eth_orders = response.result.get("ETH").unwrap();
-    assert_eq!(expected_price, best_eth_orders[0].price);
-
-    let rc = block_on(mm_alice.rpc(json! ({
-        "userpass": mm_alice.userpass,
-        "method": "best_orders",
-        "coin": "ETH",
-        "action": "sell",
-        "volume": "0.1",
-    })))
-    .unwrap();
-    assert!(rc.0.is_success(), "!best_orders: {}", rc.1);
-    let response: BestOrdersResponse = json::from_str(&rc.1).unwrap();
-
-    let expected_price: BigDecimal = "1.25".parse().unwrap();
-
-    let best_morty_orders = response.result.get("MORTY").unwrap();
-    assert_eq!(expected_price, best_morty_orders[0].price);
-    assert_eq!("MORTY", best_morty_orders[0].coin);
-    assert_eq!(1, best_morty_orders.len());
-
-    block_on(mm_bob.stop()).unwrap();
-    block_on(mm_alice.stop()).unwrap();
-}
-
-#[test]
-#[cfg(not(target_arch = "wasm32"))]
-fn test_best_orders_duplicates_after_update() {
-    let eve_passphrase = get_passphrase(&".env.seed", "BOB_PASSPHRASE").unwrap();
-
-    let coins = json!([
-        {"coin":"RICK","asset":"RICK","rpcport":8923,"txversion":4,"overwintered":1,"protocol":{"type":"UTXO"}},
-        {"coin":"MORTY","asset":"MORTY","rpcport":11608,"txversion":4,"overwintered":1,"protocol":{"type":"UTXO"}}
-    ]);
-
-    // start bob as a seednode
-    let mut mm_bob = MarketMakerIt::start(
-        json! ({
-            "gui": "nogui",
-            "netid": 9998,
-            "myipaddr": env::var ("BOB_TRADE_IP") .ok(),
-            "rpcip": env::var ("BOB_TRADE_IP") .ok(),
-            "canbind": env::var ("BOB_TRADE_PORT") .ok().map (|s| s.parse::<i64>().unwrap()),
-            "passphrase": "bob",
-            "coins": coins,
-            "rpc_password": "pass",
-            "i_am_seed": true,
-        }),
-        "pass".into(),
-        local_start!("bob"),
-    )
-    .unwrap();
-
-    // start eve and immediately place the order
-    let mm_eve = MarketMakerIt::start(
-        json! ({
-            "gui": "nogui",
-            "netid": 9998,
-            "myipaddr": env::var ("BOB_TRADE_IP") .ok(),
-            "rpcip": env::var ("BOB_TRADE_IP") .ok(),
-            "canbind": env::var ("BOB_TRADE_PORT") .ok().map (|s| s.parse::<i64>().unwrap()),
-            "passphrase": eve_passphrase,
-            "coins": coins,
-            "rpc_password": "pass",
-            "seednodes": [fomat!((mm_bob.ip))],
-        }),
-        "pass".into(),
-        local_start!("bob"),
-    )
-    .unwrap();
-    let (_bob_dump_log, _bob_dump_dashboard) = mm_bob.mm_dump();
-    log!({"Bob log path: {}", mm_bob.log_path.display()});
-
-    // Enable coins on Eve side. Print the replies in case we need the "address".
-    let eve_coins = block_on(enable_coins_rick_morty_electrum(&mm_eve));
-    log!({ "enable_coins (eve): {:?}", eve_coins });
-    // issue sell request on Eve side by setting base/rel price
-    log!("Issue eve sell request");
-
-    let rc = block_on(mm_eve.rpc(json! ({
-        "userpass": mm_eve.userpass,
-        "method": "setprice",
-        "base": "RICK",
-        "rel": "MORTY",
-        "price": "1",
-        "volume": "1",
-    })))
-    .unwrap();
-    assert!(rc.0.is_success(), "!setprice: {}", rc.1);
-    let eve_order: SetPriceResponse = json::from_str(&rc.1).unwrap();
-
-    let mm_alice = MarketMakerIt::start(
-        json! ({
-            "gui": "nogui",
-            "netid": 9998,
-            "myipaddr": env::var ("ALICE_TRADE_IP") .ok(),
-            "rpcip": env::var ("ALICE_TRADE_IP") .ok(),
-            "passphrase": "alice passphrase",
-            "coins": coins,
-            "seednodes": [fomat!((mm_bob.ip))],
-            "rpc_password": "pass",
-        }),
-        "pass".into(),
-        local_start!("alice"),
-    )
-    .unwrap();
-
-    let (_alice_dump_log, _alice_dump_dashboard) = mm_alice.mm_dump();
-    log!({ "Alice log path: {}", mm_alice.log_path.display() });
-
-    block_on(mm_bob.wait_for_log(22., |log| {
-        log.contains("DEBUG Handling IncludedTorelaysMesh message for peer")
-    }))
-    .unwrap();
-
-    let rc = block_on(mm_alice.rpc(json! ({
-        "userpass": mm_alice.userpass,
-        "method": "best_orders",
-        "coin": "RICK",
-        "action": "buy",
-        "volume": "0.1",
-    })))
-    .unwrap();
-    assert!(rc.0.is_success(), "!best_orders: {}", rc.1);
-    let response: BestOrdersResponse = json::from_str(&rc.1).unwrap();
-    let best_morty_orders = response.result.get("MORTY").unwrap();
-    assert_eq!(1, best_morty_orders.len());
-    let expected_price: BigDecimal = "1".parse().unwrap();
-    assert_eq!(expected_price, best_morty_orders[0].price);
-
-    for _ in 0..5 {
-        let rc = block_on(mm_eve.rpc(json!({
-            "userpass": mm_eve.userpass,
-            "method": "update_maker_order",
-            "uuid": eve_order.result.uuid,
-            "new_price": "1.1",
-        })))
-        .unwrap();
-        assert!(rc.0.is_success(), "!setprice: {}", rc.1);
-        thread::sleep(Duration::from_secs(1));
-    }
-
-    for _ in 0..5 {
-        let rc = block_on(mm_eve.rpc(json!({
-            "userpass": mm_eve.userpass,
-            "method": "update_maker_order",
-            "uuid": eve_order.result.uuid,
-            "new_price": "1.2",
-        })))
-        .unwrap();
-        assert!(rc.0.is_success(), "!setprice: {}", rc.1);
-        thread::sleep(Duration::from_secs(1));
-    }
-
-    let rc = block_on(mm_alice.rpc(json! ({
-        "userpass": mm_alice.userpass,
-        "method": "best_orders",
-        "coin": "RICK",
-        "action": "buy",
-        "volume": "500",
-    })))
-    .unwrap();
-
-    assert!(rc.0.is_success(), "!best_orders: {}", rc.1);
-    let response: BestOrdersResponse = json::from_str(&rc.1).unwrap();
-    let best_morty_orders = response.result.get("MORTY").unwrap();
-    assert_eq!(1, best_morty_orders.len());
-    let expected_price: BigDecimal = "1.2".parse().unwrap();
-    assert_eq!(expected_price, best_morty_orders[0].price);
-
-    block_on(mm_bob.stop()).unwrap();
-    block_on(mm_alice.stop()).unwrap();
-    block_on(mm_eve.stop()).unwrap();
-}
-
-#[test]
-#[cfg(not(target_arch = "wasm32"))]
-fn test_best_orders_filter_response() {
-    let bob_passphrase = get_passphrase(&".env.seed", "BOB_PASSPHRASE").unwrap();
-
-    let bob_coins_config = json!([
-        {"coin":"RICK","asset":"RICK","rpcport":8923,"txversion":4,"overwintered":1,"protocol":{"type":"UTXO"}},
-        {"coin":"MORTY","asset":"MORTY","rpcport":11608,"txversion":4,"overwintered":1,"protocol":{"type":"UTXO"}},
-        {"coin":"ETH","name":"ethereum","protocol":{"type":"ETH"},"rpcport":80},
-        {"coin":"JST","name":"jst","protocol":{"type":"ERC20", "protocol_data":{"platform":"ETH","contract_address":"0x2b294F029Fde858b2c62184e8390591755521d8E"}}}
-    ]);
-
-    // alice defined MORTY as "wallet_only" in config
-    let alice_coins_config = json!([
-        {"coin":"RICK","asset":"RICK","rpcport":8923,"txversion":4,"overwintered":1,"protocol":{"type":"UTXO"}},
-        {"coin":"MORTY","asset":"MORTY","rpcport":11608,"wallet_only": true,"txversion":4,"overwintered":1,"protocol":{"type":"UTXO"}},
-        {"coin":"ETH","name":"ethereum","protocol":{"type":"ETH"},"rpcport":80},
-      {"coin":"JST","name":"jst","protocol":{"type":"ERC20", "protocol_data":{"platform":"ETH","contract_address":"0x2b294F029Fde858b2c62184e8390591755521d8E"}}}
-    ]);
-
-    // start bob and immediately place the orders
-    let mut mm_bob = MarketMakerIt::start(
-        json! ({
-            "gui": "nogui",
-            "netid": 9998,
-            "myipaddr": env::var ("BOB_TRADE_IP") .ok(),
-            "rpcip": env::var ("BOB_TRADE_IP") .ok(),
-            "canbind": env::var ("BOB_TRADE_PORT") .ok().map (|s| s.parse::<i64>().unwrap()),
-            "passphrase": bob_passphrase,
-            "coins": bob_coins_config,
-            "rpc_password": "pass",
-            "i_am_seed": true,
-        }),
-        "pass".into(),
-        local_start!("bob"),
-    )
-    .unwrap();
-    let (_bob_dump_log, _bob_dump_dashboard) = mm_bob.mm_dump();
-    log!({"Bob log path: {}", mm_bob.log_path.display()});
-
-    // Enable coins on Bob side. Print the replies in case we need the "address".
-    let bob_coins = block_on(enable_coins_eth_electrum(&mm_bob, &["http://195.201.0.6:8565"]));
-    log!({ "enable_coins (bob): {:?}", bob_coins });
-    // issue sell request on Bob side by setting base/rel price
-    log!("Issue bob sell requests");
-
-    let bob_orders = [
-        // (base, rel, price, volume, min_volume)
-        ("RICK", "MORTY", "0.9", "0.9", None),
-        ("RICK", "MORTY", "0.8", "0.9", None),
-        ("RICK", "MORTY", "0.7", "0.9", Some("0.9")),
-        ("RICK", "ETH", "0.8", "0.9", None),
-        ("MORTY", "RICK", "0.8", "0.9", None),
-        ("MORTY", "RICK", "0.9", "0.9", None),
-        ("ETH", "RICK", "0.8", "0.9", None),
-        ("MORTY", "ETH", "0.8", "0.8", None),
-        ("MORTY", "ETH", "0.7", "0.8", Some("0.8")),
-    ];
-    for (base, rel, price, volume, min_volume) in bob_orders.iter() {
-        let rc = block_on(mm_bob.rpc(json! ({
-            "userpass": mm_bob.userpass,
-            "method": "setprice",
-            "base": base,
-            "rel": rel,
-            "price": price,
-            "volume": volume,
-            "min_volume": min_volume.unwrap_or("0.00777"),
-            "cancel_previous": false,
-        })))
-        .unwrap();
-        assert!(rc.0.is_success(), "!setprice: {}", rc.1);
-    }
-
-    let mm_alice = MarketMakerIt::start(
-        json! ({
-            "gui": "nogui",
-            "netid": 9998,
-            "myipaddr": env::var ("ALICE_TRADE_IP") .ok(),
-            "rpcip": env::var ("ALICE_TRADE_IP") .ok(),
-            "passphrase": "alice passphrase",
-            "coins": alice_coins_config,
-            "seednodes": [fomat!((mm_bob.ip))],
-            "rpc_password": "pass",
-        }),
-        "pass".into(),
-        local_start!("alice"),
-    )
-    .unwrap();
-
-    let (_alice_dump_log, _alice_dump_dashboard) = mm_alice.mm_dump();
-    log!({ "Alice log path: {}", mm_alice.log_path.display() });
-
-    block_on(mm_bob.wait_for_log(22., |log| {
-        log.contains("DEBUG Handling IncludedTorelaysMesh message for peer")
-    }))
-    .unwrap();
-
-    let rc = block_on(mm_alice.rpc(json! ({
-        "userpass": mm_alice.userpass,
-        "method": "best_orders",
-        "coin": "RICK",
-        "action": "buy",
-        "volume": "0.1",
-    })))
-    .unwrap();
-    assert!(rc.0.is_success(), "!best_orders: {}", rc.1);
-    let response: BestOrdersResponse = json::from_str(&rc.1).unwrap();
-    let empty_vec = Vec::new();
-    let best_morty_orders = response.result.get("MORTY").unwrap_or(&empty_vec);
-    assert_eq!(0, best_morty_orders.len());
-    let best_eth_orders = response.result.get("ETH").unwrap();
-    assert_eq!(1, best_eth_orders.len());
-
-    block_on(mm_bob.stop()).unwrap();
-    block_on(mm_alice.stop()).unwrap();
-}
-
-#[test]
-#[cfg(not(target_arch = "wasm32"))]
-fn test_best_orders_address_and_confirmations() {
-    let bob_passphrase = get_passphrase(&".env.seed", "BOB_PASSPHRASE").unwrap();
-
-    let bob_coins_config = json!([
-        {"coin":"RICK","asset":"RICK","rpcport":8923,"txversion":4,"overwintered":1,"required_confirmations":10,"requires_notarization":true,"protocol":{"type":"UTXO"}},
-        {"coin":"tBTC","name":"tbitcoin","fname":"tBitcoin","rpcport":18332,"pubtype":111,"p2shtype":196,"wiftype":239,"segwit":true,"bech32_hrp":"tb","txfee":0,"estimate_fee_mode":"ECONOMICAL","mm2":1,"required_confirmations":5,"requires_notarization":false,"protocol":{"type":"UTXO"},"address_format":{"format":"segwit"}}
-    ]);
-
-    let alice_coins_config = json!([
-        {"coin":"RICK","asset":"RICK","rpcport":8923,"txversion":4,"overwintered":1,"protocol":{"type":"UTXO"}},
-        {"coin":"tBTC","name":"tbitcoin","fname":"tBitcoin","rpcport":18332,"pubtype":111,"p2shtype":196,"wiftype":239,"segwit":true,"bech32_hrp":"tb","txfee":0,"estimate_fee_mode":"ECONOMICAL","mm2":1,"required_confirmations":0,"protocol":{"type":"UTXO"}}
-    ]);
-
-    let mut mm_bob = MarketMakerIt::start(
-        json! ({
-            "gui": "nogui",
-            "netid": 9998,
-            "myipaddr": env::var ("BOB_TRADE_IP") .ok(),
-            "rpcip": env::var ("BOB_TRADE_IP") .ok(),
-            "canbind": env::var ("BOB_TRADE_PORT") .ok().map (|s| s.parse::<i64>().unwrap()),
-            "passphrase": bob_passphrase,
-            "coins": bob_coins_config,
-            "rpc_password": "pass",
-            "i_am_seed": true,
-        }),
-        "pass".into(),
-        local_start!("bob"),
-    )
-    .unwrap();
-    let (_bob_dump_log, _bob_dump_dashboard) = mm_bob.mm_dump();
-    log!({"Bob log path: {}", mm_bob.log_path.display()});
-
-    // Enable coins on Bob side. Print the replies in case we need the "address".
-    let electrum = block_on(mm_bob.rpc(json!({
-        "userpass": "pass",
-        "method": "electrum",
-        "coin": "tBTC",
-        "servers": [{"url":"electrum1.cipig.net:10068"},{"url":"electrum2.cipig.net:10068"},{"url":"electrum3.cipig.net:10068"}],
-        "address_format":{"format":"segwit"},
-        "mm2": 1,
-    }))).unwrap();
-    assert_eq!(
-        electrum.0,
-        StatusCode::OK,
-        "RPC «electrum» failed with {} {}",
-        electrum.0,
-        electrum.1
-    );
-    log!({ "enable tBTC: {:?}", electrum });
-    let enable_tbtc_res: EnableElectrumResponse = json::from_str(&electrum.1).unwrap();
-    let tbtc_segwit_address = enable_tbtc_res.address;
-
-    let electrum = block_on(mm_bob.rpc(json!({
-        "userpass": "pass",
-        "method": "electrum",
-        "coin": "RICK",
-        "servers": [{"url":"electrum1.cipig.net:10017"},{"url":"electrum2.cipig.net:10017"},{"url":"electrum3.cipig.net:10017"}],
-        "mm2": 1,
-    }))).unwrap();
-    assert_eq!(
-        electrum.0,
-        StatusCode::OK,
-        "RPC «electrum» failed with {} {}",
-        electrum.0,
-        electrum.1
-    );
-    log!({ "enable RICK: {:?}", electrum });
-    let enable_rick_res: EnableElectrumResponse = json::from_str(&electrum.1).unwrap();
-    let rick_address = enable_rick_res.address;
-
-    // issue sell request on Bob side by setting base/rel price
-    log!("Issue bob sell requests");
-
-    let bob_orders = [
-        // (base, rel, price, volume, min_volume)
-        ("tBTC", "RICK", "0.7", "0.0002", Some("0.00015")),
-        ("RICK", "tBTC", "0.7", "0.0002", Some("0.00015")),
-    ];
-    for (base, rel, price, volume, min_volume) in bob_orders.iter() {
-        let rc = block_on(mm_bob.rpc(json! ({
-            "userpass": mm_bob.userpass,
-            "method": "setprice",
-            "base": base,
-            "rel": rel,
-            "price": price,
-            "volume": volume,
-            "min_volume": min_volume.unwrap_or("0.00777"),
-            "cancel_previous": false,
-        })))
-        .unwrap();
-        assert!(rc.0.is_success(), "!setprice: {}", rc.1);
-    }
-
-    let mm_alice = MarketMakerIt::start(
-        json! ({
-            "gui": "nogui",
-            "netid": 9998,
-            "myipaddr": env::var ("ALICE_TRADE_IP") .ok(),
-            "rpcip": env::var ("ALICE_TRADE_IP") .ok(),
-            "passphrase": "alice passphrase",
-            "coins": alice_coins_config,
-            "seednodes": [fomat!((mm_bob.ip))],
-            "rpc_password": "pass",
-        }),
-        "pass".into(),
-        local_start!("alice"),
-    )
-    .unwrap();
-
-    let (_alice_dump_log, _alice_dump_dashboard) = mm_alice.mm_dump();
-    log!({ "Alice log path: {}", mm_alice.log_path.display() });
-
-    block_on(mm_bob.wait_for_log(22., |log| {
-        log.contains("DEBUG Handling IncludedTorelaysMesh message for peer")
-    }))
-    .unwrap();
-
-    // checking buy and sell best_orders against ("tBTC", "RICK", "0.7", "0.0002", Some("0.00015"))
-    let rc = block_on(mm_alice.rpc(json! ({
-        "userpass": mm_alice.userpass,
-        "method": "best_orders",
-        "coin": "tBTC",
-        "action": "buy",
-        "volume": "0.0002",
-    })))
-    .unwrap();
-    assert!(rc.0.is_success(), "!best_orders: {}", rc.1);
-    let response: BestOrdersResponse = json::from_str(&rc.1).unwrap();
-    let best_orders = response.result.get("RICK").unwrap();
-    assert_eq!(1, best_orders.len());
-    assert_eq!(best_orders[0].coin, "RICK");
-    assert_eq!(best_orders[0].address, rick_address);
-    assert_eq!(best_orders[0].base_confs, 5);
-    assert_eq!(best_orders[0].base_nota, false);
-    assert_eq!(best_orders[0].rel_confs, 10);
-    assert_eq!(best_orders[0].rel_nota, true);
-
-    let rc = block_on(mm_alice.rpc(json! ({
-        "userpass": mm_alice.userpass,
-        "method": "best_orders",
-        "coin": "RICK",
-        "action": "sell",
-        "volume": "0.0002",
-    })))
-    .unwrap();
-    assert!(rc.0.is_success(), "!best_orders: {}", rc.1);
-    let response: BestOrdersResponse = json::from_str(&rc.1).unwrap();
-    let best_orders = response.result.get("tBTC").unwrap();
-    assert_eq!(1, best_orders.len());
-    assert_eq!(best_orders[0].coin, "tBTC");
-    assert_eq!(best_orders[0].address, tbtc_segwit_address);
-    assert_eq!(best_orders[0].base_confs, 10);
-    assert_eq!(best_orders[0].base_nota, true);
-    assert_eq!(best_orders[0].rel_confs, 5);
-    assert_eq!(best_orders[0].rel_nota, false);
-
-    // checking buy and sell best_orders against ("RICK", "tBTC", "0.7", "0.0002", Some("0.00015"))
-    let rc = block_on(mm_alice.rpc(json! ({
-        "userpass": mm_alice.userpass,
-        "method": "best_orders",
-        "coin": "RICK",
-        "action": "buy",
-        "volume": "0.0002",
-    })))
-    .unwrap();
-    assert!(rc.0.is_success(), "!best_orders: {}", rc.1);
-    let response: BestOrdersResponse = json::from_str(&rc.1).unwrap();
-    let best_orders = response.result.get("tBTC").unwrap();
-    assert_eq!(1, best_orders.len());
-    assert_eq!(best_orders[0].coin, "tBTC");
-    assert_eq!(best_orders[0].address, tbtc_segwit_address);
-    assert_eq!(best_orders[0].base_confs, 10);
-    assert_eq!(best_orders[0].base_nota, true);
-    assert_eq!(best_orders[0].rel_confs, 5);
-    assert_eq!(best_orders[0].rel_nota, false);
-
-    let rc = block_on(mm_alice.rpc(json! ({
-        "userpass": mm_alice.userpass,
-        "method": "best_orders",
-        "coin": "tBTC",
-        "action": "sell",
-        "volume": "0.0002",
-    })))
-    .unwrap();
-    assert!(rc.0.is_success(), "!best_orders: {}", rc.1);
-    let response: BestOrdersResponse = json::from_str(&rc.1).unwrap();
-    let best_orders = response.result.get("RICK").unwrap();
-    assert_eq!(1, best_orders.len());
-    assert_eq!(best_orders[0].coin, "RICK");
-    assert_eq!(best_orders[0].address, rick_address);
-    assert_eq!(best_orders[0].base_confs, 5);
-    assert_eq!(best_orders[0].base_nota, false);
-    assert_eq!(best_orders[0].rel_confs, 10);
-    assert_eq!(best_orders[0].rel_nota, true);
-
-    block_on(mm_bob.stop()).unwrap();
-    block_on(mm_alice.stop()).unwrap();
-}
-
-#[test]
-#[cfg(not(target_arch = "wasm32"))]
-fn test_orderbook_segwit() {
-    let bob_passphrase = get_passphrase(&".env.seed", "BOB_PASSPHRASE").unwrap();
-
-    let bob_coins_config = json!([
-        {"coin":"RICK","asset":"RICK","rpcport":8923,"txversion":4,"overwintered":1,"protocol":{"type":"UTXO"}},
-        {"coin":"tBTC","name":"tbitcoin","fname":"tBitcoin","rpcport":18332,"pubtype":111,"p2shtype":196,"wiftype":239,"segwit":true,"bech32_hrp":"tb","txfee":0,"estimate_fee_mode":"ECONOMICAL","mm2":1,"required_confirmations":0,"protocol":{"type":"UTXO"},"address_format":{"format":"segwit"}}
-    ]);
-
-    let alice_coins_config = json!([
-        {"coin":"RICK","asset":"RICK","rpcport":8923,"txversion":4,"overwintered":1,"protocol":{"type":"UTXO"}},
-        {"coin":"tBTC","name":"tbitcoin","fname":"tBitcoin","rpcport":18332,"pubtype":111,"p2shtype":196,"wiftype":239,"segwit":true,"bech32_hrp":"tb","txfee":0,"estimate_fee_mode":"ECONOMICAL","mm2":1,"required_confirmations":0,"protocol":{"type":"UTXO"}}
-    ]);
-
-    let mut mm_bob = MarketMakerIt::start(
-        json! ({
-            "gui": "nogui",
-            "netid": 9998,
-            "myipaddr": env::var ("BOB_TRADE_IP") .ok(),
-            "rpcip": env::var ("BOB_TRADE_IP") .ok(),
-            "canbind": env::var ("BOB_TRADE_PORT") .ok().map (|s| s.parse::<i64>().unwrap()),
-            "passphrase": bob_passphrase,
-            "coins": bob_coins_config,
-            "rpc_password": "pass",
-            "i_am_seed": true,
-        }),
-        "pass".into(),
-        local_start!("bob"),
-    )
-    .unwrap();
-    let (_bob_dump_log, _bob_dump_dashboard) = mm_bob.mm_dump();
-    log!({"Bob log path: {}", mm_bob.log_path.display()});
-
-    // Enable coins on Bob side. Print the replies in case we need the "address".
-    let electrum = block_on(mm_bob.rpc(json!({
-        "userpass": "pass",
-        "method": "electrum",
-        "coin": "tBTC",
-        "servers": [{"url":"electrum1.cipig.net:10068"},{"url":"electrum2.cipig.net:10068"},{"url":"electrum3.cipig.net:10068"}],
-        "address_format":{"format":"segwit"},
-        "mm2": 1,
-    }))).unwrap();
-    assert_eq!(
-        electrum.0,
-        StatusCode::OK,
-        "RPC «electrum» failed with {} {}",
-        electrum.0,
-        electrum.1
-    );
-    log!({ "enable tBTC: {:?}", electrum });
-    let enable_tbtc_res: EnableElectrumResponse = json::from_str(&electrum.1).unwrap();
-    let tbtc_segwit_address = enable_tbtc_res.address;
-
-    let electrum = block_on(mm_bob.rpc(json!({
-        "userpass": "pass",
-        "method": "electrum",
-        "coin": "RICK",
-        "servers": [{"url":"electrum1.cipig.net:10017"},{"url":"electrum2.cipig.net:10017"},{"url":"electrum3.cipig.net:10017"}],
-        "mm2": 1,
-    }))).unwrap();
-    assert_eq!(
-        electrum.0,
-        StatusCode::OK,
-        "RPC «electrum» failed with {} {}",
-        electrum.0,
-        electrum.1
-    );
-    log!({ "enable RICK: {:?}", electrum });
-    let enable_rick_res: Json = json::from_str(&electrum.1).unwrap();
-    let rick_address = enable_rick_res["address"].as_str().unwrap();
-
-    // issue sell request on Bob side by setting base/rel price
-    log!("Issue bob sell requests");
-
-    let bob_orders = [
-        // (base, rel, price, volume, min_volume)
-        ("tBTC", "RICK", "0.7", "0.0002", Some("0.00015")),
-        ("RICK", "tBTC", "0.7", "0.0002", Some("0.00015")),
-    ];
-    for (base, rel, price, volume, min_volume) in bob_orders.iter() {
-        let rc = block_on(mm_bob.rpc(json! ({
-            "userpass": mm_bob.userpass,
-            "method": "setprice",
-            "base": base,
-            "rel": rel,
-            "price": price,
-            "volume": volume,
-            "min_volume": min_volume.unwrap_or("0.00777"),
-            "cancel_previous": false,
-        })))
-        .unwrap();
-        assert!(rc.0.is_success(), "!setprice: {}", rc.1);
-    }
-
-    let mm_alice = MarketMakerIt::start(
-        json! ({
-            "gui": "nogui",
-            "netid": 9998,
-            "myipaddr": env::var ("ALICE_TRADE_IP") .ok(),
-            "rpcip": env::var ("ALICE_TRADE_IP") .ok(),
-            "passphrase": "alice passphrase",
-            "coins": alice_coins_config,
-            "seednodes": [fomat!((mm_bob.ip))],
-            "rpc_password": "pass",
-        }),
-        "pass".into(),
-        local_start!("alice"),
-    )
-    .unwrap();
-
-    let (_alice_dump_log, _alice_dump_dashboard) = mm_alice.mm_dump();
-    log!({ "Alice log path: {}", mm_alice.log_path.display() });
-
-    block_on(mm_bob.wait_for_log(22., |log| {
-        log.contains("DEBUG Handling IncludedTorelaysMesh message for peer")
-    }))
-    .unwrap();
-
-    // checking orderbook on alice side
-    let rc = block_on(mm_alice.rpc(json! ({
-        "userpass": mm_alice.userpass,
-        "method": "orderbook",
-        "base": "tBTC",
-        "rel": "RICK",
-    })))
-    .unwrap();
-    assert!(rc.0.is_success(), "!orderbook: {}", rc.1);
-    let response: OrderbookResponse = json::from_str(&rc.1).unwrap();
-    assert_eq!(response.asks[0].address, tbtc_segwit_address);
-    assert_eq!(response.bids[0].address, rick_address);
-
-    block_on(mm_bob.stop()).unwrap();
-    block_on(mm_alice.stop()).unwrap();
-}
-
-#[test]
-#[cfg(not(target_arch = "wasm32"))]
-fn alice_can_see_the_active_order_after_orderbook_sync_segwit() {
-    let bob_passphrase = get_passphrase(&".env.seed", "BOB_PASSPHRASE").unwrap();
-
-    let bob_coins_config = json!([
-        {"coin":"RICK","asset":"RICK","rpcport":8923,"txversion":4,"overwintered":1,"protocol":{"type":"UTXO"}},
-        {"coin":"tBTC","name":"tbitcoin","fname":"tBitcoin","rpcport":18332,"pubtype":111,"p2shtype":196,"wiftype":239,"segwit":true,"bech32_hrp":"tb","txfee":0,"estimate_fee_mode":"ECONOMICAL","mm2":1,"required_confirmations":0,"protocol":{"type":"UTXO"},"address_format":{"format":"segwit"}}
-    ]);
-
-    let alice_coins_config = json!([
-        {"coin":"RICK","asset":"RICK","rpcport":8923,"txversion":4,"overwintered":1,"protocol":{"type":"UTXO"}},
-        {"coin":"tBTC","name":"tbitcoin","fname":"tBitcoin","rpcport":18332,"pubtype":111,"p2shtype":196,"wiftype":239,"segwit":true,"bech32_hrp":"tb","txfee":0,"estimate_fee_mode":"ECONOMICAL","mm2":1,"required_confirmations":0,"protocol":{"type":"UTXO"},"address_format":{"format":"segwit"}}
-    ]);
-
-    let mut mm_bob = MarketMakerIt::start(
-        json! ({
-            "gui": "nogui",
-            "netid": 9998,
-            "myipaddr": env::var ("BOB_TRADE_IP") .ok(),
-            "rpcip": env::var ("BOB_TRADE_IP") .ok(),
-            "canbind": env::var ("BOB_TRADE_PORT") .ok().map (|s| s.parse::<i64>().unwrap()),
-            "passphrase": bob_passphrase,
-            "coins": bob_coins_config,
-            "rpc_password": "pass",
-            "i_am_seed": true,
-        }),
-        "pass".into(),
-        local_start!("bob"),
-    )
-    .unwrap();
-    let (_bob_dump_log, _bob_dump_dashboard) = mm_bob.mm_dump();
-    log!({"Bob log path: {}", mm_bob.log_path.display()});
-
-    // Enable coins on Bob side. Print the replies in case we need the "address".
-    let electrum = block_on(mm_bob.rpc(json!({
-        "userpass": "pass",
-        "method": "electrum",
-        "coin": "tBTC",
-        "servers": [{"url":"electrum1.cipig.net:10068"},{"url":"electrum2.cipig.net:10068"},{"url":"electrum3.cipig.net:10068"}],
-        "address_format":{"format":"segwit"},
-        "mm2": 1,
-    }))).unwrap();
-    assert_eq!(
-        electrum.0,
-        StatusCode::OK,
-        "RPC «electrum» failed with {} {}",
-        electrum.0,
-        electrum.1
-    );
-    log!({ "enable tBTC: {:?}", electrum });
-    let enable_tbtc_res: EnableElectrumResponse = json::from_str(&electrum.1).unwrap();
-    let tbtc_segwit_address = enable_tbtc_res.address;
-
-    let electrum = block_on(mm_bob.rpc(json!({
-        "userpass": "pass",
-        "method": "electrum",
-        "coin": "RICK",
-        "servers": [{"url":"electrum1.cipig.net:10017"},{"url":"electrum2.cipig.net:10017"},{"url":"electrum3.cipig.net:10017"}],
-        "mm2": 1,
-    }))).unwrap();
-    assert_eq!(
-        electrum.0,
-        StatusCode::OK,
-        "RPC «electrum» failed with {} {}",
-        electrum.0,
-        electrum.1
-    );
-    log!({ "enable RICK: {:?}", electrum });
-    let enable_rick_res: Json = json::from_str(&electrum.1).unwrap();
-    let rick_address = enable_rick_res["address"].as_str().unwrap();
-
-    // issue sell request on Bob side by setting base/rel price
-    log!("Issue bob sell requests");
-
-    let bob_orders = [
-        // (base, rel, price, volume, min_volume)
-        ("tBTC", "RICK", "0.7", "0.0002", Some("0.00015")),
-        ("RICK", "tBTC", "0.7", "0.0002", Some("0.00015")),
-    ];
-    for (base, rel, price, volume, min_volume) in bob_orders.iter() {
-        let rc = block_on(mm_bob.rpc(json! ({
-            "userpass": mm_bob.userpass,
-            "method": "setprice",
-            "base": base,
-            "rel": rel,
-            "price": price,
-            "volume": volume,
-            "min_volume": min_volume.unwrap_or("0.00777"),
-            "cancel_previous": false,
-        })))
-        .unwrap();
-        assert!(rc.0.is_success(), "!setprice: {}", rc.1);
-    }
-
-    let rc = block_on(mm_bob.rpc(json! ({
-        "userpass": mm_bob.userpass,
-        "mmrpc": "2.0",
-        "method": "get_public_key",
-        "params": {},
-    })))
-    .unwrap();
-    assert!(rc.0.is_success(), "!get_public_key: {}", rc.1);
-    let get_public_key_res: RpcV2Response<GetPublicKeyResult> = serde_json::from_str(&rc.1).unwrap();
-    let bob_pubkey = get_public_key_res.result.public_key;
-
-    let mut mm_alice = MarketMakerIt::start(
-        json! ({
-            "gui": "nogui",
-            "netid": 9998,
-            "myipaddr": env::var ("ALICE_TRADE_IP") .ok(),
-            "rpcip": env::var ("ALICE_TRADE_IP") .ok(),
-            "passphrase": "alice passphrase",
-            "coins": alice_coins_config,
-            "seednodes": [fomat!((mm_bob.ip))],
-            "rpc_password": "pass",
-        }),
-        "pass".into(),
-        local_start!("alice"),
-=======
->>>>>>> 128d0965
     )
     .unwrap();
 
