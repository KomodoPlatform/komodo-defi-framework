use common::identity;
use common::for_tests::{enable_electrum, from_env_file, mm_dump, mm_spat, LocalStart, MarketMakerIt};
use dirs;
use gstuff::{slurp};
use hyper::StatusCode;
use hyper::header::ACCESS_CONTROL_ALLOW_ORIGIN;
use libc::c_char;
use peers;
use serde_json::{self as json, Value as Json};
use std::borrow::Cow;
use std::collections::HashMap;
use std::env::{self, var};
use std::ffi::CString;
use std::path::{Path, PathBuf};
use std::thread;
use std::time::Duration;

/// Asks MM to enable the given currency in native mode.  
/// Returns the RPC reply containing the corresponding wallet address.
fn enable_native(mm: &MarketMakerIt, coin: &str, urls: Vec<&str>) -> Json {
    let native = unwrap! (mm.rpc (json! ({
        "userpass": mm.userpass,
        "method": "enable",
        "coin": coin,
        "urls": urls,
        // Dev chain swap contract address
        "swap_contract_address": "0xa09ad3cd7e96586ebd05a2607ee56b56fb2db8fd",
        "mm2": 1,
    })));
    assert_eq! (native.0, StatusCode::OK, "'enable' failed: {}", native.1);
    unwrap!(json::from_str(&native.1))
}

/// Enables BEER, PIZZA, ETOMIC and ETH.
/// Returns the RPC replies containing the corresponding wallet addresses.
fn enable_coins(mm: &MarketMakerIt) -> Vec<(&'static str, Json)> {
    let mut replies = Vec::new();
    replies.push (("BEER", enable_native (mm, "BEER", vec![])));
    replies.push (("PIZZA", enable_native (mm, "PIZZA", vec![])));
    replies.push (("ETOMIC", enable_native(mm, "ETOMIC", vec![])));
    replies.push (("ETH", enable_native (mm, "ETH", vec!["http://195.201.0.6:8545"])));
    replies
}

fn enable_coins_eth_electrum(mm: &MarketMakerIt, eth_urls: Vec<&str>) -> HashMap<&'static str, Json> {
    let mut replies = HashMap::new();
    replies.insert ("BEER", enable_electrum (mm, "BEER", vec!["electrum1.cipig.net:10022","electrum2.cipig.net:10022","electrum3.cipig.net:10022"]));
    replies.insert ("PIZZA", enable_electrum (mm, "PIZZA", vec!["electrum1.cipig.net:10024","electrum2.cipig.net:10024","electrum3.cipig.net:10024"]));
    replies.insert ("ETOMIC", enable_electrum (mm, "ETOMIC", vec!["electrum1.cipig.net:10025","electrum2.cipig.net:10025","electrum3.cipig.net:10025"]));
    replies.insert ("ETH", enable_native (mm, "ETH", eth_urls.clone()));
    replies.insert ("JST", enable_native (mm, "JST", eth_urls));
    replies
}

fn addr_from_enable(enable_response: &Json) -> Json {
    enable_response["address"].clone()
}

#[test]
fn test_autoprice_coingecko() {portfolio::portfolio_tests::test_autoprice_coingecko (local_start())}

#[test]
fn test_autoprice_coinmarketcap() {portfolio::portfolio_tests::test_autoprice_coinmarketcap (local_start())}

#[test]
fn test_fundvalue() {portfolio::portfolio_tests::test_fundvalue (local_start())}

/// Integration test for RPC server.
/// Check that MM doesn't crash in case of invalid RPC requests
#[test]
fn test_rpc() {
    let (_, mut mm, _dump_log, _dump_dashboard) = mm_spat (local_start(), &identity);
    unwrap! (mm.wait_for_log (19., &|log| log.contains (">>>>>>>>> DEX stats ")));

    let no_method = unwrap! (mm.rpc (json! ({
        "userpass": mm.userpass,
        "coin": "BEER",
        "ipaddr": "electrum1.cipig.net",
        "port": 10022
    })));
    assert! (no_method.0.is_server_error());
    assert_eq!((no_method.2)[ACCESS_CONTROL_ALLOW_ORIGIN], "http://localhost:4000");

    let not_json = unwrap! (mm.rpc_str("It's just a string"));
    assert! (not_json.0.is_server_error());
    assert_eq!((not_json.2)[ACCESS_CONTROL_ALLOW_ORIGIN], "http://localhost:4000");

    let unknown_method = unwrap! (mm.rpc (json! ({
        "method": "unknown_method",
    })));

    assert! (unknown_method.0.is_server_error());
    assert_eq!((unknown_method.2)[ACCESS_CONTROL_ALLOW_ORIGIN], "http://localhost:4000");

    let mpnet = unwrap! (mm.rpc (json! ({
        "userpass": mm.userpass,
        "method": "mpnet",
        "onoff": 1,
    })));
    assert_eq!(mpnet.0, StatusCode::OK);
    assert_eq!((mpnet.2)[ACCESS_CONTROL_ALLOW_ORIGIN], "http://localhost:4000");

    unwrap! (mm.wait_for_log (1., &|log| log.contains ("MPNET onoff")));

    let version = unwrap! (mm.rpc (json! ({
        "userpass": mm.userpass,
        "method": "version",
    })));
    assert_eq!(version.0, StatusCode::OK);
    assert_eq!((version.2)[ACCESS_CONTROL_ALLOW_ORIGIN], "http://localhost:4000");

    let help = unwrap! (mm.rpc (json! ({
        "userpass": mm.userpass,
        "method": "help",
    })));
    assert_eq!(help.0, StatusCode::OK);
    assert_eq!((help.2)[ACCESS_CONTROL_ALLOW_ORIGIN], "http://localhost:4000");

    unwrap! (mm.stop());
    unwrap! (mm.wait_for_log (9., &|log| log.contains ("on_stop] firing shutdown_tx!")));
    // TODO (workaround libtorrent hanging in delete) // unwrap! (mm.wait_for_log (9., &|log| log.contains ("LogState] Bye!")));
}

use super::{btc2kmd, lp_main, CJSON};

/// Integration (?) test for the "btc2kmd" command line invocation.
/// The argument is the WIF example from https://en.bitcoin.it/wiki/Wallet_import_format.
#[test]
fn test_btc2kmd() {
    let output = unwrap! (btc2kmd ("5HueCGU8rMjxEXxiPuD5BDku4MkFqeZyd4dZ1jvhTVqvbTLvyTJ"));
    assert_eq! (output, "BTC 5HueCGU8rMjxEXxiPuD5BDku4MkFqeZyd4dZ1jvhTVqvbTLvyTJ \
    -> KMD UpRBUQtkA5WqFnSztd7sCYyyhtd4aq6AggQ9sXFh2fXeSnLHtd3Z: \
    privkey 0c28fca386c7a227600b2fe50b7cae11ec86d3bf1fbe471be89827e19d72aa1d");
}

/// This is not a separate test but a helper used by `MarketMakerIt` to run the MarketMaker from the test binary.
#[test]
fn test_mm_start() {
    if let Ok (conf) = var ("_MM2_TEST_CONF") {
        log! ("test_mm_start] Starting the MarketMaker...");
        let conf: Json = unwrap! (json::from_str (&conf));
        let c_json = unwrap! (CString::new (unwrap! (json::to_string (&conf))));
        let c_conf = unwrap! (CJSON::from_zero_terminated (c_json.as_ptr() as *const c_char));
        unwrap! (lp_main (c_conf, conf, &|_ctx|()))
    }
}

#[cfg(windows)]
fn chdir (dir: &Path) {
    use winapi::um::processenv::SetCurrentDirectoryA;

    let dir = unwrap! (dir.to_str());
    let dir = unwrap! (CString::new (dir));
    // https://docs.microsoft.com/en-us/windows/desktop/api/WinBase/nf-winbase-setcurrentdirectory
    let rc = unsafe {SetCurrentDirectoryA (dir.as_ptr())};
    assert_ne! (rc, 0);
}

#[cfg(not(windows))]
fn chdir (dir: &Path) {
    unwrap! (nix::unistd::chdir (dir))
}

/// Typically used when the `LOCAL_THREAD_MM` env is set, helping debug the tested MM.  
/// NB: Accessing `lp_main` this function have to reside in the mm2 binary crate. We pass a pointer to it to subcrates.
fn local_start_impl (folder: PathBuf, log_path: PathBuf, mut conf: Json) {
    unwrap! (thread::Builder::new().name ("MM".into()) .spawn (move || {
        if conf["log"].is_null() {
            conf["log"] = unwrap! (log_path.to_str()) .into();
        } else {
            let path = Path::new (unwrap! (conf["log"].as_str(), "log is not a string"));
            assert_eq! (log_path, path);
        }

        log! ({"local_start] MM in a thread, log {:?}.", log_path});

        chdir (&folder);

        let c_json = unwrap! (CString::new (unwrap! (json::to_string (&conf))));
        let c_conf = unwrap! (CJSON::from_zero_terminated (c_json.as_ptr() as *const c_char));
        unwrap! (lp_main (c_conf, conf, &|_ctx|()))
    }));
}

fn local_start() -> LocalStart {local_start_impl}

/// Invokes the RPC "notify" method, adding a node to the peer-to-peer ring.
#[test]
fn test_notify() {
    let (_passphrase, mut mm, _dump_log, _dump_dashboard) = mm_spat (local_start(), &identity);
    unwrap! (mm.wait_for_log (19., &|log| log.contains (">>>>>>>>> DEX stats ")));

    let notify = unwrap! (mm.rpc (json! ({
        "method": "notify",
        "rmd160": "9562c4033b6ac1ea2378636a782ce5fdf7ee9a2d",
        "pub": "5eb48483573d44f1b24e33414273384c2f0ae15ecab7f700fb3042f904b09820",
        "pubsecp": "0342407c81e408d9d6cdec35576d7284b712ee4062cb908574b5bc6bb46406f8ad",
        "timestamp": 1541434098,
        "sig":  "1f1e2198d890eeb2fc0004d092ff1266c1be10ca16a0cbe169652c2dc1b3150e5918fd9c7fc5161a8f05f4384eb05fc92e4e9c1abb551795f447b0433954f29990",
        "isLP": "45.32.19.196",
        "session": 1540419658,
    })));
    assert_eq! (notify.0, StatusCode::OK, "notify reply: {:?}", notify);
    //unwrap! (mm.wait_for_log (9., &|log| log.contains ("lp_notify_recv] hailed by peer: 45.32.19.196")));
}

/// https://github.com/artemii235/SuperNET/issues/241
#[test]
fn alice_can_see_the_active_order_after_connection() {
    let coins = json!([
        {"coin":"BEER","asset":"BEER","rpcport":8923,"txversion":4},
        {"coin":"PIZZA","asset":"PIZZA","rpcport":11608,"txversion":4},
        {"coin":"ETOMIC","asset":"ETOMIC","rpcport":10271,"txversion":4},
        {"coin":"ETH","name":"ethereum","etomic":"0x0000000000000000000000000000000000000000","rpcport":80},
        {"coin":"JST","name":"jst","etomic":"0xc0eb7AeD740E1796992A08962c15661bDEB58003"}
    ]);

    // start bob and immediately place the order
    let mut mm_bob = unwrap! (MarketMakerIt::start (
        json! ({
            "gui": "nogui",
            "netid": 9998,
            "dht": "on",  // Enable DHT without delay.
            "myipaddr": env::var ("BOB_TRADE_IP") .ok(),
            "rpcip": env::var ("BOB_TRADE_IP") .ok(),
            "canbind": env::var ("BOB_TRADE_PORT") .ok().map (|s| unwrap! (s.parse::<i64>())),
            "passphrase": "bob passphrase",
            "coins": coins,
            "i_am_seed": true,
        }),
        "db4be27033b636c6644c356ded97b0ad08914fcb8a1e2a1efc915b833c2cbd19".into(),
        match var ("LOCAL_THREAD_MM") {Ok (ref e) if e == "bob" => Some (local_start()), _ => None}
    ));
    let (_bob_dump_log, _bob_dump_dashboard) = mm_dump (&mm_bob.log_path);
    log!({"Bob log path: {}", mm_bob.log_path.display()});
    unwrap! (mm_bob.wait_for_log (22., &|log| log.contains (">>>>>>>>> DEX stats ")));
    // Enable coins on Bob side. Print the replies in case we need the "address".
    log! ({"enable_coins (bob): {:?}", enable_coins_eth_electrum (&mm_bob, vec!["http://195.201.0.6:8545"])});
    // issue sell request on Bob side by setting base/rel price
    log!("Issue bob sell request");
    let rc = unwrap! (mm_bob.rpc (json! ({
        "userpass": mm_bob.userpass,
        "method": "setprice",
        "base": "BEER",
        "rel": "PIZZA",
        "price": 0.9
    })));
    assert! (rc.0.is_success(), "!setprice: {}", rc.1);

    thread::sleep(Duration::from_secs(10));

    // Bob orderbook must show the new order
    log!("Get BEER/PIZZA orderbook on Bob side");
    let rc = unwrap! (mm_bob.rpc (json! ({
        "userpass": mm_bob.userpass,
        "method": "orderbook",
        "base": "BEER",
        "rel": "PIZZA",
    })));
    assert! (rc.0.is_success(), "!orderbook: {}", rc.1);

    let bob_orderbook: Json = unwrap!(json::from_str(&rc.1));
    let asks = bob_orderbook["asks"].as_array().unwrap();
    assert!(asks.len() > 0, "Bob BEER/PIZZA asks are empty");
    let vol = asks[0]["maxvolume"].as_f64().unwrap();
    assert_eq!(vol, 1.0);

    log!("Bob orderbook " [bob_orderbook]);
    let mut mm_alice = unwrap! (MarketMakerIt::start (
        json! ({
            "gui": "nogui",
            "netid": 9998,
            "dht": "on",  // Enable DHT without delay.
            "myipaddr": env::var ("ALICE_TRADE_IP") .ok(),
            "rpcip": env::var ("ALICE_TRADE_IP") .ok(),
            "passphrase": "alice passphrase",
            "coins": coins,
            "seednodes": [fomat!((mm_bob.ip))],
            "alice_contract":"0xe1d4236c5774d35dc47dcc2e5e0ccfc463a3289c",
            "bob_contract":"0x105aFE60fDC8B5c021092b09E8a042135A4A976E",
            "ethnode":"http://195.201.0.6:8545"
        }),
        "08bfc72a25d860a6399005abc27d1aea35318c137fbaad686ab8d59f5716b473".into(),
        match var ("LOCAL_THREAD_MM") {Ok (ref e) if e == "alice" => Some (local_start()), _ => None}
    ));

    let (_alice_dump_log, _alice_dump_dashboard) = mm_dump (&mm_alice.log_path);
    log!({"Alice log path: {}", mm_alice.log_path.display()});

    unwrap! (mm_alice.wait_for_log (22., &|log| log.contains (">>>>>>>>> DEX stats ")));

    // Enable coins on Alice side. Print the replies in case we need the "address".
    log! ({"enable_coins (alice): {:?}", enable_coins_eth_electrum (&mm_alice, vec!["http://195.201.0.6:8545"])});

    // wait until Alice recognize Bob node by importing it's pubkey
    // unwrap! (mm_alice.wait_for_log (33., &|log| log.contains ("set pubkey for")));

    for _ in 0..2 {
        // Alice should be able to see the order no later than 10 seconds after recognizing the bob
        thread::sleep(Duration::from_secs(10));
        log!("Get BEER/PIZZA orderbook on Alice side");
        let rc = unwrap!(mm_alice.rpc (json! ({
            "userpass": mm_alice.userpass,
            "method": "orderbook",
            "base": "BEER",
            "rel": "PIZZA",
        })));
        assert!(rc.0.is_success(), "!orderbook: {}", rc.1);

        let alice_orderbook: Json = unwrap!(json::from_str(&rc.1));
        let asks = alice_orderbook["asks"].as_array().unwrap();
        assert_eq!(asks.len(), 1, "Alice BEER/PIZZA orderbook must have exactly 1 ask");
        let vol = asks[0]["maxvolume"].as_f64().unwrap();
        assert_eq!(vol, 1.0);
    }
}

#[test]
fn test_status() {common::log::tests::test_status()}

#[test]
fn peers_dht() {peers::peers_tests::peers_dht()}

#[test]
#[ignore]  // The plan is to re-enable the test after making it more reliable on Mac.
fn peers_direct_send() {peers::peers_tests::peers_direct_send()}

#[test]
fn peers_http_fallback() {peers::peers_tests::peers_http_fallback()}

#[test]
fn peers_http_fallback_kv() {peers::peers_tests::peers_http_fallback_kv()}

#[test]
fn test_my_balance() {
    let coins = json!([
        {"coin":"BEER","asset":"BEER","rpcport":8923,"txversion":4},
    ]);

    let mut mm = unwrap! (MarketMakerIt::start (
        json! ({
            "gui": "nogui",
            "netid": 9998,
            "myipaddr": env::var ("BOB_TRADE_IP") .ok(),
            "rpcip": env::var ("BOB_TRADE_IP") .ok(),
            "passphrase": "bob passphrase",
            "coins": coins,
            "i_am_seed": true,
        }),
        "db4be27033b636c6644c356ded97b0ad08914fcb8a1e2a1efc915b833c2cbd19".into(),
        match var ("LOCAL_THREAD_MM") {Ok (ref e) if e == "bob" => Some (local_start()), _ => None}
    ));
    let (_dump_log, _dump_dashboard) = mm_dump (&mm.log_path);
    log!({"log path: {}", mm.log_path.display()});
    unwrap! (mm.wait_for_log (22., &|log| log.contains (">>>>>>>>> DEX stats ")));
    // Enable BEER.
    let json = enable_electrum(&mm, "BEER", vec!["electrum1.cipig.net:10022","electrum2.cipig.net:10022","electrum3.cipig.net:10022"]);
    let balance_on_enable = unwrap!(json["balance"].as_f64());
    assert_eq!(balance_on_enable, 1.0);

    let my_balance = unwrap! (mm.rpc (json! ({
        "userpass": mm.userpass,
        "method": "my_balance",
        "coin": "BEER",
    })));
    assert_eq! (my_balance.0, StatusCode::OK, "RPC «my_balance» failed with status «{}»", my_balance.0);
    let json: Json = unwrap!(json::from_str(&my_balance.1));
    let my_balance = unwrap!(json["balance"].as_f64());
    assert_eq!(my_balance, 1.0);
    let my_address = unwrap!(json["address"].as_str());
    assert_eq!(my_address, "RRnMcSeKiLrNdbp91qNVQwwXx5azD4S4CD");
}

fn check_set_price_fails(mm: &MarketMakerIt, base: &str, rel: &str) {
    let rc = unwrap! (mm.rpc (json! ({
        "userpass": mm.userpass,
        "method": "setprice",
        "base": base,
        "rel": rel,
        "price": 0.9
    })));
    assert! (rc.0.is_server_error(), "!setprice success but should be error: {}", rc.1);
}

fn check_buy_fails(mm: &MarketMakerIt, base: &str, rel: &str, vol: f64) {
    let rc = unwrap! (mm.rpc (json! ({
        "userpass": mm.userpass,
        "method": "buy",
        "base": base,
        "rel": rel,
        "relvolume": vol,
        "price": 0.9
    })));
    assert! (rc.0.is_server_error(), "!buy success but should be error: {}", rc.1);
}

fn check_sell_fails(mm: &MarketMakerIt, base: &str, rel: &str, vol: f64) {
    let rc = unwrap! (mm.rpc (json! ({
        "userpass": mm.userpass,
        "method": "sell",
        "base": base,
        "rel": rel,
        "basevolume": vol,
        "price": 0.9
    })));
    assert! (rc.0.is_server_error(), "!sell success but should be error: {}", rc.1);
}

#[test]
fn test_check_balance_on_order_post() {
    let coins = json!([
        {"coin":"BEER","asset":"BEER","rpcport":8923,"txversion":4},
        {"coin":"PIZZA","asset":"PIZZA","rpcport":11608,"txversion":4},
        {"coin":"ETOMIC","asset":"ETOMIC","rpcport":10271,"txversion":4},
        {"coin":"ETH","name":"ethereum","etomic":"0x0000000000000000000000000000000000000000","rpcport":80},
        {"coin":"JST","name":"jst","etomic":"0x2b294f029fde858b2c62184e8390591755521d8e"}
    ]);

    // start bob and immediately place the order
    let mut mm = unwrap! (MarketMakerIt::start (
        json! ({
            "gui": "nogui",
            "netid": 9998,
            "myipaddr": env::var ("BOB_TRADE_IP") .ok(),
            "rpcip": env::var ("BOB_TRADE_IP") .ok(),
            "canbind": env::var ("BOB_TRADE_PORT") .ok().map (|s| unwrap! (s.parse::<i64>())),
            "passphrase": "bob passphrase",
            "coins": coins,
            "i_am_seed": true,
        }),
        "db4be27033b636c6644c356ded97b0ad08914fcb8a1e2a1efc915b833c2cbd19".into(),
        match var ("LOCAL_THREAD_MM") {Ok (ref e) if e == "bob" => Some (local_start()), _ => None}
    ));
    let (_dump_log, _dump_dashboard) = mm_dump (&mm.log_path);
    log!({"Log path: {}", mm.log_path.display()});
    unwrap! (mm.wait_for_log (22., &|log| log.contains (">>>>>>>>> DEX stats ")));
    // Enable coins. Print the replies in case we need the "address".
    log! ({"enable_coins (bob): {:?}", enable_coins_eth_electrum (&mm, vec!["http://195.201.0.6:8565"])});
    // issue sell request by setting base/rel price

    // Expect error as PIZZA balance is 0
    check_set_price_fails(&mm, "PIZZA", "BEER");
    // Address has enough BEER, but doesn't have ETH, so setprice call should fail because maker will not have gas to spend ETH taker payment.
    check_set_price_fails(&mm, "BEER", "ETH");
    // Address has enough BEER, but doesn't have ETH, so setprice call should fail because maker will not have gas to spend ERC20 taker payment.
    check_set_price_fails(&mm, "BEER", "JST");

    // Expect error as PIZZA balance is 0
    check_buy_fails(&mm, "BEER", "PIZZA", 0.1);
    // BEER balance is sufficient, but amount is too small, the dex fee will result to dust error from RPC
    check_buy_fails(&mm, "PIZZA", "BEER", 0.000770);
    // Address has enough BEER, but doesn't have ETH, so buy call should fail because taker will not have gas to spend ETH maker payment.
    check_buy_fails(&mm, "ETH", "BEER", 0.1);
    // Address has enough BEER, but doesn't have ETH, so buy call should fail because taker will not have gas to spend ERC20 maker payment.
    check_buy_fails(&mm, "JST", "BEER", 0.1);

    // Expect error as PIZZA balance is 0
    check_sell_fails(&mm, "BEER", "PIZZA", 0.1);
    // BEER balance is sufficient, but amount is too small, the dex fee will result to dust error from RPC
    check_sell_fails(&mm, "PIZZA", "BEER", 0.000770);
    // Address has enough BEER, but doesn't have ETH, so buy call should fail because taker will not have gas to spend ETH maker payment.
    check_sell_fails(&mm, "ETH", "BEER", 0.1);
    // Address has enough BEER, but doesn't have ETH, so buy call should fail because taker will not have gas to spend ERC20 maker payment.
    check_sell_fails(&mm, "JST", "BEER", 0.1);
}

#[test]
fn test_rpc_password_from_json() {
    let coins = json!([
        {"coin":"BEER","asset":"BEER","rpcport":8923,"txversion":4},
        {"coin":"PIZZA","asset":"PIZZA","rpcport":11608,"txversion":4},
    ]);

    // do not allow empty password
    let mut err_mm1 = unwrap!(MarketMakerIt::start (
        json! ({
            "gui": "nogui",
            "netid": 9998,
            "passphrase": "bob passphrase",
            "coins": coins,
            "rpc_password": "",
            "i_am_seed": true,
        }),
        "password".into(),
        match var ("LOCAL_THREAD_MM") {Ok (ref e) if e == "bob" => Some (local_start()), _ => None}
    ));
    unwrap! (err_mm1.wait_for_log (5., &|log| log.contains ("rpc_password must not be empty")));

    // do not allow empty password
    let mut err_mm2 = unwrap!(MarketMakerIt::start (
        json! ({
            "gui": "nogui",
            "netid": 9998,
            "passphrase": "bob passphrase",
            "coins": coins,
            "rpc_password": {"key":"value"},
            "i_am_seed": true,
        }),
        "password".into(),
        match var ("LOCAL_THREAD_MM") {Ok (ref e) if e == "bob" => Some (local_start()), _ => None}
    ));
    unwrap! (err_mm2.wait_for_log (5., &|log| log.contains ("rpc_password must be string")));

    let mut mm = unwrap! (MarketMakerIt::start (
        json! ({
            "gui": "nogui",
            "netid": 9998,
            "passphrase": "bob passphrase",
            "coins": coins,
            "rpc_password": "password",
            "i_am_seed": true,
        }),
        "password".into(),
        match var ("LOCAL_THREAD_MM") {Ok (ref e) if e == "bob" => Some (local_start()), _ => None}
    ));
    let (_dump_log, _dump_dashboard) = mm_dump (&mm.log_path);
    log!({"Log path: {}", mm.log_path.display()});
    unwrap! (mm.wait_for_log (22., &|log| log.contains (">>>>>>>>> DEX stats ")));
    let electrum_invalid = unwrap! (mm.rpc (json! ({
        "userpass": "password1",
        "method": "electrum",
        "coin": "BEER",
        "urls": ["electrum1.cipig.net:10022"],
        "mm2": 1,
    })));

    // electrum call must fail if invalid password is provided
    assert! (electrum_invalid.0.is_server_error(),"RPC «electrum» should have failed with server error, but got «{}», response «{}»", electrum_invalid.0, electrum_invalid.1);

    let electrum = unwrap! (mm.rpc (json! ({
        "userpass": mm.userpass,
        "method": "electrum",
        "coin": "BEER",
        "urls": ["electrum1.cipig.net:10022"],
        "mm2": 1,
    })));

    // electrum call must be successful with RPC password from config
    assert_eq! (electrum.0, StatusCode::OK, "RPC «electrum» failed with status «{}», response «{}»", electrum.0, electrum.1);

    let electrum = unwrap! (mm.rpc (json! ({
        "userpass": mm.userpass,
        "method": "electrum",
        "coin": "PIZZA",
        "urls": ["electrum1.cipig.net:10022"],
        "mm2": 1,
    })));

    // electrum call must be successful with RPC password from config
    assert_eq! (electrum.0, StatusCode::OK, "RPC «electrum» failed with status «{}», response «{}»", electrum.0, electrum.1);

    let orderbook = unwrap! (mm.rpc (json! ({
        "userpass": mm.userpass,
        "method": "orderbook",
        "base": "BEER",
        "rel": "PIZZA",
    })));

    // orderbook call must be successful with RPC password from config
    assert_eq! (orderbook.0, StatusCode::OK, "RPC «orderbook» failed with status «{}», response «{}»", orderbook.0, orderbook.1);
}

#[test]
fn test_rpc_password_from_json_no_userpass() {
    let coins = json!([
        {"coin":"BEER","asset":"BEER","rpcport":8923,"txversion":4},
    ]);

    let mut mm = unwrap! (MarketMakerIt::start (
        json! ({
            "gui": "nogui",
            "netid": 9998,
            "passphrase": "bob passphrase",
            "coins": coins,
            "i_am_seed": true,
        }),
        "password".into(),
        match var ("LOCAL_THREAD_MM") {Ok (ref e) if e == "bob" => Some (local_start()), _ => None}
    ));
    let (_dump_log, _dump_dashboard) = mm_dump (&mm.log_path);
    log!({"Log path: {}", mm.log_path.display()});
    unwrap! (mm.wait_for_log (22., &|log| log.contains (">>>>>>>>> DEX stats ")));
    let electrum = unwrap! (mm.rpc (json! ({
        "method": "electrum",
        "coin": "BEER",
        "urls": ["electrum1.cipig.net:10022"],
    })));

    // electrum call must return 500 status code
    assert! (electrum.0.is_server_error(), "RPC «electrum» should have failed with server error, but got «{}», response «{}»", electrum.0, electrum.1);
}

#[cfg(windows)]
fn get_special_folder_path() -> PathBuf {
    use std::ffi::CStr;
    use std::mem::zeroed;
    use std::ptr::null_mut;
    use winapi::um::shlobj::SHGetSpecialFolderPathA;
    use winapi::shared::minwindef::MAX_PATH;
    use winapi::um::shlobj::CSIDL_APPDATA;

    let mut buf: [c_char; MAX_PATH + 1] = unsafe {zeroed()};
    // https://docs.microsoft.com/en-us/windows/desktop/api/shlobj_core/nf-shlobj_core-shgetspecialfolderpatha
    let rc = unsafe {SHGetSpecialFolderPathA (null_mut(), buf.as_mut_ptr(), CSIDL_APPDATA, 1)};
    if rc != 1 {panic! ("!SHGetSpecialFolderPathA")}
    Path::new (unwrap! (unsafe {CStr::from_ptr (buf.as_ptr())} .to_str())) .to_path_buf()
}

#[cfg(not(windows))]
fn get_special_folder_path() -> PathBuf {panic!("!windows")}

/// Determines komodod conf file location, emulating komodo/util.cpp/GetConfigFile.
fn komodo_conf_path (ac_name: Option<&'static str>) -> Result<PathBuf, String> {
    let confname: Cow<str> = if let Some (ac_name) = ac_name {
        format! ("{}.conf", ac_name).into()
    } else {
        "komodo.conf".into()
    };

    // komodo/util.cpp/GetDefaultDataDir

    let mut path = match dirs::home_dir() {
        Some (hd) => hd,
        None => Path::new ("/") .to_path_buf()
    };

    if cfg! (windows) {
        // >= Vista: c:\Users\$username\AppData\Roaming
        path = get_special_folder_path();
        path.push ("Komodo");
    } else if cfg! (target_os = "macos") {
        path.push ("Library");
        path.push ("Application Support");
        path.push ("Komodo");
    } else {
        path.push (".komodo");
    }

    if let Some (ac_name) = ac_name {path.push (ac_name)}
    Ok (path.join (&confname[..]))
}

/// Helper function requesting my swap status and checking it's events
fn check_my_swap_status(
    mm: &MarketMakerIt,
    uuid: &str,
    expected_success_events: &Vec<&str>,
    expected_error_events: &Vec<&str>,
    maker_amount: u64,
    taker_amount: u64,
) {
    let response = unwrap!(mm.rpc (json! ({
            "userpass": mm.userpass,
            "method": "my_swap_status",
            "params": {
                "uuid": uuid,
            }
        })));
    assert!(response.0.is_success(), "!status of {}: {}", uuid, response.1);
    let status_response: Json = unwrap!(json::from_str(&response.1));
    let success_events: Vec<String> = unwrap!(json::from_value(status_response["result"]["success_events"].clone()));
    assert_eq!(expected_success_events, &success_events);
    let error_events: Vec<String> = unwrap!(json::from_value(status_response["result"]["error_events"].clone()));
    assert_eq!(expected_error_events, &error_events);

    let events_array = unwrap!(status_response["result"]["events"].as_array());
    assert_eq!(events_array[0]["event"]["data"]["maker_amount"].as_u64(), Some(maker_amount));
    assert_eq!(events_array[0]["event"]["data"]["taker_amount"].as_u64(), Some(taker_amount));
    let actual_events = events_array.iter().map(|item| unwrap!(item["event"]["type"].as_str()));
    let actual_events: Vec<&str> = actual_events.collect();
    assert_eq!(expected_success_events, &actual_events);
}

fn check_stats_swap_status(
    mm: &MarketMakerIt,
    uuid: &str,
    maker_expected_events: &Vec<&str>,
    taker_expected_events: &Vec<&str>,
) {
    let response = unwrap!(mm.rpc (json! ({
            "method": "stats_swap_status",
            "params": {
                "uuid": uuid,
            }
        })));
    assert!(response.0.is_success(), "!status of {}: {}", uuid, response.1);
    let status_response: Json = unwrap!(json::from_str(&response.1));
    let maker_events_array = unwrap!(status_response["result"]["maker"]["events"].as_array());
    let taker_events_array = unwrap!(status_response["result"]["taker"]["events"].as_array());
    let maker_actual_events = maker_events_array.iter().map(|item| unwrap!(item["event"]["type"].as_str()));
    let maker_actual_events: Vec<&str> = maker_actual_events.collect();
    let taker_actual_events = taker_events_array.iter().map(|item| unwrap!(item["event"]["type"].as_str()));
    let taker_actual_events: Vec<&str> = taker_actual_events.collect();
    assert_eq!(maker_expected_events, &maker_actual_events);
    assert_eq!(taker_expected_events, &taker_actual_events);
}

fn check_recent_swaps(
    mm: &MarketMakerIt,
    expected_len: usize,
) {
    let response = unwrap!(mm.rpc (json! ({
            "method": "my_recent_swaps",
            "userpass": mm.userpass,
        })));
    assert!(response.0.is_success(), "!status of my_recent_swaps {}", response.1);
    let swaps_response: Json = unwrap!(json::from_str(&response.1));
    let swaps: &Vec<Json> = unwrap!(swaps_response["result"]["swaps"].as_array());
    assert_eq!(expected_len, swaps.len());
}

/// Trading test using coins with remote RPC (Electrum, ETH nodes), it needs only ENV variables to be set, coins daemons are not required.
/// Trades few pairs concurrently to speed up the process and also act like "load" test
fn trade_base_rel_electrum(pairs: Vec<(&str, &str)>) {
    let (bob_file_passphrase, _bob_file_userpass) = from_env_file (slurp (&".env.seed"));
    let (alice_file_passphrase, _alice_file_userpass) = from_env_file (slurp (&".env.client"));

    let bob_passphrase = unwrap! (var ("BOB_PASSPHRASE") .ok().or (bob_file_passphrase), "No BOB_PASSPHRASE or .env.seed/PASSPHRASE");
    let alice_passphrase = unwrap! (var ("ALICE_PASSPHRASE") .ok().or (alice_file_passphrase), "No ALICE_PASSPHRASE or .env.client/PASSPHRASE");

    let coins = json! ([
        {"coin":"BEER","asset":"BEER"},
        {"coin":"PIZZA","asset":"PIZZA"},
        {"coin":"ETOMIC","asset":"ETOMIC"},
        {"coin":"ETH","name":"ethereum","etomic":"0x0000000000000000000000000000000000000000"},
        {"coin":"JST","name":"jst","etomic":"0x2b294f029fde858b2c62184e8390591755521d8e"}
    ]);

    let mut mm_bob = unwrap! (MarketMakerIt::start (
        json! ({
            "gui": "nogui",
            "netid": 8999,
            "dht": "on",  // Enable DHT without delay.
            "myipaddr": env::var ("BOB_TRADE_IP") .ok(),
            "rpcip": env::var ("BOB_TRADE_IP") .ok(),
            "canbind": env::var ("BOB_TRADE_PORT") .ok().map (|s| unwrap! (s.parse::<i64>())),
            "passphrase": bob_passphrase,
            "coins": coins,
            "rpc_password": "password",
            "i_am_seed": true,
        }),
        "password".into(),
        match var ("LOCAL_THREAD_MM") {Ok (ref e) if e == "bob" => Some (local_start()), _ => None}
    ));

    let (_bob_dump_log, _bob_dump_dashboard) = mm_dump (&mm_bob.log_path);
    log! ({"Bob log path: {}", mm_bob.log_path.display()});

    // Both Alice and Bob might try to bind on the "0.0.0.0:47773" DHT port in this test
    // (because the local "127.0.0.*:47773" addresses aren't that useful for DHT).
    // We want to give Bob a headstart in acquiring the port,
    // because Alice will then be able to directly reach it (thanks to "seednode").
    // Direct communication is not required in this test, but it's nice to have.
    unwrap! (mm_bob.wait_for_log (9., &|log| log.contains ("preferred port")));

    let mut mm_alice = unwrap! (MarketMakerIt::start (
        json! ({
            "gui": "nogui",
            "netid": 8999,
            "dht": "on",  // Enable DHT without delay.
            "myipaddr": env::var ("ALICE_TRADE_IP") .ok(),
            "rpcip": env::var ("ALICE_TRADE_IP") .ok(),
            "passphrase": alice_passphrase,
            "coins": coins,
            "seednodes": [fomat!((mm_bob.ip))],
            "rpc_password": "password",
        }),
        "password".into(),
        match var ("LOCAL_THREAD_MM") {Ok (ref e) if e == "alice" => Some (local_start()), _ => None}
    ));

    let (_alice_dump_log, _alice_dump_dashboard) = mm_dump (&mm_alice.log_path);
    log! ({"Alice log path: {}", mm_alice.log_path.display()});

    // wait until both nodes RPC API is active
    unwrap! (mm_bob.wait_for_log (22., &|log| log.contains (">>>>>>>>> DEX stats ")));
    unwrap! (mm_alice.wait_for_log (22., &|log| log.contains (">>>>>>>>> DEX stats ")));

    // Enable coins on Bob side. Print the replies in case we need the address.
    log! ({"enable_coins (bob): {:?}", enable_coins_eth_electrum (&mm_bob, vec!["http://195.201.0.6:8565"])});
    // Enable coins on Alice side. Print the replies in case we need the address.
    log! ({"enable_coins (alice): {:?}", enable_coins_eth_electrum (&mm_alice, vec!["http://195.201.0.6:8565"])});

    // unwrap! (mm_alice.wait_for_log (999., &|log| log.contains ("set pubkey for ")));

    let mut uuids = vec![];

    // issue sell request on Bob side by setting base/rel price
    for (base, rel) in pairs.iter() {
        log!("Issue bob " (base) "/" (rel) " sell request");
            let rc = unwrap!(mm_bob.rpc (json! ({
            "userpass": mm_bob.userpass,
            "method": "setprice",
            "base": base,
            "rel": rel,
            "price": 1
        })));
        assert!(rc.0.is_success(), "!setprice: {}", rc.1);

        // issue base/rel buy request from Alice side
        thread::sleep(Duration::from_secs(2));
        log!("Issue alice " (base) "/" (rel) " buy request");
            let rc = unwrap!(mm_alice.rpc (json! ({
            "userpass": mm_alice.userpass,
            "method": "buy",
            "base": base,
            "rel": rel,
            "relvolume": 0.1,
            "price": 2
        })));
        assert!(rc.0.is_success(), "!buy: {}", rc.1);
        let buy_json: Json = unwrap!(serde_json::from_str(&rc.1));
        uuids.push(unwrap!(buy_json["pending"]["uuid"].as_str()).to_owned());

        // ensure the swap started
        unwrap!(mm_alice.wait_for_log (20., &|log| log.contains (&format!("Entering the taker_swap_loop {}/{}", base, rel))));
        unwrap!(mm_bob.wait_for_log (20., &|log| log.contains (&format!("Entering the maker_swap_loop {}/{}", base, rel))));
    }

    let maker_success_events = vec!["Started", "Negotiated", "TakerFeeValidated", "MakerPaymentSent",
                                    "TakerPaymentReceived", "TakerPaymentWaitConfirmStarted",
                                    "TakerPaymentValidatedAndConfirmed", "TakerPaymentSpent", "Finished"];

    let maker_error_events = vec!["StartFailed", "NegotiateFailed", "TakerFeeValidateFailed",
                                  "MakerPaymentTransactionFailed", "MakerPaymentDataSendFailed",
                                  "TakerPaymentValidateFailed", "TakerPaymentSpendFailed", "MakerPaymentRefunded",
                                  "MakerPaymentRefundFailed"];

    let taker_success_events = vec!["Started", "Negotiated", "TakerFeeSent", "MakerPaymentReceived",
                                    "MakerPaymentWaitConfirmStarted", "MakerPaymentValidatedAndConfirmed",
                                    "TakerPaymentSent", "TakerPaymentSpent", "MakerPaymentSpent", "Finished"];

    let taker_error_events = vec!["StartFailed", "NegotiateFailed", "TakerFeeSendFailed", "MakerPaymentValidateFailed",
                                  "TakerPaymentTransactionFailed", "TakerPaymentDataSendFailed", "TakerPaymentWaitForSpendFailed",
                                  "MakerPaymentSpendFailed", "TakerPaymentRefunded", "TakerPaymentRefundFailed"];

    for uuid in uuids.iter() {
        unwrap!(mm_bob.wait_for_log (600., &|log| log.contains (&format!("[swap uuid={}] Finished", uuid))));
        unwrap!(mm_alice.wait_for_log (600., &|log| log.contains (&format!("[swap uuid={}] Finished", uuid))));
        check_my_swap_status(
            &mm_alice,
            &uuid,
            &taker_success_events,
            &taker_error_events,
            10000000,
            10000000,
        );

        check_my_swap_status(
            &mm_bob,
            &uuid,
            &maker_success_events,
            &maker_error_events,
            10000000,
            10000000,
        );
    }
    // give nodes 3 seconds to broadcast their swaps data
    thread::sleep(Duration::from_secs(3));
    for uuid in uuids.iter() {
        check_stats_swap_status(
            &mm_alice,
            &uuid,
            &maker_success_events,
            &taker_success_events,
        );

        check_stats_swap_status(
            &mm_bob,
            &uuid,
            &maker_success_events,
            &taker_success_events,
        );
    }

    check_recent_swaps(&mm_alice, uuids.len());
    check_recent_swaps(&mm_bob, uuids.len());
    unwrap! (mm_bob.stop());
    unwrap! (mm_alice.stop());
}

#[test]
#[ignore]  // TODO: Re-enable once the PIZZA trades are fixed.
fn trade_test_electrum_and_eth_coins() {
    trade_base_rel_electrum(vec![("BEER", "ETOMIC"), ("ETH", "JST")]);
}

fn trade_base_rel_native(base: &str, rel: &str) {
    let beer_cfp = unwrap! (komodo_conf_path (Some ("BEER")));
    let pizza_cfp = unwrap! (komodo_conf_path (Some ("PIZZA")));
    let etomic_cfp = unwrap! (komodo_conf_path (Some ("ETOMIC")));
    assert! (beer_cfp.exists(), "BEER config {:?} is not found", beer_cfp);
    assert! (pizza_cfp.exists(), "PIZZA config {:?} is not found", pizza_cfp);
    assert! (etomic_cfp.exists(), "ETOMIC config {:?} is not found", etomic_cfp);

    let (bob_file_passphrase, bob_file_userpass) = from_env_file (slurp (&".env.seed"));
    let (alice_file_passphrase, alice_file_userpass) = from_env_file (slurp (&".env.client"));

    let bob_passphrase = unwrap! (var ("BOB_PASSPHRASE") .ok().or (bob_file_passphrase), "No BOB_PASSPHRASE or .env.seed/PASSPHRASE");
    let bob_userpass = unwrap! (var ("BOB_USERPASS") .ok().or (bob_file_userpass), "No BOB_USERPASS or .env.seed/USERPASS");
    let alice_passphrase = unwrap! (var ("ALICE_PASSPHRASE") .ok().or (alice_file_passphrase), "No ALICE_PASSPHRASE or .env.client/PASSPHRASE");
    let alice_userpass = unwrap! (var ("ALICE_USERPASS") .ok().or (alice_file_userpass), "No ALICE_USERPASS or .env.client/USERPASS");

    let coins = json! ([
        {"coin":"BEER","asset":"BEER","confpath":unwrap!(beer_cfp.to_str())},
        {"coin":"PIZZA","asset":"PIZZA","confpath":unwrap!(pizza_cfp.to_str())},
        {"coin":"ETOMIC","asset":"ETOMIC","confpath":unwrap!(etomic_cfp.to_str())},
        {"coin":"ETH","name":"ethereum","etomic":"0x0000000000000000000000000000000000000000","rpcport":80}
    ]);

    let mut mm_bob = unwrap! (MarketMakerIt::start (
        json! ({
            "gui": "nogui",
            "netid": 9000,
            "dht": "on",  // Enable DHT without delay.
            "myipaddr": env::var ("BOB_TRADE_IP") .ok(),
            "rpcip": env::var ("BOB_TRADE_IP") .ok(),
            "canbind": env::var ("BOB_TRADE_PORT") .ok().map (|s| unwrap! (s.parse::<i64>())),
            "passphrase": bob_passphrase,
            "coins": coins,
        }),
        bob_userpass,
        match var ("LOCAL_THREAD_MM") {Ok (ref e) if e == "bob" => Some (local_start()), _ => None}
    ));

    let (_bob_dump_log, _bob_dump_dashboard) = mm_dump (&mm_bob.log_path);
    log! ({"Bob log path: {}", mm_bob.log_path.display()});

    // Both Alice and Bob might try to bind on the "0.0.0.0:47773" DHT port in this test
    // (because the local "127.0.0.*:47773" addresses aren't that useful for DHT).
    // We want to give Bob a headstart in acquiring the port,
    // because Alice will then be able to directly reach it (thanks to "seednode").
    // Direct communication is not required in this test, but it's nice to have.
    // The port differs for another netid, should be 43804 for 9000
    unwrap! (mm_bob.wait_for_log (9., &|log| log.contains ("preferred port 43804 drill true")));

    let mut mm_alice = unwrap! (MarketMakerIt::start (
        json! ({
            "gui": "nogui",
            "netid": 9000,
            "dht": "on",  // Enable DHT without delay.
            "myipaddr": env::var ("ALICE_TRADE_IP") .ok(),
            "rpcip": env::var ("ALICE_TRADE_IP") .ok(),
            "passphrase": alice_passphrase,
            "coins": coins,
            // We're using the open (non-NAT) netid 9000 seed instead, 195.201.42.102 // "seednode": fomat!((mm_bob.ip))
        }),
        alice_userpass,
        match var ("LOCAL_THREAD_MM") {Ok (ref e) if e == "alice" => Some (local_start()), _ => None}
    ));

    let (_alice_dump_log, _alice_dump_dashboard) = mm_dump (&mm_alice.log_path);
    log! ({"Alice log path: {}", mm_alice.log_path.display()});

    // wait until both nodes RPC API is active
    unwrap! (mm_bob.wait_for_log (22., &|log| log.contains (">>>>>>>>> DEX stats ")));
    unwrap! (mm_alice.wait_for_log (22., &|log| log.contains (">>>>>>>>> DEX stats ")));

    // Enable coins on Bob side. Print the replies in case we need the "smartaddress".
    log! ({"enable_coins (bob): {:?}", enable_coins (&mm_bob)});
    // Enable coins on Alice side. Print the replies in case we need the "smartaddress".
    log! ({"enable_coins (alice): {:?}", enable_coins (&mm_alice)});

    // Both the Taker and the Maker should connect to the netid 9000 open (non-NAT) seed node.
    // NB: Long wayt as there might be delays in the seed node from us reusing the 127.0.0.* IPs with different keys.
    unwrap! (mm_bob.wait_for_log (999., &|log| log.contains ("set pubkey for ")));
    unwrap! (mm_alice.wait_for_log (999., &|log| log.contains ("set pubkey for ")));

    // issue sell request on Bob side by setting base/rel price
    log! ("Issue bob sell request");
    let rc = unwrap! (mm_bob.rpc (json! ({
        "userpass": mm_bob.userpass,
        "method": "setprice",
        "base": base,
        "rel": rel,
        "price": 0.9
    })));
    assert! (rc.0.is_success(), "!setprice: {}", rc.1);

    // issue base/rel buy request from Alice side
    thread::sleep (Duration::from_secs (2));
    log! ("Issue alice buy request");
    let rc = unwrap! (mm_alice.rpc (json! ({
        "userpass": mm_alice.userpass,
        "method": "buy",
        "base": base,
        "rel": rel,
        "relvolume": 0.1,
        "price": 1
    })));
    assert! (rc.0.is_success(), "!buy: {}", rc.1);

    // ensure the swap started
    unwrap! (mm_alice.wait_for_log (99., &|log| log.contains ("Entering the taker_swap_loop")));
    unwrap! (mm_bob.wait_for_log (20., &|log| log.contains ("Entering the maker_swap_loop")));

    // wait for swap to complete on both sides
    unwrap! (mm_alice.wait_for_log (600., &|log| log.contains ("Swap finished successfully")));
    unwrap! (mm_bob.wait_for_log (600., &|log| log.contains ("Swap finished successfully")));

    unwrap! (mm_bob.stop());
    unwrap! (mm_alice.stop());
}

/// Integration test for PIZZA/BEER and BEER/PIZZA trade
/// This test is ignored because as of now it requires additional environment setup:
/// PIZZA and ETOMIC daemons must be running and fully synced for swaps to be successful
/// The trades can't be executed concurrently now for 2 reasons:
/// 1. Bob node starts listening 47772 port on all interfaces so no more Bobs can be started at once
/// 2. Current UTXO handling algo might result to conflicts between concurrently running nodes
/// 
/// Steps that are currently necessary to run this test:
/// 
/// Obtain the wallet binaries (komodod, komodo-cli) from the [Agama wallet](https://github.com/KomodoPlatform/Agama/releases/).
/// (Or use the Docker image artempikulin/komodod-etomic).
/// (Or compile them from [source](https://github.com/jl777/komodo/tree/dev))
/// 
/// Obtain ~/.zcash-params (c:/Users/$username/AppData/Roaming/ZcashParams on Windows).
/// 
/// Start the wallets
/// 
///     komodod -ac_name=PIZZA -ac_supply=100000000 -addnode=24.54.206.138 -addnode=78.47.196.146
/// 
/// and
/// 
///     komodod -ac_name=ETOMIC -ac_supply=100000000 -addnode=78.47.196.146
/// 
/// and (if you want to test BEER coin):
///
///     komodod -ac_name=BEER -ac_supply=100000000 -addnode=78.47.196.146 -addnode=43.245.162.106 -addnode=88.99.153.2 -addnode=94.130.173.120 -addnode=195.201.12.150 -addnode=23.152.0.28
///
/// Get rpcuser and rpcpassword from ETOMIC/ETOMIC.conf
/// (c:/Users/$username/AppData/Roaming/Komodo/ETOMIC/ETOMIC.conf on Windows)
/// and run
/// 
///     komodo-cli -ac_name=ETOMIC importaddress RKGn1jkeS7VNLfwY74esW7a8JFfLNj1Yoo
/// 
/// Share the wallet information with the test. On Windows:
/// 
///     set BOB_PASSPHRASE=...
///     set BOB_USERPASS=...
///     set ALICE_PASSPHRASE=...
///     set ALICE_USERPASS=...
/// 
/// And run the test:
/// 
///     cargo test trade_etomic_pizza -- --nocapture --ignored
#[test]
#[ignore]
fn trade_pizza_eth() {
    trade_base_rel_native("PIZZA", "ETH");
}

#[test]
#[ignore]
fn trade_eth_pizza() {
    trade_base_rel_native("ETH", "PIZZA");
}

#[test]
#[ignore]
fn trade_beer_eth() {
    trade_base_rel_native("BEER", "ETH");
}

#[test]
#[ignore]
fn trade_eth_beer() {
    trade_base_rel_native("ETH", "BEER");
}

#[test]
#[ignore]
fn trade_pizza_beer() {
    trade_base_rel_native("PIZZA", "BEER");
}

#[test]
#[ignore]
fn trade_beer_pizza() {
    trade_base_rel_native("BEER", "PIZZA");
}

#[test]
#[ignore]
fn trade_pizza_etomic() {
    trade_base_rel_native("PIZZA", "ETOMIC");
}

#[test]
#[ignore]
fn trade_etomic_pizza() {
    trade_base_rel_native("ETOMIC", "PIZZA");
}

fn withdraw_and_send(mm: &MarketMakerIt, coin: &str, to: &str, enable_res: &HashMap<&'static str, Json>, expected_bal_change: f64) {
    let addr = addr_from_enable(unwrap!(enable_res.get(coin)));

    let withdraw = unwrap! (mm.rpc (json! ({
        "userpass": mm.userpass,
        "method": "withdraw",
        "coin": coin,
        "to": to,
        "amount": 0.001
    })));

    assert! (withdraw.0.is_success(), "!{} withdraw: {}", coin, withdraw.1);
    let withdraw_json: Json = unwrap!(json::from_str(&withdraw.1));
    assert_eq!(Some(&vec![Json::from(to)]), withdraw_json["to"].as_array());
    assert_eq!(Some(expected_bal_change), withdraw_json["my_balance_change"].as_f64());
    assert_eq!(Some(&vec![addr]), withdraw_json["from"].as_array());

    let send = unwrap! (mm.rpc (json! ({
        "userpass": mm.userpass,
        "method": "send_raw_transaction",
        "coin": coin,
        "tx_hex": withdraw_json["tx_hex"]
    })));
    assert! (send.0.is_success(), "!{} send: {}", coin, send.1);
    let send_json: Json = unwrap!(json::from_str(&send.1));
    assert_eq! (withdraw_json["tx_hash"], send_json["tx_hash"]);
}

#[test]
fn test_withdraw_and_send() {
    let (alice_file_passphrase, _alice_file_userpass) = from_env_file (slurp (&".env.client"));

    let alice_passphrase = unwrap! (var ("ALICE_PASSPHRASE") .ok().or (alice_file_passphrase), "No ALICE_PASSPHRASE or .env.client/PASSPHRASE");

    let coins = json! ([
        {"coin":"BEER","asset":"BEER"},
        {"coin":"PIZZA","asset":"PIZZA"},
        {"coin":"ETOMIC","asset":"ETOMIC"},
        {"coin":"ETH","name":"ethereum","etomic":"0x0000000000000000000000000000000000000000"},
        {"coin":"JST","name":"jst","etomic":"0x2b294f029fde858b2c62184e8390591755521d8e"}
    ]);

    let mut mm_alice = unwrap! (MarketMakerIt::start (
        json! ({
            "gui": "nogui",
            "netid": 8100,
            "myipaddr": env::var ("ALICE_TRADE_IP") .ok(),
            "rpcip": env::var ("ALICE_TRADE_IP") .ok(),
            "passphrase": alice_passphrase,
            "coins": coins,
            "rpc_password": "password",
            "i_am_seed": true,
        }),
        "password".into(),
        match var ("LOCAL_THREAD_MM") {Ok (ref e) if e == "alice" => Some (local_start()), _ => None}
    ));

    let (_alice_dump_log, _alice_dump_dashboard) = mm_dump (&mm_alice.log_path);
    log! ({"Alice log path: {}", mm_alice.log_path.display()});

    // wait until RPC API is active
    unwrap! (mm_alice.wait_for_log (22., &|log| log.contains (">>>>>>>>> DEX stats ")));

    // Enable coins. Print the replies in case we need the address.
    let enable_res = enable_coins_eth_electrum (&mm_alice, vec!["http://195.201.0.6:8565"]);
    log! ("enable_coins (alice): " [enable_res]);
    withdraw_and_send(&mm_alice, "PIZZA", "RJTYiYeJ8eVvJ53n2YbrVmxWNNMVZjDGLh", &enable_res, -0.00101);
    // dev chain gas price is 0 so ETH expected balance change doesn't include the fee
    withdraw_and_send(&mm_alice, "ETH", "0x657980d55733b41c0c64c06003864e1aad917ca7", &enable_res, -0.001);
    withdraw_and_send(&mm_alice, "JST", "0x657980d55733b41c0c64c06003864e1aad917ca7", &enable_res, -0.001);
    unwrap!(mm_alice.stop());
}

/// Ensure that swap status return the 404 status code if swap is not found
#[test]
fn test_swap_status() {
    let coins = json! ([{"coin":"BEER","asset":"BEER"},]);

    let mut mm = unwrap! (MarketMakerIt::start (
        json! ({
            "gui": "nogui",
            "netid": 8100,
            "myipaddr": env::var ("ALICE_TRADE_IP") .ok(),
            "rpcip": env::var ("ALICE_TRADE_IP") .ok(),
            "passphrase": "some passphrase",
            "coins": coins,
            "rpc_password": "password",
            "i_am_seed": true,
        }),
        "password".into(),
        match var ("LOCAL_THREAD_MM") {Ok (ref e) if e == "alice" => Some (local_start()), _ => None}
    ));

    unwrap! (mm.wait_for_log (22., &|log| log.contains (">>>>>>>>> DEX stats ")));

    let my_swap = unwrap! (mm.rpc (json! ({
        "userpass": mm.userpass,
        "method": "my_swap_status",
        "params": {
            "uuid":"random",
        }
    })));

    assert_eq! (my_swap.0, StatusCode::NOT_FOUND, "!not found status code: {}", my_swap.1);

    let stats_swap = unwrap! (mm.rpc (json! ({
        "userpass": mm.userpass,
        "method": "stats_swap_status",
        "params": {
            "uuid":"random",
        }
    })));

    assert_eq! (stats_swap.0, StatusCode::NOT_FOUND, "!not found status code: {}", stats_swap.1);
}

/// Ensure that setprice/buy/sell calls deny base == rel
/// https://github.com/artemii235/SuperNET/issues/363
#[test]
fn test_order_errors_when_base_equal_rel() {
    let coins = json!([
        {"coin":"BEER","asset":"BEER","rpcport":8923,"txversion":4},
    ]);

    let mut mm = unwrap! (MarketMakerIt::start (
        json! ({
            "gui": "nogui",
            "netid": 9998,
            "myipaddr": env::var ("BOB_TRADE_IP") .ok(),
            "rpcip": env::var ("BOB_TRADE_IP") .ok(),
            "canbind": env::var ("BOB_TRADE_PORT") .ok().map (|s| unwrap! (s.parse::<i64>())),
            "passphrase": "bob passphrase",
            "coins": coins,
            "rpc_password": "pass",
            "i_am_seed": true,
        }),
        "pass".into(),
        match var ("LOCAL_THREAD_MM") {Ok (ref e) if e == "bob" => Some (local_start()), _ => None}
    ));
    let (_dump_log, _dump_dashboard) = mm_dump (&mm.log_path);
    log!({"Log path: {}", mm.log_path.display()});
    unwrap! (mm.wait_for_log (22., &|log| log.contains (">>>>>>>>> DEX stats ")));
    enable_electrum (&mm, "BEER", vec!["electrum1.cipig.net:10022"]);

    let rc = unwrap! (mm.rpc (json! ({
        "userpass": mm.userpass,
        "method": "setprice",
        "base": "BEER",
        "rel": "BEER",
        "price": 0.9
    })));
    assert! (rc.0.is_server_error(), "setprice should have failed, but got {:?}", rc);

    let rc = unwrap! (mm.rpc (json! ({
        "userpass": mm.userpass,
        "method": "buy",
        "base": "BEER",
        "rel": "BEER",
        "price": 0.9,
        "relvolume": 0.1,
    })));
    assert! (rc.0.is_server_error(), "buy should have failed, but got {:?}", rc);

    let rc = unwrap! (mm.rpc (json! ({
        "userpass": mm.userpass,
        "method": "sell",
        "base": "BEER",
        "rel": "BEER",
        "price": 0.9,
        "basevolume": 0.1,
    })));
    assert! (rc.0.is_server_error(), "sell should have failed, but got {:?}", rc);
<<<<<<< HEAD
=======
}

fn startup_passphrase(passphrase: &str, expected_address: &str) {
    let coins = json!([
        {"coin":"BEER","asset":"BEER","rpcport":8923,"txversion":4},
    ]);

    let mut mm = unwrap! (MarketMakerIt::start (
        json! ({
            "gui": "nogui",
            "netid": 9998,
            "myipaddr": env::var ("BOB_TRADE_IP") .ok(),
            "rpcip": env::var ("BOB_TRADE_IP") .ok(),
            "canbind": env::var ("BOB_TRADE_PORT") .ok().map (|s| unwrap! (s.parse::<i64>())),
            "passphrase": passphrase,
            "coins": coins,
            "rpc_password": "pass",
            "i_am_seed": true,
        }),
        "pass".into(),
        match var ("LOCAL_THREAD_MM") {Ok (ref e) if e == "bob" => Some (local_start()), _ => None}
    ));
    let (_dump_log, _dump_dashboard) = mm_dump (&mm.log_path);
    log!({"Log path: {}", mm.log_path.display()});
    unwrap! (mm.wait_for_log (22., &|log| log.contains (">>>>>>>>> DEX stats ")));
    let enable = enable_electrum (&mm, "BEER", vec!["electrum1.cipig.net:10022"]);
    let addr = addr_from_enable(&enable);
    assert_eq!(Json::from(expected_address), addr);
    unwrap!(mm.stop());
}

/// MM2 should detect if passphrase is WIF or 0x-prefixed hex encoded privkey and parse it properly.
/// https://github.com/artemii235/SuperNET/issues/396
#[test]
fn test_startup_passphrase() {
    // seed phrase
    startup_passphrase("bob passphrase", "RRnMcSeKiLrNdbp91qNVQwwXx5azD4S4CD");
    // WIF
    startup_passphrase("UvCjJf4dKSs2vFGVtCnUTAhR5FTZGdg43DDRa9s7s5DV1sSDX14g", "RRnMcSeKiLrNdbp91qNVQwwXx5azD4S4CD");
    // 0x prefixed hex
    startup_passphrase("0xb8c774f071de08c7fd8f62b97f1a5726f6ce9f1bcf141b70b86689254ed6714e", "RRnMcSeKiLrNdbp91qNVQwwXx5azD4S4CD");
>>>>>>> 3acd1007
}<|MERGE_RESOLUTION|>--- conflicted
+++ resolved
@@ -1265,8 +1265,6 @@
         "basevolume": 0.1,
     })));
     assert! (rc.0.is_server_error(), "sell should have failed, but got {:?}", rc);
-<<<<<<< HEAD
-=======
 }
 
 fn startup_passphrase(passphrase: &str, expected_address: &str) {
@@ -1308,5 +1306,4 @@
     startup_passphrase("UvCjJf4dKSs2vFGVtCnUTAhR5FTZGdg43DDRa9s7s5DV1sSDX14g", "RRnMcSeKiLrNdbp91qNVQwwXx5azD4S4CD");
     // 0x prefixed hex
     startup_passphrase("0xb8c774f071de08c7fd8f62b97f1a5726f6ce9f1bcf141b70b86689254ed6714e", "RRnMcSeKiLrNdbp91qNVQwwXx5azD4S4CD");
->>>>>>> 3acd1007
 }