--- conflicted
+++ resolved
@@ -30,13 +30,9 @@
 
 #[cfg(not(target_arch = "wasm32"))]
 use crate::mm2::database::init_and_migrate_db;
-<<<<<<< HEAD
+#[cfg(not(feature = "wallet-only"))]
 use crate::mm2::lp_network::{lp_ports, p2p_event_process_loop, P2PContext};
-=======
 #[cfg(not(feature = "wallet-only"))]
-use crate::mm2::lp_network::{p2p_event_process_loop, P2PContext};
-#[cfg(not(feature = "wallet-only"))]
->>>>>>> 50053590
 use crate::mm2::lp_ordermatch::{broadcast_maker_orders_keep_alive_loop, lp_ordermatch_loop, orders_kick_start,
                                 BalanceUpdateOrdermatchHandler};
 #[cfg(not(feature = "wallet-only"))]
@@ -246,13 +242,8 @@
     Ok(())
 }
 
-<<<<<<< HEAD
-#[cfg(not(target_arch = "wasm32"))]
+#[cfg(all(not(target_arch = "wasm32"), not(feature = "wallet-only")))]
 fn migration_1(_ctx: &MmArc) {}
-=======
-#[cfg(all(not(target_arch = "wasm32"), not(feature = "wallet-only")))]
-fn migration_1(_ctx: &MmArc) -> Result<(), String> { Ok(()) }
->>>>>>> 50053590
 
 /// Resets the context (most of which resides currently in `lp::G` but eventually would move into `MmCtx`).
 /// Restarts the peer connections.
