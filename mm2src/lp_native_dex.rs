--- conflicted
+++ resolved
@@ -441,13 +441,9 @@
 
     spawn(broadcast_maker_orders_keep_alive_loop(ctx.clone()));
 
-<<<<<<< HEAD
-    spawn(clean_memory_loop(ctx.clone()));
+    spawn(clean_memory_loop(ctx.weak()));
     Ok(())
 }
-=======
-    spawn(clean_memory_loop(ctx.weak()));
->>>>>>> b2cf0875
 
 #[cfg_attr(target_arch = "wasm32", allow(unused_variables))]
 /// * `ctx_cb` - callback used to share the `MmCtx` ID with the call site.
