--- conflicted
+++ resolved
@@ -18,7 +18,7 @@
 //
 
 use coins::register_balance_update_handler;
-use mm2_libp2p::{spawn_gossipsub, NetworkPorts, NodeType, RelayAddress};
+use mm2_libp2p::{spawn_gossipsub, NodeType, RelayAddress};
 use rand::rngs::SmallRng;
 use rand::{random, Rng, SeedableRng};
 use serde_json::{self as json};
@@ -30,7 +30,7 @@
 
 #[cfg(not(target_arch = "wasm32"))]
 use crate::mm2::database::init_and_migrate_db;
-use crate::mm2::lp_network::{lp_ports, p2p_event_process_loop, P2PContext};
+use crate::mm2::lp_network::{lp_network_ports, p2p_event_process_loop, P2PContext};
 use crate::mm2::lp_ordermatch::{broadcast_maker_orders_keep_alive_loop, lp_ordermatch_loop, orders_kick_start,
                                 BalanceUpdateOrdermatchHandler};
 use crate::mm2::lp_swap::{running_swaps_num, swap_kick_starts};
@@ -59,58 +59,19 @@
 }
 
 #[cfg(not(target_arch = "wasm32"))]
-<<<<<<< HEAD
 fn default_seednodes(netid: u16) -> Vec<RelayAddress> {
-    if netid == 7777 {
-        NETID_7777_SEEDNODES
-            .iter()
-            .filter_map(|seed| {
-                let seed_url = format!("{}:0", *seed);
-                seed_to_ipv4_string(&seed_url)
-            })
-            .map(RelayAddress::IPv4)
-=======
-fn default_seednodes(netid: u16) -> Vec<String> {
     use crate::mm2::lp_network::addr_to_ipv4_string;
     if netid == 7777 {
         NETID_7777_SEEDNODES
             .iter()
             .filter_map(|seed| addr_to_ipv4_string(*seed).ok())
->>>>>>> 7489372e
+            .map(RelayAddress::IPv4)
             .collect()
     } else {
         Vec::new()
     }
 }
 
-<<<<<<< HEAD
-pub fn lp_ports(netid: u16) -> Result<(u16, u16, u16), String> {
-    const LP_RPCPORT: u16 = 7783;
-    let max_netid = (65535 - 40 - LP_RPCPORT) / 4;
-    if netid > max_netid {
-        return ERR!("Netid {} is larger than max {}", netid, max_netid);
-    }
-
-    let other_ports = if netid != 0 {
-        let net_mod = netid % 10;
-        let net_div = netid / 10;
-        (net_div * 40) + LP_RPCPORT + net_mod
-    } else {
-        LP_RPCPORT
-    };
-    Ok((other_ports + 10, other_ports + 20, other_ports + 30))
-}
-
-pub fn lp_network_ports(netid: u16) -> Result<NetworkPorts, String> {
-    let (_, network_port, network_ws_port) = try_s!(lp_ports(netid));
-    Ok(NetworkPorts {
-        tcp: network_port,
-        ws: network_ws_port,
-    })
-}
-
-=======
->>>>>>> 7489372e
 /// Invokes `OS_ensure_directory`,
 /// then prints an error and returns `false` if the directory is not writable.
 fn ensure_dir_is_writable(dir_path: &Path) -> bool {
