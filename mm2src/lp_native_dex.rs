/******************************************************************************
 * Copyright © 2014-2019 The SuperNET Developers.                             *
 *                                                                            *
 * See the AUTHORS, DEVELOPER-AGREEMENT and LICENSE files at                  *
 * the top-level directory of this distribution for the individual copyright  *
 * holder information and the developer policies on copyright and licensing.  *
 *                                                                            *
 * Unless otherwise agreed in a custom licensing agreement, no part of the    *
 * SuperNET software, including this file may be copied, modified, propagated *
 * or distributed except according to the terms contained in the LICENSE file *
 *                                                                            *
 * Removal or modification of this copyright notice is prohibited.            *
 *                                                                            *
 ******************************************************************************/
//
//  lp_native_dex.rs
//  marketmaker
//

use coins::register_balance_update_handler;
use mm2_libp2p::{start_gossipsub, NodeType};
use rand::rngs::SmallRng;
use rand::{random, Rng, SeedableRng};
use serde_json::{self as json};
use std::fs;
use std::io::{Read, Write};
use std::net::{IpAddr, Ipv4Addr, ToSocketAddrs};
use std::path::Path;
use std::str;

#[cfg(not(target_arch = "wasm32"))]
use crate::mm2::database::init_and_migrate_db;
#[cfg(not(feature = "wallet-only"))]
use crate::mm2::lp_network::{p2p_event_process_loop, P2PContext};
#[cfg(not(feature = "wallet-only"))]
use crate::mm2::lp_ordermatch::{broadcast_maker_orders_keep_alive_loop, lp_ordermatch_loop, orders_kick_start,
                                BalanceUpdateOrdermatchHandler};
#[cfg(not(feature = "wallet-only"))]
use crate::mm2::lp_swap::{running_swaps_num, swap_kick_starts};
use crate::mm2::rpc::spawn_rpc;
use bitcrypto::sha256;
use common::executor::{spawn, spawn_boxed, Timer};
use common::log::{error, info, warn};
use common::mm_ctx::{MmArc, MmCtx};
use common::privkey::key_pair_from_seed;
use common::{slurp_url, MM_DATETIME, MM_VERSION};

const IP_PROVIDERS: [&str; 2] = ["http://checkip.amazonaws.com/", "http://api.ipify.org"];
const NETID_7777_SEEDNODES: [&str; 3] = ["seed1.kmd.io:0", "seed2.kmd.io:0", "seed3.kmd.io:0"];

pub fn lp_ports(netid: u16) -> Result<(u16, u16, u16), String> {
    const LP_RPCPORT: u16 = 7783;
    let max_netid = (65535 - 40 - LP_RPCPORT) / 4;
    if netid > max_netid {
        return ERR!("Netid {} is larger than max {}", netid, max_netid);
    }

    let other_ports = if netid != 0 {
        let net_mod = netid % 10;
        let net_div = netid / 10;
        (net_div * 40) + LP_RPCPORT + net_mod
    } else {
        LP_RPCPORT
    };
    Ok((other_ports + 10, other_ports + 20, other_ports + 30))
}

/// Invokes `OS_ensure_directory`,
/// then prints an error and returns `false` if the directory is not writable.
fn ensure_dir_is_writable(dir_path: &Path) -> bool {
    if dir_path.exists() && !dir_path.is_dir() {
        error!("The {} is not a directory", dir_path.display());
        return false;
    } else if let Err(e) = std::fs::create_dir_all(dir_path) {
        error!("Could not create dir {}, error {}", dir_path.display(), e);
        return false;
    }
    let r: [u8; 32] = random();
    let mut check: Vec<u8> = Vec::with_capacity(r.len());
    let fname = dir_path.join("checkval");
    let mut fp = match fs::File::create(&fname) {
        Ok(fp) => fp,
        Err(_) => {
            error!("FATAL cannot create {:?}", fname);
            return false;
        },
    };
    if fp.write_all(&r).is_err() {
        error!("FATAL cannot write to {:?}", fname);
        return false;
    }
    drop(fp);
    let mut fp = match fs::File::open(&fname) {
        Ok(fp) => fp,
        Err(_) => {
            error!("FATAL cannot open {:?}", fname);
            return false;
        },
    };
    if fp.read_to_end(&mut check).is_err() || check.len() != r.len() {
        error!("FATAL cannot read {:?}", fname);
        return false;
    }
    if check != r {
        error!("FATAL expect the same {:?} data: {:?} != {:?}", fname, r, check);
        return false;
    }
    true
}

fn ensure_file_is_writable(file_path: &Path) -> Result<(), String> {
    if fs::File::open(file_path).is_err() {
        // try to create file if opening fails
        if let Err(e) = fs::OpenOptions::new().write(true).create_new(true).open(file_path) {
            return ERR!("{} when trying to create the file {}", e, file_path.display());
        }
    } else {
        // try to open file in write append mode
        if let Err(e) = fs::OpenOptions::new().write(true).append(true).open(file_path) {
            return ERR!(
                "{} when trying to open the file {} in write mode",
                e,
                file_path.display()
            );
        }
    }
    Ok(())
}

#[cfg(not(target_arch = "wasm32"))]
fn fix_directories(ctx: &MmCtx) -> Result<(), String> {
    let dbdir = ctx.dbdir();
    try_s!(std::fs::create_dir_all(&dbdir));

    if !ensure_dir_is_writable(&dbdir.join("SWAPS")) {
        return ERR!("SWAPS db dir is not writable");
    }
    if !ensure_dir_is_writable(&dbdir.join("SWAPS").join("MY")) {
        return ERR!("SWAPS/MY db dir is not writable");
    }
    if !ensure_dir_is_writable(&dbdir.join("SWAPS").join("STATS")) {
        return ERR!("SWAPS/STATS db dir is not writable");
    }
    if !ensure_dir_is_writable(&dbdir.join("SWAPS").join("STATS").join("MAKER")) {
        return ERR!("SWAPS/STATS/MAKER db dir is not writable");
    }
    if !ensure_dir_is_writable(&dbdir.join("SWAPS").join("STATS").join("TAKER")) {
        return ERR!("SWAPS/STATS/TAKER db dir is not writable");
    }
    if !ensure_dir_is_writable(&dbdir.join("TRANSACTIONS")) {
        return ERR!("TRANSACTIONS db dir is not writable");
    }
    if !ensure_dir_is_writable(&dbdir.join("GTC")) {
        return ERR!("GTC db dir is not writable");
    }
    if !ensure_dir_is_writable(&dbdir.join("PRICES")) {
        return ERR!("PRICES db dir is not writable");
    }
    if !ensure_dir_is_writable(&dbdir.join("UNSPENTS")) {
        return ERR!("UNSPENTS db dir is not writable");
    }
    if !ensure_dir_is_writable(&dbdir.join("ORDERS")) {
        return ERR!("ORDERS db dir is not writable");
    }
    if !ensure_dir_is_writable(&dbdir.join("ORDERS").join("MY")) {
        return ERR!("ORDERS/MY db dir is not writable");
    }
    if !ensure_dir_is_writable(&dbdir.join("ORDERS").join("MY").join("MAKER")) {
        return ERR!("ORDERS/MY/MAKER db dir is not writable");
    }
    if !ensure_dir_is_writable(&dbdir.join("ORDERS").join("MY").join("TAKER")) {
        return ERR!("ORDERS/MY/TAKER db dir is not writable");
    }
    if !ensure_dir_is_writable(&dbdir.join("TX_CACHE")) {
        return ERR!("TX_CACHE db dir is not writable");
    }
    try_s!(ensure_file_is_writable(&dbdir.join("GTC").join("orders")));
    Ok(())
}

#[cfg(target_arch = "wasm32")]
fn fix_directories(ctx: &MmCtx) -> Result<(), String> {
    use std::os::raw::c_char;

    #[wasm_bindgen(raw_module = "../../../js/defined-in-js.js")]
    extern "C" {
        pub fn host_ensure_dir_is_writable(ptr: *const c_char, len: i32) -> i32;
    }
    macro_rules! writeable_dir {
        ($path: expr) => {
            let path = $path;
            let path = try_s!(path.to_str().ok_or("Non-unicode path"));
            let rc = host_ensure_dir_is_writable(path.as_ptr() as *const c_char, path.len() as i32);
            if rc != 0 {
                return ERR!("Dir '{}' not writeable: {}", path, rc);
            }
        };
    }

    let dbdir = ctx.dbdir();
    writeable_dir!(dbdir.join("SWAPS").join("MY"));
    writeable_dir!(dbdir.join("SWAPS").join("STATS").join("MAKER"));
    writeable_dir!(dbdir.join("SWAPS").join("STATS").join("TAKER"));
    writeable_dir!(dbdir.join("ORDERS").join("MY").join("MAKER"));
    writeable_dir!(dbdir.join("ORDERS").join("MY").join("TAKER"));
    Ok(())
}

<<<<<<< HEAD
#[cfg(all(feature = "native", not(feature = "wallet-only")))]
=======
#[cfg(not(target_arch = "wasm32"))]
>>>>>>> e14a5565
fn migrate_db(ctx: &MmArc) -> Result<(), String> {
    let migration_num_path = ctx.dbdir().join(".migration");
    let mut current_migration = match std::fs::read(&migration_num_path) {
        Ok(bytes) => {
            let mut num_bytes = [0; 8];
            if bytes.len() == 8 {
                num_bytes.clone_from_slice(&bytes);
                u64::from_le_bytes(num_bytes)
            } else {
                0
            }
        },
        Err(_) => 0,
    };

    if current_migration < 1 {
        try_s!(migration_1(ctx));
        current_migration = 1;
    }
    try_s!(std::fs::write(&migration_num_path, &current_migration.to_le_bytes()));
    Ok(())
}

<<<<<<< HEAD
#[cfg(all(feature = "native", not(feature = "wallet-only")))]
=======
#[cfg(not(target_arch = "wasm32"))]
>>>>>>> e14a5565
fn migration_1(_ctx: &MmArc) -> Result<(), String> { Ok(()) }

/// Resets the context (most of which resides currently in `lp::G` but eventually would move into `MmCtx`).
/// Restarts the peer connections.
/// Reloads the coin keys.
///
/// Besides the `passphrase` it also allows changing the `seednode` at runtime.  
/// AG: While there might be value in changing `seednode` at runtime, I'm not sure if changing `gui` is actually necessary.
///
/// AG: If possible, I think we should avoid calling this function on a working MM, using it for initialization only,
///     in order to avoid the possibility of invalid state.
/// AP: Totally agree, moreover maybe we even `must` deny calling this on a working MM as it's being refactored
pub fn lp_passphrase_init(ctx: &MmArc) -> Result<(), String> {
    let passphrase = ctx.conf["passphrase"].as_str();
    let passphrase = match passphrase {
        None | Some("") => return ERR!("jeezy says we cant use the nullstring as passphrase and I agree"),
        Some(s) => s.to_string(),
    };

    let key_pair = try_s!(key_pair_from_seed(&passphrase));
    let key_pair = try_s!(ctx.secp256k1_key_pair.pin(key_pair));
    try_s!(ctx.rmd160.pin(key_pair.public().address_hash()));
    Ok(())
}

/// Tries to serve on the given IP to check if it's available.  
/// We need this check because our external IP, particularly under NAT,
/// might be outside of the set of IPs we can open and run a server on.
///
/// Returns an error if the address did not work
/// (like when the `ip` does not belong to a connected interface).
///
/// The primary concern of this function is to test the IP,
/// but this opportunity is also used to start the HTTP fallback server,
/// in order to improve the reliability of the said server (in the Lean "stop the line" manner).
///
/// If the IP has passed the communication check then a shutdown Sender is returned.
/// Dropping or using that Sender will stop the HTTP fallback server.
///
/// Also the port of the HTTP fallback server is returned.
#[cfg(not(target_arch = "wasm32"))]
fn test_ip(ctx: &MmArc, ip: IpAddr) -> Result<(), String> {
    let netid = ctx.netid();

    // Try a few pseudo-random ports.
    // `netid` is used as the seed in order for the port selection to be determenistic,
    // similar to how the port selection and probing worked before (since MM1)
    // and in order to reduce the likehood of *unexpected* port conflicts.
    let mut attempts_left = 9;
    let mut rng = SmallRng::seed_from_u64(netid as u64);
    loop {
        if attempts_left < 1 {
            break ERR!("Out of attempts");
        }
        attempts_left -= 1;
        // TODO: Avoid `mypubport`.
        let port = rng.gen_range(1111, 65535);
        info!("Trying to bind on {}:{}", ip, port);
        match std::net::TcpListener::bind((ip, port)) {
            Ok(_) => break Ok(()),
            Err(err) => {
                if attempts_left == 0 {
                    break ERR!("{}", err);
                }
                continue;
            },
        }
    }
}

fn seed_to_ipv4_string(seed: &str) -> Option<String> {
    match seed.to_socket_addrs() {
        Ok(mut iter) => match iter.next() {
            Some(addr) => {
                if addr.is_ipv4() {
                    Some(addr.ip().to_string())
                } else {
                    warn!("Seed {} resolved to IPv6 {} which is not supported", seed, addr);
                    None
                }
            },
            None => {
                warn!("Seed {} to_socket_addrs empty iter", seed);
                None
            },
        },
        Err(e) => {
            error!("Couldn't resolve '{}' seed: {}", seed, e);
            None
        },
    }
}

/// * `ctx_cb` - callback used to share the `MmCtx` ID with the call site.
pub async fn lp_init(mypubport: u16, ctx: MmArc) -> Result<(), String> {
    info!("Version: {} DT {}", MM_VERSION, MM_DATETIME);
    try_s!(lp_passphrase_init(&ctx));

    try_s!(fix_directories(&ctx));
<<<<<<< HEAD
    try_s!(ctx.init_sqlite_connection());
    try_s!(init_and_migrate_db(&ctx, &ctx.sqlite_connection()));
    #[cfg(all(feature = "native", not(feature = "wallet-only")))]
=======
    #[cfg(not(target_arch = "wasm32"))]
>>>>>>> e14a5565
    {
        try_s!(ctx.init_sqlite_connection());
        try_s!(init_and_migrate_db(&ctx, &ctx.sqlite_connection()));
        try_s!(migrate_db(&ctx));
    }

    // #[cfg(not(target_arch = "wasm32"))]
    try_s!(init_p2p(mypubport, ctx.clone()).await);

    let balance_update_ordermatch_handler = BalanceUpdateOrdermatchHandler::new(ctx.clone());
    register_balance_update_handler(ctx.clone(), Box::new(balance_update_ordermatch_handler)).await;

    try_s!(ctx.initialized.pin(true));

    #[cfg(not(target_arch = "wasm32"))]
    {
        // launch kickstart threads before RPC is available, this will prevent the API user to place
        // an order and start new swap that might get started 2 times because of kick-start
        let mut coins_needed_for_kick_start = swap_kick_starts(ctx.clone());
        coins_needed_for_kick_start.extend(try_s!(orders_kick_start(&ctx).await));
        *(try_s!(ctx.coins_needed_for_kick_start.lock())) = coins_needed_for_kick_start;
    }

    spawn(lp_ordermatch_loop(ctx.clone()));

    spawn(broadcast_maker_orders_keep_alive_loop(ctx.clone()));

    #[cfg(target_arch = "wasm32")]
    {
        if 1 == 1 {
            return Ok(());
        }
    } // TODO: Gradually move this point further down.

    let ctx_id = try_s!(ctx.ffi_handle());

    spawn_rpc(ctx_id);
    let ctx_c = ctx.clone();
    spawn(async move {
        if let Err(err) = ctx_c.init_metrics() {
            warn!("Couldn't initialize metrics system: {}", err);
        }
    });
    // In the mobile version we might depend on `lp_init` staying around until the context stops.
    loop {
        if ctx.is_stopping() {
            break;
        };
        Timer::sleep(0.2).await
    }

    // wait for swaps to stop
    loop {
        if running_swaps_num(&ctx) == 0 {
            break;
        };
        Timer::sleep(0.2).await
    }
    Ok(())
}

fn simple_ip_extractor(ip: &str) -> Result<IpAddr, String> {
    let ip = ip.trim();
    Ok(match ip.parse() {
        Ok(ip) => ip,
        Err(err) => return ERR!("Error parsing IP address '{}': {}", ip, err),
    })
}

/// Detect the real IP address.
///
/// We're detecting the outer IP address, visible to the internet.
/// Later we'll try to *bind* on this IP address,
/// and this will break under NAT or forwarding because the internal IP address will be different.
/// Which might be a good thing, allowing us to detect the likehoodness of NAT early.
#[cfg(not(target_arch = "wasm32"))]
async fn detect_myipaddr(ctx: MmArc) -> Result<IpAddr, String> {
    for url in IP_PROVIDERS.iter() {
        info!("Trying to fetch the real IP from '{}' ...", url);
        let (status, _headers, ip) = match slurp_url(url).await {
            Ok(t) => t,
            Err(err) => {
                error!("Failed to fetch IP from '{}': {}", url, err);
                continue;
            },
        };
        if !status.is_success() {
            error!("Failed to fetch IP from '{}': status {:?}", url, status);
            continue;
        }
        let ip = match std::str::from_utf8(&ip) {
            Ok(ip) => ip,
            Err(err) => {
                error!("Failed to fetch IP from '{}', not UTF-8: {}", url, err);
                continue;
            },
        };
        let ip = match simple_ip_extractor(ip) {
            Ok(ip) => ip,
            Err(err) => {
                error!("Failed to parse IP '{}' fetched from '{}': {}", ip, url, err);
                continue;
            },
        };

        // Try to bind on this IP.
        // If we're not behind a NAT then the bind will likely succeed.
        // If the bind fails then emit a user-visible warning and fall back to 0.0.0.0.
        match test_ip(&ctx, ip) {
            Ok(_) => {
                ctx.log.log(
                    "🙂",
                    &[&"myipaddr"],
                    &fomat! (
                        "We've detected an external IP " (ip) " and we can bind on it"
                        ", so probably a dedicated IP."),
                );
                return Ok(ip);
            },
            Err(err) => error!("IP {} not available: {}", ip, err),
        }
        let all_interfaces = Ipv4Addr::new(0, 0, 0, 0).into();
        if test_ip(&ctx, all_interfaces).is_ok() {
            ctx.log.log ("😅", &[&"myipaddr"], &fomat! (
                    "We couldn't bind on the external IP " (ip) ", so NAT is likely to be present. We'll be okay though."));
            return Ok(all_interfaces);
        }
        let localhost = Ipv4Addr::new(127, 0, 0, 1).into();
        if test_ip(&ctx, localhost).is_ok() {
            ctx.log.log(
                "🤫",
                &[&"myipaddr"],
                &fomat! (
                    "We couldn't bind on " (ip) " or 0.0.0.0!"
                    " Looks like we can bind on 127.0.0.1 as a workaround, but that's not how we're supposed to work."),
            );
            return Ok(localhost);
        }
        ctx.log.log(
            "🤒",
            &[&"myipaddr"],
            &fomat! (
                "Couldn't bind on " (ip) ", 0.0.0.0 or 127.0.0.1."),
        );
        return Ok(all_interfaces); // Seems like a better default than 127.0.0.1, might still work for other ports.
    }
    ERR!("Couldn't fetch the real IP")
}

#[cfg(not(target_arch = "wasm32"))]
async fn myipaddr(ctx: MmArc) -> Result<IpAddr, String> {
    let myipaddr: IpAddr = if Path::new("myipaddr").exists() {
        match fs::File::open("myipaddr") {
            Ok(mut f) => {
                let mut buf = String::new();
                if let Err(err) = f.read_to_string(&mut buf) {
                    return ERR!("Can't read from 'myipaddr': {}", err);
                }
                try_s!(simple_ip_extractor(&buf))
            },
            Err(err) => return ERR!("Can't read from 'myipaddr': {}", err),
        }
    } else if !ctx.conf["myipaddr"].is_null() {
        let s = try_s!(ctx.conf["myipaddr"].as_str().ok_or("'myipaddr' is not a string"));
        try_s!(simple_ip_extractor(s))
    } else {
        try_s!(detect_myipaddr(ctx).await)
    };
    Ok(myipaddr)
}

async fn init_p2p(mypubport: u16, ctx: MmArc) -> Result<(), String> {
    let i_am_seed = ctx.conf["i_am_seed"].as_bool().unwrap_or(false);

    let seednodes: Option<Vec<String>> = try_s!(json::from_value(ctx.conf["seednodes"].clone()));
    let seednodes = match seednodes {
        Some(s) => s,
        None => {
            if ctx.netid() == 7777 {
                NETID_7777_SEEDNODES
                    .iter()
                    .filter_map(|seed| seed_to_ipv4_string(*seed))
                    .collect()
            } else {
                vec![]
            }
        },
    };

    let ctx_on_poll = ctx.clone();
    let force_p2p_key = if i_am_seed {
        let key = sha256(&*ctx.secp256k1_key_pair().private().secret);
        Some(key.take())
    } else {
        None
    };

    let node_type = if i_am_seed {
        #[cfg(target_arch = "wasm32")]
        return ERR!("'i_am_seed' is only supported in native mode");

        #[cfg(not(target_arch = "wasm32"))]
        {
            let ip = try_s!(myipaddr(ctx.clone()).await);
            NodeType::Relay { ip }
        }
    } else {
        NodeType::Light
    };

    let (cmd_tx, event_rx, peer_id, p2p_abort) = start_gossipsub(
        mypubport,
        ctx.netid(),
        force_p2p_key,
        spawn_boxed,
        seednodes,
        node_type,
        move |swarm| {
            mm_gauge!(
                ctx_on_poll.metrics,
                "p2p.connected_relays.len",
                swarm.connected_relays_len() as i64
            );
            mm_gauge!(ctx_on_poll.metrics, "p2p.relay_mesh.len", swarm.relay_mesh_len() as i64);
            let (period, received_msgs) = swarm.received_messages_in_period();
            mm_gauge!(
                ctx_on_poll.metrics,
                "p2p.received_messages.period_in_secs",
                period.as_secs() as i64
            );

            mm_gauge!(ctx_on_poll.metrics, "p2p.received_messages.count", received_msgs as i64);

            let connected_peers_count = swarm.connected_peers_len();

            mm_gauge!(
                ctx_on_poll.metrics,
                "p2p.connected_peers.count",
                connected_peers_count as i64
            );
        },
    );
    let mut p2p_abort = Some(p2p_abort);
    ctx.on_stop(Box::new(move || {
        if let Some(handle) = p2p_abort.take() {
            drop(handle);
        }
        Ok(())
    }));
    try_s!(ctx.peer_id.pin(peer_id.to_string()));
    let p2p_context = P2PContext::new(cmd_tx);
    p2p_context.store_to_mm_arc(&ctx);
    spawn(p2p_event_process_loop(ctx.clone(), event_rx, i_am_seed));

<<<<<<< HEAD
    let balance_update_ordermatch_handler = BalanceUpdateOrdermatchHandler::new(ctx.clone());
    register_balance_update_handler(ctx.clone(), Box::new(balance_update_ordermatch_handler)).await;

    try_s!(ctx.initialized.pin(true));

    #[cfg(all(feature = "native", not(feature = "wallet-only")))]
    {
        // launch kickstart threads before RPC is available, this will prevent the API user to place
        // an order and start new swap that might get started 2 times because of kick-start
        let mut coins_needed_for_kick_start = swap_kick_starts(ctx.clone());
        coins_needed_for_kick_start.extend(try_s!(orders_kick_start(&ctx).await));
        *(try_s!(ctx.coins_needed_for_kick_start.lock())) = coins_needed_for_kick_start;
    }

    spawn(lp_ordermatch_loop(ctx.clone()));

    spawn(broadcast_maker_orders_keep_alive_loop(ctx.clone()));

    #[cfg(not(feature = "native"))]
    {
        if 1 == 1 {
            return Ok(());
        }
    } // TODO: Gradually move this point further down.

    let ctx_id = try_s!(ctx.ffi_handle());

    spawn_rpc(ctx_id);
    let ctx_c = ctx.clone();
    spawn(async move {
        if let Err(err) = ctx_c.init_metrics() {
            log!("Warning: couldn't initialize metrics system: "(err));
        }
    });
    // In the mobile version we might depend on `lp_init` staying around until the context stops.
    loop {
        if ctx.is_stopping() {
            break;
        };
        Timer::sleep(0.2).await
    }

    // wait for swaps to stop
    #[cfg(not(feature = "wallet-only"))]
    loop {
        if running_swaps_num(&ctx) == 0 {
            break;
        };
        Timer::sleep(0.2).await
    }
=======
>>>>>>> e14a5565
    Ok(())
}<|MERGE_RESOLUTION|>--- conflicted
+++ resolved
@@ -206,11 +206,7 @@
     Ok(())
 }
 
-<<<<<<< HEAD
-#[cfg(all(feature = "native", not(feature = "wallet-only")))]
-=======
-#[cfg(not(target_arch = "wasm32"))]
->>>>>>> e14a5565
+#[cfg(all(not(target_arch = "wasm32"), not(feature = "wallet-only")))]
 fn migrate_db(ctx: &MmArc) -> Result<(), String> {
     let migration_num_path = ctx.dbdir().join(".migration");
     let mut current_migration = match std::fs::read(&migration_num_path) {
@@ -234,11 +230,7 @@
     Ok(())
 }
 
-<<<<<<< HEAD
-#[cfg(all(feature = "native", not(feature = "wallet-only")))]
-=======
-#[cfg(not(target_arch = "wasm32"))]
->>>>>>> e14a5565
+#[cfg(all(not(target_arch = "wasm32"), not(feature = "wallet-only")))]
 fn migration_1(_ctx: &MmArc) -> Result<(), String> { Ok(()) }
 
 /// Resets the context (most of which resides currently in `lp::G` but eventually would move into `MmCtx`).
@@ -338,13 +330,7 @@
     try_s!(lp_passphrase_init(&ctx));
 
     try_s!(fix_directories(&ctx));
-<<<<<<< HEAD
-    try_s!(ctx.init_sqlite_connection());
-    try_s!(init_and_migrate_db(&ctx, &ctx.sqlite_connection()));
-    #[cfg(all(feature = "native", not(feature = "wallet-only")))]
-=======
-    #[cfg(not(target_arch = "wasm32"))]
->>>>>>> e14a5565
+    #[cfg(all(not(target_arch = "wasm32"), not(feature = "wallet-only")))]
     {
         try_s!(ctx.init_sqlite_connection());
         try_s!(init_and_migrate_db(&ctx, &ctx.sqlite_connection()));
@@ -599,58 +585,5 @@
     p2p_context.store_to_mm_arc(&ctx);
     spawn(p2p_event_process_loop(ctx.clone(), event_rx, i_am_seed));
 
-<<<<<<< HEAD
-    let balance_update_ordermatch_handler = BalanceUpdateOrdermatchHandler::new(ctx.clone());
-    register_balance_update_handler(ctx.clone(), Box::new(balance_update_ordermatch_handler)).await;
-
-    try_s!(ctx.initialized.pin(true));
-
-    #[cfg(all(feature = "native", not(feature = "wallet-only")))]
-    {
-        // launch kickstart threads before RPC is available, this will prevent the API user to place
-        // an order and start new swap that might get started 2 times because of kick-start
-        let mut coins_needed_for_kick_start = swap_kick_starts(ctx.clone());
-        coins_needed_for_kick_start.extend(try_s!(orders_kick_start(&ctx).await));
-        *(try_s!(ctx.coins_needed_for_kick_start.lock())) = coins_needed_for_kick_start;
-    }
-
-    spawn(lp_ordermatch_loop(ctx.clone()));
-
-    spawn(broadcast_maker_orders_keep_alive_loop(ctx.clone()));
-
-    #[cfg(not(feature = "native"))]
-    {
-        if 1 == 1 {
-            return Ok(());
-        }
-    } // TODO: Gradually move this point further down.
-
-    let ctx_id = try_s!(ctx.ffi_handle());
-
-    spawn_rpc(ctx_id);
-    let ctx_c = ctx.clone();
-    spawn(async move {
-        if let Err(err) = ctx_c.init_metrics() {
-            log!("Warning: couldn't initialize metrics system: "(err));
-        }
-    });
-    // In the mobile version we might depend on `lp_init` staying around until the context stops.
-    loop {
-        if ctx.is_stopping() {
-            break;
-        };
-        Timer::sleep(0.2).await
-    }
-
-    // wait for swaps to stop
-    #[cfg(not(feature = "wallet-only"))]
-    loop {
-        if running_swaps_num(&ctx) == 0 {
-            break;
-        };
-        Timer::sleep(0.2).await
-    }
-=======
->>>>>>> e14a5565
     Ok(())
 }