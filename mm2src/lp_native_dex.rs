/******************************************************************************
 * Copyright © 2014-2019 The SuperNET Developers.                             *
 *                                                                            *
 * See the AUTHORS, DEVELOPER-AGREEMENT and LICENSE files at                  *
 * the top-level directory of this distribution for the individual copyright  *
 * holder information and the developer policies on copyright and licensing.  *
 *                                                                            *
 * Unless otherwise agreed in a custom licensing agreement, no part of the    *
 * SuperNET software, including this file may be copied, modified, propagated *
 * or distributed except according to the terms contained in the LICENSE file *
 *                                                                            *
 * Removal or modification of this copyright notice is prohibited.            *
 *                                                                            *
 ******************************************************************************/
//
//  lp_native_dex.rs
//  marketmaker
//

use bitcrypto::sha256;
use coins::register_balance_update_handler;
use common::executor::{spawn, spawn_boxed, Timer};
use common::log::{info, warn};
use common::mm_ctx::{MmArc, MmCtx};
use common::mm_error::prelude::*;
use crypto::{CryptoCtx, CryptoInitError, HwError, HwProcessingError};
use derive_more::Display;
use mm2_libp2p::{spawn_gossipsub, AdexBehaviourError, NodeType, RelayAddress, RelayAddressError, WssCerts};
use rpc_task::RpcTaskError;
use serde_json::{self as json};
use std::fs;
use std::io;
use std::path::PathBuf;
use std::str;
use std::time::Duration;

#[cfg(not(target_arch = "wasm32"))]
use crate::mm2::database::init_and_migrate_db;
use crate::mm2::lp_message_service::{init_message_service, InitMessageServiceError};
use crate::mm2::lp_network::{lp_network_ports, p2p_event_process_loop, NetIdError, P2PContext};
use crate::mm2::lp_ordermatch::{broadcast_maker_orders_keep_alive_loop, clean_memory_loop, init_ordermatch_context,
                                lp_ordermatch_loop, orders_kick_start, BalanceUpdateOrdermatchHandler,
                                OrdermatchInitError};
use crate::mm2::lp_swap::{running_swaps_num, swap_kick_starts};
use crate::mm2::rpc::spawn_rpc;
use crate::mm2::{MM_DATETIME, MM_VERSION};

cfg_native! {
    use common::fs::{ensure_dir_is_writable, ensure_file_is_writable};
    use common::ip_addr::myipaddr;
    use db_common::sqlite::rusqlite::Error as SqlError;
}

#[path = "lp_init/init_context.rs"] mod init_context;
#[path = "lp_init/init_hw.rs"] pub mod init_hw;
<<<<<<< HEAD
// #[path = "lp_init/mm_init_task.rs"] mod mm_init_task;
// #[path = "lp_init/rpc_command.rs"] pub mod rpc_command;
=======
>>>>>>> 98e28828

const NETID_7777_SEEDNODES: [&str; 3] = ["seed1.defimania.live", "seed2.defimania.live", "seed3.defimania.live"];

pub type P2PResult<T> = Result<T, MmError<P2PInitError>>;
pub type MmInitResult<T> = Result<T, MmError<MmInitError>>;

#[derive(Clone, Debug, Display, Serialize)]
pub enum P2PInitError {
    #[display(
        fmt = "Invalid WSS key/cert at {:?}. The file must contain {}'",
        path,
        expected_format
    )]
    InvalidWssCert { path: PathBuf, expected_format: String },
    #[display(fmt = "Error deserializing '{}' config field: {}", field, error)]
    ErrorDeserializingConfig { field: String, error: String },
    #[display(fmt = "The '{}' field not found in the config", field)]
    FieldNotFoundInConfig { field: String },
    #[display(fmt = "Error reading WSS key/cert file {:?}: {}", path, error)]
    ErrorReadingCertFile { path: PathBuf, error: String },
    #[display(fmt = "Error getting my IP address: '{}'", _0)]
    ErrorGettingMyIpAddr(String),
    #[display(fmt = "Invalid netid: '{}'", _0)]
    InvalidNetId(NetIdError),
    #[display(fmt = "Invalid relay address: '{}'", _0)]
    InvalidRelayAddress(RelayAddressError),
    #[cfg_attr(not(target_arch = "wasm32"), allow(dead_code))]
    #[display(fmt = "WASM node can be a seed if only 'p2p_in_memory' is true")]
    WasmNodeCannotBeSeed,
    #[display(fmt = "Internal error: '{}'", _0)]
    Internal(String),
}

impl From<NetIdError> for P2PInitError {
    fn from(e: NetIdError) -> Self { P2PInitError::InvalidNetId(e) }
}

impl From<AdexBehaviourError> for P2PInitError {
    fn from(e: AdexBehaviourError) -> Self {
        match e {
            AdexBehaviourError::ParsingRelayAddress(e) => P2PInitError::InvalidRelayAddress(e),
        }
    }
}

#[derive(Clone, Debug, Display, Serialize, SerializeErrorType)]
#[serde(tag = "error_type", content = "error_data")]
pub enum MmInitError {
    Canceled,
    #[display(fmt = "Initialization timeout {:?}", _0)]
    Timeout(Duration),
    #[display(fmt = "Error deserializing '{}' config field: {}", field, error)]
    ErrorDeserializingConfig {
        field: String,
        error: String,
    },
    #[display(fmt = "The '{}' field not found in the config", field)]
    FieldNotFoundInConfig {
        field: String,
    },
    #[display(fmt = "P2P initializing error: '{}'", _0)]
    P2PError(P2PInitError),
    #[display(fmt = "Error creating DB director '{:?}': {}", path, error)]
    ErrorCreatingDbDir {
        path: PathBuf,
        error: String,
    },
    #[display(fmt = "{} db dir is not writable", path)]
    DbDirectoryIsNotWritable {
        path: String,
    },
    #[display(fmt = "{} db file is not writable", path)]
    DbFileIsNotWritable {
        path: String,
    },
    #[display(fmt = "sqlite initializing error: {}", _0)]
    ErrorSqliteInitializing(String),
    #[display(fmt = "DB migrating error: {}", _0)]
    ErrorDbMigrating(String),
    #[display(fmt = "Swap kick start error: {}", _0)]
    SwapsKickStartError(String),
    #[display(fmt = "Order kick start error: {}", _0)]
    OrdersKickStartError(String),
    NullStringPassphrase,
    #[display(fmt = "Invalid passphrase: {}", _0)]
    InvalidPassphrase(String),
    #[display(fmt = "No Trezor device available")]
    NoTrezorDeviceAvailable,
    #[display(fmt = "Hardware Wallet error: {}", _0)]
    HardwareWalletError(String),
    #[display(fmt = "Internal error: {}", _0)]
    Internal(String),
}

impl From<P2PInitError> for MmInitError {
    fn from(e: P2PInitError) -> Self {
        match e {
            P2PInitError::ErrorDeserializingConfig { field, error } => {
                MmInitError::ErrorDeserializingConfig { field, error }
            },
            P2PInitError::FieldNotFoundInConfig { field } => MmInitError::FieldNotFoundInConfig { field },
            P2PInitError::Internal(e) => MmInitError::Internal(e),
            other => MmInitError::P2PError(other),
        }
    }
}

#[cfg(not(target_arch = "wasm32"))]
impl From<SqlError> for MmInitError {
    fn from(e: SqlError) -> Self { MmInitError::ErrorSqliteInitializing(e.to_string()) }
}

impl From<OrdermatchInitError> for MmInitError {
    fn from(e: OrdermatchInitError) -> Self {
        match e {
            OrdermatchInitError::ErrorDeserializingConfig { field, error } => {
                MmInitError::ErrorDeserializingConfig { field, error }
            },
            OrdermatchInitError::Internal(internal) => MmInitError::Internal(internal),
        }
    }
}

impl From<InitMessageServiceError> for MmInitError {
    fn from(e: InitMessageServiceError) -> Self {
        match e {
            InitMessageServiceError::ErrorDeserializingConfig { field, error } => {
                MmInitError::ErrorDeserializingConfig { field, error }
            },
        }
    }
}

impl From<CryptoInitError> for MmInitError {
    fn from(e: CryptoInitError) -> Self {
        match e {
            e @ CryptoInitError::InitializedAlready | e @ CryptoInitError::NotInitialized => {
                MmInitError::Internal(e.to_string())
            },
            CryptoInitError::NullStringPassphrase => MmInitError::NullStringPassphrase,
            CryptoInitError::InvalidPassphrase(pass) => MmInitError::InvalidPassphrase(pass.to_string()),
            CryptoInitError::Internal(internal) => MmInitError::Internal(internal),
        }
    }
}

impl From<HwError> for MmInitError {
    fn from(e: HwError) -> Self {
        match e {
            HwError::NoTrezorDeviceAvailable => MmInitError::NoTrezorDeviceAvailable,
            HwError::Internal(internal) => MmInitError::Internal(internal),
            hw => MmInitError::HardwareWalletError(hw.to_string()),
        }
    }
}

impl From<RpcTaskError> for MmInitError {
    fn from(e: RpcTaskError) -> Self {
        let error = e.to_string();
        match e {
            RpcTaskError::Canceled => MmInitError::Canceled,
            RpcTaskError::Timeout(timeout) => MmInitError::Timeout(timeout),
            RpcTaskError::NoSuchTask(_) | RpcTaskError::UnexpectedTaskStatus { .. } => MmInitError::Internal(error),
            RpcTaskError::Internal(internal) => MmInitError::Internal(internal),
        }
    }
}

impl From<HwProcessingError<RpcTaskError>> for MmInitError {
    fn from(e: HwProcessingError<RpcTaskError>) -> Self {
        match e {
            HwProcessingError::HwError(hw) => MmInitError::from(hw),
            HwProcessingError::ProcessorError(rpc_task) => MmInitError::from(rpc_task),
        }
    }
}

impl MmInitError {
    pub fn db_directory_is_not_writable(path: &str) -> MmInitError {
        MmInitError::DbDirectoryIsNotWritable { path: path.to_owned() }
    }
}

#[cfg(target_arch = "wasm32")]
fn default_seednodes(netid: u16) -> Vec<RelayAddress> {
    if netid == 7777 {
        NETID_7777_SEEDNODES
            .iter()
            .map(|seed| RelayAddress::Dns(seed.to_string()))
            .collect()
    } else {
        Vec::new()
    }
}

#[cfg(not(target_arch = "wasm32"))]
fn default_seednodes(netid: u16) -> Vec<RelayAddress> {
    use crate::mm2::lp_network::addr_to_ipv4_string;
    if netid == 7777 {
        NETID_7777_SEEDNODES
            .iter()
            .filter_map(|seed| addr_to_ipv4_string(*seed).ok())
            .map(RelayAddress::IPv4)
            .collect()
    } else {
        Vec::new()
    }
}

#[cfg(not(target_arch = "wasm32"))]
fn fix_directories(ctx: &MmCtx) -> MmInitResult<()> {
    let dbdir = ctx.dbdir();
    std::fs::create_dir_all(&dbdir).map_to_mm(|e| MmInitError::ErrorCreatingDbDir {
        path: dbdir.clone(),
        error: e.to_string(),
    })?;

    if !ensure_dir_is_writable(&dbdir.join("SWAPS")) {
        return MmError::err(MmInitError::db_directory_is_not_writable("SWAPS"));
    }
    if !ensure_dir_is_writable(&dbdir.join("SWAPS").join("MY")) {
        return MmError::err(MmInitError::db_directory_is_not_writable("SWAPS/MY"));
    }
    if !ensure_dir_is_writable(&dbdir.join("SWAPS").join("STATS")) {
        return MmError::err(MmInitError::db_directory_is_not_writable("SWAPS/STATS"));
    }
    if !ensure_dir_is_writable(&dbdir.join("SWAPS").join("STATS").join("MAKER")) {
        return MmError::err(MmInitError::db_directory_is_not_writable("SWAPS/STATS/MAKER"));
    }
    if !ensure_dir_is_writable(&dbdir.join("SWAPS").join("STATS").join("TAKER")) {
        return MmError::err(MmInitError::db_directory_is_not_writable("SWAPS/STATS/TAKER"));
    }
    if !ensure_dir_is_writable(&dbdir.join("TRANSACTIONS")) {
        return MmError::err(MmInitError::db_directory_is_not_writable("TRANSACTIONS"));
    }
    if !ensure_dir_is_writable(&dbdir.join("GTC")) {
        return MmError::err(MmInitError::db_directory_is_not_writable("GTC"));
    }
    if !ensure_dir_is_writable(&dbdir.join("PRICES")) {
        return MmError::err(MmInitError::db_directory_is_not_writable("PRICES"));
    }
    if !ensure_dir_is_writable(&dbdir.join("UNSPENTS")) {
        return MmError::err(MmInitError::db_directory_is_not_writable("UNSPENTS"));
    }
    if !ensure_dir_is_writable(&dbdir.join("ORDERS")) {
        return MmError::err(MmInitError::db_directory_is_not_writable("ORDERS"));
    }
    if !ensure_dir_is_writable(&dbdir.join("ORDERS").join("MY")) {
        return MmError::err(MmInitError::db_directory_is_not_writable("ORDERS/MY"));
    }
    if !ensure_dir_is_writable(&dbdir.join("ORDERS").join("MY").join("MAKER")) {
        return MmError::err(MmInitError::db_directory_is_not_writable("ORDERS/MY/MAKER"));
    }
    if !ensure_dir_is_writable(&dbdir.join("ORDERS").join("MY").join("TAKER")) {
        return MmError::err(MmInitError::db_directory_is_not_writable("ORDERS/MY/TAKER"));
    }
    if !ensure_dir_is_writable(&dbdir.join("ORDERS").join("MY").join("HISTORY")) {
        return MmError::err(MmInitError::db_directory_is_not_writable("ORDERS/MY/HISTORY"));
    }
    if !ensure_dir_is_writable(&dbdir.join("TX_CACHE")) {
        return MmError::err(MmInitError::db_directory_is_not_writable("TX_CACHE"));
    }
    ensure_file_is_writable(&dbdir.join("GTC").join("orders")).map_to_mm(|_| MmInitError::DbFileIsNotWritable {
        path: "GTC/orders".to_owned(),
    })?;
    Ok(())
}

#[cfg(not(target_arch = "wasm32"))]
fn migrate_db(ctx: &MmArc) -> MmInitResult<()> {
    let migration_num_path = ctx.dbdir().join(".migration");
    let mut current_migration = match std::fs::read(&migration_num_path) {
        Ok(bytes) => {
            let mut num_bytes = [0; 8];
            if bytes.len() == 8 {
                num_bytes.clone_from_slice(&bytes);
                u64::from_le_bytes(num_bytes)
            } else {
                0
            }
        },
        Err(_) => 0,
    };

    if current_migration < 1 {
        migration_1(ctx);
        current_migration = 1;
    }
    std::fs::write(&migration_num_path, &current_migration.to_le_bytes())
        .map_to_mm(|e| MmInitError::ErrorDbMigrating(e.to_string()))?;
    Ok(())
}

#[cfg(not(target_arch = "wasm32"))]
fn migration_1(_ctx: &MmArc) {}

pub async fn lp_init_continue(ctx: MmArc) -> MmInitResult<()> {
    #[cfg(not(target_arch = "wasm32"))]
    {
        fix_directories(&ctx)?;
        ctx.init_sqlite_connection()
            .map_to_mm(MmInitError::ErrorSqliteInitializing)?;
        init_and_migrate_db(&ctx).await?;
        migrate_db(&ctx)?;
    }

    init_ordermatch_context(&ctx)?;
    init_message_service(&ctx).await?;
    init_p2p(ctx.clone()).await?;

    let balance_update_ordermatch_handler = BalanceUpdateOrdermatchHandler::new(ctx.clone());
    register_balance_update_handler(ctx.clone(), Box::new(balance_update_ordermatch_handler)).await;

    ctx.initialized.pin(true).map_to_mm(MmInitError::Internal)?;

    // launch kickstart threads before RPC is available, this will prevent the API user to place
    // an order and start new swap that might get started 2 times because of kick-start
    kick_start(ctx.clone()).await?;

    spawn(lp_ordermatch_loop(ctx.clone()));

    spawn(broadcast_maker_orders_keep_alive_loop(ctx.clone()));

    spawn(clean_memory_loop(ctx.weak()));
    Ok(())
}

#[cfg_attr(target_arch = "wasm32", allow(unused_variables))]
/// * `ctx_cb` - callback used to share the `MmCtx` ID with the call site.
pub async fn lp_init(ctx: MmArc) -> MmInitResult<()> {
    info!("Version: {} DT {}", MM_VERSION, MM_DATETIME);

    if ctx.conf["passphrase"].is_null() && ctx.conf["hw_wallet"].is_null() {
        return MmError::err(MmInitError::FieldNotFoundInConfig {
            field: "passphrase".to_owned(),
        });
    }

    let passphrase: String =
        json::from_value(ctx.conf["passphrase"].clone()).map_to_mm(|e| MmInitError::ErrorDeserializingConfig {
            field: "passphrase".to_owned(),
            error: e.to_string(),
        })?;
    CryptoCtx::init_with_iguana_passphrase(ctx.clone(), &passphrase)?;
    lp_init_continue(ctx.clone()).await?;

    let ctx_id = ctx.ffi_handle().map_to_mm(MmInitError::Internal)?;

    spawn_rpc(ctx_id);
    let ctx_c = ctx.clone();
    spawn(async move {
        if let Err(err) = ctx_c.init_metrics() {
            warn!("Couldn't initialize metrics system: {}", err);
        }
    });
    // In the mobile version we might depend on `lp_init` staying around until the context stops.
    loop {
        if ctx.is_stopping() {
            break;
        };
        Timer::sleep(0.2).await
    }

    // wait for swaps to stop
    loop {
        if running_swaps_num(&ctx) == 0 {
            break;
        };
        Timer::sleep(0.2).await
    }
    Ok(())
}

async fn kick_start(ctx: MmArc) -> MmInitResult<()> {
    let mut coins_needed_for_kick_start = swap_kick_starts(ctx.clone())
        .await
        .map_to_mm(MmInitError::SwapsKickStartError)?;
    coins_needed_for_kick_start.extend(
        orders_kick_start(&ctx)
            .await
            .map_to_mm(MmInitError::OrdersKickStartError)?,
    );
    let mut lock = ctx
        .coins_needed_for_kick_start
        .lock()
        .map_to_mm(|poison| MmInitError::Internal(poison.to_string()))?;
    *lock = coins_needed_for_kick_start;
    Ok(())
}

async fn init_p2p(ctx: MmArc) -> P2PResult<()> {
    let i_am_seed = ctx.conf["i_am_seed"].as_bool().unwrap_or(false);
    let netid = ctx.netid();

    let seednodes = seednodes(&ctx)?;

    let ctx_on_poll = ctx.clone();
    let force_p2p_key = if i_am_seed {
        let key = sha256(&*ctx.secp256k1_key_pair().private().secret);
        Some(key.take())
    } else {
        None
    };

    let node_type = if i_am_seed {
        relay_node_type(&ctx).await?
    } else {
        light_node_type(&ctx)?
    };

    let spawn_result = spawn_gossipsub(netid, force_p2p_key, spawn_boxed, seednodes, node_type, move |swarm| {
        let behaviour = swarm.behaviour();
        mm_gauge!(
            ctx_on_poll.metrics,
            "p2p.connected_relays.len",
            behaviour.connected_relays_len() as i64
        );
        mm_gauge!(
            ctx_on_poll.metrics,
            "p2p.relay_mesh.len",
            behaviour.relay_mesh_len() as i64
        );
        let (period, received_msgs) = behaviour.received_messages_in_period();
        mm_gauge!(
            ctx_on_poll.metrics,
            "p2p.received_messages.period_in_secs",
            period.as_secs() as i64
        );

        mm_gauge!(ctx_on_poll.metrics, "p2p.received_messages.count", received_msgs as i64);

        let connected_peers_count = behaviour.connected_peers_len();

        mm_gauge!(
            ctx_on_poll.metrics,
            "p2p.connected_peers.count",
            connected_peers_count as i64
        );
    })
    .await;
    let (cmd_tx, event_rx, peer_id, p2p_abort) = spawn_result?;
    let mut p2p_abort = Some(p2p_abort);
    ctx.on_stop(Box::new(move || {
        if let Some(handle) = p2p_abort.take() {
            handle.abort();
        }
        Ok(())
    }));
    ctx.peer_id.pin(peer_id.to_string()).map_to_mm(P2PInitError::Internal)?;
    let p2p_context = P2PContext::new(cmd_tx);
    p2p_context.store_to_mm_arc(&ctx);
    spawn(p2p_event_process_loop(ctx.weak(), event_rx, i_am_seed));

    Ok(())
}

fn seednodes(ctx: &MmArc) -> P2PResult<Vec<RelayAddress>> {
    if ctx.conf["seednodes"].is_null() {
        if ctx.p2p_in_memory() {
            // If the network is in memory, there is no need to use default seednodes.
            return Ok(Vec::new());
        }
        return Ok(default_seednodes(ctx.netid()));
    }

    json::from_value(ctx.conf["seednodes"].clone()).map_to_mm(|e| P2PInitError::ErrorDeserializingConfig {
        field: "seednodes".to_owned(),
        error: e.to_string(),
    })
}

#[cfg(target_arch = "wasm32")]
async fn relay_node_type(ctx: &MmArc) -> P2PResult<NodeType> {
    if ctx.p2p_in_memory() {
        return relay_in_memory_node_type(ctx);
    }
    MmError::err(P2PInitError::WasmNodeCannotBeSeed)
}

#[cfg(not(target_arch = "wasm32"))]
async fn relay_node_type(ctx: &MmArc) -> P2PResult<NodeType> {
    if ctx.p2p_in_memory() {
        return relay_in_memory_node_type(ctx);
    }

    let netid = ctx.netid();
    let ip = myipaddr(ctx.clone())
        .await
        .map_to_mm(P2PInitError::ErrorGettingMyIpAddr)?;
    let network_ports = lp_network_ports(netid)?;
    let wss_certs = wss_certs(ctx)?;
    if wss_certs.is_none() {
        const WARN_MSG: &str = r#"Please note TLS private key and certificate are not specified.
To accept P2P WSS connections, please pass 'wss_certs' to the config.
Example:    "wss_certs": { "server_priv_key": "/path/to/key.pem", "certificate": "/path/to/cert.pem" }"#;
        warn!("{}", WARN_MSG);
    }

    Ok(NodeType::Relay {
        ip,
        network_ports,
        wss_certs,
    })
}

fn relay_in_memory_node_type(ctx: &MmArc) -> P2PResult<NodeType> {
    let port = ctx
        .p2p_in_memory_port()
        .or_mm_err(|| P2PInitError::FieldNotFoundInConfig {
            field: "p2p_in_memory_port".to_owned(),
        })?;
    Ok(NodeType::RelayInMemory { port })
}

fn light_node_type(ctx: &MmArc) -> P2PResult<NodeType> {
    if ctx.p2p_in_memory() {
        return Ok(NodeType::LightInMemory);
    }

    let netid = ctx.netid();
    let network_ports = lp_network_ports(netid)?;
    Ok(NodeType::Light { network_ports })
}

/// Returns non-empty vector of keys/certs or an error.
#[cfg(not(target_arch = "wasm32"))]
fn extract_cert_from_file<T, P>(path: PathBuf, parser: P, expected_format: String) -> P2PResult<Vec<T>>
where
    P: Fn(&mut dyn io::BufRead) -> Result<Vec<T>, ()>,
{
    let certfile = fs::File::open(path.as_path()).map_to_mm(|e| P2PInitError::ErrorReadingCertFile {
        path: path.clone(),
        error: e.to_string(),
    })?;
    let mut reader = io::BufReader::new(certfile);
    match parser(&mut reader) {
        Ok(certs) if certs.is_empty() => MmError::err(P2PInitError::InvalidWssCert { path, expected_format }),
        Ok(certs) => Ok(certs),
        Err(_) => MmError::err(P2PInitError::InvalidWssCert { path, expected_format }),
    }
}

#[cfg(not(target_arch = "wasm32"))]
fn wss_certs(ctx: &MmArc) -> P2PResult<Option<WssCerts>> {
    use futures_rustls::rustls;

    #[derive(Deserialize)]
    struct WssCertsInfo {
        server_priv_key: PathBuf,
        certificate: PathBuf,
    }

    if ctx.conf["wss_certs"].is_null() {
        return Ok(None);
    }
    let certs: WssCertsInfo =
        json::from_value(ctx.conf["wss_certs"].clone()).map_to_mm(|e| P2PInitError::ErrorDeserializingConfig {
            field: "wss_certs".to_owned(),
            error: e.to_string(),
        })?;

    // First, try to extract the all PKCS8 private keys
    let mut server_priv_keys = extract_cert_from_file(
        certs.server_priv_key.clone(),
        rustls::internal::pemfile::pkcs8_private_keys,
        "Private key, DER-encoded ASN.1 in either PKCS#8 or PKCS#1 format".to_owned(),
    )
    // or try to extract all PKCS1 private keys
    .or_else(|_| {
        extract_cert_from_file(
            certs.server_priv_key.clone(),
            rustls::internal::pemfile::rsa_private_keys,
            "Private key, DER-encoded ASN.1 in either PKCS#8 or PKCS#1 format".to_owned(),
        )
    })?;
    // `extract_cert_from_file` returns either non-empty vector or an error.
    let server_priv_key = server_priv_keys.remove(0);

    let certs = extract_cert_from_file(
        certs.certificate,
        rustls::internal::pemfile::certs,
        "Certificate, DER-encoded X.509 format".to_owned(),
    )?;
    Ok(Some(WssCerts { server_priv_key, certs }))
}<|MERGE_RESOLUTION|>--- conflicted
+++ resolved
@@ -53,11 +53,6 @@
 
 #[path = "lp_init/init_context.rs"] mod init_context;
 #[path = "lp_init/init_hw.rs"] pub mod init_hw;
-<<<<<<< HEAD
-// #[path = "lp_init/mm_init_task.rs"] mod mm_init_task;
-// #[path = "lp_init/rpc_command.rs"] pub mod rpc_command;
-=======
->>>>>>> 98e28828
 
 const NETID_7777_SEEDNODES: [&str; 3] = ["seed1.defimania.live", "seed2.defimania.live", "seed3.defimania.live"];
 
