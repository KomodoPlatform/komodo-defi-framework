--- conflicted
+++ resolved
@@ -40,11 +40,7 @@
 use std::thread::{self, sleep};
 use std::time::Duration;
 
-<<<<<<< HEAD
-use coins::utxo::{ChecksumType, compressed_key_pair_from_bytes};
-=======
 use coins::utxo::{key_pair_from_seed};
->>>>>>> 3acd1007
 use peers::http_fallback::new_http_fallback;
 use portfolio::prices_loop;
 
@@ -1551,29 +1547,12 @@
     lp::G.initializing = 1;
     lp::G.netid = netid;
     lp::vcalc_sha256 (null_mut(), lp::G.LP_passhash.bytes.as_mut_ptr(), passphrase.as_ptr() as *mut u8, passphrase.len() as i32);
-<<<<<<< HEAD
-    let passphrase_c = try_s! (CString::new (&passphrase[..]));
-=======
->>>>>>> 3acd1007
     let mut pubkey33: [u8; 100] = zeroed();
     lp::bitcoin_pubkey33 (ctx.btc_ctx() as *mut c_void, pubkey33.as_mut_ptr(), lp::G.LP_privkey);
     lp::calc_rmd160_sha256 (lp::G.LP_myrmd160.as_mut_ptr(), pubkey33.as_mut_ptr(), 33);
     try_s! (safecopy! (lp::G.LP_myrmd160str, "{}", hex::encode (lp::G.LP_myrmd160)));
     lp::G.LP_sessionid = (now_ms() / 1000) as u32;
     try_s! (safecopy! (lp::G.gui, "{}", gui));
-<<<<<<< HEAD
-    let c_passphrase = try_s! (CString::new (&passphrase[..]));
-    unsafe {
-        let mut pubkey: bits256 = zeroed();
-        let pk = lp::LP_privkeycalc (
-            &mut pubkey,                           // bits256 *pubkeyp
-            c_passphrase.as_ptr() as *mut c_char,  // char *passphrase
-        );
-        if !pk.nonz() {return ERR! ("!LP_privkeycalc")}
-        if !lp::G.LP_privkey.nonz() {return ERR! ("Error initializing the global private key (G.LP_privkey)")}
-        let key_pair = try_s!(compressed_key_pair_from_bytes(&lp::G.LP_privkey.bytes, 0, ChecksumType::DSHA256));
-        lp::G.LP_pubsecp.clone_from_slice(&**key_pair.public());
-=======
     let global_key_pair = try_s!(key_pair_from_seed(&passphrase));
     lp::G.LP_privkey.bytes.clone_from_slice(&*global_key_pair.private().secret);
     lp::G.LP_pubsecp.clone_from_slice(&**global_key_pair.public());
@@ -1582,7 +1561,6 @@
         let pk = lp::LP_privkeycalc (&mut pubkey);
         if !pk.nonz() {return ERR! ("!LP_privkeycalc")}
         if !lp::G.LP_privkey.nonz() {return ERR! ("Error initializing the global private key (G.LP_privkey)")}
->>>>>>> 3acd1007
     }
     try_s! (lp_initpeers (ctx, lp::LP_mypubsock, lp::LP_mypeer, &myipaddr, lp::RPC_port, netid, seednodes));
 
