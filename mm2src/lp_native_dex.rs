/******************************************************************************
 * Copyright © 2014-2019 The SuperNET Developers.                             *
 *                                                                            *
 * See the AUTHORS, DEVELOPER-AGREEMENT and LICENSE files at                  *
 * the top-level directory of this distribution for the individual copyright  *
 * holder information and the developer policies on copyright and licensing.  *
 *                                                                            *
 * Unless otherwise agreed in a custom licensing agreement, no part of the    *
 * SuperNET software, including this file may be copied, modified, propagated *
 * or distributed except according to the terms contained in the LICENSE file *
 *                                                                            *
 * Removal or modification of this copyright notice is prohibited.            *
 *                                                                            *
 ******************************************************************************/
//
//  lp_native_dex.rs
//  marketmaker
//
#![allow(uncommon_codepoints)]
#![cfg_attr(not(feature = "native"), allow(dead_code))]
#![cfg_attr(not(feature = "native"), allow(unused_imports))]
#![cfg_attr(not(feature = "native"), allow(unused_variables))]

use futures::compat::Future01CompatExt;
use futures::future::FutureExt;
use futures01::sync::oneshot::Sender;
use futures01::Future;
use http::StatusCode;
use rand::rngs::SmallRng;
use rand::{random, Rng, SeedableRng};
use serde_json::{self as json, Value as Json};
use std::borrow::Cow;
use std::ffi::CString;
use std::fs;
use std::io::{Read, Write};
use std::net::{IpAddr, Ipv4Addr, SocketAddr};
use std::os::raw::c_char;
use std::path::Path;
use std::str;
use std::str::from_utf8;
use std::sync::atomic::{AtomicBool, Ordering};

use crate::common::executor::{spawn, Timer};
#[cfg(feature = "native")] use crate::common::lp;
use crate::common::mm_ctx::{MmArc, MmCtx};
use crate::common::privkey::key_pair_from_seed;
<<<<<<< HEAD
#[cfg(not(feature = "wallet-only"))]
use crate::mm2::lp_network::{lp_command_q_loop, start_seednode_loop, start_client_p2p_loop};
#[cfg(not(feature = "wallet-only"))]
=======
use crate::common::{slurp_url, MM_DATETIME, MM_VERSION};
use crate::mm2::lp_network::{lp_command_q_loop, start_client_p2p_loop, start_seednode_loop};
>>>>>>> e51a128c
use crate::mm2::lp_ordermatch::{lp_ordermatch_loop, lp_trade_command, migrate_saved_orders, orders_kick_start};
#[cfg(not(feature = "wallet-only"))]
use crate::mm2::lp_swap::{running_swaps_num, swap_kick_starts};
use crate::mm2::rpc::spawn_rpc;

/// Process a previously queued command that wasn't handled by the RPC `dispatcher`.  
/// NB: It might be preferable to port more commands into the RPC `dispatcher`, rather than `lp_command_process`, because:  
/// 1) It allows us to more easily test such commands through the local HTTP endpoint;  
/// 2) It allows the command handler to run asynchronously and use more time wihtout slowing down the queue loop;  
/// 3) By being present in the `dispatcher` table the commands are easier to find and to be accounted for;  
/// 4) No need for `unsafe`, `CJSON` and `*mut c_char` there.
pub fn lp_command_process(ctx: MmArc, json: Json) {
    if !json["result"].is_null() || !json["error"].is_null() {
        return;
<<<<<<< HEAD
    } else {
        if std::env::var("LOG_COMMANDS").is_ok() {
            log!("Got command: " [json]);
        }
        #[cfg(not(feature = "wallet-only"))]
        lp_trade_command(ctx.clone(), json);
=======
>>>>>>> e51a128c
    }

    if std::env::var("LOG_COMMANDS").is_ok() {
        log!("Got command: "[json]);
    }
    lp_trade_command(ctx, json);
}

/*
char *LP_decrypt(uint8_t decoded[LP_ENCRYPTED_MAXSIZE + crypto_box_ZEROBYTES],uint8_t *ptr,int32_t *recvlenp)
{
    uint8_t *nonce,*cipher; int32_t recvlen,cipherlen; char *jsonstr = 0;
    recvlen = *recvlenp;
    nonce = &ptr[2];
    cipher = &ptr[2 + crypto_box_NONCEBYTES];
    cipherlen = recvlen - (2 + crypto_box_NONCEBYTES);
    if ( cipherlen > 0 && cipherlen <= LP_ENCRYPTED_MAXSIZE + crypto_box_ZEROBYTES )
    {
        if ( (jsonstr= (char *)_SuperNET_decipher(nonce,cipher,decoded,cipherlen,GENESIS_PUBKEY,G.LP_mypriv25519)) != 0 )
        {
            recvlen = (cipherlen - crypto_box_ZEROBYTES);
            if ( strlen(jsonstr)+1 != recvlen )
            {
                printf("unexpected len %d vs recvlen.%d\n",(int32_t)strlen(jsonstr)+1,recvlen);
                jsonstr = 0;
            } //else printf("decrypted (%s)\n",jsonstr);
        }
    } else printf("cipher.%d too big for %d\n",cipherlen,LP_ENCRYPTED_MAXSIZE + crypto_box_ZEROBYTES);
    *recvlenp = recvlen;
    return(jsonstr);
}

char *LP_process_message(void *ctx,char *typestr,char *myipaddr,int32_t pubsock,uint8_t *ptr,int32_t recvlen,int32_t recvsock)
{
    static uint32_t dup,uniq;
    uint8_t jdecoded[LP_ENCRYPTED_MAXSIZE + crypto_box_ZEROBYTES]; int32_t i,len,cipherlen,datalen=0,duplicate=0,encrypted=0; char *method,*method2,*tmp,*cipherstr,*retstr=0,*jsonstr=0; cJSON *argjson; uint32_t crc32;
    //double millis = OS_milliseconds();
    crc32 = calc_crc32(0,&ptr[2],recvlen-2);
    if ( (crc32 & 0xff) == ptr[0] && ((crc32>>8) & 0xff) == ptr[1] )
        encrypted = 1;
    i = LP_crc32find(&duplicate,-1,crc32);
    if ( duplicate != 0 )
        dup++;
    else uniq++;
    portable_mutex_lock(&LP_commandmutex);
    if ( (LP_rand() % 100000) == 0 )
        printf("%s dup.%d (%u / %u) %.1f%% encrypted.%d recv.%u [%02x %02x] vs %02x %02x\n",typestr,duplicate,dup,dup+uniq,(double)100*dup/(dup+uniq),encrypted,crc32,ptr[0],ptr[1],crc32&0xff,(crc32>>8)&0xff);
    if ( duplicate == 0 )
    {
        if ( i >= 0 )
            LP_crc32find(&duplicate,i,crc32);
        if ( encrypted != 0 )
            jsonstr = LP_decrypt(jdecoded,ptr,&recvlen);
        else if ( (datalen= is_hexstr((char *)ptr,0)) > 0 )
        {
            datalen >>= 1;
            jsonstr = malloc(datalen + 1);
            decode_hex((void *)jsonstr,datalen,(char *)ptr);
            jsonstr[datalen] = 0;
        } else jsonstr = (char *)ptr;
        if ( jsonstr != 0 && (argjson= cJSON_Parse(jsonstr)) != 0 )
        {
            uint8_t decoded[LP_ENCRYPTED_MAXSIZE + crypto_box_ZEROBYTES];
            //printf("[%s]\n",jsonstr);
            cipherlen = 0;
            if ( (cipherstr= jstr(argjson,"cipher")) != 0 && (cipherlen= is_hexstr(cipherstr,0)) > 32 && cipherlen <= sizeof(decoded)*2 )
            {
                method2 = jstr(argjson,"method2");
                if ( (method= jstr(argjson,"method")) != 0 && (strcmp(method,"encrypted") == 0 ||(method2 != 0 && strcmp(method2,"encrypted") == 0)) )
                {
                    cipherlen >>= 1;
                    decode_hex(decoded,cipherlen,cipherstr);
                    crc32 = calc_crc32(0,&decoded[2],cipherlen-2);
                    if ( (tmp= LP_decrypt(jdecoded,decoded,&cipherlen)) != 0 )
                    {
                        jsonstr = tmp;
                        free_json(argjson);
                        argjson = cJSON_Parse(jsonstr);
                        recvlen = cipherlen;
                        encrypted = 1;
                        if ( (crc32 & 0xff) == decoded[0] && ((crc32>>8) & 0xff) == decoded[1] )
                        {
                            i = LP_crc32find(&duplicate,-1,crc32);
                            if ( duplicate == 0 && i >= 0 )
                                LP_crc32find(&duplicate,i,crc32);
                        }
                        printf("%02x %02x %08x duplicate.%d decrypted.(%s)\n",decoded[0],decoded[1],crc32,duplicate,jsonstr);
                    }
                    else
                    {
                        //printf("packet not for this node %u\n",crc32);
                    }
                } else printf("error (%s) method is %s\n",jsonstr,method);
            }
            if ( jsonstr != 0 && argjson != 0 )
            {
                len = (int32_t)strlen(jsonstr) + 1;
                if ( (method= jstr(argjson,"method")) != 0 && strcmp(method,"gettradestatus") != 0 && strcmp(method,"psock") != 0 && strcmp(method,"broadcast") == 0 )
                {
                    bits256 zero; cJSON *reqjson; char *cipherstr; int32_t cipherlen; uint8_t cipher[LP_ENCRYPTED_MAXSIZE];
                    if ( (reqjson= LP_dereference(argjson,"broadcast")) != 0 )
                    {
                        Broadcaststr = jprint(reqjson,0);
                        if ( (cipherstr= jstr(reqjson,"cipher")) != 0 )
                        {
                            cipherlen = (int32_t)strlen(cipherstr) >> 1;
                            if ( cipherlen <= sizeof(cipher) )
                            {
                                decode_hex(cipher,cipherlen,cipherstr);
                                LP_queuesend(calc_crc32(0,&cipher[2],cipherlen-2),LP_mypubsock,"","",cipher,cipherlen);
                            } else retstr = clonestr("{\"error\":\"cipher too big\"}");
                        }
                        else
                        {
                            memset(zero.bytes,0,sizeof(zero));
                            if ( 0 && (method= jstr(reqjson,"method")) != 0 && (strcmp(method,"tradestatus") == 0) )
                                    printf("broadcast.(%s)\n",Broadcaststr);
                            LP_reserved_msg(0,"","",zero,jprint(reqjson,0));
                        }
                        retstr = clonestr("{\"result\":\"success\"}");
                        free_json(reqjson);
                    } else retstr = clonestr("{\"error\":\"couldnt dereference sendmessage\"}");
                }
                else
                {
                    LP_queuecommand(0,jsonstr,pubsock,0,0);
                    //if ( (retstr= LP_command_process(ctx,myipaddr,pubsock,argjson,&((uint8_t *)ptr)[len],recvlen - len)) != 0 )
                    //{
                    //}
                }
            }
            if ( argjson != 0 )
                free_json(argjson);
        }
    } //else printf("DUPLICATE.(%s)\n",(char *)ptr);
    portable_mutex_unlock(&LP_commandmutex);
    if ( jsonstr != 0 && (void *)jsonstr != (void *)ptr && encrypted == 0 )
        free(jsonstr);
    return(retstr);
}

int32_t LP_sock_check(char *typestr,void *ctx,char *myipaddr,int32_t pubsock,int32_t sock,char *remoteaddr,int32_t maxdepth)
{
    static char *line;
    int32_t recvlen=1,msglen,nonz = 0; cJSON *recvjson; void *ptr,*msg; char methodstr[64],*decodestr,*retstr,*str; struct nn_pollfd pfd;
    if ( line == 0 )
        line = calloc(1,1024*1024);
    if ( sock >= 0 )
    {
        while ( nonz < maxdepth && recvlen > 0 )
        {
            decodestr = 0;
            nonz++;
            memset(&pfd,0,sizeof(pfd));
            pfd.fd = sock;
            pfd.events = NN_POLLIN;
            if ( nn_poll(&pfd,1,1) != 1 )
                break;
            ptr = 0;
            if ( (recvlen= nn_recv(sock,&ptr,NN_MSG,0)) > 0 )
            {
                //printf("%s nn_recv.%d\n",typestr,recvlen);
                decodestr = 0;
                if ( recvlen > 32768 )
                {
                    printf("unexpectedly large packet\n");
                }
                else
                {
                    msg = ptr;
                    msglen = recvlen;
                    if ( (recvjson= cJSON_Parse((char *)ptr)) == 0 )
                    {
                        if ( (decodestr= MMJSON_decode(ptr,recvlen)) != 0 )
                        {
                            if ( (recvjson= cJSON_Parse(decodestr)) != 0 )
                            {
                                msg = decodestr;
                                msglen = (int32_t)strlen(decodestr) + 1;
                            }
                            //printf("decoded.(%s)\n",decodestr);
                        } else printf("couldnt decode linebuf[%d]\n",recvlen);
                    }
                    methodstr[0] = 0;
                    if ( recvjson != 0 )
                    {
                        safecopy(LP_methodstr,jstr(recvjson,"method"),sizeof(LP_methodstr));
                        free_json(recvjson);
                    }
                    int32_t validreq = 1;
                    /*if ( strlen((char *)ptr)+sizeof(bits256) <= recvlen )
                     {
                     if ( LP_magic_check(ptr,recvlen,remoteaddr) <= 0 )
                     {
                     //printf("magic check error\n");
                     } else validreq = 1;
                     recvlen -= sizeof(bits256);
                     }*/
                    if ( validreq != 0 )
                    {
                        if ( (retstr= LP_process_message(ctx,typestr,myipaddr,pubsock,msg,msglen,sock)) != 0 )
                            free(retstr);

                        if ( Broadcaststr != 0 )
                        {
                            //printf("self broadcast.(%s)\n",Broadcaststr);
                            str = Broadcaststr;
                            Broadcaststr = 0;
                            LP_queuecommand(0,str,pubsock,0,0);
                            /*if ( (argjson= cJSON_Parse(str)) != 0 )
                            {
                                //portable_mutex_lock(&LP_commandmutex);
                                if ( LP_tradecommand(0,ctx,myipaddr,pubsock,argjson,0,0) <= 0 )
                                {
                                    if ( (retstr= stats_JSON(ctx,0,myipaddr,pubsock,argjson,remoteaddr,0)) != 0 )
                                        free(retstr);
                                }
                                //portable_mutex_unlock(&LP_commandmutex);
                                free_json(argjson);
                            }*/
                            free(str);
                        }
                    }
                }
            }
            if ( ptr != 0 )
            {
                nn_freemsg(ptr), ptr = 0;
                //free(buf);
            }
            if ( decodestr != 0 )
                free(decodestr);
        }
    }
    return(nonz);
}

int32_t LP_nanomsg_recvs(void *ctx)
{
    int32_t n=0,nonz = 0; char *origipaddr; struct LP_peerinfo *peer,*tmp;
    if ( (origipaddr= LP_myipaddr) == 0 )
        origipaddr = "127.0.0.1";
    portable_mutex_lock(&LP_nanorecvsmutex);
    HASH_ITER(hh,LP_peerinfos,peer,tmp)
    {
        if ( n++ > 0 && peer->errors >= LP_MAXPEER_ERRORS )
        {
            if ( (LP_rand() % 10000) == 0 )
                peer->errors--;
            else
            {
                //printf("skip %s\n",peer->ipaddr);
                continue;
            }
        }
        nonz += LP_sock_check("SUB",ctx,origipaddr,LP_mypubsock,peer->subsock,peer->ipaddr,1);
    }
    /*HASH_ITER(hh,LP_coins,coin,ctmp) // firstrefht,firstscanht,lastscanht
     {
     if ( coin->inactive != 0 )
     continue;
     if ( coin->bussock >= 0 )
     nonz += LP_sock_check(coin->symbol,ctx,origipaddr,-1,coin->bussock,LP_profitratio - 1.);
     }*/
    if ( LP_mypullsock >= 0 )
    {
        nonz += LP_sock_check("PULL",ctx,origipaddr,-1,LP_mypullsock,"127.0.0.1",1);
    }
    portable_mutex_unlock(&LP_nanorecvsmutex);
    //if ( G.mpnet != 0 )
        LP_mpnet_check(ctx,origipaddr,LP_mypubsock);
    return(nonz);
}

void command_rpcloop(void *ctx)
{
    int32_t nonz = 0;
    strcpy(command_rpcloop_stats.name,"command_rpcloop");
    command_rpcloop_stats.threshold = 2500.;
    while ( LP_STOP_RECEIVED == 0 )
    {
        if ( G.initializing != 0 )
        {
            sleep(1);
            continue;
        }
        LP_millistats_update(&command_rpcloop_stats);
        nonz = LP_nanomsg_recvs(ctx);
        //if ( LP_mybussock >= 0 )
        //    nonz += LP_sock_check("BUS",ctx,origipaddr,-1,LP_mybussock);
        if ( nonz == 0 )
        {
            if ( IAMLP != 0 )
                usleep(10000);
            else usleep(50000);
        }
        else if ( IAMLP == 0 )
            usleep(1000);
    }
}

void LP_coinsloop(void *_coins)
{
    static int32_t didfilescreate;
    struct LP_address *ap=0; struct LP_transaction *tx; cJSON *retjson; struct LP_address_utxo *up,*tmp; struct iguana_info *coin,*ctmp; char str[65],*retstr,*hexstr,*txidstr; struct electrum_info *ep,*backupep=0; bits256 zero; int32_t notarized,oldht,j,nonz; char *coins = _coins;
    if ( strcmp("BTC",coins) == 0 )
    {
        strcpy(LP_coinsloopBTC_stats.name,"BTC coin loop");
        LP_coinsloopBTC_stats.threshold = 200000.;
    }
    else if ( strcmp("KMD",coins) == 0 )
    {
        strcpy(LP_coinsloopKMD_stats.name,"KMD coin loop");
        LP_coinsloopKMD_stats.threshold = 100000.;
    }
    else
    {
        strcpy(LP_coinsloop_stats.name,"other coins loop");
        LP_coinsloop_stats.threshold = 50000.;
    }
    while ( LP_STOP_RECEIVED == 0 )
    {
        if ( G.initializing != 0 )
        {
            sleep(1);
            continue;
        }
        if ( strcmp("BTC",coins) == 0 )
            LP_millistats_update(&LP_coinsloopBTC_stats);
        else if ( strcmp("KMD",coins) == 0 )
            LP_millistats_update(&LP_coinsloopKMD_stats);
        else LP_millistats_update(&LP_coinsloop_stats);
        nonz = 0;
        HASH_ITER(hh,LP_coins,coin,ctmp) // firstrefht,firstscanht,lastscanht
        {
            if ( coins != 0 )
            {
                if ( coins[0] != 0 )
                {
                    if ( strcmp(coins,coin->symbol) != 0 )
                        continue;
                }
                else // avoid hardcode special case LP_coinsloop
                {
                    if ( strcmp("BTC",coin->symbol) == 0 || strcmp("KMD",coin->symbol) == 0 )
                        continue;
                }
            }
            if ( coin->smartaddr[0] == 0 )
            {
                //printf("%s has no smartaddress??\n",coin->symbol);
                continue;
            }
            if ( didfilescreate == 0 && strcmp("KMD",coin->symbol) == 0 )
            {
                LP_instantdex_filescreate(coin->smartaddr);
                didfilescreate = 1;
            }
            memset(&zero,0,sizeof(zero));
            if ( coin->inactive != 0 )
                continue;
            if ( coin->did_addrutxo_reset == 0 )
            {
                int32_t num;
                LP_address_utxo_reset(&num,coin);
                coin->did_addrutxo_reset = 1;
            }
            //free_json(LP_address_balance(coin,coin->smartaddr,1)); expensive invoking gettxout
            if ( coin->do_autofill_merge != 0 )
            {
                if ( (retstr= LP_autofillbob(coin,coin->do_autofill_merge*1.02)) != 0 )
                {
                    if ( (retjson= cJSON_Parse(retstr)) != 0 )
                    {
                        if ( (hexstr= jstr(retjson,"hex")) != 0 )
                        {
                            if ( (txidstr= LP_sendrawtransaction(coin->symbol,hexstr,0)) != 0 )
                            {
                                printf("autofill created %s\n",txidstr);
                                free(txidstr);
                                coin->fillsatoshis = coin->do_autofill_merge;
                                coin->do_autofill_merge = 0;
                                coin->bobfillheight = LP_getheight(&notarized,coin);
                            }
                        }
                        free_json(retjson);
                    }
                    free(retstr);
                }
            }
            if ( coin->longestchain == 1 ) // special init value
                coin->longestchain = LP_getheight(&notarized,coin);
            if ( (ep= coin->electrum) != 0 )
            {
                if ( (backupep= ep->prev) == 0 )
                    backupep = ep;
                if ( (retjson= electrum_address_listunspent(coin->symbol,ep,&retjson,coin->smartaddr,1,zero,zero)) != 0 )
                    free_json(retjson);
                if ( (ap= LP_addressfind(coin,coin->smartaddr)) != 0 )
                {
                    DL_FOREACH_SAFE(ap->utxos,up,tmp)
                    {
                        if ( up->U.height > 0 && up->spendheight < 0 )
                        {
                            if ( up->SPV == 0 )
                            {
                                nonz++;
                                up->SPV = LP_merkleproof(coin,coin->smartaddr,backupep,up->U.txid,up->U.height);
                                if ( up->SPV > 0 )
                                {
                                    if ( (tx= LP_transactionfind(coin,up->U.txid)) != 0 && tx->SPV == 0 )
                                    {
                                        tx->SPV = up->SPV;
                                        //printf("%s %s: SPV.%d\n",coin->symbol,bits256_str(str,up->U.txid),up->SPV);
                                    }
                                }
                            }
                            else if ( up->SPV == -1 )
                            {
                                nonz++;
                                printf("SPV failure for %s %s\n",coin->symbol,bits256_str(str,up->U.txid));
                                oldht = up->U.height;
                                LP_txheight_check(coin,ap->coinaddr,up->U.txid);
                                if ( oldht != up->U.height )
                                    up->SPV = LP_merkleproof(coin,coin->smartaddr,backupep,up->U.txid,up->U.height);
                                if ( up->SPV <= 0 )
                                    up->SPV = -2;
                                else printf("%s %s: corrected SPV.%d\n",coin->symbol,bits256_str(str,up->U.txid),up->SPV);
                            }
                        }
                    }
                }
                while ( ep != 0 )
                {
                    if ( time(NULL) > ep->keepalive+LP_ELECTRUM_KEEPALIVE )
                    {
                        //printf("%s electrum.%p needs a keepalive: lag.%d\n",ep->symbol,ep,(int32_t)(time(NULL) - ep->keepalive));
                        if ( (retjson= electrum_banner(coin->symbol,ep,&retjson)) != 0 )
                            free_json(retjson);
                        ep->keepalive = (uint32_t)time(NULL);
                    }
                    ep = ep->prev;
                }
                continue;
            }
            if ( coin->firstrefht == 0 )
                continue;
            else if ( coin->firstscanht == 0 )
                coin->lastscanht = coin->firstscanht = coin->firstrefht;
            else if ( coin->firstrefht < coin->firstscanht )
            {
                printf("detected %s firstrefht.%d < firstscanht.%d\n",coin->symbol,coin->firstrefht,coin->firstscanht);
                coin->lastscanht = coin->firstscanht = coin->firstrefht;
            }
            if ( coin->lastscanht == coin->longestchain+1 )
            {
                //printf("%s lastscanht.%d is longest.%d + 1\n",coin->symbol,coin->lastscanht,coin->longestchain);
                continue;
            }
            else if ( coin->lastscanht > coin->longestchain+1 )
            {
                printf("detected chain rewind lastscanht.%d vs longestchain.%d, first.%d ref.%d\n",coin->lastscanht,coin->longestchain,coin->firstscanht,coin->firstrefht);
                LP_undospends(coin,coin->longestchain-1);
                //LP_mempoolscan(coin->symbol,zero);
                coin->lastscanht = coin->longestchain - 1;
                if ( coin->firstscanht < coin->lastscanht )
                    coin->lastscanht = coin->firstscanht;
                continue;
            }
            //if ( strcmp(coin->symbol,"BTC") != 0 && strcmp(coin->symbol,"KMD") != 0 ) // SPV as backup
            if ( coin->lastscanht < coin->longestchain )
            {
                nonz++;
                if ( strcmp("BTC",coins) == 0 )//&& coin->lastscanht < coin->longestchain-3 )
                    printf("[%s]: %s ref.%d scan.%d to %d, longest.%d\n",coins,coin->symbol,coin->firstrefht,coin->firstscanht,coin->lastscanht,coin->longestchain);
                for (j=0; j<100; j++)
                {
                    if ( LP_blockinit(coin,coin->lastscanht) < 0 )
                    {
                        printf("please ignore this blockinit.%s %d error\n",coin->symbol,coin->lastscanht);
                        sleep(10);
                        break;
                    }
                    coin->lastscanht++;
                    if ( coin->lastscanht == coin->longestchain+1 || strcmp("BTC",coins) == 0 )
                        break;
                }
                if ( strcmp("BTC",coins) == 0 )
                    printf("done [%s]: %s ref.%d scan.%d to %d, longest.%d\n",coins,coin->symbol,coin->firstrefht,coin->firstscanht,coin->lastscanht,coin->longestchain);
            }
        }
        if ( coins == 0 )
            return;
        //if ( nonz == 0 )
            usleep(100000);
    }
}

int32_t LP_mainloop_iter(void *ctx,char *myipaddr,struct LP_peerinfo *mypeer,int32_t pubsock)
{
    static uint32_t counter;//,didinstantdex;
    struct iguana_info *coin,*ctmp; char *origipaddr; uint32_t now; int32_t notarized,height,nonz = 0;
    if ( (origipaddr= myipaddr) == 0 )
        origipaddr = "127.0.0.1";
    if ( mypeer == 0 )
        myipaddr = "127.0.0.1";
    HASH_ITER(hh,LP_coins,coin,ctmp) // firstrefht,firstscanht,lastscanht
    {
        now = (uint32_t)time(NULL);
#ifdef bruteforce
        if ( IAMLP != 0 && coin->inactive == 0 && coin->electrum == 0 && didinstantdex == 0 && strcmp("KMD",coin->symbol) == 0 )
        {
            LP_instantdex_deposits(coin);
            didinstantdex = now;
        }
#endif
        /*if ( (coin->addr_listunspent_requested != 0 && now > coin->lastpushtime+LP_ORDERBOOK_DURATION*.5) || now > coin->lastpushtime+LP_ORDERBOOK_DURATION*5 )
        {
            //printf("PUSH addr_listunspent_requested %u\n",coin->addr_listunspent_requested);
            coin->lastpushtime = (uint32_t)now;
            LP_smartutxos_push(coin);
            coin->addr_listunspent_requested = 0;
        }*/
        if ( coin->electrum == 0 && coin->inactive == 0 && now > coin->lastgetinfo+LP_GETINFO_INCR )
        {
            nonz++;
            if ( (height= LP_getheight(&notarized,coin)) > coin->longestchain )
            {
                coin->longestchain = height;
                if ( notarized != 0 && notarized > coin->notarized )
                {
                    coin->notarized = notarized;
                    if ( IAMLP != 0 )
                        LP_dPoW_broadcast(coin);
                }
                if ( 0 && coin->firstrefht != 0 )
                    printf(">>>>>>>>>> set %s longestchain %d (ref.%d [%d, %d])\n",coin->symbol,height,coin->firstrefht,coin->firstscanht,coin->lastscanht);
            } //else LP_mempoolscan(coin->symbol,zero);
            coin->lastgetinfo = (uint32_t)now;
        }
    }
    counter++;
    return(nonz);
}

int my_strncasecmp(const char *s1,const char *s2,size_t n)
{
    size_t i = 0;
    while ( i < n )
    {
        char c1 = s1[i];
        char c2 = s2[i];
        if ( c1 >= 'A' && c1 <= 'Z')
            c1 = (c1 - 'A') + 'a';
        if ( c2 >= 'A' && c2 <= 'Z')
            c2 = (c2 - 'A') + 'a';
        if ( c1 < c2 )
            return(-1);
        if ( c1 > c2 )
            return(1);
        if ( c1 == 0 )
            return(0);
        ++i;
    }
    return(0);
}

void bech32_tests()
{
    //char *test = "an83characterlonghumanreadablepartthatcontainsthenumber1andtheexcludedcharactersbio1tt5tgs";
    //char *test = "bitcoincash:qpm2qsznhks23z7629mms6s4cwef74vcwvy22gdx6a";
    //char *test = "bitcoincash:qr95sy3j9xwd2ap32xkykttr4cvcu7as4y0qverfuy";
    //char *test = "prefix:x64nx6hz";
    char *test = "bitcoincash:pq4p38fll9uuh2mzkesqhmgt66du4u0zzy92jchqqa"; // 35Xbnq3kLoNsjN67knFewiRc9fqewrCzMW
    uint8_t data[82],data2[64],rmd160[21],addrtype; char rebuild[92],hrp[84]; int32_t data_len,data_len2; int32_t i;
    if ( bech32_decode(hrp,data,&data_len,test) == 0 )
    {
        printf("bech32_decode fails: '%s'\n",test);
    }
    else
    {
        bitcoin_addr2rmd160("BCH",0,&addrtype,rmd160,"pq4p38fll9uuh2mzkesqhmgt66du4u0zzy92jchqqa");
        bitcoin_address("BTC",rebuild,0,5,rmd160,20);
        for (i=0; i<20; i++)
            printf("%02x",rmd160[i]);
        printf("addr2rmd160 %d -> %s\n",addrtype,rebuild);

        data_len2 = 0;
        if ( bech32_convert_bits(data2,&data_len2,8,data,data_len,5,0) == 0 )
            printf("error converting data5\n");
        for (i=0; i<data_len2; i++)
            printf("%02x",data2[i]);
        printf(" compacted 5's -> %d\n",data_len2);
        bitcoin_addr2rmd160("BTC",0,&addrtype,rmd160+1,"35Xbnq3kLoNsjN67knFewiRc9fqewrCzMW");
        for (i=0; i<data_len; i++)
            printf("%02x",data[i]);
        printf(" datalen.%d <- %s (%s) -> ",(int32_t)data_len,test,"35Xbnq3kLoNsjN67knFewiRc9fqewrCzMW");
        for (i=0; i<20; i++)
            printf("%02x",rmd160[i+1]);
        printf("\n");
    }
    data_len2 = 0;
    rmd160[0] = (1 << 3);
    bech32_convert_bits(data2,&data_len2,5,rmd160,21,8,1);
    for (i=0; i<data_len2; i++)
        printf("%02x",data2[i]);
    printf(" converted bits.%d\n",(int32_t)data_len2);
    if ( bech32_encode(rebuild,hrp,data2,data_len2) == 0 )
    {
        for (i=0; i<data_len; i++)
            printf("%02x",data[i]);
        printf(" bech32_encode fails: '%s' -> hrp.(%s) datalen.%d\n",test,hrp,(int32_t)data_len);
    }
    if ( my_strncasecmp(rebuild,test,92))
    {
        printf("bech32_encode produces incorrect result: '%s' vs (%s)\n",test,rebuild);
    }
    printf("end of bech32 tests\n");
}

char *Notaries_elected1[][4] =
{
    {"0dev1_jl777", "03b7621b44118017a16043f19b30cc8a4cfe068ac4e42417bae16ba460c80f3828", "RNJmgYaFF5DbnrNUX6pMYz9rcnDKC2tuAc", "GWsW2A1ud72KoKJZysVLtEAYmgYZZzbMxG" },
    {"0dev2_kolo", "030f34af4b908fb8eb2099accb56b8d157d49f6cfb691baa80fdd34f385efed961" },
    {"0dev3_kolo", "025af9d2b2a05338478159e9ac84543968fd18c45fd9307866b56f33898653b014" },
    {"0dev4_decker", "028eea44a09674dda00d88ffd199a09c9b75ba9782382cc8f1e97c0fd565fe5707" },
    {"a-team_SH", "03b59ad322b17cb94080dc8e6dc10a0a865de6d47c16fb5b1a0b5f77f9507f3cce" },
    {"artik_AR", "029acf1dcd9f5ff9c455f8bb717d4ae0c703e089d16cf8424619c491dff5994c90" },
    {"artik_EU", "03f54b2c24f82632e3cdebe4568ba0acf487a80f8a89779173cdb78f74514847ce" },
    {"artik_NA", "0224e31f93eff0cc30eaf0b2389fbc591085c0e122c4d11862c1729d090106c842" },
    {"artik_SH", "02bdd8840a34486f38305f311c0e2ae73e84046f6e9c3dd3571e32e58339d20937" },
    {"badass_EU", "0209d48554768dd8dada988b98aca23405057ac4b5b46838a9378b95c3e79b9b9e" },
    {"badass_NA", "02afa1a9f948e1634a29dc718d218e9d150c531cfa852843a1643a02184a63c1a7" }, // 10
    {"batman_AR", "033ecb640ec5852f42be24c3bf33ca123fb32ced134bed6aa2ba249cf31b0f2563" },
    {"batman_SH", "02ca5898931181d0b8aafc75ef56fce9c43656c0b6c9f64306e7c8542f6207018c" },
    {"ca333_EU", "03fc87b8c804f12a6bd18efd43b0ba2828e4e38834f6b44c0bfee19f966a12ba99" },
    {"chainmakers_EU", "02f3b08938a7f8d2609d567aebc4989eeded6e2e880c058fdf092c5da82c3bc5ee" },
    {"chainmakers_NA", "0276c6d1c65abc64c8559710b8aff4b9e33787072d3dda4ec9a47b30da0725f57a" },
    {"chainstrike_SH", "0370bcf10575d8fb0291afad7bf3a76929734f888228bc49e35c5c49b336002153" },
    {"cipi_AR", "02c4f89a5b382750836cb787880d30e23502265054e1c327a5bfce67116d757ce8" },
    {"cipi_NA", "02858904a2a1a0b44df4c937b65ee1f5b66186ab87a751858cf270dee1d5031f18" },
    {"crackers_EU", "03bc819982d3c6feb801ec3b720425b017d9b6ee9a40746b84422cbbf929dc73c3" },
    {"crackers_NA", "03205049103113d48c7c7af811b4c8f194dafc43a50d5313e61a22900fc1805b45" }, // 20
    {"dwy_EU", "0259c646288580221fdf0e92dbeecaee214504fdc8bbdf4a3019d6ec18b7540424" },
    {"emmanux_SH", "033f316114d950497fc1d9348f03770cd420f14f662ab2db6172df44c389a2667a" },
    {"etszombi_EU", "0281b1ad28d238a2b217e0af123ce020b79e91b9b10ad65a7917216eda6fe64bf7" },
    {"fullmoon_AR", "03380314c4f42fa854df8c471618751879f9e8f0ff5dbabda2bd77d0f96cb35676" },
    {"fullmoon_NA", "030216211d8e2a48bae9e5d7eb3a42ca2b7aae8770979a791f883869aea2fa6eef" },
    {"fullmoon_SH", "03f34282fa57ecc7aba8afaf66c30099b5601e98dcbfd0d8a58c86c20d8b692c64" },
    {"goldenman_EU", "02d6f13a8f745921cdb811e32237bb98950af1a5952be7b3d429abd9152f8e388d" },
    {"indenodes_AR", "02ec0fa5a40f47fd4a38ea5c89e375ad0b6ddf4807c99733c9c3dc15fb978ee147" },
    {"indenodes_EU", "0221387ff95c44cb52b86552e3ec118a3c311ca65b75bf807c6c07eaeb1be8303c" },
    {"indenodes_NA", "02698c6f1c9e43b66e82dbb163e8df0e5a2f62f3a7a882ca387d82f86e0b3fa988" }, // 30
    {"indenodes_SH", "0334e6e1ec8285c4b85bd6dae67e17d67d1f20e7328efad17ce6fd24ae97cdd65e" },
    {"jackson_AR", "038ff7cfe34cb13b524e0941d5cf710beca2ffb7e05ddf15ced7d4f14fbb0a6f69" },
    {"jeezy_EU", "023cb3e593fb85c5659688528e9a4f1c4c7f19206edc7e517d20f794ba686fd6d6" },
    {"karasugoi_NA", "02a348b03b9c1a8eac1b56f85c402b041c9bce918833f2ea16d13452309052a982" },
    {"komodoninja_EU", "038e567b99806b200b267b27bbca2abf6a3e8576406df5f872e3b38d30843cd5ba" },
    {"komodoninja_SH", "033178586896915e8456ebf407b1915351a617f46984001790f0cce3d6f3ada5c2" },
    {"komodopioneers_SH", "033ace50aedf8df70035b962a805431363a61cc4e69d99d90726a2d48fb195f68c" },
    {"libscott_SH", "03301a8248d41bc5dc926088a8cf31b65e2daf49eed7eb26af4fb03aae19682b95" },
    {"lukechilds_AR", "031aa66313ee024bbee8c17915cf7d105656d0ace5b4a43a3ab5eae1e14ec02696" },
    {"madmax_AR", "03891555b4a4393d655bf76f0ad0fb74e5159a615b6925907678edc2aac5e06a75" }, // 40
    {"meshbits_AR", "02957fd48ae6cb361b8a28cdb1b8ccf5067ff68eb1f90cba7df5f7934ed8eb4b2c" },
    {"meshbits_SH", "025c6e94877515dfd7b05682b9cc2fe4a49e076efe291e54fcec3add78183c1edb" },
    {"metaphilibert_AR", "02adad675fae12b25fdd0f57250b0caf7f795c43f346153a31fe3e72e7db1d6ac6" },
    {"metaphilibert_SH", "0284af1a5ef01503e6316a2ca4abf8423a794e9fc17ac6846f042b6f4adedc3309" },
    {"patchkez_SH", "0296270f394140640f8fa15684fc11255371abb6b9f253416ea2734e34607799c4" },
    {"pbca26_NA", "0276aca53a058556c485bbb60bdc54b600efe402a8b97f0341a7c04803ce204cb5" },
    {"peer2cloud_AR", "034e5563cb885999ae1530bd66fab728e580016629e8377579493b386bf6cebb15" },
    {"peer2cloud_SH", "03396ac453b3f23e20f30d4793c5b8ab6ded6993242df4f09fd91eb9a4f8aede84" },
    {"polycryptoblog_NA", "02708dcda7c45fb54b78469673c2587bfdd126e381654819c4c23df0e00b679622" },
    {"hyper_AR", "020f2f984d522051bd5247b61b080b4374a7ab389d959408313e8062acad3266b4" }, // 50
    {"hyper_EU", "03d00cf9ceace209c59fb013e112a786ad583d7de5ca45b1e0df3b4023bb14bf51" },
    {"hyper_SH", "0383d0b37f59f4ee5e3e98a47e461c861d49d0d90c80e9e16f7e63686a2dc071f3" },
    {"hyper_NA", "03d91c43230336c0d4b769c9c940145a8c53168bf62e34d1bccd7f6cfc7e5592de" },
    {"popcornbag_AR", "02761f106fb34fbfc5ddcc0c0aa831ed98e462a908550b280a1f7bd32c060c6fa3" },
    {"popcornbag_NA", "03c6085c7fdfff70988fda9b197371f1caf8397f1729a844790e421ee07b3a93e8" },
    {"alien_AR", "0348d9b1fc6acf81290405580f525ee49b4749ed4637b51a28b18caa26543b20f0" },
    {"alien_EU", "020aab8308d4df375a846a9e3b1c7e99597b90497efa021d50bcf1bbba23246527" },
    {"thegaltmines_NA", "031bea28bec98b6380958a493a703ddc3353d7b05eb452109a773eefd15a32e421" },
    {"titomane_AR", "029d19215440d8cb9cc6c6b7a4744ae7fb9fb18d986e371b06aeb34b64845f9325" },
    {"titomane_EU", "0360b4805d885ff596f94312eed3e4e17cb56aa8077c6dd78d905f8de89da9499f" }, // 60
    {"titomane_SH", "03573713c5b20c1e682a2e8c0f8437625b3530f278e705af9b6614de29277a435b" },
    {"webworker01_NA", "03bb7d005e052779b1586f071834c5facbb83470094cff5112f0072b64989f97d7" },
    {"xrobesx_NA", "03f0cc6d142d14a40937f12dbd99dbd9021328f45759e26f1877f2a838876709e1" },
};

void gameaddrs()
{
    struct iguana_info *gamecoin,*kmdcoin; int32_t i; uint8_t pubkey33[33]; char gameaddr[64],kmdaddr[64];
    gamecoin = LP_coinfind("GAME");
    kmdcoin = LP_coinfind("KMD");
    if ( gamecoin != 0 && kmdcoin != 0 )
    {
        for (i=0; i<64; i++)
        {
            decode_hex(pubkey33,33,Notaries_elected1[i][1]);
            bitcoin_address(gamecoin->symbol,gameaddr,gamecoin->taddr,gamecoin->pubtype,pubkey33,33);
            bitcoin_address(kmdcoin->symbol,kmdaddr,kmdcoin->taddr,kmdcoin->pubtype,pubkey33,33);
            printf("{\"%s\", \"%s\", \"%s\", \"%s\"},\n",Notaries_elected1[i][0],Notaries_elected1[i][1],kmdaddr,gameaddr);
        }
    }
}

*/

// TODO: Use MM2-nightly seed nodes.
//       MM1 nodes no longer compatible due to the UTXO reforms in particular.
//       We might also diverge in how we handle the p2p communication in the future.

/// Aka `default_LPnodes`. Initial nodes of the peer-to-peer network.
const P2P_SEED_NODES: [&str; 5] = [
    "5.9.253.195",
    "173.212.225.176",
    "136.243.45.140",
    "23.254.202.142",
    "45.32.19.196",
];

/// Default seed nodes for netid 9999 that is used for MM2 testing
const P2P_SEED_NODES_9999: [&str; 3] = ["195.201.116.176", "46.4.87.18", "46.4.78.11"];

pub fn lp_ports(netid: u16) -> Result<(u16, u16, u16), String> {
    const LP_RPCPORT: u16 = 7783;
    let max_netid = (65535 - 40 - LP_RPCPORT) / 4;
    if netid > max_netid {
        return ERR!("Netid {} is larger than max {}", netid, max_netid);
    }

    let other_ports = if netid != 0 {
        let net_mod = netid % 10;
        let net_div = netid / 10;
        (net_div * 40) + LP_RPCPORT + net_mod
    } else {
        LP_RPCPORT
    };
    Ok((other_ports + 10, other_ports + 20, other_ports + 30))
}

/// Setup the peer-to-peer network.
<<<<<<< HEAD
#[cfg(not(feature = "wallet-only"))]
pub async fn lp_initpeers (ctx: &MmArc, netid: u16, seednodes: Option<Vec<String>>) -> Result<(), String> {
=======
pub async fn lp_initpeers(ctx: &MmArc, netid: u16, seednodes: Option<Vec<String>>) -> Result<(), String> {
>>>>>>> e51a128c
    // Pick our ports.
    let (_pullport, pubport, _busport) = try_s!(lp_ports(netid));

    type IP<'a> = Cow<'a, str>;

    /// True if the node is a liquid provider (e.g. Bob, Maker).  
    /// NB: We want the peers to be equal, freely functioning as either a Bob or an Alice, and I wonder how the p2p LP flags are affected by that.
    type IsLp = bool;

    let seeds: Vec<(IP, IsLp)> = if let Some(seednodes) = seednodes {
        for seednode in seednodes.iter() {
            // A custom `seednode` is often used in automatic or manual tests
            // in order to directly give the Taker the address of the Maker.
            // We don't want to unnecessarily spam the friendlist of a public seed node,
            // but for a custom `seednode` we invoke the `investigate_peer`,
            // facilitating direct `peers` communication between the two.
            try_s!(peers::investigate_peer(&ctx, &seednode, pubport + 1));
        }
        seednodes.into_iter().map(|ip| (Cow::Owned(ip), true)).collect()
    } else if netid > 0 && netid < 9 {
        vec![(format!("5.9.253.{}", 195 + netid).into(), true)]
    } else if netid == 0 {
        // Default production netid is 0.
        P2P_SEED_NODES
            .iter()
            .map(|ip| (Cow::Borrowed(&ip[..]), false))
            .collect()
    } else if netid == 9999 {
        // MM2 testing netid is 9999.
        P2P_SEED_NODES_9999
            .iter()
            .map(|ip| (Cow::Borrowed(&ip[..]), false))
            .collect()
    } else if netid == 9000 {
        // A public seed node helps NAT traversal on netid 9000.
        vec![(Cow::Borrowed("195.201.42.102"), false)]
    } else {
        // If we're using a non-default netid then we should skip adding the hardcoded seed nodes.
        Vec::new()
    };

    let i_am_seed = ctx.conf["i_am_seed"].as_bool().unwrap_or(false);
    if !i_am_seed {
        if seeds.is_empty() {
            return ERR!("At least 1 IP must be provided");
        }
        let seed_ips = seeds.iter().map(|(ip, _)| fomat!((ip) ":" (pubport))).collect();
        try_s!(start_client_p2p_loop(ctx.clone(), seed_ips).await);
    }

    let mut seed_ips = Vec::with_capacity(seeds.len());
    for (seed_ip, _is_lp) in seeds {
        seed_ips.push(try_s!(seed_ip.parse()));
    }
    *try_s!(ctx.seeds.lock()) = seed_ips;

    try_s!(peers::initialize(&ctx, netid, pubport + 1).await);

    Ok(())
}

/*
void LP_pubkeysloop(void *ctx)
{
    static uint32_t lasttime;
    strcpy(LP_pubkeysloop_stats.name,"LP_pubkeysloop");
    LP_pubkeysloop_stats.threshold = 15000.;
    sleep(10);
    while ( LP_STOP_RECEIVED == 0 )
    {
        if ( G.initializing != 0 )
        {
            sleep(1);
            continue;
        }
        {
            LP_millistats_update(&LP_pubkeysloop_stats);
            if ( time(NULL) > lasttime+100 )
            {
                //printf("LP_pubkeysloop %u\n",(uint32_t)time(NULL));
                LP_notify_pubkeys(ctx,LP_mypubsock);
                lasttime = (uint32_t)time(NULL);
            }
        }
        sleep(3);
    }
}

struct LP_pendswap
{
    struct LP_pendswap *next,*prev;
    uint32_t expiration,requestid,quoteid,finished;
};

int32_t LP_reserved_msg(int32_t priority,char *base,char *rel,bits256 pubkey,char *msg)
{
    struct LP_pubkey_info *pubp; uint32_t timestamp; char *method; cJSON *argjson; int32_t skip,sentbytes,n = 0;
    skip = 0;
    if ( (argjson= cJSON_Parse(msg)) != 0 )
    {
        if ( (method= jstr(argjson,"method")) != 0 )
        {
            if ( strcmp(method,"gettradestatus") == 0 || strcmp(method,"wantnotify") == 0 || strcmp(method,"getdPoW") == 0 )
                skip = 1;
        }
        if ( (timestamp= juint(argjson,"timestamp")) != 0 && time(NULL) > timestamp+60 )
            skip = 1;
        free_json(argjson);
    }
    if ( skip != 0 )
        return(-1);
    //if ( strcmp(G.USERPASS,"1d8b27b21efabcd96571cd56f91a40fb9aa4cc623d273c63bf9223dc6f8cd81f") == 0 )
    //    return(-1);
    if ( priority > 0 && bits256_nonz(pubkey) != 0 )
    {
        if ( (pubp= LP_pubkeyfind(pubkey)) != 0 )
        {
            if ( pubp->pairsock >= 0 )
            {
                if ( (sentbytes= nn_send(pubp->pairsock,msg,(int32_t)strlen(msg)+1,0)) < 0 )
                {
                    //pubp->pairsock = -1;
                    //LP_peer_pairsock(pubkey);
                    //printf("mark cmdchannel %d closed sentbytes.%d\n",pubp->pairsock,sentbytes);
                }
                else
                {
                    printf("sent %d bytes to cmdchannel.%d\n",sentbytes,pubp->pairsock);
                    return(sentbytes);
                }
            }
        }
    }
    portable_mutex_lock(&LP_reservedmutex);
    if ( num_Reserved_msgs[priority] < sizeof(Reserved_msgs[priority])/sizeof(*Reserved_msgs[priority]) )
    {
        Reserved_msgs[priority][num_Reserved_msgs[priority]++] = msg;
        n = num_Reserved_msgs[priority];
    } //else LP_broadcast_message(LP_mypubsock,base,rel,pubkey,msg);
    if ( num_Reserved_msgs[priority] > max_Reserved_msgs[priority] )
    {
        max_Reserved_msgs[priority] = num_Reserved_msgs[priority];
        //if ( (max_Reserved_msgs[priority] % 100) == 0 )
            printf("New priority.%d max_Reserved_msgs.%d\n",priority,max_Reserved_msgs[priority]);
    }
    portable_mutex_unlock(&LP_reservedmutex);
    return(n);
}

*/
/// True during the threads initialization in `lp_init`.  
/// Mirrors the C `bitcoind_RPC_inittime`.
static BITCOIND_RPC_INITIALIZING: AtomicBool = AtomicBool::new(false);

/// Invokes `OS_ensure_directory`,
/// then prints an error and returns `false` if the directory is not writable.
fn ensure_dir_is_writable(dir_path: &Path) -> bool {
    #[cfg(feature = "native")]
    unsafe {
        let c_dir_path = unwrap!(dir_path.to_str());
        let c_dir_path = unwrap!(CString::new(c_dir_path));
        lp::OS_ensure_directory(c_dir_path.as_ptr() as *mut c_char)
    };

    /*
    char fname[512],str[65],str2[65]; bits256 r,check; FILE *fp;
    */
    let r: [u8; 32] = random();
    let mut check: Vec<u8> = Vec::with_capacity(r.len());
    let fname = dir_path.join("checkval");
    let mut fp = match fs::File::create(&fname) {
        Ok(fp) => fp,
        Err(_) => {
            log! ({"FATAL ERROR cant create {:?}", fname});
            return false;
        },
    };
    if fp.write_all(&r).is_err() {
        log! ({"FATAL ERROR writing {:?}", fname});
        return false;
    }
    drop(fp);
    let mut fp = match fs::File::open(&fname) {
        Ok(fp) => fp,
        Err(_) => {
            log! ({"FATAL ERROR cant open {:?}", fname});
            return false;
        },
    };
    if fp.read_to_end(&mut check).is_err() || check.len() != r.len() {
        log! ({"FATAL ERROR reading {:?}", fname});
        return false;
    }
    if check != r {
        log! ({"FATAL ERROR error comparing {:?} {:?} vs {:?}", fname, r, check});
        return false;
    }
    true
}

fn ensure_file_is_writable(file_path: &Path) -> Result<(), String> {
    if fs::File::open(file_path).is_err() {
        // try to create file if opening fails
        if let Err(e) = fs::OpenOptions::new().write(true).create_new(true).open(file_path) {
            return ERR!("{} when trying to create the file {}", e, file_path.display());
        }
    } else {
        // try to open file in write append mode
        if let Err(e) = fs::OpenOptions::new().write(true).append(true).open(file_path) {
            return ERR!(
                "{} when trying to open the file {} in write mode",
                e,
                file_path.display()
            );
        }
    }
    Ok(())
}

#[cfg(feature = "native")]
fn fix_directories(ctx: &MmCtx) -> Result<(), String> {
    let dbdir = ctx.dbdir();
    try_s!(std::fs::create_dir_all(&dbdir));

    unsafe {
        let dbdir = ctx.dbdir();
        let dbdir = try_s!(dbdir.to_str().ok_or("Bad dbdir"));
        let dbdir = try_s!(CString::new(dbdir));
        lp::OS_ensure_directory(dbdir.as_ptr() as *mut c_char)
    };

    if !ensure_dir_is_writable(&dbdir.join("SWAPS")) {
        return ERR!("SWAPS db dir is not writable");
    }
    if !ensure_dir_is_writable(&dbdir.join("SWAPS").join("MY")) {
        return ERR!("SWAPS/MY db dir is not writable");
    }
    if !ensure_dir_is_writable(&dbdir.join("SWAPS").join("STATS")) {
        return ERR!("SWAPS/STATS db dir is not writable");
    }
    if !ensure_dir_is_writable(&dbdir.join("SWAPS").join("STATS").join("MAKER")) {
        return ERR!("SWAPS/STATS/MAKER db dir is not writable");
    }
    if !ensure_dir_is_writable(&dbdir.join("SWAPS").join("STATS").join("TAKER")) {
        return ERR!("SWAPS/STATS/TAKER db dir is not writable");
    }
    if !ensure_dir_is_writable(&dbdir.join("TRANSACTIONS")) {
        return ERR!("TRANSACTIONS db dir is not writable");
    }
    if !ensure_dir_is_writable(&dbdir.join("GTC")) {
        return ERR!("GTC db dir is not writable");
    }
    if !ensure_dir_is_writable(&dbdir.join("PRICES")) {
        return ERR!("PRICES db dir is not writable");
    }
    if !ensure_dir_is_writable(&dbdir.join("UNSPENTS")) {
        return ERR!("UNSPENTS db dir is not writable");
    }
    if !ensure_dir_is_writable(&dbdir.join("ORDERS")) {
        return ERR!("ORDERS db dir is not writable");
    }
    if !ensure_dir_is_writable(&dbdir.join("ORDERS").join("MY")) {
        return ERR!("ORDERS/MY db dir is not writable");
    }
    if !ensure_dir_is_writable(&dbdir.join("ORDERS").join("MY").join("MAKER")) {
        return ERR!("ORDERS/MY/MAKER db dir is not writable");
    }
    if !ensure_dir_is_writable(&dbdir.join("ORDERS").join("MY").join("TAKER")) {
        return ERR!("ORDERS/MY/TAKER db dir is not writable");
    }
    try_s!(ensure_file_is_writable(&dbdir.join("GTC").join("orders")));
    Ok(())
}

#[cfg(not(feature = "native"))]
fn fix_directories(ctx: &MmCtx) -> Result<(), String> {
    #[cfg_attr(feature = "w-bindgen", wasm_bindgen(raw_module = "../../../js/defined-in-js.js"))]
    extern "C" {
        pub fn host_ensure_dir_is_writable(ptr: *const c_char, len: i32) -> i32;
    }
    macro_rules! writeable_dir {
        ($path: expr) => {
            let path = $path;
            let path = try_s!(path.to_str().ok_or("Non-unicode path"));
            let rc = unsafe { host_ensure_dir_is_writable(path.as_ptr() as *const c_char, path.len() as i32) };
            if rc != 0 {
                return ERR!("Dir '{}' not writeable: {}", path, rc);
            }
        };
    }

    let dbdir = ctx.dbdir();
    writeable_dir!(dbdir.join("SWAPS").join("MY"));
    writeable_dir!(dbdir.join("SWAPS").join("STATS").join("MAKER"));
    writeable_dir!(dbdir.join("SWAPS").join("STATS").join("TAKER"));
    writeable_dir!(dbdir.join("ORDERS").join("MY").join("MAKER"));
    writeable_dir!(dbdir.join("ORDERS").join("MY").join("TAKER"));
    Ok(())
}

#[cfg(all(feature = "native", not(feature = "wallet-only")))]
fn migrate_db(ctx: &MmArc) -> Result<(), String> {
    let migration_num_path = ctx.dbdir().join(".migration");
    let mut current_migration = match std::fs::read(&migration_num_path) {
        Ok(bytes) => {
            let mut num_bytes = [0; 8];
            if bytes.len() == 8 {
                num_bytes.clone_from_slice(&bytes);
                u64::from_le_bytes(num_bytes)
            } else {
                0
            }
        },
        Err(_) => 0,
    };

    if current_migration < 1 {
        try_s!(migration_1(ctx));
        current_migration = 1;
    }
    try_s!(std::fs::write(&migration_num_path, &current_migration.to_le_bytes()));
    Ok(())
}

#[cfg(all(feature = "native", not(feature = "wallet-only")))]
fn migration_1(ctx: &MmArc) -> Result<(), String> {
    try_s!(migrate_saved_orders(ctx));
    Ok(())
}

/// Resets the context (most of which resides currently in `lp::G` but eventually would move into `MmCtx`).
/// Restarts the peer connections.
/// Reloads the coin keys.
///
/// Besides the `passphrase` it also allows changing the `seednode` at runtime.  
/// AG: While there might be value in changing `seednode` at runtime, I'm not sure if changing `gui` is actually necessary.
///
/// AG: If possible, I think we should avoid calling this function on a working MM, using it for initialization only,
///     in order to avoid the possibility of invalid state.
/// AP: Totally agree, moreover maybe we even `must` deny calling this on a working MM as it's being refactored
#[allow(unused_unsafe)]
pub unsafe fn lp_passphrase_init(ctx: &MmArc) -> Result<(), String> {
    let passphrase = ctx.conf["passphrase"].as_str();
    let passphrase = match passphrase {
        None | Some("") => return ERR!("jeezy says we cant use the nullstring as passphrase and I agree"),
        Some(s) => s.to_string(),
    };

    let key_pair = try_s!(key_pair_from_seed(&passphrase));
    let key_pair = try_s!(ctx.secp256k1_key_pair.pin(key_pair));
    try_s!(ctx.rmd160.pin(key_pair.public().address_hash()));
    Ok(())
}

/// Tries to serve on the given IP to check if it's available.  
/// We need this check because our external IP, particularly under NAT,
/// might be outside of the set of IPs we can open and run a server on.
///
/// Returns an error if the address did not work
/// (like when the `ip` does not belong to a connected interface).
///
/// The primary concern of this function is to test the IP,
/// but this opportunity is also used to start the HTTP fallback server,
/// in order to improve the reliability of the said server (in the Lean "stop the line" manner).
///
/// If the IP has passed the communication check then a shutdown Sender is returned.
/// Dropping or using that Sender will stop the HTTP fallback server.
///
/// Also the port of the HTTP fallback server is returned.
#[cfg(feature = "native")]
fn test_ip(ctx: &MmArc, ip: IpAddr) -> Result<(Sender<()>, u16), String> {
    use peers::http_fallback::new_http_fallback;

    // NB: The `bind` just always works on certain operating systems.
    // To actually check the address we should try communicating on it.
    // Reusing the HTTP fallback server for that.

    let i_am_seed = ctx.conf["i_am_seed"].as_bool().unwrap_or(false);
    let netid = ctx.netid();

    let (server, port) = if i_am_seed {
        // NB: We might need special permissions to bind on 80.
        // HTTP fallback should work on that port though
        // in order to function with those providers which only allow the usual traffic.
        let port = 80;
        (try_s!(new_http_fallback(ctx.weak(), SocketAddr::new(ip, port))), port)
    } else {
        // Try a few pseudo-random ports.
        // `netid` is used as the seed in order for the port selection to be determenistic,
        // similar to how the port selection and probing worked before (since MM1)
        // and in order to reduce the likehood of *unexpected* port conflicts.
        let mut attempts_left = 9;
        let mut rng = SmallRng::seed_from_u64(netid as u64);
        loop {
            if attempts_left < 1 {
                return ERR!("Out of attempts");
            }
            attempts_left -= 1;
            // TODO: Avoid `mypubport`.
            let port = rng.gen_range(1111, 65535);
            log! ("test_ip] Trying to listen on " (ip) ':' (port));
            match new_http_fallback(ctx.weak(), SocketAddr::new(ip, port)) {
                Ok(s) => break (s, port),
                Err(err) => {
                    if attempts_left == 0 {
                        return ERR!("{}", err);
                    }
                    continue;
                },
            }
        }
    };

    // Finish the server `Future` when `shutdown_rx` fires.
    let (shutdown_tx, shutdown_rx) = futures01::sync::oneshot::channel::<()>();
    let server = server.select2(shutdown_rx).then(|_| Ok(()));
    spawn(server.compat().map(|_: Result<(), ()>| ()));

    let url = fomat! ("http://" if ip.is_unspecified() {"127.0.0.1"} else {(ip)} ":" (port) "/test_ip");
    log!("test_ip] Checking "(url));
    let rc = slurp_url(&url).wait();
    let (status, _h, body) = try_s!(rc);
    if status != StatusCode::OK {
        return ERR!("Status not OK");
    }
    if body != b"k" {
        return ERR!("body not k");
    }
    Ok((shutdown_tx, port))
}

#[cfg(not(feature = "native"))]
fn test_ip(_ctx: &MmArc, _ip: IpAddr) -> Result<(Sender<()>, u16), String> {
    // Try to return a simple okay for tests.
    let (shutdown_tx, _shutdown_rx) = futures01::sync::oneshot::channel::<()>();
    Ok((shutdown_tx, 80))
}

/// * `ctx_cb` - callback used to share the `MmCtx` ID with the call site.
pub async fn lp_init(mypubport: u16, ctx: MmArc) -> Result<(), String> {
    BITCOIND_RPC_INITIALIZING.store(true, Ordering::Relaxed);
    log! ({"lp_init] version: {} DT {}", MM_VERSION, MM_DATETIME});
    unsafe { try_s!(lp_passphrase_init(&ctx)) }

<<<<<<< HEAD
    try_s! (fix_directories (&ctx));
    #[cfg(all(feature = "native", not(feature = "wallet-only")))] {try_s! (migrate_db (&ctx));}
=======
    try_s!(fix_directories(&ctx));
    #[cfg(feature = "native")]
    {
        try_s!(migrate_db(&ctx));
    }
>>>>>>> e51a128c

    fn simple_ip_extractor(ip: &str) -> Result<IpAddr, String> {
        let ip = ip.trim();
        Ok(match ip.parse() {
            Ok(ip) => ip,
            Err(err) => return ERR!("Error parsing IP address '{}': {}", ip, err),
        })
    }

    let i_am_seed = ctx.conf["i_am_seed"].as_bool().unwrap_or(false);
    let netid = ctx.netid();

    // Keeps HTTP fallback server alive until `lp_init` exits.
    let mut _hf_shutdown;

    let myipaddr: IpAddr = if Path::new("myipaddr").exists() {
        match fs::File::open("myipaddr") {
            Ok(mut f) => {
                let mut buf = String::new();
                if let Err(err) = f.read_to_string(&mut buf) {
                    return ERR!("Can't read from 'myipaddr': {}", err);
                }
                try_s!(simple_ip_extractor(&buf))
            },
            Err(err) => return ERR!("Can't read from 'myipaddr': {}", err),
        }
    } else if !ctx.conf["myipaddr"].is_null() {
        let s = try_s!(ctx.conf["myipaddr"].as_str().ok_or("'myipaddr' is not a string"));
        let ip = try_s!(simple_ip_extractor(s));

        match test_ip(&ctx, ip) {
            Ok((hf_shutdown, hf_port)) => {
                ctx.log.log(
                    "🙂",
                    &[&"myipaddr"],
                    &fomat! (
                    "IP " (ip) " works and we can bind on it (port " (hf_port) ")."),
                );
                if i_am_seed {
                    _hf_shutdown = hf_shutdown
                }
            },
            Err(err) => ctx
                .log
                .log("🤒", &[&"myipaddr"], &fomat! ("Can't bind on " (ip) "! " (err))),
        };

        ip
    } else {
        // Detect the real IP address.
        //
        // We're detecting the outer IP address, visible to the internet.
        // Later we'll try to *bind* on this IP address,
        // and this will break under NAT or forwarding because the internal IP address will be different.
        // Which might be a good thing, allowing us to detect the likehoodness of NAT early.

        type Extractor = fn(&str) -> Result<IpAddr, String>;
        let ip_providers: [(&'static str, Extractor); 2] = [
            ("http://checkip.amazonaws.com/", simple_ip_extractor),
            ("http://api.ipify.org", simple_ip_extractor),
        ];

        let mut ip_providers_it = ip_providers.iter();
        loop {
            let (url, extactor) = match ip_providers_it.next() {
                Some(t) => t,
                None => return ERR!("Can't fetch the real IP"),
            };
            log! ({"lp_init] Trying to fetch the real IP from '{}' ...", url});
            let (status, _headers, ip) = match slurp_url(url).wait() {
                Ok(t) => t,
                Err(err) => {
                    log! ({"lp_init] Failed to fetch IP from '{}': {}", url, err});
                    continue;
                },
            };
            if !status.is_success() {
                log! ({"lp_init] Failed to fetch IP from '{}': status {:?}", url, status});
                continue;
            }
            let ip = match from_utf8(&ip) {
                Ok(ip) => ip,
                Err(err) => {
                    log! ({"lp_init] Failed to fetch IP from '{}', not UTF-8: {}", url, err});
                    continue;
                },
            };
            let ip = match extactor(ip) {
                Ok(ip) => ip,
                Err(err) => {
                    log! ({"lp_init] Failed to parse IP '{}' fetched from '{}': {}", ip, url, err});
                    continue;
                },
            };

            // Try to bind on this IP.
            // If we're not behind a NAT then the bind will likely suceed.
            // If the bind fails then emit a user-visible warning and fall back to 0.0.0.0.
            match test_ip(&ctx, ip) {
                Ok((hf_shutdown, hf_port)) => {
                    ctx.log.log(
                        "🙂",
                        &[&"myipaddr"],
                        &fomat! (
                        "We've detected an external IP " (ip) " and we can bind on it (port " (hf_port) ")"
                        ", so probably a dedicated IP."),
                    );
                    if i_am_seed {
                        _hf_shutdown = hf_shutdown
                    }
                    break ip;
                },
                Err(err) => log! ("IP " (ip) " doesn't check: " (err)),
            }
            let all_interfaces = Ipv4Addr::new(0, 0, 0, 0).into();
            if test_ip(&ctx, all_interfaces).is_ok() {
                ctx.log.log ("😅", &[&"myipaddr"], &fomat! (
                    "We couldn't bind on the external IP " (ip) ", so NAT is likely to be present. We'll be okay though."));
                break all_interfaces;
            }
            let locahost = Ipv4Addr::new(127, 0, 0, 1).into();
            if test_ip(&ctx, locahost).is_ok() {
                ctx.log.log(
                    "🤫",
                    &[&"myipaddr"],
                    &fomat! (
                    "We couldn't bind on " (ip) " or 0.0.0.0!"
                    " Looks like we can bind on 127.0.0.1 as a workaround, but that's not how we're supposed to work."),
                );
                break locahost;
            }
            ctx.log.log(
                "🤒",
                &[&"myipaddr"],
                &fomat! (
                "Couldn't bind on " (ip) ", 0.0.0.0 or 127.0.0.1."),
            );
            break all_interfaces; // Seems like a better default than 127.0.0.1, might still work for other ports.
        }
    };

    #[cfg(not(feature = "native"))]
    try_s!(ctx.send_to_helpers().await);

<<<<<<< HEAD
    #[cfg(not(feature = "wallet-only"))]
    {
        if i_am_seed { try_s!(start_seednode_loop (&ctx, myipaddr, mypubport) .await) }

        let seednodes: Option<Vec<String>> = try_s!(json::from_value(ctx.conf["seednodes"].clone()));
        try_s!(lp_initpeers (&ctx, netid, seednodes) .await);
    }
    try_s!(ctx.initialized.pin (true));

    #[cfg(all(feature = "native", not(feature = "wallet-only")))] {
=======
    if i_am_seed {
        try_s!(start_seednode_loop(&ctx, myipaddr, mypubport).await)
    }

    let seednodes: Option<Vec<String>> = try_s!(json::from_value(ctx.conf["seednodes"].clone()));
    try_s!(lp_initpeers(&ctx, netid, seednodes).await);

    try_s!(ctx.initialized.pin(true));

    #[cfg(feature = "native")]
    {
>>>>>>> e51a128c
        // launch kickstart threads before RPC is available, this will prevent the API user to place
        // an order and start new swap that might get started 2 times because of kick-start
        let mut coins_needed_for_kick_start = swap_kick_starts(ctx.clone());
        coins_needed_for_kick_start.extend(try_s!(orders_kick_start(&ctx)));
        *(try_s!(ctx.coins_needed_for_kick_start.lock())) = coins_needed_for_kick_start;
    }

<<<<<<< HEAD
    #[cfg(not(feature = "wallet-only"))]
    {
        let ctxʹ = ctx.clone();
        spawn(async move { lp_ordermatch_loop(ctxʹ).await });
        let ctxʹ = ctx.clone();
        spawn(async move { lp_command_q_loop(ctxʹ).await });
    }
    #[cfg(not(feature = "native"))] {if 1==1 {return Ok(())}}  // TODO: Gradually move this point further down.
=======
    let ctxʹ = ctx.clone();
    spawn(async move { lp_ordermatch_loop(ctxʹ).await });

    let ctxʹ = ctx.clone();
    spawn(async move { lp_command_q_loop(ctxʹ).await });

    #[cfg(not(feature = "native"))]
    {
        if 1 == 1 {
            return Ok(());
        }
    } // TODO: Gradually move this point further down.
>>>>>>> e51a128c

    let ctx_id = try_s!(ctx.ffi_handle());

    spawn_rpc(ctx_id);

    // In the mobile version we might depend on `lp_init` staying around until the context stops.
    loop {
        if ctx.is_stopping() {
            break;
        };
        Timer::sleep(0.2).await
    }

    // wait for swaps to stop
<<<<<<< HEAD
    #[cfg(not(feature = "wallet-only"))]
    loop { if running_swaps_num(&ctx) == 0 { break }; Timer::sleep (0.2) .await }
=======
    loop {
        if running_swaps_num(&ctx) == 0 {
            break;
        };
        Timer::sleep(0.2).await
    }
>>>>>>> e51a128c
    Ok(())
}<|MERGE_RESOLUTION|>--- conflicted
+++ resolved
@@ -44,14 +44,12 @@
 #[cfg(feature = "native")] use crate::common::lp;
 use crate::common::mm_ctx::{MmArc, MmCtx};
 use crate::common::privkey::key_pair_from_seed;
-<<<<<<< HEAD
+use crate::common::{slurp_url, MM_DATETIME, MM_VERSION};
+use crate::common::mm_ctx::{MmCtx, MmArc};
+use crate::common::privkey::key_pair_from_seed;
 #[cfg(not(feature = "wallet-only"))]
 use crate::mm2::lp_network::{lp_command_q_loop, start_seednode_loop, start_client_p2p_loop};
 #[cfg(not(feature = "wallet-only"))]
-=======
-use crate::common::{slurp_url, MM_DATETIME, MM_VERSION};
-use crate::mm2::lp_network::{lp_command_q_loop, start_client_p2p_loop, start_seednode_loop};
->>>>>>> e51a128c
 use crate::mm2::lp_ordermatch::{lp_ordermatch_loop, lp_trade_command, migrate_saved_orders, orders_kick_start};
 #[cfg(not(feature = "wallet-only"))]
 use crate::mm2::lp_swap::{running_swaps_num, swap_kick_starts};
@@ -66,19 +64,12 @@
 pub fn lp_command_process(ctx: MmArc, json: Json) {
     if !json["result"].is_null() || !json["error"].is_null() {
         return;
-<<<<<<< HEAD
     } else {
         if std::env::var("LOG_COMMANDS").is_ok() {
             log!("Got command: " [json]);
         }
         #[cfg(not(feature = "wallet-only"))]
         lp_trade_command(ctx.clone(), json);
-=======
->>>>>>> e51a128c
-    }
-
-    if std::env::var("LOG_COMMANDS").is_ok() {
-        log!("Got command: "[json]);
     }
     lp_trade_command(ctx, json);
 }
@@ -816,12 +807,8 @@
 }
 
 /// Setup the peer-to-peer network.
-<<<<<<< HEAD
 #[cfg(not(feature = "wallet-only"))]
 pub async fn lp_initpeers (ctx: &MmArc, netid: u16, seednodes: Option<Vec<String>>) -> Result<(), String> {
-=======
-pub async fn lp_initpeers(ctx: &MmArc, netid: u16, seednodes: Option<Vec<String>>) -> Result<(), String> {
->>>>>>> e51a128c
     // Pick our ports.
     let (_pullport, pubport, _busport) = try_s!(lp_ports(netid));
 
@@ -1266,16 +1253,8 @@
     log! ({"lp_init] version: {} DT {}", MM_VERSION, MM_DATETIME});
     unsafe { try_s!(lp_passphrase_init(&ctx)) }
 
-<<<<<<< HEAD
     try_s! (fix_directories (&ctx));
     #[cfg(all(feature = "native", not(feature = "wallet-only")))] {try_s! (migrate_db (&ctx));}
-=======
-    try_s!(fix_directories(&ctx));
-    #[cfg(feature = "native")]
-    {
-        try_s!(migrate_db(&ctx));
-    }
->>>>>>> e51a128c
 
     fn simple_ip_extractor(ip: &str) -> Result<IpAddr, String> {
         let ip = ip.trim();
@@ -1420,7 +1399,6 @@
     #[cfg(not(feature = "native"))]
     try_s!(ctx.send_to_helpers().await);
 
-<<<<<<< HEAD
     #[cfg(not(feature = "wallet-only"))]
     {
         if i_am_seed { try_s!(start_seednode_loop (&ctx, myipaddr, mypubport) .await) }
@@ -1431,19 +1409,6 @@
     try_s!(ctx.initialized.pin (true));
 
     #[cfg(all(feature = "native", not(feature = "wallet-only")))] {
-=======
-    if i_am_seed {
-        try_s!(start_seednode_loop(&ctx, myipaddr, mypubport).await)
-    }
-
-    let seednodes: Option<Vec<String>> = try_s!(json::from_value(ctx.conf["seednodes"].clone()));
-    try_s!(lp_initpeers(&ctx, netid, seednodes).await);
-
-    try_s!(ctx.initialized.pin(true));
-
-    #[cfg(feature = "native")]
-    {
->>>>>>> e51a128c
         // launch kickstart threads before RPC is available, this will prevent the API user to place
         // an order and start new swap that might get started 2 times because of kick-start
         let mut coins_needed_for_kick_start = swap_kick_starts(ctx.clone());
@@ -1451,7 +1416,6 @@
         *(try_s!(ctx.coins_needed_for_kick_start.lock())) = coins_needed_for_kick_start;
     }
 
-<<<<<<< HEAD
     #[cfg(not(feature = "wallet-only"))]
     {
         let ctxʹ = ctx.clone();
@@ -1460,20 +1424,6 @@
         spawn(async move { lp_command_q_loop(ctxʹ).await });
     }
     #[cfg(not(feature = "native"))] {if 1==1 {return Ok(())}}  // TODO: Gradually move this point further down.
-=======
-    let ctxʹ = ctx.clone();
-    spawn(async move { lp_ordermatch_loop(ctxʹ).await });
-
-    let ctxʹ = ctx.clone();
-    spawn(async move { lp_command_q_loop(ctxʹ).await });
-
-    #[cfg(not(feature = "native"))]
-    {
-        if 1 == 1 {
-            return Ok(());
-        }
-    } // TODO: Gradually move this point further down.
->>>>>>> e51a128c
 
     let ctx_id = try_s!(ctx.ffi_handle());
 
@@ -1488,16 +1438,7 @@
     }
 
     // wait for swaps to stop
-<<<<<<< HEAD
     #[cfg(not(feature = "wallet-only"))]
     loop { if running_swaps_num(&ctx) == 0 { break }; Timer::sleep (0.2) .await }
-=======
-    loop {
-        if running_swaps_num(&ctx) == 0 {
-            break;
-        };
-        Timer::sleep(0.2).await
-    }
->>>>>>> e51a128c
     Ok(())
 }