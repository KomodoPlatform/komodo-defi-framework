use enum_primitive_derive::Primitive;
use mm2_core::mm_ctx::MmArc;
use mm2_main::lp_dispatcher::{dispatch_lp_event, StopCtxEvent};
use std::sync::atomic::{AtomicBool, AtomicU32, Ordering};
#[cfg(target_arch = "wasm32")] use wasm_bindgen::prelude::*;

#[cfg(not(target_arch = "wasm32"))] mod mm2_native_lib;
#[cfg(target_arch = "wasm32")] mod mm2_wasm_lib;

const KDF_VERSION: &str = env!("KDF_VERSION");
const KDF_DATETIME: &str = env!("KDF_DATETIME");

static LP_MAIN_RUNNING: AtomicBool = AtomicBool::new(false);
static CTX: AtomicU32 = AtomicU32::new(0);

#[cfg_attr(target_arch = "wasm32", wasm_bindgen)]
pub enum MainStatus {
    /// MM2 is not running yet.
    NotRunning = 0,
    /// MM2 is running, but no context yet.
    NoContext = 1,
    /// MM2 is running, but no RPC yet.
    NoRpc = 2,
    /// MM2's RPC is up.
    RpcIsUp = 3,
}

/// Checks if the MM2 singleton thread is currently running or not.
fn mm2_status() -> MainStatus {
    if !LP_MAIN_RUNNING.load(Ordering::Relaxed) {
        return MainStatus::NotRunning;
    }

    let ctx = CTX.load(Ordering::Relaxed);
    if ctx == 0 {
        return MainStatus::NoContext;
    }

    let ctx = match MmArc::from_ffi_handle(ctx) {
        Ok(ctx) => ctx,
        Err(_) => return MainStatus::NoRpc,
    };

<<<<<<< HEAD
=======
    #[cfg(not(target_arch = "wasm32"))]
    match ctx.rpc_port.get() {
        Some(_) => MainStatus::RpcIsUp,
        None => MainStatus::NoRpc,
    }

    #[cfg(target_arch = "wasm32")]
>>>>>>> 490e74a2
    if ctx.wasm_rpc.get().is_some() {
        MainStatus::RpcIsUp
    } else {
        MainStatus::NoRpc
    }
}

enum PrepareForStopResult {
    CanBeStopped(MmArc),
    /// Please note that the status is not always an error.
    /// [`StopStatus::Ok`] means that the global state was incorrect (`mm2_run` didn't work, although it should have),
    /// and there is no need to stop an mm2 instance manually.
    ReadyStopStatus(StopStatus),
}

#[derive(Debug, PartialEq, Primitive)]
pub enum StopStatus {
    Ok = 0,
    NotRunning = 1,
    ErrorStopping = 2,
    StoppingAlready = 3,
}

/// Checks if we can stop a MarketMaker2 instance.
fn prepare_for_mm2_stop() -> PrepareForStopResult {
    // The log callback might be initialized already, so try to use the common logs.
    use common::log::warn;

    if !LP_MAIN_RUNNING.load(Ordering::Relaxed) {
        return PrepareForStopResult::ReadyStopStatus(StopStatus::NotRunning);
    }

    let ctx = CTX.load(Ordering::Relaxed);
    if ctx == 0 {
        warn!("mm2_stop] lp_main is running without ctx");
        LP_MAIN_RUNNING.store(false, Ordering::Relaxed);
        return PrepareForStopResult::ReadyStopStatus(StopStatus::Ok);
    }

    let ctx = match MmArc::from_ffi_handle(ctx) {
        Ok(ctx) => ctx,
        Err(_) => {
            warn!("mm2_stop] lp_main is still running, although ctx has already been dropped");
            LP_MAIN_RUNNING.store(false, Ordering::Relaxed);
            // There is no need to rewrite the `CTX`, because it will be removed on `mm2_main`.
            return PrepareForStopResult::ReadyStopStatus(StopStatus::Ok);
        },
    };

    if ctx.is_stopping() {
        return PrepareForStopResult::ReadyStopStatus(StopStatus::StoppingAlready);
    }

    PrepareForStopResult::CanBeStopped(ctx)
}

async fn finalize_mm2_stop(ctx: MmArc) {
    dispatch_lp_event(ctx.clone(), StopCtxEvent.into()).await;
    let _ = ctx.stop().await;
}<|MERGE_RESOLUTION|>--- conflicted
+++ resolved
@@ -41,8 +41,6 @@
         Err(_) => return MainStatus::NoRpc,
     };
 
-<<<<<<< HEAD
-=======
     #[cfg(not(target_arch = "wasm32"))]
     match ctx.rpc_port.get() {
         Some(_) => MainStatus::RpcIsUp,
@@ -50,7 +48,6 @@
     }
 
     #[cfg(target_arch = "wasm32")]
->>>>>>> 490e74a2
     if ctx.wasm_rpc.get().is_some() {
         MainStatus::RpcIsUp
     } else {
