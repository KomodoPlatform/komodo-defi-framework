# Support for split-debuginfo [should eventually](https://github.com/rust-lang/rust/issues/34651) land,
# hopefully giving us an out-of-the-box way to separate the code from the debugging information.
# We should use the "objcopy --only-keep-debug" and "add-symbol-file" meanwhile
# and separating stack tracing into raw trace and symbolication parts.

[package]
name = "mm2_bin_lib"
version = "1.0.4-beta"
authors = ["James Lee", "Artem Pikulin", "Artem Grinblat", "Omar S.", "Onur Ozkan", "Alina Sharon", "Caglar Kaya", "Cipi", "Sergey Boiko", "Samuel Onoja", "Roman Sztergbaum", "Kadan Stadelmann <ca333@komodoplatform.com>"]
edition = "2018"
default-run = "mm2"

# wasm-opt reduces the size from 17 Mb to 14. But it runs for few minutes, which is not good for CI.
# For production builds, it's recommended to run wasm-opt separately.
[package.metadata.wasm-pack.profile.release]
wasm-opt = false

[features]
custom-swap-locktime = ["mm2_main/custom-swap-locktime"] # only for testing purposes, should never be activated on release builds.
native = ["mm2_main/native"] # Deprecated
track-ctx-pointer = ["mm2_main/track-ctx-pointer"]
zhtlc-native-tests = ["mm2_main/zhtlc-native-tests"]

[[bin]]
name = "mm2"
path = "src/mm2_bin.rs"
test = false
doctest = false
bench = false

[lib]
name = "mm2lib"
crate-type = ["cdylib"]
test = false
doctest = false
bench = false

[dependencies]
common = { path = "../common" }
enum-primitive-derive = "0.2"
libc = "0.2"
mm2_core = { path = "../mm2_core" }
mm2_main = { path = "../mm2_main" }
num-traits = "0.2"
serde_json = { version = "1", features = ["preserve_order", "raw_value"] }

[target.'cfg(not(target_arch = "wasm32"))'.dependencies]
gstuff = { version = "0.7", features = ["nightly"] }

[target.'cfg(target_arch = "wasm32")'.dependencies]
js-sys = { version = "0.3.27" }
<<<<<<< HEAD
mm2_rpc = { path = "../mm2_rpc" }
mm2_rpc_data = { path = "../mm2_rpc_data" }
=======
mm2_rpc = { path = "../mm2_rpc", features=["rpc_facilities"] }
>>>>>>> f0dc9f51
serde = "1.0"
wasm-bindgen = "0.2.86"
wasm-bindgen-futures = { version = "0.4.1" }

[target.x86_64-unknown-linux-gnu.dependencies]
jemallocator = "0.5.0"

[build-dependencies]
chrono = "0.4"
gstuff = { version = "0.7", features = ["nightly"] }
regex = "1"<|MERGE_RESOLUTION|>--- conflicted
+++ resolved
@@ -49,12 +49,7 @@
 
 [target.'cfg(target_arch = "wasm32")'.dependencies]
 js-sys = { version = "0.3.27" }
-<<<<<<< HEAD
-mm2_rpc = { path = "../mm2_rpc" }
-mm2_rpc_data = { path = "../mm2_rpc_data" }
-=======
 mm2_rpc = { path = "../mm2_rpc", features=["rpc_facilities"] }
->>>>>>> f0dc9f51
 serde = "1.0"
 wasm-bindgen = "0.2.86"
 wasm-bindgen-futures = { version = "0.4.1" }
