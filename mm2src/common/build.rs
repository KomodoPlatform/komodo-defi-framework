// The script here will translate some of the C headers necessary for the gradual Rust port into the corresponding Rust files.
// Going to take the *whitelisting* approach, converting just the necessary definitions, in order to keep the builds fast.

// The script is experimentally formatted with `rustfmt`. Probably not going to use `rustfmt` for the rest of the project though.

// Bindgen requirements: https://rust-lang.github.io/rust-bindgen/requirements.html
//              Windows: https://github.com/rust-lang-nursery/rustup.rs/issues/1003#issuecomment-289825927
// On build.rs: https://doc.rust-lang.org/cargo/reference/build-scripts.html

#![allow(uncommon_codepoints)]
#![feature(non_ascii_idents)]
#![cfg_attr(not(feature = "native"), allow(dead_code))]

#[macro_use] extern crate fomat_macros;
#[macro_use] extern crate unwrap;

use chrono::DateTime;
use gstuff::{last_modified_sec, slurp};
use regex::Regex;
use std::env::{self, var};
use std::io::{Read, Write};
use std::path::{Path, PathBuf};
<<<<<<< HEAD
use std::process::{ChildStdout, Command, Stdio};
use std::str::{from_utf8, from_utf8_unchecked};
use std::thread;
use std::{fmt, fs};
=======
use std::process::Command;
use std::str::from_utf8;
>>>>>>> 3cc42ed4

/// Ongoing (RLS) builds might interfere with a precise time comparison.
const SLIDE: f64 = 60.;

<<<<<<< HEAD
#[derive(Debug)]
struct IosClangOps {
    /// iPhone SDK (iPhoneOS for arm64, iPhoneSimulator for x86_64)
    sysroot: &'static str,
    /// "arm64", "x86_64".
    arch: &'static str,
    /// Identifies the corresponding clang options defined in "user-config.jam".
    b2_toolset: &'static str,
    /// The minimal iOS version: 10 for 32-bit targets, 11 for 64-bit targets.
    ios_min: f64,
}

#[derive(PartialEq, Eq, Debug)]
enum Target {
    Unix,
    Mac,
    Windows,
    /// https://github.com/rust-embedded/cross
    AndroidCross(String),
    /// https://github.com/TimNN/cargo-lipo
    iOS(String),
}
impl Target {
    fn load() -> Target {
        let targetᴱ = unwrap!(var("TARGET"));
        match &targetᴱ[..] {
            "x86_64-unknown-linux-gnu" => Target::Unix,
            "armv7-unknown-linux-gnueabihf" => Target::Unix, // Raspbian is a modified Debian
            "arm-unknown-linux-gnueabihf" => Target::Unix,   // Raspbian under QEMU
            "x86_64-apple-darwin" => Target::Mac,
            "x86_64-pc-windows-msvc" => Target::Windows,
            "wasm32-unknown-emscripten" => Target::Unix, // Pretend.
            "armv7-linux-androideabi" | "aarch64-linux-android" | "i686-linux-android" | "x86_64-linux-android" => {
                if Path::new("/android-ndk").exists() {
                    Target::AndroidCross(targetᴱ)
                } else {
                    panic!(
                        "/android-ndk not found. Please use the `cross` as described at \
                         https://github.com/artemii235/SuperNET/blob/mm2-cross/docs/ANDROID.md"
                    )
                }
            },
            "aarch64-apple-ios" => Target::iOS(targetᴱ),
            "x86_64-apple-ios" => Target::iOS(targetᴱ),
            "armv7-apple-ios" => Target::iOS(targetᴱ),
            "armv7s-apple-ios" => Target::iOS(targetᴱ),
            t => panic!("Target not (yet) supported: {}", t),
        }
    }
    /// True if building for ARM under https://github.com/rust-embedded/cross
    /// or a similar setup based on the "japaric/armv7-linux-androideabi" Docker image.
    fn is_android_cross(&self) -> bool {
        match self {
            Target::AndroidCross(_) => true,
            _ => false,
        }
    }
    fn is_ios(&self) -> bool {
        match self {
            &Target::iOS(_) => true,
            _ => false,
        }
    }
    fn is_mac(&self) -> bool { *self == Target::Mac }
    /// The "-arch" parameter passed to Xcode clang++ when cross-building for iOS.
    fn ios_clang_ops(&self) -> Option<IosClangOps> {
        match self {
            &Target::iOS(ref target) => match &target[..] {
                "aarch64-apple-ios" => Some(IosClangOps {
                    // cf. `xcrun --sdk iphoneos --show-sdk-path`
                    sysroot: "/Applications/Xcode.app/Contents/Developer/Platforms/iPhoneOS.platform/Developer/SDKs/iPhoneOS.sdk",
                    arch: "arm64",
                    b2_toolset: "darwin-iphone",
                    ios_min: 11.0,
                }),
                "x86_64-apple-ios" => Some(IosClangOps {
                    sysroot: "/Applications/Xcode.app/Contents/Developer/Platforms/iPhoneSimulator.platform/Developer/SDKs/iPhoneSimulator.sdk",
                    arch: "x86_64",
                    b2_toolset: "darwin-iphonesim",
                    ios_min: 11.0,
                }),
                // armv7, 32-bit
                "armv7-apple-ios" => Some(IosClangOps {
                    sysroot: "/Applications/Xcode.app/Contents/Developer/Platforms/iPhoneOS.platform/Developer/SDKs/iPhoneOS.sdk",
                    arch: "armv7",
                    b2_toolset: "darwin-iphone10v7",
                    ios_min: 10.0,
                }),
                //"armv7s-apple-ios" => "armv7s", 32-bit
                _ => None,
            },
            _ => None,
        }
    }
    fn cc(&self, plus_plus: bool) -> cc::Build {
        let mut cc = cc::Build::new();
        if self.is_android_cross() {
            cc.compiler(if plus_plus {
                // NB: GCC is a link to Clang in the NDK.
                "/android-ndk/bin/clang++"
            } else {
                "/android-ndk/bin/clang"
            });
            cc.archiver("/android-ndk/bin/arm-linux-androideabi-ar");
        } else if self.is_ios() {
            let cops = unwrap!(self.ios_clang_ops());
            // cf. `xcode-select -print-path`
            cc.compiler(if plus_plus {
                "/Applications/Xcode.app/Contents/Developer/Toolchains/XcodeDefault.xctoolchain/usr/bin/clang++"
            } else {
                "/Applications/Xcode.app/Contents/Developer/Toolchains/XcodeDefault.xctoolchain/usr/bin/clang"
            });
            cc.flag(&fomat!("--sysroot="(cops.sysroot)));
            cc.flag("-stdlib=libc++");
            cc.flag(&fomat!("-miphoneos-version-min="(cops.ios_min)));
            cc.flag(&fomat!("-mios-simulator-version-min="(cops.ios_min)));
            cc.flag(&fomat!("-DIPHONEOS_DEPLOYMENT_TARGET="(cops.ios_min)));
            cc.flag("-arch").flag(cops.arch);
        }
        cc
    }
}
impl fmt::Display for Target {
    fn fmt(&self, f: &mut fmt::Formatter) -> fmt::Result {
        match self {
            &Target::iOS(ref target) => f.write_str(&target[..]),
            _ => wite!(f, [self]),
        }
    }
}

fn bindgen<
    'a,
    TP: AsRef<Path>,
    FI: Iterator<Item = &'a &'a str>,
    TI: Iterator<Item = &'a &'a str>,
    DI: Iterator<Item = &'a &'a str>,
>(
    from: Vec<String>,
    to: TP,
    functions: FI,
    types: TI,
    defines: DI,
) {
    if cfg!(not(feature = "native")) {
        return;
    }

    // We'd like to regenerate the bindings whenever the build.rs changes, in case we changed bindgen configuration here.
    let lm_build_rs = unwrap!(last_modified_sec(&"build.rs"), "Can't stat build.rs");

    let to = to.as_ref();

    let mut lm_from = 0f64;
    for header_path in &from {
        lm_from = match last_modified_sec(&header_path) {
            Ok(sec) => lm_from.max(sec),
            Err(err) => panic!("Can't stat the header {:?}: {}", from, err),
        };
    }
    let lm_to = last_modified_sec(&to).unwrap_or(0.);
    if lm_from >= lm_to - SLIDE || lm_build_rs >= lm_to - SLIDE {
        let bindings = {
            // https://docs.rs/bindgen/0.37.*/bindgen/struct.Builder.html
            let mut builder = bindgen::builder();
            for header_path in from {
                builder = builder.header(header_path)
            }
            builder = builder.ctypes_prefix("::libc");
            builder = builder.whitelist_recursively(true);
            builder = builder.layout_tests(false);
            builder = builder.derive_default(true);
            // Currently works for functions but not for variables such as `extern uint32_t DOCKERFLAG`.
            builder = builder.generate_comments(true);
            if cfg!(windows) {
                // Normally we should be checking for `_WIN32`, but `nn_config.h` checks for `WIN32`.
                // (Note that it's okay to have WIN32 defined for 64-bit builds,
                // cf https://github.com/rust-lang-nursery/rust-bindgen/issues/1062#issuecomment-334804738).
                builder = builder.clang_arg("-D WIN32");
            }
            for name in functions {
                builder = builder.whitelist_function(name)
            }
            for name in types {
                builder = builder.whitelist_type(name)
            }
            // Looks like C defines should be whitelisted both on the function and the variable levels.
            for name in defines {
                builder = builder.whitelist_function(name);
                builder = builder.whitelist_var(name)
            }
            let target = Target::load();
            if let Target::iOS(ref targetᴱ) = target {
                if targetᴱ == "aarch64-apple-ios" {
                    // https://github.com/rust-lang/rust-bindgen/issues/1211
                    builder = builder.clang_arg("--target=arm64-apple-ios");
                }
                let cops = unwrap!(target.ios_clang_ops());
                builder = builder.clang_arg(fomat!("--sysroot="(cops.sysroot)));
                builder = builder.clang_arg("-arch").clang_arg(cops.arch);
            }
            match builder.generate() {
                Ok(bindings) => bindings,
                Err(()) => panic!("Error generating the bindings for {:?}", to),
            }
        };

        if let Err(err) = bindings.write_to_file(to) {
            panic!("Error writing to {:?}: {}", to, err)
        }
    }
}

fn generate_bindings() {
    let target = Target::load();
    if target.is_android_cross() {
        if !Path::new("/usr/lib/llvm-3.9/lib/libclang.so").exists() {
            // clang is missing from japaric/armv7-linux-androideabi by default.
            // cf. https://github.com/rust-embedded/cross/issues/174
            // We should explain installing and committing clang into japaric/armv7-linux-androideabi when it does.
            panic!("libclang-3.9-dev needs to be installed in order for the cross-compilation to work");
        }
    }

    let c_headers = out_dir().join("c_headers");
    let _ = fs::create_dir(&c_headers);
    assert!(c_headers.is_dir());

    bindgen(
        vec!["../../iguana/exchanges/LP_include.h".into()],
        c_headers.join("LP_include.rs"),
        [
            // functions
            "OS_ensure_directory",
        ]
        .iter(),
        // types
        [].iter(),
        [].iter(),
    );
}

=======
>>>>>>> 3cc42ed4
/// This function ensures that we have the “MM_VERSION” and “MM_DATETIME” variables during the build.
///
/// The build script will usually help us by putting the MarketMaker version into the “MM_VERSION” file
/// and the corresponding ISO 8601 time into the “MM_DATETIME” file
/// (environment variable isn't as useful because we can't `rerun-if-changed` on it).
///
/// For the nightly builds the version contains the short commit hash.
///
/// We're also trying to get the hash and the time from Git.
///
/// Git information isn't always available during the build (for instance, when a build server is used,
/// we might skip synchronizing the Git repository there),
/// but if it is, then we're going to check if the “MM_DATETIME” and the Git data match.
fn mm_version() -> String {
    // Try to load the variable from the file.
    let mm_versionᵖ = root().join("MM_VERSION");
    let mut buf;
    let version = if let Ok(mut mm_versionᶠ) = fs::File::open(&mm_versionᵖ) {
        buf = String::new();
        unwrap!(mm_versionᶠ.read_to_string(&mut buf), "Can't read from MM_VERSION");
        buf.trim().to_string()
    } else {
        // If the “MM_VERSION” file is absent then we should create it
        // in order for the Cargo dependency management to see it,
        // because Cargo will keep rebuilding the `common` crate otherwise.
        //
        // We should probably fetch the actual git version here,
        // with something like `git log '--pretty=format:%h' -n 1` for the nightlies,
        // and a release tag when building from some kind of a stable branch,
        // though we should keep the ability for the tooling to provide the “MM_VERSION”
        // externally, because moving the entire ".git" around is not always practical.

        let mut version = "UNKNOWN".to_string();
        let mut command = Command::new("git");
        command.arg("log").arg("--pretty=format:%h").arg("-n1");
        if let Ok(go) = command.output() {
            if go.status.success() {
                version = unwrap!(from_utf8(&go.stdout)).trim().to_string();
                if !unwrap!(Regex::new(r"^\w+$")).is_match(&version) {
                    panic!("{}", version)
                }
            }
        }

        if let Ok(mut mm_versionᶠ) = fs::File::create(&mm_versionᵖ) {
            unwrap!(mm_versionᶠ.write_all(version.as_bytes()));
        }
        version
    };
    println!("cargo:rustc-env=MM_VERSION={}", version);

    let mut dt_git = None;
    let mut command = Command::new("git");
    command.arg("log").arg("--pretty=format:%cI").arg("-n1"); // ISO 8601
    if let Ok(go) = command.output() {
        if go.status.success() {
            let got = unwrap!(from_utf8(&go.stdout)).trim();
            let _dt_check = unwrap!(DateTime::parse_from_rfc3339(got));
            dt_git = Some(got.to_string());
        }
    }

    let mm_datetimeᵖ = root().join("MM_DATETIME");
    let dt_file = unwrap!(String::from_utf8(slurp(&mm_datetimeᵖ)));
    let mut dt_file = dt_file.trim().to_string();
    if let Some(ref dt_git) = dt_git {
        if dt_git[..] != dt_file[..] {
            // Create or update the “MM_DATETIME” file in order to appease the Cargo dependency management.
            let mut mm_datetimeᶠ = unwrap!(fs::File::create(&mm_datetimeᵖ));
            unwrap!(mm_datetimeᶠ.write_all(dt_git.as_bytes()));
            dt_file = dt_git.clone();
        }
    }

    println!("cargo:rustc-env=MM_DATETIME={}", dt_file);

    version
}

<<<<<<< HEAD
/// Formats a vector of command-line arguments into a printable string, for the build log.
fn show_args<'a, I: IntoIterator<Item = &'a String>>(args: I) -> String {
    use std::fmt::Write;
    let mut buf = String::new();
    for arg in args {
        if arg.contains(' ') {
            let _ = write!(&mut buf, " \"{}\"", arg);
        } else {
            buf.push(' ');
            buf.push_str(arg)
        }
    }
    buf
}

fn forward(stdout: ChildStdout) {
    unwrap!(thread::Builder::new().name("forward".into()).spawn(move || {
        let mut buf = Vec::new();
        for ch in stdout.bytes() {
            let ch = match ch {
                Ok(k) => k,
                Err(_) => break,
            };
            if ch == b'\n' {
                eprintln!("{}", unsafe { from_utf8_unchecked(&buf) });
            } else {
                buf.push(ch)
            }
        }
        if !buf.is_empty() {
            eprintln!("{}", unsafe { from_utf8_unchecked(&buf) });
        }
    }));
}

/// Like the `duct` `cmd!` but also prints the command into the standard error stream.
macro_rules! ecmd {
    ( $program:expr ) => {{
        eprintln!("$ {}", $program);
        let mut command = Command::new ($program);
        command.stdout (Stdio::piped());  // Printed to `stderr` in `run!`
        command.stderr (Stdio::inherit());  // `stderr` is directly visible with "cargo build -vv".
        command
    }};
    ( @s $args: expr, $arg:expr ) => {$args.push (String::from ($arg));};
    ( @i $args: expr, $iterable:expr ) => {for v in $iterable {ecmd! (@s $args, v)}};
    ( @a $args: expr, i $arg:expr ) => {ecmd! (@i $args, $arg);};
    ( @a $args: expr, i $arg:expr, $( $tail:tt )* ) => {ecmd! (@i $args, $arg); ecmd! (@a $args, $($tail)*);};
    ( @a $args: expr, $arg:expr ) => {ecmd! (@s $args, $arg);};
    ( @a $args: expr, $arg:expr, $( $tail:tt )* ) => {ecmd! (@s $args, $arg); ecmd! (@a $args, $($tail)*);};
    ( $program:expr, $( $args:tt )* ) => {{
        let mut args: Vec<String> = Vec::new();
        ecmd! (@a &mut args, $($args)*);
        eprintln!("$ {}{}", $program, show_args (&args));
        let mut command = Command::new ($program);
        command.stdout (Stdio::inherit()) .stderr (Stdio::inherit());
        for arg in args {command.arg (arg);}
        command
    }};
}
macro_rules! run {
    ( $command: expr ) => {
        let mut pc = unwrap!($command.spawn());
        if let Some(stdout) = pc.stdout.take() {
            forward(stdout)
        }
        let status = unwrap!(pc.wait());
        if !status.success() {
            panic!("Command returned an error status: {}", status)
        }
    };
}

/// See if we have the required libraries.
#[cfg(windows)]
fn windows_requirements() {
    use std::ffi::OsString;
    use std::mem::MaybeUninit;
    use std::os::windows::ffi::OsStringExt;
    // https://msdn.microsoft.com/en-us/library/windows/desktop/ms724373(v=vs.85).aspx
    use winapi::um::sysinfoapi::GetSystemDirectoryW;

    let system = {
        let mut buf: [u16; 1024] = unsafe { MaybeUninit::uninit().assume_init() };
        let len = unsafe { GetSystemDirectoryW(buf.as_mut_ptr(), (buf.len() - 1) as u32) };
        if len <= 0 {
            panic!("!GetSystemDirectoryW")
        }
        let len = len as usize;
        let system = OsString::from_wide(&buf[0..len]);
        Path::new(&system).to_path_buf()
    };
    eprintln!("windows_requirements] System directory is {:?}.", system);

    if !Path::new(r"c:\Program Files\LLVM\bin\libclang.dll").is_file() {
        // If `clang -v` works then maybe libclang is installed at a different location.
        let clang_v = ecmd!("clang", "-v").output();
        let clang_v = if let Ok(output) = clang_v {
            unsafe { String::from_utf8_unchecked(output.stdout) }
        } else {
            String::new()
        };
        if !clang_v.contains("clang version") {
            panic!(
                "\n\
                 windows_requirements]\n\
                 Per https://rust-lang.github.io/rust-bindgen/requirements.html\n\
                 please download and install a 'Windows (64-bit)' pre-build binary of LLVM\n\
                 from http://releases.llvm.org/download.html\n\
                 "
            );
        }
    }

    // `msvcr100.dll` is required by `ftp://sourceware.org/pub/pthreads-win32/prebuilt-dll-2-9-1-release/dll/x64/pthreadVC2.dll`
    let msvcr100 = system.join("msvcr100.dll");
    if !msvcr100.exists() {
        panic!(
            "msvcr100.dll is missing. \
            You can install it from https://www.microsoft.com/en-us/download/details.aspx?id=14632."
        );
    }

    // I don't exactly know what DLLs this download installs. Probably "msvcp140...". Might prove useful later.
    //You can install it from https://aka.ms/vs/15/release/vc_redist.x64.exe,
    //see https://support.microsoft.com/en-us/help/2977003/the-latest-supported-visual-c-downloads
}

#[cfg(not(windows))]
fn windows_requirements() {}

=======
>>>>>>> 3cc42ed4
/// SuperNET's root.
/// Calculated from `CARGO_MANIFEST_DIR`.
/// NB: `cross` mounts it at "/project" and mounts it read-only!
fn root() -> PathBuf {
    let common = Path::new(env!("CARGO_MANIFEST_DIR"));
    let super_net = common.join("../..");
    let super_net = match super_net.canonicalize() {
        Ok(p) => p,
        Err(err) => panic!("Can't canonicalize {:?}: {}", super_net, err),
    };
    // On Windows we're getting these "\\?\" paths from canonicalize but they aren't any good for CMake.
    if cfg!(windows) {
        let s = path2s(super_net);
        let stripped = match s.strip_prefix(r"\\?\") {
            Some(stripped) => stripped,
            None => &s,
        };
        Path::new(stripped).into()
    } else {
        super_net
    }
}

/// Returns `true` if the `target` is not as fresh as the `prerequisites`.
fn make(target: &AsRef<Path>, prerequisites: &[PathBuf]) -> bool {
    let target_lm = last_modified_sec(target).expect("!last_modified") as u64;
    if target_lm == 0 {
        return true;
    }
    let mut prerequisites_lm = 0;
    for path in prerequisites {
        prerequisites_lm = std::cmp::max(
            prerequisites_lm,
            last_modified_sec(&path).expect("!last_modified") as u64,
        )
    }
    target_lm < prerequisites_lm
}

/// Build MM1 libraries without CMake, making cross-platform builds more transparent to us.
fn manual_mm1_build(target: Target) {
    let (root, out_dir) = (root(), out_dir());
    let libexchanges_src = vec![rabs("iguana/exchanges/mm.c")];

    let exchanges_build = out_dir.join("exchanges_build");
    epintln!("exchanges_build at "[exchanges_build]);

    let libexchanges_a = out_dir.join("libexchanges.a");
    if make(&libexchanges_a, &libexchanges_src[..]) {
        let _ = fs::create_dir(&exchanges_build);
        let mut cc = target.cc(false);
        for p in libexchanges_src.iter() {
            cc.file(p);
        }
        cc.compile("exchanges");
        assert!(libexchanges_a.is_file());
    }
    println!("cargo:rustc-link-lib=static=exchanges");
    println!("cargo:rustc-link-search=native={}", path2s(&out_dir));

    // TODO: Rebuild the libraries when the C source code is updated.
}

/// A folder cargo creates for our build.rs specifically.
fn out_dir() -> PathBuf {
    // cf. https://github.com/rust-lang/cargo/issues/3368#issuecomment-265900350
    let out_dir = unwrap!(var("OUT_DIR"));
    let out_dir = Path::new(&out_dir);
    if !out_dir.is_dir() {
        panic!("OUT_DIR !is_dir")
    }
    out_dir.to_path_buf()
}

/// Absolute path taken from SuperNET's root + `path`.  
fn rabs(rrel: &str) -> PathBuf { root().join(rrel) }

fn path2s<P>(path: P) -> String
where
    P: AsRef<Path>,
{
    let path: &Path = path.as_ref();
    unwrap!(path.to_str(), "Non-stringy path {:?}", path).into()
}

/// Loads the `path`, runs `update` on it and saves back the result if it differs.
fn _in_place(path: &dyn AsRef<Path>, update: &mut dyn FnMut(Vec<u8>) -> Vec<u8>) {
    let path: &Path = path.as_ref();
    if !path.is_file() {
        return;
    }
    let dir = unwrap!(path.parent());
    let name = unwrap!(unwrap!(path.file_name()).to_str());
    let bulk = slurp(&path);
    if bulk.is_empty() {
        return;
    }
    let updated = update(bulk.clone());
    if bulk != updated {
        let tmp = dir.join(fomat! ((name) ".tmp"));
        {
            let mut file = unwrap!(fs::File::create(&tmp));
            unwrap!(file.write_all(&updated));
        }
        unwrap!(fs::rename(tmp, path))
    }
}

/// Build helper C code.
///
/// I think "git clone ... && cargo build" should be enough to start hacking on the Rust code.
///
/// For now we're building the Structured Exception Handling code here,
/// but in the future we might subsume the rest of the C build under build.rs.
fn build_c_code() {
    // Link in the Windows-specific crash handling code.

    if cfg!(windows) {
        let lm_seh = unwrap!(last_modified_sec(&"seh.c"), "Can't stat seh.c");
        let out_dir = unwrap!(var("OUT_DIR"), "!OUT_DIR");
        let lib_path = Path::new(&out_dir).join("libseh.a");
        let lm_lib = last_modified_sec(&lib_path).unwrap_or(0.);
        if lm_seh >= lm_lib - SLIDE {
            cc::Build::new().file("seh.c").warnings(true).compile("seh");
        }
        println!("cargo:rustc-link-lib=static=seh");
        println!("cargo:rustc-link-search=native={}", out_dir);
    }

<<<<<<< HEAD
    // The MM1 library.

    let target = Target::load();
    if target.is_android_cross() || target.is_ios() {
        manual_mm1_build(target);
        return;
    }

    let _ = fs::create_dir(root().join("build"));
    let _ = fs::create_dir_all(root().join("target/debug"));

    // NB: With "duct 0.11.0" the `let _` variable binding is necessary in order for the build not to fall detached into background.
    let mut cmake_prep_args: Vec<String> = Vec::new();
    if cfg!(windows) {
        // To flush the build problems early we explicitly specify that we want a 64-bit MSVC build and not a GNU or 32-bit one.
        cmake_prep_args.push("-G".into());
        cmake_prep_args.push("Visual Studio 15 2017 Win64".into());
    }
    cmake_prep_args.push(format!("-DMM_VERSION={}", mm_version));
    cmake_prep_args.push("-DCMAKE_BUILD_TYPE=Debug".into());
    cmake_prep_args.push("..".into());
    eprintln!("$ cmake{}", show_args(&cmake_prep_args));
    run!(ecmd!("cmake", i cmake_prep_args).current_dir(root().join("build")));

    let cmake_args: Vec<String> = vec![
        "--build".into(),
        ".".into(),
        "--target".into(),
        "marketmaker-lib".into(),
    ];
    eprintln!("$ cmake{}", show_args(&cmake_args));
    run!(ecmd!("cmake", i cmake_args).current_dir(root().join("build")));

    println!("cargo:rustc-link-lib=static=marketmaker-lib");

    if cfg!(windows) {
        println!("cargo:rustc-link-search=native={}", path2s(rabs("x64")));
        // When building locally with CMake 3.12.0 on Windows the artefacts are created in the "Debug" folders:
        println!(
            "cargo:rustc-link-search=native={}",
            path2s(rabs("build/iguana/exchanges/Debug"))
        );
    // https://stackoverflow.com/a/10234077/257568
    //println!(r"cargo:rustc-link-search=native=c:\Program Files (x86)\Microsoft Visual Studio\2017\BuildTools\VC\Tools\MSVC\14.14.26428\lib\x64");
    } else {
        println!(
            "cargo:rustc-link-search=native={}",
            path2s(rabs("build/iguana/exchanges"))
        );
    }

    if cfg!(windows) {
        // https://sourceware.org/pthreads-win32/
        // ftp://sourceware.org/pub/pthreads-win32/prebuilt-dll-2-9-1-release/

        let pthread_dll = root().join("x64/pthreadVC2.dll");
        if !pthread_dll.is_file() {
            run!(ecmd!("cmd", "/c", "marketmaker_build_depends.cmd").current_dir(&root()));
            assert!(pthread_dll.is_file(), "Missing {:?}", pthread_dll);
        }

        println!("cargo:rustc-link-lib=pthreadVC2");
        unwrap!(
            fs::copy(&pthread_dll, root().join("target/debug/pthreadVC2.dll")),
            "Can't copy {:?}",
            pthread_dll
        );
    } else {
=======
    if !cfg!(windows) {
>>>>>>> 3cc42ed4
        println!("cargo:rustc-link-lib=crypto");
    }
}

fn main() {
    // NB: `rerun-if-changed` will ALWAYS invoke the build.rs if the target does not exists.
    // cf. https://github.com/rust-lang/cargo/issues/4514#issuecomment-330976605
    //     https://github.com/rust-lang/cargo/issues/4213#issuecomment-310697337
    // `RUST_LOG=cargo::core::compiler::fingerprint cargo build` shows the fingerprit files used.

    println!("cargo:rerun-if-changed={}", path2s(rabs("MM_VERSION")));
    println!("cargo:rerun-if-changed={}", path2s(rabs("MM_DATETIME")));
    if cfg!(not(feature = "native")) {
        return;
    }
    mm_version();
    build_c_code();
}<|MERGE_RESOLUTION|>--- conflicted
+++ resolved
@@ -20,264 +20,12 @@
 use std::env::{self, var};
 use std::io::{Read, Write};
 use std::path::{Path, PathBuf};
-<<<<<<< HEAD
-use std::process::{ChildStdout, Command, Stdio};
-use std::str::{from_utf8, from_utf8_unchecked};
-use std::thread;
-use std::{fmt, fs};
-=======
 use std::process::Command;
 use std::str::from_utf8;
->>>>>>> 3cc42ed4
 
 /// Ongoing (RLS) builds might interfere with a precise time comparison.
 const SLIDE: f64 = 60.;
 
-<<<<<<< HEAD
-#[derive(Debug)]
-struct IosClangOps {
-    /// iPhone SDK (iPhoneOS for arm64, iPhoneSimulator for x86_64)
-    sysroot: &'static str,
-    /// "arm64", "x86_64".
-    arch: &'static str,
-    /// Identifies the corresponding clang options defined in "user-config.jam".
-    b2_toolset: &'static str,
-    /// The minimal iOS version: 10 for 32-bit targets, 11 for 64-bit targets.
-    ios_min: f64,
-}
-
-#[derive(PartialEq, Eq, Debug)]
-enum Target {
-    Unix,
-    Mac,
-    Windows,
-    /// https://github.com/rust-embedded/cross
-    AndroidCross(String),
-    /// https://github.com/TimNN/cargo-lipo
-    iOS(String),
-}
-impl Target {
-    fn load() -> Target {
-        let targetᴱ = unwrap!(var("TARGET"));
-        match &targetᴱ[..] {
-            "x86_64-unknown-linux-gnu" => Target::Unix,
-            "armv7-unknown-linux-gnueabihf" => Target::Unix, // Raspbian is a modified Debian
-            "arm-unknown-linux-gnueabihf" => Target::Unix,   // Raspbian under QEMU
-            "x86_64-apple-darwin" => Target::Mac,
-            "x86_64-pc-windows-msvc" => Target::Windows,
-            "wasm32-unknown-emscripten" => Target::Unix, // Pretend.
-            "armv7-linux-androideabi" | "aarch64-linux-android" | "i686-linux-android" | "x86_64-linux-android" => {
-                if Path::new("/android-ndk").exists() {
-                    Target::AndroidCross(targetᴱ)
-                } else {
-                    panic!(
-                        "/android-ndk not found. Please use the `cross` as described at \
-                         https://github.com/artemii235/SuperNET/blob/mm2-cross/docs/ANDROID.md"
-                    )
-                }
-            },
-            "aarch64-apple-ios" => Target::iOS(targetᴱ),
-            "x86_64-apple-ios" => Target::iOS(targetᴱ),
-            "armv7-apple-ios" => Target::iOS(targetᴱ),
-            "armv7s-apple-ios" => Target::iOS(targetᴱ),
-            t => panic!("Target not (yet) supported: {}", t),
-        }
-    }
-    /// True if building for ARM under https://github.com/rust-embedded/cross
-    /// or a similar setup based on the "japaric/armv7-linux-androideabi" Docker image.
-    fn is_android_cross(&self) -> bool {
-        match self {
-            Target::AndroidCross(_) => true,
-            _ => false,
-        }
-    }
-    fn is_ios(&self) -> bool {
-        match self {
-            &Target::iOS(_) => true,
-            _ => false,
-        }
-    }
-    fn is_mac(&self) -> bool { *self == Target::Mac }
-    /// The "-arch" parameter passed to Xcode clang++ when cross-building for iOS.
-    fn ios_clang_ops(&self) -> Option<IosClangOps> {
-        match self {
-            &Target::iOS(ref target) => match &target[..] {
-                "aarch64-apple-ios" => Some(IosClangOps {
-                    // cf. `xcrun --sdk iphoneos --show-sdk-path`
-                    sysroot: "/Applications/Xcode.app/Contents/Developer/Platforms/iPhoneOS.platform/Developer/SDKs/iPhoneOS.sdk",
-                    arch: "arm64",
-                    b2_toolset: "darwin-iphone",
-                    ios_min: 11.0,
-                }),
-                "x86_64-apple-ios" => Some(IosClangOps {
-                    sysroot: "/Applications/Xcode.app/Contents/Developer/Platforms/iPhoneSimulator.platform/Developer/SDKs/iPhoneSimulator.sdk",
-                    arch: "x86_64",
-                    b2_toolset: "darwin-iphonesim",
-                    ios_min: 11.0,
-                }),
-                // armv7, 32-bit
-                "armv7-apple-ios" => Some(IosClangOps {
-                    sysroot: "/Applications/Xcode.app/Contents/Developer/Platforms/iPhoneOS.platform/Developer/SDKs/iPhoneOS.sdk",
-                    arch: "armv7",
-                    b2_toolset: "darwin-iphone10v7",
-                    ios_min: 10.0,
-                }),
-                //"armv7s-apple-ios" => "armv7s", 32-bit
-                _ => None,
-            },
-            _ => None,
-        }
-    }
-    fn cc(&self, plus_plus: bool) -> cc::Build {
-        let mut cc = cc::Build::new();
-        if self.is_android_cross() {
-            cc.compiler(if plus_plus {
-                // NB: GCC is a link to Clang in the NDK.
-                "/android-ndk/bin/clang++"
-            } else {
-                "/android-ndk/bin/clang"
-            });
-            cc.archiver("/android-ndk/bin/arm-linux-androideabi-ar");
-        } else if self.is_ios() {
-            let cops = unwrap!(self.ios_clang_ops());
-            // cf. `xcode-select -print-path`
-            cc.compiler(if plus_plus {
-                "/Applications/Xcode.app/Contents/Developer/Toolchains/XcodeDefault.xctoolchain/usr/bin/clang++"
-            } else {
-                "/Applications/Xcode.app/Contents/Developer/Toolchains/XcodeDefault.xctoolchain/usr/bin/clang"
-            });
-            cc.flag(&fomat!("--sysroot="(cops.sysroot)));
-            cc.flag("-stdlib=libc++");
-            cc.flag(&fomat!("-miphoneos-version-min="(cops.ios_min)));
-            cc.flag(&fomat!("-mios-simulator-version-min="(cops.ios_min)));
-            cc.flag(&fomat!("-DIPHONEOS_DEPLOYMENT_TARGET="(cops.ios_min)));
-            cc.flag("-arch").flag(cops.arch);
-        }
-        cc
-    }
-}
-impl fmt::Display for Target {
-    fn fmt(&self, f: &mut fmt::Formatter) -> fmt::Result {
-        match self {
-            &Target::iOS(ref target) => f.write_str(&target[..]),
-            _ => wite!(f, [self]),
-        }
-    }
-}
-
-fn bindgen<
-    'a,
-    TP: AsRef<Path>,
-    FI: Iterator<Item = &'a &'a str>,
-    TI: Iterator<Item = &'a &'a str>,
-    DI: Iterator<Item = &'a &'a str>,
->(
-    from: Vec<String>,
-    to: TP,
-    functions: FI,
-    types: TI,
-    defines: DI,
-) {
-    if cfg!(not(feature = "native")) {
-        return;
-    }
-
-    // We'd like to regenerate the bindings whenever the build.rs changes, in case we changed bindgen configuration here.
-    let lm_build_rs = unwrap!(last_modified_sec(&"build.rs"), "Can't stat build.rs");
-
-    let to = to.as_ref();
-
-    let mut lm_from = 0f64;
-    for header_path in &from {
-        lm_from = match last_modified_sec(&header_path) {
-            Ok(sec) => lm_from.max(sec),
-            Err(err) => panic!("Can't stat the header {:?}: {}", from, err),
-        };
-    }
-    let lm_to = last_modified_sec(&to).unwrap_or(0.);
-    if lm_from >= lm_to - SLIDE || lm_build_rs >= lm_to - SLIDE {
-        let bindings = {
-            // https://docs.rs/bindgen/0.37.*/bindgen/struct.Builder.html
-            let mut builder = bindgen::builder();
-            for header_path in from {
-                builder = builder.header(header_path)
-            }
-            builder = builder.ctypes_prefix("::libc");
-            builder = builder.whitelist_recursively(true);
-            builder = builder.layout_tests(false);
-            builder = builder.derive_default(true);
-            // Currently works for functions but not for variables such as `extern uint32_t DOCKERFLAG`.
-            builder = builder.generate_comments(true);
-            if cfg!(windows) {
-                // Normally we should be checking for `_WIN32`, but `nn_config.h` checks for `WIN32`.
-                // (Note that it's okay to have WIN32 defined for 64-bit builds,
-                // cf https://github.com/rust-lang-nursery/rust-bindgen/issues/1062#issuecomment-334804738).
-                builder = builder.clang_arg("-D WIN32");
-            }
-            for name in functions {
-                builder = builder.whitelist_function(name)
-            }
-            for name in types {
-                builder = builder.whitelist_type(name)
-            }
-            // Looks like C defines should be whitelisted both on the function and the variable levels.
-            for name in defines {
-                builder = builder.whitelist_function(name);
-                builder = builder.whitelist_var(name)
-            }
-            let target = Target::load();
-            if let Target::iOS(ref targetᴱ) = target {
-                if targetᴱ == "aarch64-apple-ios" {
-                    // https://github.com/rust-lang/rust-bindgen/issues/1211
-                    builder = builder.clang_arg("--target=arm64-apple-ios");
-                }
-                let cops = unwrap!(target.ios_clang_ops());
-                builder = builder.clang_arg(fomat!("--sysroot="(cops.sysroot)));
-                builder = builder.clang_arg("-arch").clang_arg(cops.arch);
-            }
-            match builder.generate() {
-                Ok(bindings) => bindings,
-                Err(()) => panic!("Error generating the bindings for {:?}", to),
-            }
-        };
-
-        if let Err(err) = bindings.write_to_file(to) {
-            panic!("Error writing to {:?}: {}", to, err)
-        }
-    }
-}
-
-fn generate_bindings() {
-    let target = Target::load();
-    if target.is_android_cross() {
-        if !Path::new("/usr/lib/llvm-3.9/lib/libclang.so").exists() {
-            // clang is missing from japaric/armv7-linux-androideabi by default.
-            // cf. https://github.com/rust-embedded/cross/issues/174
-            // We should explain installing and committing clang into japaric/armv7-linux-androideabi when it does.
-            panic!("libclang-3.9-dev needs to be installed in order for the cross-compilation to work");
-        }
-    }
-
-    let c_headers = out_dir().join("c_headers");
-    let _ = fs::create_dir(&c_headers);
-    assert!(c_headers.is_dir());
-
-    bindgen(
-        vec!["../../iguana/exchanges/LP_include.h".into()],
-        c_headers.join("LP_include.rs"),
-        [
-            // functions
-            "OS_ensure_directory",
-        ]
-        .iter(),
-        // types
-        [].iter(),
-        [].iter(),
-    );
-}
-
-=======
->>>>>>> 3cc42ed4
 /// This function ensures that we have the “MM_VERSION” and “MM_DATETIME” variables during the build.
 ///
 /// The build script will usually help us by putting the MarketMaker version into the “MM_VERSION” file
@@ -357,140 +105,6 @@
     version
 }
 
-<<<<<<< HEAD
-/// Formats a vector of command-line arguments into a printable string, for the build log.
-fn show_args<'a, I: IntoIterator<Item = &'a String>>(args: I) -> String {
-    use std::fmt::Write;
-    let mut buf = String::new();
-    for arg in args {
-        if arg.contains(' ') {
-            let _ = write!(&mut buf, " \"{}\"", arg);
-        } else {
-            buf.push(' ');
-            buf.push_str(arg)
-        }
-    }
-    buf
-}
-
-fn forward(stdout: ChildStdout) {
-    unwrap!(thread::Builder::new().name("forward".into()).spawn(move || {
-        let mut buf = Vec::new();
-        for ch in stdout.bytes() {
-            let ch = match ch {
-                Ok(k) => k,
-                Err(_) => break,
-            };
-            if ch == b'\n' {
-                eprintln!("{}", unsafe { from_utf8_unchecked(&buf) });
-            } else {
-                buf.push(ch)
-            }
-        }
-        if !buf.is_empty() {
-            eprintln!("{}", unsafe { from_utf8_unchecked(&buf) });
-        }
-    }));
-}
-
-/// Like the `duct` `cmd!` but also prints the command into the standard error stream.
-macro_rules! ecmd {
-    ( $program:expr ) => {{
-        eprintln!("$ {}", $program);
-        let mut command = Command::new ($program);
-        command.stdout (Stdio::piped());  // Printed to `stderr` in `run!`
-        command.stderr (Stdio::inherit());  // `stderr` is directly visible with "cargo build -vv".
-        command
-    }};
-    ( @s $args: expr, $arg:expr ) => {$args.push (String::from ($arg));};
-    ( @i $args: expr, $iterable:expr ) => {for v in $iterable {ecmd! (@s $args, v)}};
-    ( @a $args: expr, i $arg:expr ) => {ecmd! (@i $args, $arg);};
-    ( @a $args: expr, i $arg:expr, $( $tail:tt )* ) => {ecmd! (@i $args, $arg); ecmd! (@a $args, $($tail)*);};
-    ( @a $args: expr, $arg:expr ) => {ecmd! (@s $args, $arg);};
-    ( @a $args: expr, $arg:expr, $( $tail:tt )* ) => {ecmd! (@s $args, $arg); ecmd! (@a $args, $($tail)*);};
-    ( $program:expr, $( $args:tt )* ) => {{
-        let mut args: Vec<String> = Vec::new();
-        ecmd! (@a &mut args, $($args)*);
-        eprintln!("$ {}{}", $program, show_args (&args));
-        let mut command = Command::new ($program);
-        command.stdout (Stdio::inherit()) .stderr (Stdio::inherit());
-        for arg in args {command.arg (arg);}
-        command
-    }};
-}
-macro_rules! run {
-    ( $command: expr ) => {
-        let mut pc = unwrap!($command.spawn());
-        if let Some(stdout) = pc.stdout.take() {
-            forward(stdout)
-        }
-        let status = unwrap!(pc.wait());
-        if !status.success() {
-            panic!("Command returned an error status: {}", status)
-        }
-    };
-}
-
-/// See if we have the required libraries.
-#[cfg(windows)]
-fn windows_requirements() {
-    use std::ffi::OsString;
-    use std::mem::MaybeUninit;
-    use std::os::windows::ffi::OsStringExt;
-    // https://msdn.microsoft.com/en-us/library/windows/desktop/ms724373(v=vs.85).aspx
-    use winapi::um::sysinfoapi::GetSystemDirectoryW;
-
-    let system = {
-        let mut buf: [u16; 1024] = unsafe { MaybeUninit::uninit().assume_init() };
-        let len = unsafe { GetSystemDirectoryW(buf.as_mut_ptr(), (buf.len() - 1) as u32) };
-        if len <= 0 {
-            panic!("!GetSystemDirectoryW")
-        }
-        let len = len as usize;
-        let system = OsString::from_wide(&buf[0..len]);
-        Path::new(&system).to_path_buf()
-    };
-    eprintln!("windows_requirements] System directory is {:?}.", system);
-
-    if !Path::new(r"c:\Program Files\LLVM\bin\libclang.dll").is_file() {
-        // If `clang -v` works then maybe libclang is installed at a different location.
-        let clang_v = ecmd!("clang", "-v").output();
-        let clang_v = if let Ok(output) = clang_v {
-            unsafe { String::from_utf8_unchecked(output.stdout) }
-        } else {
-            String::new()
-        };
-        if !clang_v.contains("clang version") {
-            panic!(
-                "\n\
-                 windows_requirements]\n\
-                 Per https://rust-lang.github.io/rust-bindgen/requirements.html\n\
-                 please download and install a 'Windows (64-bit)' pre-build binary of LLVM\n\
-                 from http://releases.llvm.org/download.html\n\
-                 "
-            );
-        }
-    }
-
-    // `msvcr100.dll` is required by `ftp://sourceware.org/pub/pthreads-win32/prebuilt-dll-2-9-1-release/dll/x64/pthreadVC2.dll`
-    let msvcr100 = system.join("msvcr100.dll");
-    if !msvcr100.exists() {
-        panic!(
-            "msvcr100.dll is missing. \
-            You can install it from https://www.microsoft.com/en-us/download/details.aspx?id=14632."
-        );
-    }
-
-    // I don't exactly know what DLLs this download installs. Probably "msvcp140...". Might prove useful later.
-    //You can install it from https://aka.ms/vs/15/release/vc_redist.x64.exe,
-    //see https://support.microsoft.com/en-us/help/2977003/the-latest-supported-visual-c-downloads
-}
-
-#[cfg(not(windows))]
-fn windows_requirements() {}
-
-=======
->>>>>>> 3cc42ed4
 /// SuperNET's root.
 /// Calculated from `CARGO_MANIFEST_DIR`.
 /// NB: `cross` mounts it at "/project" and mounts it read-only!
@@ -620,78 +234,7 @@
         println!("cargo:rustc-link-search=native={}", out_dir);
     }
 
-<<<<<<< HEAD
-    // The MM1 library.
-
-    let target = Target::load();
-    if target.is_android_cross() || target.is_ios() {
-        manual_mm1_build(target);
-        return;
-    }
-
-    let _ = fs::create_dir(root().join("build"));
-    let _ = fs::create_dir_all(root().join("target/debug"));
-
-    // NB: With "duct 0.11.0" the `let _` variable binding is necessary in order for the build not to fall detached into background.
-    let mut cmake_prep_args: Vec<String> = Vec::new();
-    if cfg!(windows) {
-        // To flush the build problems early we explicitly specify that we want a 64-bit MSVC build and not a GNU or 32-bit one.
-        cmake_prep_args.push("-G".into());
-        cmake_prep_args.push("Visual Studio 15 2017 Win64".into());
-    }
-    cmake_prep_args.push(format!("-DMM_VERSION={}", mm_version));
-    cmake_prep_args.push("-DCMAKE_BUILD_TYPE=Debug".into());
-    cmake_prep_args.push("..".into());
-    eprintln!("$ cmake{}", show_args(&cmake_prep_args));
-    run!(ecmd!("cmake", i cmake_prep_args).current_dir(root().join("build")));
-
-    let cmake_args: Vec<String> = vec![
-        "--build".into(),
-        ".".into(),
-        "--target".into(),
-        "marketmaker-lib".into(),
-    ];
-    eprintln!("$ cmake{}", show_args(&cmake_args));
-    run!(ecmd!("cmake", i cmake_args).current_dir(root().join("build")));
-
-    println!("cargo:rustc-link-lib=static=marketmaker-lib");
-
-    if cfg!(windows) {
-        println!("cargo:rustc-link-search=native={}", path2s(rabs("x64")));
-        // When building locally with CMake 3.12.0 on Windows the artefacts are created in the "Debug" folders:
-        println!(
-            "cargo:rustc-link-search=native={}",
-            path2s(rabs("build/iguana/exchanges/Debug"))
-        );
-    // https://stackoverflow.com/a/10234077/257568
-    //println!(r"cargo:rustc-link-search=native=c:\Program Files (x86)\Microsoft Visual Studio\2017\BuildTools\VC\Tools\MSVC\14.14.26428\lib\x64");
-    } else {
-        println!(
-            "cargo:rustc-link-search=native={}",
-            path2s(rabs("build/iguana/exchanges"))
-        );
-    }
-
-    if cfg!(windows) {
-        // https://sourceware.org/pthreads-win32/
-        // ftp://sourceware.org/pub/pthreads-win32/prebuilt-dll-2-9-1-release/
-
-        let pthread_dll = root().join("x64/pthreadVC2.dll");
-        if !pthread_dll.is_file() {
-            run!(ecmd!("cmd", "/c", "marketmaker_build_depends.cmd").current_dir(&root()));
-            assert!(pthread_dll.is_file(), "Missing {:?}", pthread_dll);
-        }
-
-        println!("cargo:rustc-link-lib=pthreadVC2");
-        unwrap!(
-            fs::copy(&pthread_dll, root().join("target/debug/pthreadVC2.dll")),
-            "Can't copy {:?}",
-            pthread_dll
-        );
-    } else {
-=======
     if !cfg!(windows) {
->>>>>>> 3cc42ed4
         println!("cargo:rustc-link-lib=crypto");
     }
 }
