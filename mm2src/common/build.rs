// The script here will translate some of the C headers necessary for the gradual Rust port into the corresponding Rust files.
// Going to take the *whitelisting* approach, converting just the necessary definitions, in order to keep the builds fast.

// The script is experimentally formatted with `rustfmt`. Probably not going to use `rustfmt` for the rest of the project though.

// Bindgen requirements: https://rust-lang.github.io/rust-bindgen/requirements.html
//              Windows: https://github.com/rust-lang-nursery/rustup.rs/issues/1003#issuecomment-289825927
// On build.rs: https://doc.rust-lang.org/cargo/reference/build-scripts.html

#![feature(non_ascii_idents)]
#![cfg_attr(not(feature = "native"), allow(dead_code))]

#[macro_use]
extern crate fomat_macros;
#[macro_use]
extern crate lazy_static;
#[macro_use]
extern crate unwrap;

use bzip2::read::BzDecoder;
use futures::{Future, Stream};
use futures_cpupool::CpuPool;
use glob::{glob, Paths, PatternError};
use gstuff::{last_modified_sec, now_float, slurp};
use hyper_rustls::HttpsConnector;
use libflate::gzip::Decoder;
use std::env::{self, var};
use std::fmt::{self, Write as FmtWrite};
use std::fs;
use std::io::{Read, Write};
use std::path::{Component, Path, PathBuf};
use std::process::{ChildStdout, Command, Stdio};
use std::str::from_utf8_unchecked;
use std::sync::Arc;
use std::thread;
use tar::Archive;

/// Ongoing (RLS) builds might interfere with a precise time comparison.
const SLIDE: f64 = 60.;

/// Quote spaces, in case the project is on a path with them.
fn escape_some (path: &str) -> String {
    // AG: I've tried using the shell_escape crate for this,
    // but it adds the single quotes, breaking the variable and argument assignments on Windows.

    let mut esc = String::with_capacity (path.len());
    for ch in path.chars() {
        if ch == ' ' {esc.push ('\\')}
        esc.push (ch)
    }
    esc
}

/// Returns `true` if the `target` is not as fresh as the `prerequisites`.
fn make(target: &AsRef<Path>, prerequisites: &[PathBuf]) -> bool {
    let target_lm = last_modified_sec(target).expect("!last_modified") as u64;
    if target_lm == 0 {
        return true;
    }
    let mut prerequisites_lm = 0;
    for path in prerequisites {
        prerequisites_lm = std::cmp::max(
            prerequisites_lm,
            last_modified_sec(&path).expect("!last_modified") as u64,
        )
    }
    target_lm < prerequisites_lm
}

fn bindgen<
    'a,
    TP: AsRef<Path>,
    FI: Iterator<Item = &'a &'a str>,
    TI: Iterator<Item = &'a &'a str>,
    DI: Iterator<Item = &'a &'a str>,
>(
    from: Vec<String>,
    to: TP,
    functions: FI,
    types: TI,
    defines: DI,
) {
    if cfg!(not(feature = "native")) {
        return;
    }

    // We'd like to regenerate the bindings whenever the build.rs changes, in case we changed bindgen configuration here.
    let lm_build_rs = unwrap!(last_modified_sec(&"build.rs"), "Can't stat build.rs");

    let to = to.as_ref();

    let mut lm_from = 0f64;
    for header_path in &from {
        lm_from = match last_modified_sec(&header_path) {
            Ok(sec) => lm_from.max(sec),
            Err(err) => panic!("Can't stat the header {:?}: {}", from, err),
        };
    }
    let lm_to = last_modified_sec(&to).unwrap_or(0.);
    if lm_from >= lm_to - SLIDE || lm_build_rs >= lm_to - SLIDE {
        let bindings = {
            // https://docs.rs/bindgen/0.37.*/bindgen/struct.Builder.html
            let mut builder = bindgen::builder();
            for header_path in from {
                builder = builder.header(header_path)
            }
            builder = builder.ctypes_prefix("::libc");
            builder = builder.whitelist_recursively(true);
            builder = builder.layout_tests(false);
            builder = builder.derive_default(true);
            // Currently works for functions but not for variables such as `extern uint32_t DOCKERFLAG`.
            builder = builder.generate_comments(true);
            if cfg!(windows) {
                // Normally we should be checking for `_WIN32`, but `nn_config.h` checks for `WIN32`.
                // (Note that it's okay to have WIN32 defined for 64-bit builds,
                // cf https://github.com/rust-lang-nursery/rust-bindgen/issues/1062#issuecomment-334804738).
                builder = builder.clang_arg("-D WIN32");
            }
            for name in functions {
                builder = builder.whitelist_function(name)
            }
            for name in types {
                builder = builder.whitelist_type(name)
            }
            // Looks like C defines should be whitelisted both on the function and the variable levels.
            for name in defines {
                builder = builder.whitelist_function(name);
                builder = builder.whitelist_var(name)
            }
            let target = Target::load();
            if let Target::iOS(ref targetᴱ) = target {
                if targetᴱ == "aarch64-apple-ios" {
                    // https://github.com/rust-lang/rust-bindgen/issues/1211
                    builder = builder.clang_arg("--target=arm64-apple-ios");
                }
                let cops = unwrap!(target.ios_clang_ops());
                builder = builder.clang_arg(fomat!("--sysroot="(cops.sysroot)));
                builder = builder.clang_arg("-arch").clang_arg(cops.arch);
            }
            match builder.generate() {
                Ok(bindings) => bindings,
                Err(()) => panic!("Error generating the bindings for {:?}", to),
            }
        };

        if let Err(err) = bindings.write_to_file(to) {
            panic!("Error writing to {:?}: {}", to, err)
        }
    }
}

fn generate_bindings() {
    let target = Target::load();
    if target.is_android_cross() {
        if !Path::new("/usr/lib/llvm-3.9/lib/libclang.so").exists() {
            // clang is missing from japaric/armv7-linux-androideabi by default.
            // cf. https://github.com/rust-embedded/cross/issues/174
            // We should explain installing and committing clang into japaric/armv7-linux-androideabi when it does.
            panic!(
                "libclang-3.9-dev needs to be installed in order for the cross-compilation to work"
            );
        }
    }

    let c_headers = out_dir().join("c_headers");
    let _ = fs::create_dir(&c_headers);
    assert!(c_headers.is_dir());

    bindgen(
        vec![
            "../../iguana/exchanges/LP_include.h".into(),
        ],
        c_headers.join("LP_include.rs"),
        [
            // functions
            "OS_ensure_directory"
        ]
        .iter(),
        // types
        [
        ]
        .iter(),
        [
            // defines
            "G",
            "GLOBAL_DBDIR",
        ]
        .iter(),
    );
}

/// The build script will usually help us by putting the MarketMaker version into the "MM_VERSION" file
/// (environment variable isn't as useful because we can't `rerun-if-changed` on it).
/// We're using the "UNKNOWN" version designator if the file isn't there or is empty.
/// For the nightly builds the version contains the short commit hash.
/// This function ensures that we have the "MM_VERSION" variable during the build.
fn mm_version() -> String {
    // Try to load the variable from the file.
    let mm_versionᵖ = root().join("MM_VERSION");
    let mut buf;
    let version = if let Ok(mut mm_versionᶠ) = fs::File::open(&mm_versionᵖ) {
        buf = String::new();
        unwrap!(
            mm_versionᶠ.read_to_string(&mut buf),
            "Can't read from MM_VERSION"
        );
        buf.trim()
    } else {
        // If the MM_VERSION file is absent then we should create it
        // in order for the Cargo dependency management to see it,
        // because Cargo will keep rebuilding the `common` crate otherwise.
        //
        // We should probably fetch the actual git version here,
        // with something like `git log '--pretty=format:%h' -n 1` for the nightlies,
        // and a release tag when building from some kind of a stable branch,
        // though we should keep the ability for the tooling to provide the MM_VERSION
        // externally, because moving the entire ".git" around is not always practical.
        if let Ok(mut mm_versionᶠ) = fs::File::create(&mm_versionᵖ) {
            unwrap!(mm_versionᶠ.write_all(&b"UNKNOWN"[..]));
        }
        "UNKNOWN"
    };
    println!("cargo:rustc-env=MM_VERSION={}", version);
    version.into()
}

/// Formats a vector of command-line arguments into a printable string, for the build log.
fn show_args<'a, I: IntoIterator<Item = &'a String>>(args: I) -> String {
    use std::fmt::Write;
    let mut buf = String::new();
    for arg in args {
        if arg.contains(' ') {
            let _ = write!(&mut buf, " \"{}\"", arg);
        } else {
            buf.push(' ');
            buf.push_str(arg)
        }
    }
    buf
}

fn forward(stdout: ChildStdout) {
    unwrap!(thread::Builder::new()
        .name("forward".into())
        .spawn(move || {
            let mut buf = Vec::new();
            for ch in stdout.bytes() {
                let ch = match ch {
                    Ok(k) => k,
                    Err(_) => break,
                };
                if ch == b'\n' {
                    eprintln!("{}", unsafe { from_utf8_unchecked(&buf) });
                } else {
                    buf.push(ch)
                }
            }
            if !buf.is_empty() {
                eprintln!("{}", unsafe { from_utf8_unchecked(&buf) });
            }
        }));
}

/// Like the `duct` `cmd!` but also prints the command into the standard error stream.
macro_rules! ecmd {
    ( $program:expr ) => {{
        eprintln! ("$ {}", $program);
        let mut command = Command::new ($program);
        command.stdout (Stdio::piped());  // Printed to `stderr` in `run!`
        command.stderr (Stdio::inherit());  // `stderr` is directly visible with "cargo build -vv".
        command
    }};
    ( @s $args: expr, $arg:expr ) => {$args.push (String::from ($arg));};
    ( @i $args: expr, $iterable:expr ) => {for v in $iterable {ecmd! (@s $args, v)}};
    ( @a $args: expr, i $arg:expr ) => {ecmd! (@i $args, $arg);};
    ( @a $args: expr, i $arg:expr, $( $tail:tt )* ) => {ecmd! (@i $args, $arg); ecmd! (@a $args, $($tail)*);};
    ( @a $args: expr, $arg:expr ) => {ecmd! (@s $args, $arg);};
    ( @a $args: expr, $arg:expr, $( $tail:tt )* ) => {ecmd! (@s $args, $arg); ecmd! (@a $args, $($tail)*);};
    ( $program:expr, $( $args:tt )* ) => {{
        let mut args: Vec<String> = Vec::new();
        ecmd! (@a &mut args, $($args)*);
        eprintln!("$ {}{}", $program, show_args (&args));
        let mut command = Command::new ($program);
        command.stdout (Stdio::inherit()) .stderr (Stdio::inherit());
        for arg in args {command.arg (arg);}
        command
    }};
}
macro_rules! run {
    ( $command: expr ) => {
        let mut pc = unwrap!($command.spawn());
        if let Some(stdout) = pc.stdout.take() {
            forward(stdout)
        }
        let status = unwrap!(pc.wait());
        if !status.success() {
            panic!("Command returned an error status: {}", status)
        }
    };
}

/// See if we have the required libraries.
#[cfg(windows)]
fn windows_requirements() {
    use std::ffi::OsString;
    use std::mem::uninitialized;
    use std::os::windows::ffi::OsStringExt;
    // https://msdn.microsoft.com/en-us/library/windows/desktop/ms724373(v=vs.85).aspx
    use winapi::um::sysinfoapi::GetSystemDirectoryW;

    let system = {
        let mut buf: [u16; 1024] = unsafe { uninitialized() };
        let len = unsafe { GetSystemDirectoryW(buf.as_mut_ptr(), (buf.len() - 1) as u32) };
        if len <= 0 {
            panic!("!GetSystemDirectoryW")
        }
        let len = len as usize;
        let system = OsString::from_wide(&buf[0..len]);
        Path::new(&system).to_path_buf()
    };
    eprintln!("windows_requirements] System directory is {:?}.", system);

    if !Path::new(r"c:\Program Files\LLVM\bin\libclang.dll").is_file() {
        // If `clang -v` works then maybe libclang is installed at a different location.
        let clang_v = ecmd!("clang", "-v").output();
        let clang_v = if let Ok(output) = clang_v {
            unsafe { String::from_utf8_unchecked(output.stdout) }
        } else {
            String::new()
        };
        if !clang_v.contains("clang version") {
            panic!(
                "\n\
                 windows_requirements]\n\
                 Per https://rust-lang.github.io/rust-bindgen/requirements.html\n\
                 please download and install a 'Windows (64-bit)' pre-build binary of LLVM\n\
                 from http://releases.llvm.org/download.html\n\
                 "
            );
        }
    }

    // `msvcr100.dll` is required by `ftp://sourceware.org/pub/pthreads-win32/prebuilt-dll-2-9-1-release/dll/x64/pthreadVC2.dll`
    let msvcr100 = system.join("msvcr100.dll");
    if !msvcr100.exists() {
        panic! ("msvcr100.dll is missing. \
            You can install it from https://www.microsoft.com/en-us/download/details.aspx?id=14632.");
    }

    // I don't exactly know what DLLs this download installs. Probably "msvcp140...". Might prove useful later.
    //You can install it from https://aka.ms/vs/15/release/vc_redist.x64.exe,
    //see https://support.microsoft.com/en-us/help/2977003/the-latest-supported-visual-c-downloads
}

#[cfg(not(windows))]
fn windows_requirements() {}

/// SuperNET's root.
/// Calculated from `CARGO_MANIFEST_DIR`.
/// NB: `cross` mounts it at "/project" and mounts it read-only!
fn root() -> PathBuf {
    let common = Path::new(env!("CARGO_MANIFEST_DIR"));
    let super_net = common.join("../..");
    let super_net = match super_net.canonicalize() {
        Ok(p) => p,
        Err(err) => panic!("Can't canonicalize {:?}: {}", super_net, err),
    };
    // On Windows we're getting these "\\?\" paths from canonicalize but they aren't any good for CMake.
    if cfg!(windows) {
        let s = path2s(super_net);
        Path::new(if s.starts_with(r"\\?\") {
            &s[4..]
        } else {
            &s[..]
        })
        .into()
    } else {
        super_net
    }
}

/// A folder cargo creates for our build.rs specifically.
fn out_dir() -> PathBuf {
    // cf. https://github.com/rust-lang/cargo/issues/3368#issuecomment-265900350
    let out_dir = unwrap!(var("OUT_DIR"));
    let out_dir = Path::new(&out_dir);
    if !out_dir.is_dir() {
        panic!("OUT_DIR !is_dir")
    }
    out_dir.to_path_buf()
}

/// Absolute path taken from SuperNET's root + `path`.  
fn rabs(rrel: &str) -> PathBuf {
    root().join(rrel)
}

fn path2s<P>(path: P) -> String
where
    P: AsRef<Path>,
{
    let path: &Path = path.as_ref();
    unwrap!(path.to_str(), "Non-stringy path {:?}", path).into()
}

/// Downloads a file, placing it into the given path
/// and sharing the download status on the standard error stream.
///
/// Panics on errors.
///
/// The idea is to replace wget and cURL build dependencies, particularly on Windows.
/// Being able to see the status of the download in the terminal
/// seems more important here than the Future-based parallelism.
fn hget(url: &str, to: PathBuf) {
    // NB: Not using reqwest because I don't see a "hyper-rustls" option in
    // https://github.com/seanmonstar/reqwest/commit/82bc1be89e576b34f09f0f016b0ff38a22820ac5
    use hyper::client::HttpConnector;
    use hyper::header::{CONTENT_LENGTH, LOCATION};
    use hyper::{Body, Client, Request, StatusCode};

    eprintln!("hget] Downloading {} ...", url);

    let https = HttpsConnector::new(1);
    let pool = CpuPool::new(1);
    let client = Arc::new(Client::builder().executor(pool.clone()).build(https));

    fn rec(
        client: Arc<Client<HttpsConnector<HttpConnector>>>,
        request: Request<Body>,
        to: PathBuf,
    ) -> Box<dyn Future<Item = (), Error = ()> + Send> {
        Box::new(client.request(request) .then(move |res| -> Box<dyn Future<Item=(), Error=()> + Send> {
            let res = unwrap!(res);
            let status = res.status();
            if status == StatusCode::FOUND {
                let location = unwrap!(res.headers()[LOCATION].to_str());

                epintln!("hget] Redirected to "
                    if location.len() < 99 {  // 99 here is a numerically convenient screen width.
                        (location) " …"
                    } else {
                        (&location[0..33]) '…' (&location[location.len()-44..location.len()]) " …"
                    }
                );

                let request = unwrap!(Request::builder().uri(location) .body(Body::empty()));
                rec(client, request, to)
            } else if status == StatusCode::OK {
                let mut file = unwrap!(fs::File::create(&to), "hget] Can't create {:?}", to);
                // "cargo build -vv" shares the stderr with the user but buffers it on a line by line basis,
                // meaning that without some dirty terminal tricks we won't be able to share
                // a download status one-liner.
                // The alternative, then, is to share the status updates based on time:
                // If the download was working for five-ten seconds we want to share the status
                // with the user in order not to keep her in the dark.
                let mut received = 0;
                let mut last_status_update = now_float();
                let len: Option<usize> = res.headers().get(CONTENT_LENGTH) .map(|hv| unwrap!(unwrap!(hv.to_str()).parse()));
                Box::new(res.into_body().for_each(move |chunk| {
                    received += chunk.len();
                    if now_float() - last_status_update > 3. {
                        last_status_update = now_float();
                        epintln!(
                            {"hget] Fetched {:.0} KiB", received as f64 / 1024.}
                            if let Some(len) = len {{" out of {:.0}", len as f64 / 1024.}}
                            " …"
                        );
                    }
                    unwrap!(file.write_all(&chunk));
                    Ok(())
                }).then(move |r| -> Result<(), ()> {unwrap!(r); Ok(())}))
            } else {
                panic!("hget] Unknown status: {:?} (headers: {:?}", status, res.headers())
            }
        }))
    }

    let request = unwrap!(Request::builder().uri(url).body(Body::empty()));
    unwrap!(pool.spawn(rec(client, request, to)).wait())
}

/// Loads the `path`, runs `update` on it and saves back the result if it differs.
fn _in_place(path: &dyn AsRef<Path>, update: &mut dyn FnMut(Vec<u8>) -> Vec<u8>) {
    let path: &Path = path.as_ref();
    if !path.is_file() {
        return;
    }
    let dir = unwrap!(path.parent());
    let name = unwrap!(unwrap!(path.file_name()).to_str());
    let bulk = slurp(&path);
    if bulk.is_empty() {
        return;
    }
    let updated = update(bulk.clone());
    if bulk != updated {
        let tmp = dir.join(fomat! ((name) ".tmp"));
        {
            let mut file = unwrap!(fs::File::create(&tmp));
            unwrap!(file.write_all(&updated));
        }
        unwrap!(fs::rename(tmp, path))
    }
}

#[derive(Debug)]
struct IosClangOps {
    /// iPhone SDK (iPhoneOS for arm64, iPhoneSimulator for x86_64)
    sysroot: &'static str,
    /// "arm64", "x86_64".
    arch: &'static str,
    /// Identifies the corresponding clang options defined in "user-config.jam".
    b2_toolset: &'static str,
    /// The minimal iOS version: 10 for 32-bit targets, 11 for 64-bit targets.
    ios_min: f64,
}

#[allow(non_camel_case_types)]
#[derive(PartialEq, Eq, Debug)]
enum Target {
    Unix,
    Mac,
    Windows,
    /// https://github.com/rust-embedded/cross
    AndroidCross,
    /// https://github.com/TimNN/cargo-lipo
    iOS(String),
}
impl Target {
    fn load() -> Target {
        let targetᴱ = unwrap!(var("TARGET"));
        match &targetᴱ[..] {
            "x86_64-unknown-linux-gnu" => Target::Unix,
<<<<<<< HEAD
            // Used when compiling MM from under Raspberry Pi.
            "armv7-unknown-linux-gnueabihf" => Target::Unix,
=======
            "armv7-unknown-linux-gnueabihf" => Target::Unix,  // Raspbian is a modified Debian
>>>>>>> ee80172d
            "x86_64-apple-darwin" => Target::Mac,
            "x86_64-pc-windows-msvc" => Target::Windows,
            "wasm32-unknown-emscripten" => Target::Unix, // Pretend.
            "armv7-linux-androideabi" => {
                if Path::new("/android-ndk").exists() {
                    Target::AndroidCross
                } else {
                    panic!(
                        "/android-ndk not found. Please use the `cross` as described at \
                         https://github.com/artemii235/SuperNET/blob/mm2-cross/docs/ANDROID.md"
                    )
                }
            }
            "aarch64-apple-ios" => Target::iOS(targetᴱ),
            "x86_64-apple-ios" => Target::iOS(targetᴱ),
            "armv7-apple-ios" => Target::iOS(targetᴱ),
            "armv7s-apple-ios" => Target::iOS(targetᴱ),
            t => panic!("Target not (yet) supported: {}", t),
        }
    }
    /// True if building for ARM under https://github.com/rust-embedded/cross
    /// or a similar setup based on the "japaric/armv7-linux-androideabi" Docker image.
    fn is_android_cross(&self) -> bool {
        *self == Target::AndroidCross
    }
    fn is_ios(&self) -> bool {
        match self {
            &Target::iOS(_) => true,
            _ => false,
        }
    }
    fn is_mac(&self) -> bool {
        *self == Target::Mac
    }
    /// The "-arch" parameter passed to Xcode clang++ when cross-building for iOS.
    fn ios_clang_ops(&self) -> Option<IosClangOps> {
        match self {
            &Target::iOS(ref target) => match &target[..] {
                "aarch64-apple-ios" => Some(IosClangOps {
                    // cf. `xcrun --sdk iphoneos --show-sdk-path`
                    sysroot: "/Applications/Xcode.app/Contents/Developer/Platforms/iPhoneOS.platform/Developer/SDKs/iPhoneOS.sdk",
                    arch: "arm64",
                    b2_toolset: "darwin-iphone",
                    ios_min: 11.0,
                }),
                "x86_64-apple-ios" => Some(IosClangOps {
                    sysroot: "/Applications/Xcode.app/Contents/Developer/Platforms/iPhoneSimulator.platform/Developer/SDKs/iPhoneSimulator.sdk",
                    arch: "x86_64",
                    b2_toolset: "darwin-iphonesim",
                    ios_min: 11.0,
                }),
                // armv7, 32-bit
                "armv7-apple-ios" => Some(IosClangOps {
                    sysroot: "/Applications/Xcode.app/Contents/Developer/Platforms/iPhoneOS.platform/Developer/SDKs/iPhoneOS.sdk",
                    arch: "armv7",
                    b2_toolset: "darwin-iphone10v7",
                    ios_min: 10.0,
                }),
                //"armv7s-apple-ios" => "armv7s", 32-bit
                _ => None,
            },
            _ => None,
        }
    }
    fn cc(&self, plus_plus: bool) -> cc::Build {
        let mut cc = cc::Build::new();
        if self.is_android_cross() {
            cc.compiler(if plus_plus {
                // NB: GCC is a link to Clang in the NDK.
                "/android-ndk/bin/clang++"
            } else {
                "/android-ndk/bin/clang"
            });
            cc.archiver("/android-ndk/bin/arm-linux-androideabi-ar");
        } else if self.is_ios() {
            let cops = unwrap!(self.ios_clang_ops());
            // cf. `xcode-select -print-path`
            cc.compiler(if plus_plus {
                "/Applications/Xcode.app/Contents/Developer/Toolchains/XcodeDefault.xctoolchain/usr/bin/clang++"
            } else {
                "/Applications/Xcode.app/Contents/Developer/Toolchains/XcodeDefault.xctoolchain/usr/bin/clang"
            });
            cc.flag(&fomat!("--sysroot="(cops.sysroot)));
            cc.flag("-stdlib=libc++");
            cc.flag(&fomat!("-miphoneos-version-min="(cops.ios_min)));
            cc.flag(&fomat!("-mios-simulator-version-min="(cops.ios_min)));
            cc.flag(&fomat!("-DIPHONEOS_DEPLOYMENT_TARGET="(cops.ios_min)));
            cc.flag("-arch").flag(cops.arch);
        }
        cc
    }
}
impl fmt::Display for Target {
    fn fmt(&self, f: &mut fmt::Formatter) -> fmt::Result {
        match self {
            &Target::iOS(ref target) => f.write_str(&target[..]),
            _ => wite!(f, [self]),
        }
    }
}

fn fetch_boost(_target: &Target) -> PathBuf {
    let out_dir = out_dir();
    let prefix = out_dir.join("boost");
    let boost_system = prefix.join("lib/libboost_system.a");
    if boost_system.exists() {
        return prefix;
    }

    let boost = out_dir.join("boost_1_68_0");
    epintln!("Boost at "[boost]);
    if !boost.exists() {
        // [Download and] unpack Boost.
        let tbz = out_dir.join("boost_1_68_0.tar.bz2");
        if !tbz.exists() {
            let tmp = tbz.with_extension("bz2-tmp");
            let _ = fs::remove_file(&tmp);
            hget(
                "https://dl.bintray.com/boostorg/release/1.68.0/source/boost_1_68_0.tar.bz2",
                tmp.clone(),
            );
            unwrap!(fs::rename(tmp, tbz));
        }

        // Boost is huge, a full installation will impact the build time
        // and might hit the CI space limits.
        // To avoid this we unpack only a small subset.

        // Example using bcp to help with finding a part of the subset:
        // sh bootstrap.sh
        // ./b2 release address-model=64 link=static cxxflags=-fPIC cxxstd=11 define=BOOST_ERROR_CODE_HEADER_ONLY stage --with-date_time --with-system
        // ./b2 release address-model=64 link=static cxxflags=-fPIC cxxstd=11 define=BOOST_ERROR_CODE_HEADER_ONLY tools/bcp
        // dist/bin/bcp --scan --list ../libtorrent-rasterbar-1.2.0/src/*.cpp

        let f = unwrap!(fs::File::open(out_dir.join("boost_1_68_0.tar.bz2")));
        let bz2 = BzDecoder::new(f);
        let mut a = Archive::new(bz2);
        for en in unwrap!(a.entries()) {
            let mut en = unwrap!(en);
            let path = unwrap!(en.path());
            let pathˢ = unwrap!(path.to_str());
            assert!(pathˢ.starts_with("boost_1_68_0/"));
            let pathˢ = &pathˢ[13..];
            let unpack = pathˢ == "bootstrap.sh"
                || pathˢ == "bootstrap.bat"
                || pathˢ == "boost-build.jam"
                || pathˢ == "boostcpp.jam"
                || pathˢ == "boost/assert.hpp"
                || pathˢ == "boost/aligned_storage.hpp"
                || pathˢ == "boost/array.hpp"
                || pathˢ.starts_with("boost/asio/")
                || pathˢ.starts_with("boost/blank")
                || pathˢ.starts_with("boost/bind")
                || pathˢ == "boost/call_traits.hpp"
                || pathˢ.starts_with("boost/callable_traits/")
                || pathˢ == "boost/cerrno.hpp"
                || pathˢ == "boost/config.hpp"
                || pathˢ == "boost/concept_check.hpp"
                || pathˢ == "boost/crc.hpp"
                || pathˢ.starts_with("boost/container")
                || pathˢ.starts_with("boost/container_hash/")
                || pathˢ.starts_with("boost/concept/")
                || pathˢ.starts_with("boost/config/")
                || pathˢ.starts_with("boost/core/")
                || pathˢ.starts_with("boost/chrono")
                || pathˢ == "boost/cstdint.hpp"
                || pathˢ == "boost/current_function.hpp"
                || pathˢ == "boost/checked_delete.hpp"
                || pathˢ.starts_with("boost/date_time/")
                || pathˢ.starts_with("boost/detail/")
                || pathˢ.starts_with("boost/exception/")
                || pathˢ.starts_with("boost/fusion/")
                || pathˢ.starts_with("boost/function")
                || pathˢ.starts_with("boost/functional")
                || pathˢ == "boost/get_pointer.hpp"
                || pathˢ.starts_with("boost/iterator/")
                || pathˢ.starts_with("boost/intrusive")
                || pathˢ.starts_with("boost/integer")
                || pathˢ.starts_with("boost/io")
                || pathˢ.starts_with("boost/lexical_cast")
                || pathˢ == "boost/limits.hpp"
                || pathˢ.starts_with("boost/mpl/")
                || pathˢ.starts_with("boost/math")
                || pathˢ.starts_with("boost/move")
                || pathˢ.starts_with("boost/multiprecision")
                || pathˢ == "boost/mem_fn.hpp"
                || pathˢ == "boost/next_prior.hpp"
                || pathˢ == "boost/noncopyable.hpp"
                || pathˢ.starts_with("boost/none")
                || pathˢ.starts_with("boost/numeric/")
                || pathˢ == "boost/operators.hpp"
                || pathˢ.starts_with("boost/optional")
                || pathˢ.starts_with("boost/predef")
                || pathˢ.starts_with("boost/preprocessor/")
                || pathˢ.starts_with("boost/pool/")
                || pathˢ == "boost/ref.hpp"
                || pathˢ.starts_with("boost/range/")
                || pathˢ.starts_with("boost/ratio")
                || pathˢ.starts_with("boost/system/")
                || pathˢ.starts_with("boost/smart_ptr/")
                || pathˢ == "boost/scope_exit.hpp"
                || pathˢ == "boost/static_assert.hpp"
                || pathˢ == "boost/shared_ptr.hpp"
                || pathˢ == "boost/shared_array.hpp"
                || pathˢ == "boost/swap.hpp"
                || pathˢ.starts_with("boost/type_traits")
                || pathˢ.starts_with("boost/type_index")
                || pathˢ.starts_with("boost/typeof")
                || pathˢ.starts_with("boost/tuple/")
                || pathˢ.starts_with("boost/thread")
                || pathˢ.starts_with("boost/token")
                || pathˢ == "boost/throw_exception.hpp"
                || pathˢ == "boost/type.hpp"
                || pathˢ.starts_with("boost/utility/")
                || pathˢ == "boost/utility.hpp"
                || pathˢ.starts_with("boost/variant")
                || pathˢ == "boost/version.hpp"
                || pathˢ.starts_with("boost/winapi/")
                || pathˢ.starts_with("libs/config/")
                || pathˢ.starts_with("libs/chrono/")
                || pathˢ.starts_with("libs/date_time/")
                || pathˢ.starts_with("libs/system/")
                || pathˢ.starts_with("tools/build/")
                || pathˢ == "Jamroot";
            if !unpack {
                continue;
            }
            unwrap!(en.unpack_in(&out_dir));
        }

        assert!(boost.exists());
    }

    let b2 = boost.join(if cfg!(windows) { "b2.exe" } else { "b2" });
    if !b2.exists() {
        if cfg!(windows) {
            run!(ecmd!("cmd", "/c", "bootstrap.bat").current_dir(&boost));
        } else {
            run!(ecmd!("/bin/sh", "bootstrap.sh").current_dir(&boost));
        }
        assert!(b2.exists());
    }
    boost
}

/// In-place modification of file contents. Like "sed -i" (or "perl -i") but with a Rust code instead of a sed pattern.
/// Uses `String` instead of `Vec<u8>` simply because `str` has more helpers out of the box (`std::str::pattern` works with `str`).
/// Returns `false` if the file is absent or empty. Panics on errors.
fn with_file(path: &AsRef<Path>, visitor: &Fn(&mut String)) -> bool {
    let bulk = slurp(path);
    if bulk.is_empty() {
        return false;
    }
    let mut bulk = unwrap!(String::from_utf8(bulk));
    let copy = bulk.clone();
    visitor(&mut bulk);
    if copy == bulk {
        return true; // Not modified.
    }
    let tmp = fomat! ((unwrap! (path.as_ref().to_str())) ".tmp");
    let mut out = unwrap!(fs::File::create(&tmp));
    unwrap!(out.write_all(bulk.as_bytes()));
    drop(out);
    let permissions = unwrap!(fs::metadata(path)).permissions();
    unwrap!(fs::set_permissions(&tmp, permissions));
    unwrap!(fs::rename(tmp, path));
    eprintln!("Patched {:?}", path.as_ref());
    true
}

/// Patch libtorrent to work with the older version of clang we have in the `cross`.
fn patch_libtorrent(rasterbar: &Path) {
    let patched_flag = rasterbar.join("patched.flag");
    if !patched_flag.exists() {
        assert!(with_file(
            &rasterbar.join("include/libtorrent/config.hpp"),
            &|hh| if !hh.contains("boost/exception/to_string.hpp") {
                *hh = hh.replace(
                    "#include <boost/config.hpp>",
                    "#include <boost/config.hpp>\n\
                     #include <boost/exception/to_string.hpp>",
                );
                assert!(hh.contains("boost/exception/to_string.hpp"));
            }
        ));

        assert!(with_file(
            &rasterbar.join("include/libtorrent/file_storage.hpp"),
            &|hh| *hh = hh.replace(
                "file_entry& operator=(file_entry&&) & noexcept = default;",
                "file_entry& operator=(file_entry&&) & = default;"
            ),
        ));

        assert!(with_file(
            &rasterbar.join("include/libtorrent/broadcast_socket.hpp"),
            &|hh| *hh = hh.replace(
                "std::array<char, 1500> buffer{};",
                "std::array<char, 1500> buffer;"
            )
        ));

        let paths = &[
            "include/libtorrent/units.hpp",
            "src/alert.cpp",
            "include/libtorrent/bencode.hpp",
            "src/bdecode.cpp",
            "include/libtorrent/session.hpp",
            "src/path.cpp",
            "src/file_storage.cpp",
            "src/http_parser.cpp",
            "src/http_tracker_connection.cpp",
            "src/i2p_stream.cpp",
            "src/identify_client.cpp",
            "src/lazy_bdecode.cpp",
            "src/lazy_bdecode.cpp",
            "src/lsd.cpp",
            "src/lsd.cpp",
            "src/natpmp.cpp",
            "src/natpmp.cpp",
            "src/socket_io.cpp",
            "src/torrent.cpp",
            "src/torrent_info.cpp",
            "src/upnp.cpp",
            "src/upnp.cpp",
            "src/stack_allocator.cpp",
            "src/kademlia/msg.cpp",
            "src/kademlia/item.cpp",
        ];
        for path in paths {
            assert!(
                with_file(&rasterbar.join(path), &|cc| *cc = cc
                    .replace("std::to_string", "boost::to_string")
                    .replace("std::snprintf", "snprintf")
                    .replace("std::vsnprintf", "vsnprintf")
                    .replace("std::strtoll", "strtoll")),
                "Not found: {}",
                path
            )
        }

        unwrap!(fs::File::create(patched_flag));
    }
}

/// Downloads and builds libtorrent.
fn build_libtorrent(boost: &Path, target: &Target) -> (PathBuf, PathBuf) {
    let out_dir = out_dir();
    // NB: On Windows the path length is limited
    // and we should use a short folder name for a better chance of fitting it.
    let rasterbar = out_dir.join("lt");
    epintln!("libtorrent at "[rasterbar]);

    if !rasterbar.exists() {
        let tgz = out_dir.join("lt.tgz");
        if !tgz.exists() {
            // Released tgz version fails to link for iOS due to https://github.com/arvidn/libtorrent/pull/3629,
            // should get a fresh Git version instead. Except we don't have "git" when building for Android,
            // so we're using the [tarball API](https://stackoverflow.com/a/8378458/257568) instead.
            hget(
                "https://codeload.github.com/arvidn/libtorrent/legacy.tar.gz/RC_1_2",
                tgz.clone(),
            );
            assert!(tgz.exists());
        }
        let mut f = unwrap!(fs::File::open(&tgz));
        let gz = unwrap!(Decoder::new(&mut f));
        let mut a = Archive::new(gz);
        let libtorrent = out_dir.join("ltt");
        for en in unwrap!(a.entries()) {
            let mut en = unwrap!(en);
            let pathⁱ = unwrap!(en.path());
            let pathⱼ = pathⁱ
                .components()
                .skip(1)
                .map(|c| {
                    if let Component::Normal(c) = c {
                        c
                    } else {
                        panic!("Bad path: {:?}, {:?}", pathⁱ, c)
                    }
                })
                .fold(PathBuf::new(), |p, c| p.join(c));
            unwrap!(en.unpack(libtorrent.join(pathⱼ)));
        }
        assert!(libtorrent.is_dir());
        unwrap!(fs::rename(libtorrent, &rasterbar));
    }

    let include = rasterbar.join("include");
    assert!(include.is_dir());

    fn find_libtorrent_a(rasterbar: &Path, target: &Target) -> Option<PathBuf> {
        // The library path is different for every platform and toolset version.
        // The alternative to *finding* the library is adding " install --prefix=../lti"
        // to the BJam build, but that would waste space and time.
        let mut search_from = rasterbar.join("bin");
        if let Target::iOS(ref _targetᴱ) = target {
            let cops = unwrap!(target.ios_clang_ops());
            search_from = search_from.join(cops.b2_toolset)
        }
        let search_for = if cfg!(windows) {
            "libtorrent.lib"
        } else {
            "libtorrent.a"
        };
        let mut lib_paths: Vec<_> = unwrap!(glob(unwrap!(search_from
            .join("**")
            .join(search_for)
            .to_str())))
        .collect();
        if lib_paths.is_empty() {
            None
        } else if lib_paths.len() > 1 {
            panic!(
                "Multiple versions of {} found in {:?}",
                search_for, search_from
            )
        } else {
            let a = unwrap!(lib_paths.remove(0));
            assert!(a.is_file());
            assert!(a.starts_with(&rasterbar));
            Some(a)
        }
    }

    if let Some(existing_a) = find_libtorrent_a(&rasterbar, &target) {
        return (existing_a, include);
    }

    // This version of the build doesn't compile Boost separately
    // but rather allows the libtorrent to compile it
    // "you probably want to just build libtorrent and have it build boost
    //  (otherwise you'll end up building the boost dependencies twice)"
    //  - https://github.com/arvidn/libtorrent/issues/26#issuecomment-121478708

    let boostˢ = unwrap!(boost.to_str());
    let boostᵉ = escape_some(boostˢ.into());
    // NB: The common compiler flags go to the "cxxflags=" here
    // and the platform-specific flags go to the jam files or to conditionals below.
    let mut b2 = fomat!(
        "b2 -j4 -d+2 release"
        " link=static deprecated-functions=off debug-symbols=off"
        " dht=on encryption=on crypto=built-in iconv=off i2p=off"
        " cxxflags=-DBOOST_ERROR_CODE_HEADER_ONLY=1"
        " cxxflags=-std=c++11"
        " cxxflags=-fPIC"
        " include="(boostᵉ)
    );

    fn jam(boost: &Path, from: &str) {
        let user_config_jamˢ = slurp(&root().join(from));
        let user_config_jamᵖ = boost.join("tools/build/src/user-config.jam");
        epintln!("build_libtorrent] Creating "[user_config_jamᵖ]"…");
        let mut user_config_jamᶠ = unwrap!(fs::File::create(&user_config_jamᵖ));
        unwrap!(user_config_jamᶠ.write_all(&user_config_jamˢ));
    }
    if target.is_ios() {
        // NB: The "darwin" toolset is defined in "tools/build/src/tools/darwin.jam":
        jam(boost, "mm2src/common/ios/user-config.jam");
        let cops = unwrap!(target.ios_clang_ops());
        unwrap!(wite!(&mut b2, " toolset="(cops.b2_toolset)));
    } else if target.is_android_cross() {
        jam(boost, "mm2src/common/android/user-config.jam");
        unwrap!(wite!(&mut b2, " toolset=gcc"));
        patch_libtorrent(&rasterbar);
    } else if cfg!(windows) {
        unwrap!(wite!(&mut b2, " toolset=msvc-14.1 address-model=64"));
    }

    let boost_build_path = boost.join("tools").join("build");
    let boost_build_pathˢ = unwrap!(boost_build_path.to_str());
    let export = if cfg!(windows) { "SET" } else { "export" };
    epintln!("build_libtorrent]\n"
      "  $ "(export)" PATH="(boostᵉ) if cfg!(windows) {";%PATH%"} else {":$PATH"} "\n"
      "  $ "(export)" BOOST_BUILD_PATH="(escape_some(boost_build_pathˢ)) "\n"
      "  $ "(b2));
    if cfg!(windows) {
        run!(ecmd!("cmd", "/c", b2)
            .env("PATH", format!("{};{}", boostˢ, unwrap!(var("PATH"))))
            .env("BOOST_BUILD_PATH", boost_build_path)
            .env_remove("BOOST_ROOT") // cf. https://stackoverflow.com/a/55141466/257568
            .current_dir(&rasterbar));
    } else {
        run!(ecmd!("/bin/sh", "-c", b2)
            .env("PATH", format!("{}:{}", boostˢ, unwrap!(var("PATH"))))
            .env("BOOST_BUILD_PATH", boost_build_path)
            .env_remove("BOOST_ROOT") // cf. https://stackoverflow.com/a/55141466/257568
            .current_dir(&rasterbar));
    }

    let a = unwrap!(find_libtorrent_a(&rasterbar, &target));
    (a, include)
}

#[cfg(not(feature = "native"))]
fn libtorrent() {}

#[cfg(feature = "native")]
fn libtorrent() {
    // NB: Distributions should have a copy of https://github.com/arvidn/libtorrent/blob/master/LICENSE.

    let target = Target::load();
    let boost = fetch_boost(&target);
    let (lt_a, lt_include) = build_libtorrent(&boost, &target);
    println!("cargo:rustc-link-lib=static={}", {
        let name = unwrap!(unwrap!(lt_a.file_stem()).to_str());
        if cfg!(windows) {
            name
        } else {
            &name[3..]
        }
    });
    println!(
        "cargo:rustc-link-search=native={}",
        unwrap!(unwrap!(lt_a.parent()).to_str())
    );

    if cfg!(windows) {
        println!("cargo:rustc-link-lib=iphlpapi"); // NotifyAddrChange.
    }

    epintln!("Building dht.cc …");
    let lm_dht = unwrap!(last_modified_sec(&"dht.cc"), "Can't stat dht.cc");
    let out_dir = unwrap!(var("OUT_DIR"), "!OUT_DIR");
    let lib_path = Path::new(&out_dir).join("libdht.a");
    let lm_lib = last_modified_sec(&lib_path).unwrap_or(0.);
    if lm_dht >= lm_lib - SLIDE {
        let mut cc = target.cc(true);

        // Mismatch between the libtorrent and the dht.cc flags
        // might produce weird "undefined reference" link errors.
        // Building libtorrent with "-d+2" passed to "b2" should show the actual defines.

        cc.flag("-DBOOST_ALL_NO_LIB");
        cc.flag("-DBOOST_ASIO_ENABLE_CANCELIO");
        cc.flag("-DBOOST_ASIO_HAS_STD_CHRONO");
        cc.flag("-DBOOST_MULTI_INDEX_DISABLE_SERIALIZATION");
        cc.flag("-DBOOST_NO_DEPRECATED");
        cc.flag("-DBOOST_SYSTEM_NO_DEPRECATED");
        cc.flag("-DNDEBUG");
        cc.flag("-DTORRENT_BUILDING_LIBRARY");
        cc.flag("-DTORRENT_NO_DEPRECATE");
        cc.flag("-DTORRENT_USE_I2P=0");
        cc.flag("-DTORRENT_USE_ICONV=0");
        if cfg!(windows) {
            cc.flag("-DWIN32");
            cc.flag("-DWIN32_LEAN_AND_MEAN");
            // https://stackoverflow.com/questions/7582394/strdup-or-strdup
            cc.flag("-D_CRT_SECURE_NO_DEPRECATE");
            cc.flag("-D_FILE_OFFSET_BITS=64");
            cc.flag("-D_SCL_SECURE_NO_DEPRECATE");
            cc.flag("-D_WIN32");
            // https://docs.microsoft.com/en-us/cpp/porting/modifying-winver-and-win32-winnt?view=vs-2017
            cc.flag("-D_WIN32_WINNT=0x0600");
            cc.flag("-D__USE_W32_SOCKETS");
            // cf. https://stackoverflow.com/questions/4573536/ehsc-vc-eha-synchronous-vs-asynchronous-exception-handling
            cc.flag("/EHsc");
        } else {
            cc.flag("-fexceptions");
            cc.flag("-D_FILE_OFFSET_BITS=64");
            cc.flag("-D_WIN32_WINNT=0x0600");
            cc.flag("-std=c++11");
            cc.flag("-ftemplate-depth=512");
            cc.flag("-finline-functions");
            cc.flag("-fvisibility=hidden");
            cc.flag("-fvisibility-inlines-hidden");
        }

        // Fixes the «Undefined symbols… "boost::system::detail::generic_category_ncx()"».
        cc.flag("-DBOOST_ERROR_CODE_HEADER_ONLY=1");

        cc.file("dht.cc")
            .warnings(true)
            .opt_level(2)
            .pic(true)
            .include(lt_include)
            .include(boost)
            .compile("dht");
    }
    println!("cargo:rustc-link-lib=static=dht");
    println!("cargo:rustc-link-search=native={}", out_dir);

    if target.is_mac() {
        println!("cargo:rustc-link-lib=c++");
        println!("cargo:rustc-link-lib=framework=CoreFoundation");
        println!("cargo:rustc-link-lib=framework=SystemConfiguration");
    } else if cfg!(windows) {
    } else {
        println!("cargo:rustc-link-lib=stdc++");
    }
}

/// We often use a fresh version of CMake and it might be missing from the default PATH.
fn cmake_path() -> String {
    fomat!("/usr/local/bin:"(unwrap!(var("PATH"))))
}

lazy_static! {
    static ref LIBEXCHANGES_SRC: Vec<PathBuf> = vec![
        rabs("iguana/exchanges/mm.c"),
    ];
}

/// Build MM1 libraries without CMake, making cross-platform builds more transparent to us.
fn manual_mm1_build(target: Target) {
    let (root, out_dir) = (root(), out_dir());

    let exchanges_build = out_dir.join("exchanges_build");
    epintln!("exchanges_build at "[exchanges_build]);

    let libexchanges_a = out_dir.join("libexchanges.a");
    if make(&libexchanges_a, &LIBEXCHANGES_SRC[..]) {
        let _ = fs::create_dir(&exchanges_build);
        let mut cc = target.cc(false);
        for p in LIBEXCHANGES_SRC.iter() {
            cc.file(p);
        }
        cc.compile("exchanges");
        assert!(libexchanges_a.is_file());
    }
    println!("cargo:rustc-link-lib=static=exchanges");
    println!("cargo:rustc-link-search=native={}", path2s(&out_dir));

    // TODO: Rebuild the libraries when the C source code is updated.
}

/// Build helper C code.
///
/// I think "git clone ... && cargo build" should be enough to start hacking on the Rust code.
///
/// For now we're building the Structured Exception Handling code here,
/// but in the future we might subsume the rest of the C build under build.rs.
fn build_c_code(mm_version: &str) {
    // Link in the Windows-specific crash handling code.

    if cfg!(windows) {
        let lm_seh = unwrap!(last_modified_sec(&"seh.c"), "Can't stat seh.c");
        let out_dir = unwrap!(var("OUT_DIR"), "!OUT_DIR");
        let lib_path = Path::new(&out_dir).join("libseh.a");
        let lm_lib = last_modified_sec(&lib_path).unwrap_or(0.);
        if lm_seh >= lm_lib - SLIDE {
            cc::Build::new().file("seh.c").warnings(true).compile("seh");
        }
        println!("cargo:rustc-link-lib=static=seh");
        println!("cargo:rustc-link-search=native={}", out_dir);
    }

    // The MM1 library.

    let target = Target::load();
    if target.is_android_cross() || target.is_ios() {
        manual_mm1_build(target);
        return;
    }

    let _ = fs::create_dir(root().join("build"));
    let _ = fs::create_dir_all(root().join("target/debug"));

    // NB: With "duct 0.11.0" the `let _` variable binding is necessary in order for the build not to fall detached into background.
    let mut cmake_prep_args: Vec<String> = Vec::new();
    if cfg!(windows) {
        // To flush the build problems early we explicitly specify that we want a 64-bit MSVC build and not a GNU or 32-bit one.
        cmake_prep_args.push("-G".into());
        cmake_prep_args.push("Visual Studio 15 2017 Win64".into());
    }
    cmake_prep_args.push(format!("-DMM_VERSION={}", mm_version));
    cmake_prep_args.push("-DCMAKE_BUILD_TYPE=Debug".into());
    cmake_prep_args.push("..".into());
    eprintln!("$ cmake{}", show_args(&cmake_prep_args));
    run!(ecmd!("cmake", i cmake_prep_args).current_dir(root().join("build")));

    let cmake_args: Vec<String> = vec![
        "--build".into(),
        ".".into(),
        "--target".into(),
        "marketmaker-lib".into(),
    ];
    eprintln!("$ cmake{}", show_args(&cmake_args));
    run!(ecmd!("cmake", i cmake_args).current_dir(root().join("build")));

    println!("cargo:rustc-link-lib=static=marketmaker-lib");

    if cfg!(windows) {
        println!("cargo:rustc-link-search=native={}", path2s(rabs("x64")));
        // When building locally with CMake 3.12.0 on Windows the artefacts are created in the "Debug" folders:
        println!(
            "cargo:rustc-link-search=native={}",
            path2s(rabs("build/iguana/exchanges/Debug"))
        );
    // https://stackoverflow.com/a/10234077/257568
    //println!(r"cargo:rustc-link-search=native=c:\Program Files (x86)\Microsoft Visual Studio\2017\BuildTools\VC\Tools\MSVC\14.14.26428\lib\x64");
    } else {
        println!(
            "cargo:rustc-link-search=native={}",
            path2s(rabs("build/iguana/exchanges"))
        );
    }

    if cfg!(windows) {
        // https://sourceware.org/pthreads-win32/
        // ftp://sourceware.org/pub/pthreads-win32/prebuilt-dll-2-9-1-release/

        let pthread_dll = root().join("x64/pthreadVC2.dll");
        if !pthread_dll.is_file() {
            run!(ecmd!("cmd", "/c", "marketmaker_build_depends.cmd").current_dir(&root()));
            assert!(pthread_dll.is_file(), "Missing {:?}", pthread_dll);
        }

        println!("cargo:rustc-link-lib=pthreadVC2");
        unwrap!(
            fs::copy(&pthread_dll, root().join("target/debug/pthreadVC2.dll")),
            "Can't copy {:?}",
            pthread_dll
        );
    } else {
        println!("cargo:rustc-link-lib=crypto");
    }
}

/// Find shell-matching paths with the pattern relative to the `root`.
fn globʳ(root_glob: &str) -> Result<Paths, PatternError> {
    let full_glob = root().join(root_glob);
    let full_glob = unwrap!(full_glob.to_str());
    glob(full_glob)
}

fn rerun_if_changed(root_glob: &str) {
    for path in unwrap!(globʳ(root_glob)) {
        let path = unwrap!(path);
        println!("cargo:rerun-if-changed={}", path2s(path));
    }
}

fn main() {
    // NB: `rerun-if-changed` will ALWAYS invoke the build.rs if the target does not exists.
    // cf. https://github.com/rust-lang/cargo/issues/4514#issuecomment-330976605
    //     https://github.com/rust-lang/cargo/issues/4213#issuecomment-310697337
    // `RUST_LOG=cargo::core::compiler::fingerprint cargo build` shows the fingerprit files used.

    println!("cargo:rerun-if-changed={}", path2s(rabs("MM_VERSION")));
    let mm_version = mm_version();

    if cfg!(not(feature = "native")) {
        return;
    }

    rerun_if_changed("iguana/exchanges/*.c");
    rerun_if_changed("crypto777/*.c");
    rerun_if_changed("crypto777/jpeg/*.c");
    println!("cargo:rerun-if-changed={}", path2s(rabs("CMakeLists.txt")));

    // NB: Using `rerun-if-env-changed` disables the default dependency heuristics.
    // cf. https://github.com/rust-lang/cargo/issues/4587
    // We should avoid using it for now.

    // Rebuild when we change certain features.
    //println!("rerun-if-env-changed=CARGO_FEATURE_NOP");

    windows_requirements();
    libtorrent();
    build_c_code(&mm_version);
    generate_bindings();
}<|MERGE_RESOLUTION|>--- conflicted
+++ resolved
@@ -530,12 +530,7 @@
         let targetᴱ = unwrap!(var("TARGET"));
         match &targetᴱ[..] {
             "x86_64-unknown-linux-gnu" => Target::Unix,
-<<<<<<< HEAD
-            // Used when compiling MM from under Raspberry Pi.
-            "armv7-unknown-linux-gnueabihf" => Target::Unix,
-=======
             "armv7-unknown-linux-gnueabihf" => Target::Unix,  // Raspbian is a modified Debian
->>>>>>> ee80172d
             "x86_64-apple-darwin" => Target::Mac,
             "x86_64-pc-windows-msvc" => Target::Windows,
             "wasm32-unknown-emscripten" => Target::Unix, // Pretend.
