// The script here will translate some of the C headers necessary for the gradual Rust port into the corresponding Rust files.
// Going to take the *whitelisting* approach, converting just the necessary definitions, in order to keep the builds fast.

// The script is experimentally formatted with `rustfmt`. Probably not going to use `rustfmt` for the rest of the project though.

// Bindgen requirements: https://rust-lang.github.io/rust-bindgen/requirements.html
//              Windows: https://github.com/rust-lang-nursery/rustup.rs/issues/1003#issuecomment-289825927
// On build.rs: https://doc.rust-lang.org/cargo/reference/build-scripts.html

#![feature(non_ascii_idents)]
#![allow(uncommon_codepoints)]
#![cfg_attr(not(feature = "native"), allow(dead_code))]

<<<<<<< HEAD
#[macro_use]
extern crate fomat_macros;
#[macro_use]
extern crate lazy_static;
#[macro_use]
extern crate unwrap;
=======
#[macro_use] extern crate fomat_macros;
#[macro_use] extern crate unwrap;
>>>>>>> e51a128c

use bzip2::read::BzDecoder;
use chrono::DateTime;
use futures01::{Future, Stream};
use futures_cpupool::CpuPool;
use glob::{glob, Paths, PatternError};
use gstuff::{last_modified_sec, now_float, slurp};
use hyper_rustls::HttpsConnector;
use libflate::gzip::Decoder;
use regex::Regex;
use std::env::{self, var};
use std::fmt::{self, Write as FmtWrite};
use std::fs;
use std::io::{Read, Write};
use std::path::{Component, Path, PathBuf};
use std::process::{ChildStdout, Command, Stdio};
use std::str::{from_utf8, from_utf8_unchecked};
use std::sync::Arc;
use std::thread;
use sysinfo::{System, SystemExt};
use tar::Archive;

/// Ongoing (RLS) builds might interfere with a precise time comparison.
const SLIDE: f64 = 60.;

/// Quote spaces, in case the project is on a path with them.
fn escape_some(path: &str) -> String {
    // AG: I've tried using the shell_escape crate for this,
    // but it adds the single quotes, breaking the variable and argument assignments on Windows.

    let mut esc = String::with_capacity(path.len());
    for ch in path.chars() {
        if ch == ' ' {
            esc.push('\\')
        }
        esc.push(ch)
    }
    esc
}

/// Returns `true` if the `target` is not as fresh as the `prerequisites`.
fn make(target: &AsRef<Path>, prerequisites: &[PathBuf]) -> bool {
    let target_lm = last_modified_sec(target).expect("!last_modified") as u64;
    if target_lm == 0 {
        return true;
    }
    let mut prerequisites_lm = 0;
    for path in prerequisites {
        prerequisites_lm = std::cmp::max(
            prerequisites_lm,
            last_modified_sec(&path).expect("!last_modified") as u64,
        )
    }
    target_lm < prerequisites_lm
}

fn bindgen<
    'a,
    TP: AsRef<Path>,
    FI: Iterator<Item = &'a &'a str>,
    TI: Iterator<Item = &'a &'a str>,
    DI: Iterator<Item = &'a &'a str>,
>(
    from: Vec<String>,
    to: TP,
    functions: FI,
    types: TI,
    defines: DI,
) {
    if cfg!(not(feature = "native")) {
        return;
    }

    // We'd like to regenerate the bindings whenever the build.rs changes, in case we changed bindgen configuration here.
    let lm_build_rs = unwrap!(last_modified_sec(&"build.rs"), "Can't stat build.rs");

    let to = to.as_ref();

    let mut lm_from = 0f64;
    for header_path in &from {
        lm_from = match last_modified_sec(&header_path) {
            Ok(sec) => lm_from.max(sec),
            Err(err) => panic!("Can't stat the header {:?}: {}", from, err),
        };
    }
    let lm_to = last_modified_sec(&to).unwrap_or(0.);
    if lm_from >= lm_to - SLIDE || lm_build_rs >= lm_to - SLIDE {
        let bindings = {
            // https://docs.rs/bindgen/0.37.*/bindgen/struct.Builder.html
            let mut builder = bindgen::builder();
            for header_path in from {
                builder = builder.header(header_path)
            }
            builder = builder.ctypes_prefix("::libc");
            builder = builder.whitelist_recursively(true);
            builder = builder.layout_tests(false);
            builder = builder.derive_default(true);
            // Currently works for functions but not for variables such as `extern uint32_t DOCKERFLAG`.
            builder = builder.generate_comments(true);
            if cfg!(windows) {
                // Normally we should be checking for `_WIN32`, but `nn_config.h` checks for `WIN32`.
                // (Note that it's okay to have WIN32 defined for 64-bit builds,
                // cf https://github.com/rust-lang-nursery/rust-bindgen/issues/1062#issuecomment-334804738).
                builder = builder.clang_arg("-D WIN32");
            }
            for name in functions {
                builder = builder.whitelist_function(name)
            }
            for name in types {
                builder = builder.whitelist_type(name)
            }
            // Looks like C defines should be whitelisted both on the function and the variable levels.
            for name in defines {
                builder = builder.whitelist_function(name);
                builder = builder.whitelist_var(name)
            }
            let target = Target::load();
            if let Target::iOS(ref targetᴱ) = target {
                if targetᴱ == "aarch64-apple-ios" {
                    // https://github.com/rust-lang/rust-bindgen/issues/1211
                    builder = builder.clang_arg("--target=arm64-apple-ios");
                }
                let cops = unwrap!(target.ios_clang_ops());
                builder = builder.clang_arg(fomat!("--sysroot="(cops.sysroot)));
                builder = builder.clang_arg("-arch").clang_arg(cops.arch);
            }
            match builder.generate() {
                Ok(bindings) => bindings,
                Err(()) => panic!("Error generating the bindings for {:?}", to),
            }
        };

        if let Err(err) = bindings.write_to_file(to) {
            panic!("Error writing to {:?}: {}", to, err)
        }
    }
}

fn generate_bindings() {
    let target = Target::load();
    if target.is_android_cross() {
        if !Path::new("/usr/lib/llvm-3.9/lib/libclang.so").exists() {
            // clang is missing from japaric/armv7-linux-androideabi by default.
            // cf. https://github.com/rust-embedded/cross/issues/174
            // We should explain installing and committing clang into japaric/armv7-linux-androideabi when it does.
            panic!(
                "libclang-3.9-dev needs to be installed in order for the cross-compilation to work"
            );
        }
    }

    let c_headers = out_dir().join("c_headers");
    let _ = fs::create_dir(&c_headers);
    assert!(c_headers.is_dir());

    bindgen(
        vec!["../../iguana/exchanges/LP_include.h".into()],
        c_headers.join("LP_include.rs"),
        [
            // functions
            "OS_ensure_directory",
        ]
        .iter(),
        // types
        [].iter(),
        [].iter(),
    );
}

/// This function ensures that we have the “MM_VERSION” and “MM_DATETIME” variables during the build.
///
/// The build script will usually help us by putting the MarketMaker version into the “MM_VERSION” file
/// and the corresponding ISO 8601 time into the “MM_DATETIME” file
/// (environment variable isn't as useful because we can't `rerun-if-changed` on it).
///
/// For the nightly builds the version contains the short commit hash.
///
/// We're also trying to get the hash and the time from Git.
///
/// Git information isn't always available during the build (for instance, when a build server is used,
/// we might skip synchronizing the Git repository there),
/// but if it is, then we're going to check if the “MM_DATETIME” and the Git data match.
fn mm_version() -> String {
    // Try to load the variable from the file.
    let mm_versionᵖ = root().join("MM_VERSION");
    let mut buf;
    let version = if let Ok(mut mm_versionᶠ) = fs::File::open(&mm_versionᵖ) {
        buf = String::new();
        unwrap!(mm_versionᶠ.read_to_string(&mut buf), "Can't read from MM_VERSION");
        buf.trim().to_string()
    } else {
        // If the “MM_VERSION” file is absent then we should create it
        // in order for the Cargo dependency management to see it,
        // because Cargo will keep rebuilding the `common` crate otherwise.
        //
        // We should probably fetch the actual git version here,
        // with something like `git log '--pretty=format:%h' -n 1` for the nightlies,
        // and a release tag when building from some kind of a stable branch,
        // though we should keep the ability for the tooling to provide the “MM_VERSION”
        // externally, because moving the entire ".git" around is not always practical.

        let mut version = "UNKNOWN".to_string();
        let mut command = Command::new("git");
        command.arg("log").arg("--pretty=format:%h").arg("-n1");
        if let Ok(go) = command.output() {
            if go.status.success() {
                version = unwrap!(from_utf8(&go.stdout)).trim().to_string();
                if !unwrap!(Regex::new(r"^\w+$")).is_match(&version) {
                    panic!("{}", version)
                }
            }
        }

        if let Ok(mut mm_versionᶠ) = fs::File::create(&mm_versionᵖ) {
            unwrap!(mm_versionᶠ.write_all(version.as_bytes()));
        }
        version
    };
    println!("cargo:rustc-env=MM_VERSION={}", version);

    let mut dt_git = None;
    let mut command = Command::new("git");
    command.arg("log").arg("--pretty=format:%cI").arg("-n1"); // ISO 8601
    if let Ok(go) = command.output() {
        if go.status.success() {
            let got = unwrap!(from_utf8(&go.stdout)).trim();
            let _dt_check = unwrap!(DateTime::parse_from_rfc3339(got));
            dt_git = Some(got.to_string());
        }
    }

    let mm_datetimeᵖ = root().join("MM_DATETIME");
    let dt_file = unwrap!(String::from_utf8(slurp(&mm_datetimeᵖ)));
    let mut dt_file = dt_file.trim().to_string();
    if let Some(ref dt_git) = dt_git {
        if dt_git[..] != dt_file[..] {
            // Create or update the “MM_DATETIME” file in order to appease the Cargo dependency management.
            let mut mm_datetimeᶠ = unwrap!(fs::File::create(&mm_datetimeᵖ));
            unwrap!(mm_datetimeᶠ.write_all(dt_git.as_bytes()));
            dt_file = dt_git.clone();
        }
    }

    println!("cargo:rustc-env=MM_DATETIME={}", dt_file);

    version
}

/// Formats a vector of command-line arguments into a printable string, for the build log.
fn show_args<'a, I: IntoIterator<Item = &'a String>>(args: I) -> String {
    use std::fmt::Write;
    let mut buf = String::new();
    for arg in args {
        if arg.contains(' ') {
            let _ = write!(&mut buf, " \"{}\"", arg);
        } else {
            buf.push(' ');
            buf.push_str(arg)
        }
    }
    buf
}

fn forward(stdout: ChildStdout) {
    unwrap!(thread::Builder::new().name("forward".into()).spawn(move || {
        let mut buf = Vec::new();
        for ch in stdout.bytes() {
            let ch = match ch {
                Ok(k) => k,
                Err(_) => break,
            };
            if ch == b'\n' {
                eprintln!("{}", unsafe { from_utf8_unchecked(&buf) });
            } else {
                buf.push(ch)
            }
        }
        if !buf.is_empty() {
            eprintln!("{}", unsafe { from_utf8_unchecked(&buf) });
        }
    }));
}

/// Like the `duct` `cmd!` but also prints the command into the standard error stream.
macro_rules! ecmd {
    ( $program:expr ) => {{
        eprintln!("$ {}", $program);
        let mut command = Command::new ($program);
        command.stdout (Stdio::piped());  // Printed to `stderr` in `run!`
        command.stderr (Stdio::inherit());  // `stderr` is directly visible with "cargo build -vv".
        command
    }};
    ( @s $args: expr, $arg:expr ) => {$args.push (String::from ($arg));};
    ( @i $args: expr, $iterable:expr ) => {for v in $iterable {ecmd! (@s $args, v)}};
    ( @a $args: expr, i $arg:expr ) => {ecmd! (@i $args, $arg);};
    ( @a $args: expr, i $arg:expr, $( $tail:tt )* ) => {ecmd! (@i $args, $arg); ecmd! (@a $args, $($tail)*);};
    ( @a $args: expr, $arg:expr ) => {ecmd! (@s $args, $arg);};
    ( @a $args: expr, $arg:expr, $( $tail:tt )* ) => {ecmd! (@s $args, $arg); ecmd! (@a $args, $($tail)*);};
    ( $program:expr, $( $args:tt )* ) => {{
        let mut args: Vec<String> = Vec::new();
        ecmd! (@a &mut args, $($args)*);
        eprintln!("$ {}{}", $program, show_args (&args));
        let mut command = Command::new ($program);
        command.stdout (Stdio::inherit()) .stderr (Stdio::inherit());
        for arg in args {command.arg (arg);}
        command
    }};
}
macro_rules! run {
    ( $command: expr ) => {
        let mut pc = unwrap!($command.spawn());
        if let Some(stdout) = pc.stdout.take() {
            forward(stdout)
        }
        let status = unwrap!(pc.wait());
        if !status.success() {
            panic!("Command returned an error status: {}", status)
        }
    };
}

/// See if we have the required libraries.
#[cfg(windows)]
fn windows_requirements() {
    use std::ffi::OsString;
    use std::mem::MaybeUninit;
    use std::os::windows::ffi::OsStringExt;
    // https://msdn.microsoft.com/en-us/library/windows/desktop/ms724373(v=vs.85).aspx
    use winapi::um::sysinfoapi::GetSystemDirectoryW;

    let system = {
        let mut buf: [u16; 1024] = unsafe { MaybeUninit::uninit().assume_init() };
        let len = unsafe { GetSystemDirectoryW(buf.as_mut_ptr(), (buf.len() - 1) as u32) };
        if len <= 0 {
            panic!("!GetSystemDirectoryW")
        }
        let len = len as usize;
        let system = OsString::from_wide(&buf[0..len]);
        Path::new(&system).to_path_buf()
    };
    eprintln!("windows_requirements] System directory is {:?}.", system);

    if !Path::new(r"c:\Program Files\LLVM\bin\libclang.dll").is_file() {
        // If `clang -v` works then maybe libclang is installed at a different location.
        let clang_v = ecmd!("clang", "-v").output();
        let clang_v = if let Ok(output) = clang_v {
            unsafe { String::from_utf8_unchecked(output.stdout) }
        } else {
            String::new()
        };
        if !clang_v.contains("clang version") {
            panic!(
                "\n\
                 windows_requirements]\n\
                 Per https://rust-lang.github.io/rust-bindgen/requirements.html\n\
                 please download and install a 'Windows (64-bit)' pre-build binary of LLVM\n\
                 from http://releases.llvm.org/download.html\n\
                 "
            );
        }
    }

    // `msvcr100.dll` is required by `ftp://sourceware.org/pub/pthreads-win32/prebuilt-dll-2-9-1-release/dll/x64/pthreadVC2.dll`
    let msvcr100 = system.join("msvcr100.dll");
    if !msvcr100.exists() {
        panic!(
            "msvcr100.dll is missing. \
            You can install it from https://www.microsoft.com/en-us/download/details.aspx?id=14632."
        );
    }

    // I don't exactly know what DLLs this download installs. Probably "msvcp140...". Might prove useful later.
    //You can install it from https://aka.ms/vs/15/release/vc_redist.x64.exe,
    //see https://support.microsoft.com/en-us/help/2977003/the-latest-supported-visual-c-downloads
}

#[cfg(not(windows))]
fn windows_requirements() {}

/// SuperNET's root.
/// Calculated from `CARGO_MANIFEST_DIR`.
/// NB: `cross` mounts it at "/project" and mounts it read-only!
fn root() -> PathBuf {
    let common = Path::new(env!("CARGO_MANIFEST_DIR"));
    let super_net = common.join("../..");
    let super_net = match super_net.canonicalize() {
        Ok(p) => p,
        Err(err) => panic!("Can't canonicalize {:?}: {}", super_net, err),
    };
    // On Windows we're getting these "\\?\" paths from canonicalize but they aren't any good for CMake.
    if cfg!(windows) {
        let s = path2s(super_net);
        Path::new(if s.starts_with(r"\\?\") { &s[4..] } else { &s[..] }).into()
    } else {
        super_net
    }
}

/// A folder cargo creates for our build.rs specifically.
fn out_dir() -> PathBuf {
    // cf. https://github.com/rust-lang/cargo/issues/3368#issuecomment-265900350
    let out_dir = unwrap!(var("OUT_DIR"));
    let out_dir = Path::new(&out_dir);
    if !out_dir.is_dir() {
        panic!("OUT_DIR !is_dir")
    }
    out_dir.to_path_buf()
}

/// Absolute path taken from SuperNET's root + `path`.  
fn rabs(rrel: &str) -> PathBuf { root().join(rrel) }

<<<<<<< HEAD
fn path2s<P>(path: P) -> String
where
    P: AsRef<Path>,
{
    let path: &Path = path.as_ref();
    unwrap!(path.to_str(), "Non-stringy path {:?}", path).into()
}
=======
fn path2s(path: PathBuf) -> String { unwrap!(path.to_str(), "Non-stringy path {:?}", path).into() }
>>>>>>> e51a128c

/// Downloads a file, placing it into the given path
/// and sharing the download status on the standard error stream.
///
/// Panics on errors.
///
/// The idea is to replace wget and cURL build dependencies, particularly on Windows.
/// Being able to see the status of the download in the terminal
/// seems more important here than the Future-based parallelism.
fn hget(url: &str, to: PathBuf) {
    // NB: Not using reqwest because I don't see a "hyper-rustls" option in
    // https://github.com/seanmonstar/reqwest/commit/82bc1be89e576b34f09f0f016b0ff38a22820ac5
    use hyper::client::HttpConnector;
    use hyper::header::{CONTENT_LENGTH, LOCATION};
    use hyper::{Body, Client, Request, StatusCode};

    eprintln!("hget] Downloading {} ...", url);

    let https = HttpsConnector::new(1);
    let pool = CpuPool::new(1);
    let client = Arc::new(Client::builder().executor(pool.clone()).build(https));

    fn rec(
        client: Arc<Client<HttpsConnector<HttpConnector>>>,
        request: Request<Body>,
        to: PathBuf,
    ) -> Box<dyn Future<Item = (), Error = ()> + Send> {
        Box::new(
            client
                .request(request)
                .then(move |res| -> Box<dyn Future<Item = (), Error = ()> + Send> {
                    let res = unwrap!(res);
                    let status = res.status();
                    if status == StatusCode::FOUND {
                        let location = unwrap!(res.headers()[LOCATION].to_str());

                        epintln!("hget] Redirected to "
                            if location.len() < 99 {  // 99 here is a numerically convenient screen width.
                                (location) " …"
                            } else {
                                (&location[0..33]) '…' (&location[location.len()-44..location.len()]) " …"
                            }
                        );

                        let request = unwrap!(Request::builder().uri(location).body(Body::empty()));
                        rec(client, request, to)
                    } else if status == StatusCode::OK {
                        let mut file = unwrap!(fs::File::create(&to), "hget] Can't create {:?}", to);
                        // "cargo build -vv" shares the stderr with the user but buffers it on a line by line basis,
                        // meaning that without some dirty terminal tricks we won't be able to share
                        // a download status one-liner.
                        // The alternative, then, is to share the status updates based on time:
                        // If the download was working for five-ten seconds we want to share the status
                        // with the user in order not to keep her in the dark.
                        let mut received = 0;
                        let mut last_status_update = now_float();
                        let len: Option<usize> = res
                            .headers()
                            .get(CONTENT_LENGTH)
                            .map(|hv| unwrap!(unwrap!(hv.to_str()).parse()));
                        Box::new(
                            res.into_body()
                                .for_each(move |chunk| {
                                    received += chunk.len();
                                    if now_float() - last_status_update > 3. {
                                        last_status_update = now_float();
                                        epintln!(
                                            {"hget] Fetched {:.0} KiB", received as f64 / 1024.}
                                            if let Some(len) = len {{" out of {:.0}", len as f64 / 1024.}}
                                            " …"
                                        );
                                    }
                                    unwrap!(file.write_all(&chunk));
                                    Ok(())
                                })
                                .then(move |r| -> Result<(), ()> {
                                    unwrap!(r);
                                    Ok(())
                                }),
                        )
                    } else {
                        panic!("hget] Unknown status: {:?} (headers: {:?}", status, res.headers())
                    }
                }),
        )
    }

    let request = unwrap!(Request::builder().uri(url).body(Body::empty()));
    unwrap!(pool.spawn(rec(client, request, to)).wait())
}

/// Loads the `path`, runs `update` on it and saves back the result if it differs.
fn _in_place(path: &dyn AsRef<Path>, update: &mut dyn FnMut(Vec<u8>) -> Vec<u8>) {
    let path: &Path = path.as_ref();
    if !path.is_file() {
        return;
    }
    let dir = unwrap!(path.parent());
    let name = unwrap!(unwrap!(path.file_name()).to_str());
    let bulk = slurp(&path);
    if bulk.is_empty() {
        return;
    }
    let updated = update(bulk.clone());
    if bulk != updated {
        let tmp = dir.join(fomat! ((name) ".tmp"));
        {
            let mut file = unwrap!(fs::File::create(&tmp));
            unwrap!(file.write_all(&updated));
        }
        unwrap!(fs::rename(tmp, path))
    }
}

#[derive(Debug)]
struct IosClangOps {
    /// iPhone SDK (iPhoneOS for arm64, iPhoneSimulator for x86_64)
    sysroot: &'static str,
    /// "arm64", "x86_64".
    arch: &'static str,
    /// Identifies the corresponding clang options defined in "user-config.jam".
    b2_toolset: &'static str,
    /// The minimal iOS version: 10 for 32-bit targets, 11 for 64-bit targets.
    ios_min: f64,
}

#[allow(non_camel_case_types)]
/// On Raspbian without `-latomic` we're getting
///
///     performance_counters.cpp:(.text+0x2c): undefined reference to `__atomic_store_8'
///
/// cf. https://github.com/KomodoPlatform/atomicDEX-API/issues/501#issuecomment-545666080
/// https://stackoverflow.com/questions/28920489/how-come-stdatomicdouble-isnt-implemented-when-compiling-with-clang
fn needs_l_atomic() -> bool {
    let targetᴱ = unwrap!(var("TARGET"));
    match &targetᴱ[..] {
        "armv7-unknown-linux-gnueabihf" => true, // Raspbian
        "arm-unknown-linux-gnueabihf" => true,   // Raspbian under QEMU
        _ => false,
    }
}

#[derive(PartialEq, Eq, Debug)]
enum Target {
    Unix,
    Mac,
    Windows,
    /// https://github.com/rust-embedded/cross
    AndroidCross,
    /// https://github.com/TimNN/cargo-lipo
    iOS(String),
}
impl Target {
    fn load() -> Target {
        let targetᴱ = unwrap!(var("TARGET"));
        match &targetᴱ[..] {
            "x86_64-unknown-linux-gnu" => Target::Unix,
            "armv7-unknown-linux-gnueabihf" => Target::Unix, // Raspbian is a modified Debian
            "arm-unknown-linux-gnueabihf" => Target::Unix,   // Raspbian under QEMU
            "x86_64-apple-darwin" => Target::Mac,
            "x86_64-pc-windows-msvc" => Target::Windows,
            "wasm32-unknown-emscripten" => Target::Unix, // Pretend.
            "armv7-linux-androideabi" => {
                if Path::new("/android-ndk").exists() {
                    Target::AndroidCross
                } else {
                    panic!(
                        "/android-ndk not found. Please use the `cross` as described at \
                         https://github.com/artemii235/SuperNET/blob/mm2-cross/docs/ANDROID.md"
                    )
                }
            }
            "aarch64-apple-ios" => Target::iOS(targetᴱ),
            "x86_64-apple-ios" => Target::iOS(targetᴱ),
            "armv7-apple-ios" => Target::iOS(targetᴱ),
            "armv7s-apple-ios" => Target::iOS(targetᴱ),
            t => panic!("Target not (yet) supported: {}", t),
        }
    }
<<<<<<< HEAD
    /// True if building for ARM under https://github.com/rust-embedded/cross
    /// or a similar setup based on the "japaric/armv7-linux-androideabi" Docker image.
    fn is_android_cross(&self) -> bool {
        *self == Target::AndroidCross
    }
    fn is_ios(&self) -> bool {
        match self {
            &Target::iOS(_) => true,
            _ => false,
        }
    }
    fn is_mac(&self) -> bool {
        *self == Target::Mac
    }
    /// The "-arch" parameter passed to Xcode clang++ when cross-building for iOS.
    fn ios_clang_ops(&self) -> Option<IosClangOps> {
        match self {
            &Target::iOS(ref target) => match &target[..] {
                "aarch64-apple-ios" => Some(IosClangOps {
                    // cf. `xcrun --sdk iphoneos --show-sdk-path`
                    sysroot: "/Applications/Xcode.app/Contents/Developer/Platforms/iPhoneOS.platform/Developer/SDKs/iPhoneOS.sdk",
                    arch: "arm64",
                    b2_toolset: "darwin-iphone",
                    ios_min: 11.0,
                }),
                "x86_64-apple-ios" => Some(IosClangOps {
                    sysroot: "/Applications/Xcode.app/Contents/Developer/Platforms/iPhoneSimulator.platform/Developer/SDKs/iPhoneSimulator.sdk",
                    arch: "x86_64",
                    b2_toolset: "darwin-iphonesim",
                    ios_min: 11.0,
                }),
                // armv7, 32-bit
                "armv7-apple-ios" => Some(IosClangOps {
                    sysroot: "/Applications/Xcode.app/Contents/Developer/Platforms/iPhoneOS.platform/Developer/SDKs/iPhoneOS.sdk",
                    arch: "armv7",
                    b2_toolset: "darwin-iphone10v7",
                    ios_min: 10.0,
                }),
                //"armv7s-apple-ios" => "armv7s", 32-bit
                _ => None,
            },
            _ => None,
        }
    }
    fn cc(&self, plus_plus: bool) -> cc::Build {
        let mut cc = cc::Build::new();
        if self.is_android_cross() {
            cc.compiler(if plus_plus {
                // NB: GCC is a link to Clang in the NDK.
                "/android-ndk/bin/clang++"
            } else {
                "/android-ndk/bin/clang"
            });
            cc.archiver("/android-ndk/bin/arm-linux-androideabi-ar");
        } else if self.is_ios() {
            let cops = unwrap!(self.ios_clang_ops());
            // cf. `xcode-select -print-path`
            cc.compiler(if plus_plus {
                "/Applications/Xcode.app/Contents/Developer/Toolchains/XcodeDefault.xctoolchain/usr/bin/clang++"
            } else {
                "/Applications/Xcode.app/Contents/Developer/Toolchains/XcodeDefault.xctoolchain/usr/bin/clang"
            });
            cc.flag(&fomat!("--sysroot="(cops.sysroot)));
            cc.flag("-stdlib=libc++");
            cc.flag(&fomat!("-miphoneos-version-min="(cops.ios_min)));
            cc.flag(&fomat!("-mios-simulator-version-min="(cops.ios_min)));
            cc.flag(&fomat!("-DIPHONEOS_DEPLOYMENT_TARGET="(cops.ios_min)));
            cc.flag("-arch").flag(cops.arch);
        }
        cc
    }
=======
    fn is_mac(&self) -> bool { *self == Target::Mac }
    fn cc(&self, _plus_plus: bool) -> cc::Build { cc::Build::new() }
>>>>>>> e51a128c
}
impl fmt::Display for Target {
    fn fmt(&self, f: &mut fmt::Formatter) -> fmt::Result {
        match self {
            &Target::iOS(ref target) => f.write_str(&target[..]),
            _ => wite!(f, [self]),
        }
    }
}

fn fetch_boost(_target: &Target) -> PathBuf {
    let out_dir = out_dir();
    let prefix = out_dir.join("boost");
    let boost_system = prefix.join("lib/libboost_system.a");
    if boost_system.exists() {
        return prefix;
    }

    let boost = out_dir.join("boost_1_68_0");
    epintln!("Boost at "[boost]);
    if !boost.exists() {
        // [Download and] unpack Boost.
        let tbz = out_dir.join("boost_1_68_0.tar.bz2");
        if !tbz.exists() {
            let tmp = tbz.with_extension("bz2-tmp");
            let _ = fs::remove_file(&tmp);
            hget(
                "https://github.com/KomodoPlatform/boost/releases/download/boost-1.68.0/boost_1_68_0.tar.bz2",
                tmp.clone(),
            );
            unwrap!(fs::rename(tmp, tbz));
        }

        // Boost is huge, a full installation will impact the build time
        // and might hit the CI space limits.
        // To avoid this we unpack only a small subset.

        // Example using bcp to help with finding a part of the subset:
        // sh bootstrap.sh
        // ./b2 release address-model=64 link=static cxxflags=-fPIC cxxstd=11 define=BOOST_ERROR_CODE_HEADER_ONLY stage --with-date_time --with-system
        // ./b2 release address-model=64 link=static cxxflags=-fPIC cxxstd=11 define=BOOST_ERROR_CODE_HEADER_ONLY tools/bcp
        // dist/bin/bcp --scan --list ../libtorrent-rasterbar-1.2.0/src/*.cpp

        let f = unwrap!(fs::File::open(out_dir.join("boost_1_68_0.tar.bz2")));
        let bz2 = BzDecoder::new(f);
        let mut a = Archive::new(bz2);
        for en in unwrap!(a.entries()) {
            let mut en = unwrap!(en);
            let path = unwrap!(en.path());
            let pathˢ = unwrap!(path.to_str());
            assert!(pathˢ.starts_with("boost_1_68_0/"));
            let pathˢ = &pathˢ[13..];
            let unpack = pathˢ == "bootstrap.sh"
                || pathˢ == "bootstrap.bat"
                || pathˢ == "boost-build.jam"
                || pathˢ == "boostcpp.jam"
                || pathˢ == "boost/assert.hpp"
                || pathˢ == "boost/aligned_storage.hpp"
                || pathˢ == "boost/array.hpp"
                || pathˢ.starts_with("boost/asio/")
                || pathˢ.starts_with("boost/blank")
                || pathˢ.starts_with("boost/bind")
                || pathˢ == "boost/call_traits.hpp"
                || pathˢ.starts_with("boost/callable_traits/")
                || pathˢ == "boost/cerrno.hpp"
                || pathˢ == "boost/config.hpp"
                || pathˢ == "boost/concept_check.hpp"
                || pathˢ == "boost/crc.hpp"
                || pathˢ.starts_with("boost/container")
                || pathˢ.starts_with("boost/container_hash/")
                || pathˢ.starts_with("boost/concept/")
                || pathˢ.starts_with("boost/config/")
                || pathˢ.starts_with("boost/core/")
                || pathˢ.starts_with("boost/chrono")
                || pathˢ == "boost/cstdint.hpp"
                || pathˢ == "boost/current_function.hpp"
                || pathˢ == "boost/checked_delete.hpp"
                || pathˢ.starts_with("boost/date_time/")
                || pathˢ.starts_with("boost/detail/")
                || pathˢ.starts_with("boost/exception/")
                || pathˢ.starts_with("boost/fusion/")
                || pathˢ.starts_with("boost/function")
                || pathˢ.starts_with("boost/functional")
                || pathˢ == "boost/get_pointer.hpp"
                || pathˢ.starts_with("boost/iterator/")
                || pathˢ.starts_with("boost/intrusive")
                || pathˢ.starts_with("boost/integer")
                || pathˢ.starts_with("boost/io")
                || pathˢ.starts_with("boost/lexical_cast")
                || pathˢ == "boost/limits.hpp"
                || pathˢ.starts_with("boost/mpl/")
                || pathˢ.starts_with("boost/math")
                || pathˢ.starts_with("boost/move")
                || pathˢ.starts_with("boost/multiprecision")
                || pathˢ == "boost/mem_fn.hpp"
                || pathˢ == "boost/next_prior.hpp"
                || pathˢ == "boost/noncopyable.hpp"
                || pathˢ.starts_with("boost/none")
                || pathˢ.starts_with("boost/numeric/")
                || pathˢ == "boost/operators.hpp"
                || pathˢ.starts_with("boost/optional")
                || pathˢ.starts_with("boost/predef")
                || pathˢ.starts_with("boost/preprocessor/")
                || pathˢ.starts_with("boost/pool/")
                || pathˢ == "boost/ref.hpp"
                || pathˢ.starts_with("boost/range/")
                || pathˢ.starts_with("boost/ratio")
                || pathˢ.starts_with("boost/system/")
                || pathˢ.starts_with("boost/smart_ptr/")
                || pathˢ == "boost/scope_exit.hpp"
                || pathˢ == "boost/static_assert.hpp"
                || pathˢ == "boost/shared_ptr.hpp"
                || pathˢ == "boost/shared_array.hpp"
                || pathˢ == "boost/swap.hpp"
                || pathˢ.starts_with("boost/type_traits")
                || pathˢ.starts_with("boost/type_index")
                || pathˢ.starts_with("boost/typeof")
                || pathˢ.starts_with("boost/tuple/")
                || pathˢ.starts_with("boost/thread")
                || pathˢ.starts_with("boost/token")
                || pathˢ == "boost/throw_exception.hpp"
                || pathˢ == "boost/type.hpp"
                || pathˢ.starts_with("boost/utility/")
                || pathˢ == "boost/utility.hpp"
                || pathˢ.starts_with("boost/variant")
                || pathˢ == "boost/version.hpp"
                || pathˢ.starts_with("boost/winapi/")
                || pathˢ.starts_with("libs/config/")
                || pathˢ.starts_with("libs/chrono/")
                || pathˢ.starts_with("libs/date_time/")
                || pathˢ.starts_with("libs/system/")
                || pathˢ.starts_with("tools/build/")
                || pathˢ == "Jamroot";
            if !unpack {
                continue;
            }
            unwrap!(en.unpack_in(&out_dir));
        }

        assert!(boost.exists());
    }

    let b2 = boost.join(if cfg!(windows) { "b2.exe" } else { "b2" });
    if !b2.exists() {
        if cfg!(windows) {
            run!(ecmd!("cmd", "/c", "bootstrap.bat").current_dir(&boost));
        } else {
            run!(ecmd!("/bin/sh", "bootstrap.sh").current_dir(&boost));
        }
        assert!(b2.exists());
    }
    boost
}

/// In-place modification of file contents. Like "sed -i" (or "perl -i") but with a Rust code instead of a sed pattern.
/// Uses `String` instead of `Vec<u8>` simply because `str` has more helpers out of the box (`std::str::pattern` works with `str`).
/// Returns `false` if the file is absent or empty. Panics on errors.
fn with_file(path: &dyn AsRef<Path>, visitor: &dyn Fn(&mut String)) -> bool {
    let bulk = slurp(path);
    if bulk.is_empty() {
        return false;
    }
    let mut bulk = unwrap!(String::from_utf8(bulk));
    let copy = bulk.clone();
    visitor(&mut bulk);
    if copy == bulk {
        return true; // Not modified.
    }
    let tmp = fomat! ((unwrap! (path.as_ref().to_str())) ".tmp");
    let mut out = unwrap!(fs::File::create(&tmp));
    unwrap!(out.write_all(bulk.as_bytes()));
    drop(out);
    let permissions = unwrap!(fs::metadata(path)).permissions();
    unwrap!(fs::set_permissions(&tmp, permissions));
    unwrap!(fs::rename(tmp, path));
    eprintln!("Patched {:?}", path.as_ref());
    true
}

/// Patch libtorrent to work with the older version of clang we have in the `cross`.
fn patch_libtorrent(rasterbar: &Path) {
    let patched_flag = rasterbar.join("patched.flag");
    if !patched_flag.exists() {
        assert!(with_file(
            &rasterbar.join("include/libtorrent/config.hpp"),
            &|hh| if !hh.contains("boost/exception/to_string.hpp") {
                *hh = hh.replace(
                    "#include <boost/config.hpp>",
                    "#include <boost/config.hpp>\n\
                     #include <boost/exception/to_string.hpp>",
                );
                assert!(hh.contains("boost/exception/to_string.hpp"));
            }
        ));

        assert!(with_file(
            &rasterbar.join("include/libtorrent/file_storage.hpp"),
            &|hh| *hh = hh.replace(
                "file_entry& operator=(file_entry&&) & noexcept = default;",
                "file_entry& operator=(file_entry&&) & = default;"
            ),
        ));

        assert!(with_file(
            &rasterbar.join("include/libtorrent/broadcast_socket.hpp"),
            &|hh| *hh = hh.replace(
                "std::array<char, 1500> buffer{};",
                "std::array<char, 1500> buffer;"
            )
        ));

        let paths = &[
            "include/libtorrent/units.hpp",
            "src/alert.cpp",
            "include/libtorrent/bencode.hpp",
            "src/bdecode.cpp",
            "include/libtorrent/session.hpp",
            "src/path.cpp",
            "src/file_storage.cpp",
            "src/http_parser.cpp",
            "src/http_tracker_connection.cpp",
            "src/i2p_stream.cpp",
            "src/identify_client.cpp",
            "src/lazy_bdecode.cpp",
            "src/lazy_bdecode.cpp",
            "src/lsd.cpp",
            "src/lsd.cpp",
            "src/natpmp.cpp",
            "src/natpmp.cpp",
            "src/socket_io.cpp",
            "src/torrent.cpp",
            "src/torrent_info.cpp",
            "src/upnp.cpp",
            "src/upnp.cpp",
            "src/stack_allocator.cpp",
            "src/kademlia/msg.cpp",
            "src/kademlia/item.cpp",
        ];
        for path in paths {
            assert!(
                with_file(&rasterbar.join(path), &|cc| *cc = cc
                    .replace("std::to_string", "boost::to_string")
                    .replace("std::snprintf", "snprintf")
                    .replace("std::vsnprintf", "vsnprintf")
                    .replace("std::strtoll", "strtoll")),
                "Not found: {}",
                path
            )
        }

        unwrap!(fs::File::create(patched_flag));
    }
}

/// Downloads and builds libtorrent.
fn build_libtorrent(boost: &Path, target: &Target) -> (PathBuf, PathBuf) {
    let out_dir = out_dir();
    // NB: On Windows the path length is limited
    // and we should use a short folder name for a better chance of fitting it.
    let rasterbar = out_dir.join("lt");
    epintln!("libtorrent at "[rasterbar]);

    if !rasterbar.exists() {
        let tgz = out_dir.join("lt.tgz");
        if !tgz.exists() {
            // Released tgz version fails to link for iOS due to https://github.com/arvidn/libtorrent/pull/3629,
            // should get a fresh Git version instead. Except we don't have "git" when building for Android,
            // so we're using the [tarball API](https://stackoverflow.com/a/8378458/257568) instead.
            hget(
                "https://github.com/arvidn/libtorrent/releases/download/libtorrent-1_2_2/libtorrent-rasterbar-1.2.2.tar.gz",
                tgz.clone(),
            );
            assert!(tgz.exists());
        }
        let mut f = unwrap!(fs::File::open(&tgz));
        let gz = unwrap!(Decoder::new(&mut f));
        let mut a = Archive::new(gz);
        let libtorrent = out_dir.join("ltt");
        for en in unwrap!(a.entries()) {
            let mut en = unwrap!(en);
            let pathⁱ = unwrap!(en.path());
            let pathⱼ = pathⁱ
                .components()
                .skip(1)
                .map(|c| {
                    if let Component::Normal(c) = c {
                        c
                    } else {
                        panic!("Bad path: {:?}, {:?}", pathⁱ, c)
                    }
                })
                .fold(PathBuf::new(), |p, c| p.join(c));
            unwrap!(en.unpack(libtorrent.join(pathⱼ)));
        }
        assert!(libtorrent.is_dir());
        unwrap!(fs::rename(libtorrent, &rasterbar));
    }

    let include = rasterbar.join("include");
    assert!(include.is_dir());

    fn find_libtorrent_a(rasterbar: &Path, target: &Target) -> Option<PathBuf> {
        // The library path is different for every platform and toolset version.
        // The alternative to *finding* the library is adding " install --prefix=../lti"
        // to the BJam build, but that would waste space and time.
        let mut search_from = rasterbar.join("bin");
        if let Target::iOS(ref _targetᴱ) = target {
            let cops = unwrap!(target.ios_clang_ops());
            search_from = search_from.join(cops.b2_toolset)
        }
        let search_for = if cfg!(windows) {
            "libtorrent.lib"
        } else {
            "libtorrent.a"
        };
        let mut lib_paths: Vec<_> = unwrap!(glob(unwrap!(search_from.join("**").join(search_for).to_str()))).collect();
        if lib_paths.is_empty() {
            None
        } else if lib_paths.len() > 1 {
            panic!("Multiple versions of {} found in {:?}", search_for, search_from)
        } else {
            let a = unwrap!(lib_paths.remove(0));
            assert!(a.is_file());
            assert!(a.starts_with(&rasterbar));
            Some(a)
        }
    }

    if let Some(existing_a) = find_libtorrent_a(&rasterbar, &target) {
        return (existing_a, include);
    }

    // When building on something like Raspberry Pi the RAM is limited.
    let sys = System::new();
    let totalᵐ = sys.get_total_memory() as usize;
    let freeᵐ = sys.get_free_memory() as usize;
    epintln! ([=totalᵐ] ", " [=freeᵐ]);
    // NB: Under QEMU the logical is lower than the physical.
    let processes = 16.min(freeᵐ / 333 * 1024).min(num_cpus::get());

    // This version of the build doesn't compile Boost separately
    // but rather allows the libtorrent to compile it
    // "you probably want to just build libtorrent and have it build boost
    //  (otherwise you'll end up building the boost dependencies twice)"
    //  - https://github.com/arvidn/libtorrent/issues/26#issuecomment-121478708

    let boostˢ = unwrap!(boost.to_str());
    let boostᵉ = escape_some(boostˢ);
    // NB: The common compiler flags go to the "cxxflags=" here
    // and the platform-specific flags go to the jam files or to conditionals below.
    let mut b2 = fomat!(
        "b2 -j"(processes)" -d+2 release"
        " link=static deprecated-functions=off debug-symbols=off"
        " dht=on encryption=on crypto=built-in iconv=off i2p=off"
        " cxxflags=-DBOOST_ERROR_CODE_HEADER_ONLY=1"
        " cxxflags=-std=c++11"
        " cxxflags=-fPIC"
        " include="(boostᵉ)
    );

    if target.is_mac() || target.is_ios() {
        // The latest Catalina/Xcode doesn't like unknown options.
        // We tried different “-Wno-error” and friends to no avail.
        with_file(&boost.join("tools/build/src/tools/darwin.jam"), &|jam| {
            *jam = jam.replace(
                "flags darwin.compile.c++ OPTIONS $(condition) : -fcoalesce-templates ;",
                "#flags darwin.compile.c++ OPTIONS $(condition) : -fcoalesce-templates ;",
            )
        });
        with_file(&boost.join("tools/build/src/tools/darwin.py"), &|py| {
            *py = py.replace(
                "toolset.flags ('darwin.compile.c++', 'OPTIONS', None, ['-fcoalesce-templates'])",
                "#toolset.flags ('darwin.compile.c++', 'OPTIONS', None, ['-fcoalesce-templates'])",
            )
        });
    }

    fn jam(boost: &Path, from: &str) {
        let user_config_jamˢ = slurp(&root().join(from));
        let user_config_jamᵖ = boost.join("tools/build/src/user-config.jam");
        epintln!("build_libtorrent] Creating "[user_config_jamᵖ]"…");
        let mut user_config_jamᶠ = unwrap!(fs::File::create(&user_config_jamᵖ));
        unwrap!(user_config_jamᶠ.write_all(&user_config_jamˢ));
    }
    if target.is_ios() {
        // NB: The "darwin" toolset is defined in "tools/build/src/tools/darwin.jam":
        jam(boost, "mm2src/common/ios/user-config.jam");
        let cops = unwrap!(target.ios_clang_ops());
        unwrap!(wite!(&mut b2, " toolset="(cops.b2_toolset)));
    } else if target.is_android_cross() {
        jam(boost, "mm2src/common/android/user-config.jam");
        unwrap!(wite!(&mut b2, " toolset=gcc"));
        patch_libtorrent(&rasterbar);
    } else if cfg!(windows) {
        unwrap!(wite!(&mut b2, " toolset=msvc-14.1 address-model=64"));
    }

    let boost_build_path = boost.join("tools").join("build");
    let boost_build_pathˢ = unwrap!(boost_build_path.to_str());
    let export = if cfg!(windows) { "SET" } else { "export" };
    epintln!("build_libtorrent]\n"
      "  $ "(export)" PATH="(boostᵉ) if cfg!(windows) {";%PATH%"} else {":$PATH"} "\n"
      "  $ "(export)" BOOST_BUILD_PATH="(escape_some(boost_build_pathˢ)) "\n"
      "  $ "(b2));
    if cfg!(windows) {
        run!(ecmd!("cmd", "/c", b2)
            .env("PATH", format!("{};{}", boostˢ, unwrap!(var("PATH"))))
            .env("BOOST_BUILD_PATH", boost_build_path)
            .env_remove("BOOST_ROOT") // cf. https://stackoverflow.com/a/55141466/257568
            .current_dir(&rasterbar));
    } else {
        run!(ecmd!("/bin/sh", "-c", b2)
            .env("PATH", format!("{}:{}", boostˢ, unwrap!(var("PATH"))))
            .env("BOOST_BUILD_PATH", boost_build_path)
            .env_remove("BOOST_ROOT") // cf. https://stackoverflow.com/a/55141466/257568
            .current_dir(&rasterbar));
    }

    let a = unwrap!(find_libtorrent_a(&rasterbar, &target));
    (a, include)
}

#[cfg(not(feature = "native"))]
fn libtorrent() {}

#[cfg(feature = "native")]
fn libtorrent() {
    // NB: Distributions should have a copy of https://github.com/arvidn/libtorrent/blob/master/LICENSE.

    let target = Target::load();
    let boost = fetch_boost(&target);
    let (lt_a, lt_include) = build_libtorrent(&boost, &target);
    println!("cargo:rustc-link-lib=static={}", {
        let name = unwrap!(unwrap!(lt_a.file_stem()).to_str());
        if cfg!(windows) {
            name
        } else {
            &name[3..]
        }
    });
    println!(
        "cargo:rustc-link-search=native={}",
        unwrap!(unwrap!(lt_a.parent()).to_str())
    );

    if cfg!(windows) {
        println!("cargo:rustc-link-lib=iphlpapi"); // NotifyAddrChange.
    }

    if needs_l_atomic() {
        println!("cargo:rustc-link-lib=atomic");
    }

    epintln!("Building dht.cc …");
    let lm_dht = unwrap!(last_modified_sec(&"dht.cc"), "Can't stat dht.cc");
    let out_dir = unwrap!(var("OUT_DIR"), "!OUT_DIR");
    let lib_path = Path::new(&out_dir).join("libdht.a");
    let lm_lib = last_modified_sec(&lib_path).unwrap_or(0.);
    if lm_dht >= lm_lib - SLIDE {
        let mut cc = target.cc(true);

        // Mismatch between the libtorrent and the dht.cc flags
        // might produce weird "undefined reference" link errors.
        // Building libtorrent with "-d+2" passed to "b2" should show the actual defines.

        cc.flag("-DBOOST_ALL_NO_LIB");
        cc.flag("-DBOOST_ASIO_ENABLE_CANCELIO");
        cc.flag("-DBOOST_ASIO_HAS_STD_CHRONO");
        cc.flag("-DBOOST_MULTI_INDEX_DISABLE_SERIALIZATION");
        cc.flag("-DBOOST_NO_DEPRECATED");
        cc.flag("-DBOOST_SYSTEM_NO_DEPRECATED");
        cc.flag("-DNDEBUG");
        cc.flag("-DTORRENT_BUILDING_LIBRARY");
        cc.flag("-DTORRENT_NO_DEPRECATE");
        cc.flag("-DTORRENT_USE_I2P=0");
        cc.flag("-DTORRENT_USE_ICONV=0");
        if cfg!(windows) {
            cc.flag("-DWIN32");
            cc.flag("-DWIN32_LEAN_AND_MEAN");
            // https://stackoverflow.com/questions/7582394/strdup-or-strdup
            cc.flag("-D_CRT_SECURE_NO_DEPRECATE");
            cc.flag("-D_FILE_OFFSET_BITS=64");
            cc.flag("-D_SCL_SECURE_NO_DEPRECATE");
            cc.flag("-D_WIN32");
            // https://docs.microsoft.com/en-us/cpp/porting/modifying-winver-and-win32-winnt?view=vs-2017
            cc.flag("-D_WIN32_WINNT=0x0600");
            cc.flag("-D__USE_W32_SOCKETS");
            // cf. https://stackoverflow.com/questions/4573536/ehsc-vc-eha-synchronous-vs-asynchronous-exception-handling
            cc.flag("/EHsc");
        } else {
            cc.flag("-fexceptions");
            cc.flag("-D_FILE_OFFSET_BITS=64");
            cc.flag("-D_WIN32_WINNT=0x0600");
            cc.flag("-std=c++11");
            cc.flag("-ftemplate-depth=512");
            cc.flag("-finline-functions");
            cc.flag("-fvisibility=hidden");
            cc.flag("-fvisibility-inlines-hidden");
        }

        // Fixes the «Undefined symbols… "boost::system::detail::generic_category_ncx()"».
        cc.flag("-DBOOST_ERROR_CODE_HEADER_ONLY=1");

        cc.file("dht.cc")
            .warnings(true)
            .opt_level(2)
            .pic(true)
            .include(lt_include)
            .include(boost)
            .compile("dht");
    }
    println!("cargo:rustc-link-lib=static=dht");
    println!("cargo:rustc-link-search=native={}", out_dir);

    if target.is_mac() {
        println!("cargo:rustc-link-lib=c++");
        println!("cargo:rustc-link-lib=framework=CoreFoundation");
        println!("cargo:rustc-link-lib=framework=SystemConfiguration");
    } else if cfg!(windows) {
    } else {
        println!("cargo:rustc-link-lib=stdc++");
    }
}

/// We often use a fresh version of CMake and it might be missing from the default PATH.
fn cmake_path() -> String {
    fomat!("/usr/local/bin:"(unwrap!(var("PATH"))))
}

lazy_static! {
    static ref LIBEXCHANGES_SRC: Vec<PathBuf> = vec![rabs("iguana/exchanges/mm.c"),];
}

/// Build MM1 libraries without CMake, making cross-platform builds more transparent to us.
fn manual_mm1_build(target: Target) {
    let (root, out_dir) = (root(), out_dir());

    let exchanges_build = out_dir.join("exchanges_build");
    epintln!("exchanges_build at "[exchanges_build]);

    let libexchanges_a = out_dir.join("libexchanges.a");
    if make(&libexchanges_a, &LIBEXCHANGES_SRC[..]) {
        let _ = fs::create_dir(&exchanges_build);
        let mut cc = target.cc(false);
        for p in LIBEXCHANGES_SRC.iter() {
            cc.file(p);
        }
        cc.compile("exchanges");
        assert!(libexchanges_a.is_file());
    }
    println!("cargo:rustc-link-lib=static=exchanges");
    println!("cargo:rustc-link-search=native={}", path2s(&out_dir));

    // TODO: Rebuild the libraries when the C source code is updated.
}

/// Build helper C code.
///
/// I think "git clone ... && cargo build" should be enough to start hacking on the Rust code.
///
/// For now we're building the Structured Exception Handling code here,
/// but in the future we might subsume the rest of the C build under build.rs.
fn build_c_code(mm_version: &str) {
    // Link in the Windows-specific crash handling code.

    if cfg!(windows) {
        let lm_seh = unwrap!(last_modified_sec(&"seh.c"), "Can't stat seh.c");
        let out_dir = unwrap!(var("OUT_DIR"), "!OUT_DIR");
        let lib_path = Path::new(&out_dir).join("libseh.a");
        let lm_lib = last_modified_sec(&lib_path).unwrap_or(0.);
        if lm_seh >= lm_lib - SLIDE {
            cc::Build::new().file("seh.c").warnings(true).compile("seh");
        }
        println!("cargo:rustc-link-lib=static=seh");
        println!("cargo:rustc-link-search=native={}", out_dir);
    }

    // The MM1 library.

    let target = Target::load();
    if target.is_android_cross() || target.is_ios() {
        manual_mm1_build(target);
        return;
    }

    let _ = fs::create_dir(root().join("build"));
    let _ = fs::create_dir_all(root().join("target/debug"));

    // NB: With "duct 0.11.0" the `let _` variable binding is necessary in order for the build not to fall detached into background.
    let mut cmake_prep_args: Vec<String> = Vec::new();
    if cfg!(windows) {
        // To flush the build problems early we explicitly specify that we want a 64-bit MSVC build and not a GNU or 32-bit one.
        cmake_prep_args.push("-G".into());
        cmake_prep_args.push("Visual Studio 15 2017 Win64".into());
    }
    cmake_prep_args.push(format!("-DMM_VERSION={}", mm_version));
    cmake_prep_args.push("-DCMAKE_BUILD_TYPE=Debug".into());
    cmake_prep_args.push("..".into());
    eprintln!("$ cmake{}", show_args(&cmake_prep_args));
    run!(ecmd!("cmake", i cmake_prep_args).current_dir(root().join("build")));

    let cmake_args: Vec<String> = vec![
        "--build".into(),
        ".".into(),
        "--target".into(),
        "marketmaker-lib".into(),
    ];
    eprintln!("$ cmake{}", show_args(&cmake_args));
    run!(ecmd!("cmake", i cmake_args).current_dir(root().join("build")));

    println!("cargo:rustc-link-lib=static=marketmaker-lib");

    if cfg!(windows) {
        println!("cargo:rustc-link-search=native={}", path2s(rabs("x64")));
        // When building locally with CMake 3.12.0 on Windows the artefacts are created in the "Debug" folders:
        println!(
            "cargo:rustc-link-search=native={}",
            path2s(rabs("build/iguana/exchanges/Debug"))
        );
    // https://stackoverflow.com/a/10234077/257568
    //println!(r"cargo:rustc-link-search=native=c:\Program Files (x86)\Microsoft Visual Studio\2017\BuildTools\VC\Tools\MSVC\14.14.26428\lib\x64");
    } else {
        println!(
            "cargo:rustc-link-search=native={}",
            path2s(rabs("build/iguana/exchanges"))
        );
    }

    if cfg!(windows) {
        // https://sourceware.org/pthreads-win32/
        // ftp://sourceware.org/pub/pthreads-win32/prebuilt-dll-2-9-1-release/

        let pthread_dll = root().join("x64/pthreadVC2.dll");
        if !pthread_dll.is_file() {
            run!(ecmd!("cmd", "/c", "marketmaker_build_depends.cmd").current_dir(&root()));
            assert!(pthread_dll.is_file(), "Missing {:?}", pthread_dll);
        }

        println!("cargo:rustc-link-lib=pthreadVC2");
        unwrap!(
            fs::copy(&pthread_dll, root().join("target/debug/pthreadVC2.dll")),
            "Can't copy {:?}",
            pthread_dll
        );
    } else {
        println!("cargo:rustc-link-lib=crypto");
    }
}

/// Find shell-matching paths with the pattern relative to the `root`.
fn globʳ(root_glob: &str) -> Result<Paths, PatternError> {
    let full_glob = root().join(root_glob);
    let full_glob = unwrap!(full_glob.to_str());
    glob(full_glob)
}

fn rerun_if_changed(root_glob: &str) {
    for path in unwrap!(globʳ(root_glob)) {
        let path = unwrap!(path);
        println!("cargo:rerun-if-changed={}", path2s(path));
    }
}

fn main() {
    // NB: `rerun-if-changed` will ALWAYS invoke the build.rs if the target does not exists.
    // cf. https://github.com/rust-lang/cargo/issues/4514#issuecomment-330976605
    //     https://github.com/rust-lang/cargo/issues/4213#issuecomment-310697337
    // `RUST_LOG=cargo::core::compiler::fingerprint cargo build` shows the fingerprit files used.

    println!("cargo:rerun-if-changed={}", path2s(rabs("MM_VERSION")));
    println!("cargo:rerun-if-changed={}", path2s(rabs("MM_DATETIME")));
    let mm_version = mm_version();

    if cfg!(not(feature = "native")) {
        return;
    }

    rerun_if_changed("iguana/exchanges/CMakeLists.txt");
    rerun_if_changed("iguana/exchanges/LP_include.h");
    rerun_if_changed("iguana/exchanges/mm.c");
    println!("cargo:rerun-if-changed={}", path2s(rabs("CMakeLists.txt")));

    // NB: Using `rerun-if-env-changed` disables the default dependency heuristics.
    // cf. https://github.com/rust-lang/cargo/issues/4587
    // We should avoid using it for now.

    // Rebuild when we change certain features.
    //println!("rerun-if-env-changed=CARGO_FEATURE_NOP");

    windows_requirements();
    libtorrent();
    build_c_code(&mm_version);
    generate_bindings();
}<|MERGE_RESOLUTION|>--- conflicted
+++ resolved
@@ -11,17 +11,9 @@
 #![allow(uncommon_codepoints)]
 #![cfg_attr(not(feature = "native"), allow(dead_code))]
 
-<<<<<<< HEAD
-#[macro_use]
-extern crate fomat_macros;
-#[macro_use]
-extern crate lazy_static;
-#[macro_use]
-extern crate unwrap;
-=======
 #[macro_use] extern crate fomat_macros;
+#[macro_use] extern crate lazy_static;
 #[macro_use] extern crate unwrap;
->>>>>>> e51a128c
 
 use bzip2::read::BzDecoder;
 use chrono::DateTime;
@@ -434,7 +426,6 @@
 /// Absolute path taken from SuperNET's root + `path`.  
 fn rabs(rrel: &str) -> PathBuf { root().join(rrel) }
 
-<<<<<<< HEAD
 fn path2s<P>(path: P) -> String
 where
     P: AsRef<Path>,
@@ -442,9 +433,6 @@
     let path: &Path = path.as_ref();
     unwrap!(path.to_str(), "Non-stringy path {:?}", path).into()
 }
-=======
-fn path2s(path: PathBuf) -> String { unwrap!(path.to_str(), "Non-stringy path {:?}", path).into() }
->>>>>>> e51a128c
 
 /// Downloads a file, placing it into the given path
 /// and sharing the download status on the standard error stream.
@@ -624,7 +612,6 @@
             t => panic!("Target not (yet) supported: {}", t),
         }
     }
-<<<<<<< HEAD
     /// True if building for ARM under https://github.com/rust-embedded/cross
     /// or a similar setup based on the "japaric/armv7-linux-androideabi" Docker image.
     fn is_android_cross(&self) -> bool {
@@ -696,10 +683,6 @@
         }
         cc
     }
-=======
-    fn is_mac(&self) -> bool { *self == Target::Mac }
-    fn cc(&self, _plus_plus: bool) -> cc::Build { cc::Build::new() }
->>>>>>> e51a128c
 }
 impl fmt::Display for Target {
     fn fmt(&self, f: &mut fmt::Formatter) -> fmt::Result {
