--- conflicted
+++ resolved
@@ -24,11 +24,6 @@
 use gstuff::{last_modified_sec, now_float, slurp};
 use hyper_rustls::HttpsConnector;
 use libflate::gzip::Decoder;
-<<<<<<< HEAD
-use shell_escape::escape;
-use std::cmp::max;
-=======
->>>>>>> 5da0e0ef
 use std::env::{self, var};
 use std::fmt::{self, Write as FmtWrite};
 use std::fs;
@@ -43,27 +38,17 @@
 /// Ongoing (RLS) builds might interfere with a precise time comparison.
 const SLIDE: f64 = 60.;
 
-<<<<<<< HEAD
-/// Like the `duct` `cmd!` but also prints the command into the standard error stream.
-macro_rules! ecmd {
-    ( $program:expr ) => {{
-        eprintln!("$ {}", $program);
-        cmd($program, empty::<String>())
-            .stdout_to_stderr()
-    }};
-    ( @s $args: expr, $arg:expr ) => {$args.push(String::from($arg));};
-    ( @i $args: expr, $iterable:expr ) => {for v in $iterable {ecmd! (@s $args, v)}};
-    ( @a $args: expr, i $arg:expr ) => {ecmd! (@i $args, $arg);};
-    ( @a $args: expr, i $arg:expr, $( $tail:tt )* ) => {ecmd! (@i $args, $arg); ecmd! (@a $args, $($tail)*);};
-    ( @a $args: expr, $arg:expr ) => {ecmd! (@s $args, $arg);};
-    ( @a $args: expr, $arg:expr, $( $tail:tt )* ) => {ecmd! (@s $args, $arg); ecmd! (@a $args, $($tail)*);};
-    ( $program:expr, $( $args:tt )* ) => {{
-        let mut args: Vec<String> = Vec::new();
-        ecmd! (@a &mut args, $($args)*);
-        eprintln!("$ {}{}", $program, show_args(&args));
-        cmd($program, args)
-            .stdout_to_stderr()
-    }};
+/// Quote spaces, in case the project is on a path with them.
+fn escape_some (path: &str) -> String {
+    // AG: I've tried using the shell_escape crate for this,
+    // but it adds the single quotes, breaking the variable and argument assignments on Windows.
+
+    let mut esc = String::with_capacity (path.len());
+    for ch in path.chars() {
+        if ch == ' ' {esc.push ('\\')}
+        esc.push (ch)
+    }
+    esc
 }
 
 /// Returns `true` if the `target` is not as fresh as the `prerequisites`.
@@ -74,25 +59,12 @@
     }
     let mut prerequisites_lm = 0;
     for path in prerequisites {
-        prerequisites_lm = max(
+        prerequisites_lm = std::cmp::max(
             prerequisites_lm,
             last_modified_sec(&path).expect("!last_modified") as u64,
         )
     }
     target_lm < prerequisites_lm
-=======
-/// Quote spaces, in case the project is on a path with them.
-fn escape_some (path: &str) -> String {
-    // AG: I've tried using the shell_escape crate for this,
-    // but it adds the single quotes, breaking the variable and argument assignments on Windows.
-
-    let mut esc = String::with_capacity (path.len());
-    for ch in path.chars() {
-        if ch == ' ' {esc.push ('\\')}
-        esc.push (ch)
-    }
-    esc
->>>>>>> 5da0e0ef
 }
 
 fn bindgen<
