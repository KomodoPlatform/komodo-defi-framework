// The script here will translate some of the C headers necessary for the gradual Rust port into the corresponding Rust files.
// Going to take the *whitelisting* approach, converting just the necessary definitions, in order to keep the builds fast.

// The script is experimentally formatted with `rustfmt`. Probably not going to use `rustfmt` for the rest of the project though.

// Bindgen requirements: https://rust-lang.github.io/rust-bindgen/requirements.html
//              Windows: https://github.com/rust-lang-nursery/rustup.rs/issues/1003#issuecomment-289825927
// On build.rs: https://doc.rust-lang.org/cargo/reference/build-scripts.html

#![feature(non_ascii_idents)]

#[macro_use]
extern crate fomat_macros;
#[macro_use]
extern crate lazy_static;
#[macro_use]
extern crate unwrap;

use bzip2::read::BzDecoder;
use futures::{Future, Stream};
use futures_cpupool::CpuPool;
use glob::{glob, Paths, PatternError};
use gstuff::{last_modified_sec, now_float, slurp};
use hyper_rustls::HttpsConnector;
use libflate::gzip::Decoder;
use shell_escape::escape;
use std::cmp::max;
use std::env::{self, var};
use std::fmt::{self, Write as FmtWrite};
use std::fs;
use std::io::{Read, Write};
use std::iter::empty;
use std::path::{Component, Path, PathBuf};
use std::process::{ChildStdout, Command, Stdio};
use std::str::from_utf8_unchecked;
use std::sync::Arc;
use std::thread;
use tar::Archive;

/// Ongoing (RLS) builds might interfere with a precise time comparison.
const SLIDE: f64 = 60.;

/// Like the `duct` `cmd!` but also prints the command into the standard error stream.
macro_rules! ecmd {
    ( $program:expr ) => {{
        eprintln!("$ {}", $program);
        cmd($program, empty::<String>())
            .stdout_to_stderr()
    }};
    ( @s $args: expr, $arg:expr ) => {$args.push(String::from($arg));};
    ( @i $args: expr, $iterable:expr ) => {for v in $iterable {ecmd! (@s $args, v)}};
    ( @a $args: expr, i $arg:expr ) => {ecmd! (@i $args, $arg);};
    ( @a $args: expr, i $arg:expr, $( $tail:tt )* ) => {ecmd! (@i $args, $arg); ecmd! (@a $args, $($tail)*);};
    ( @a $args: expr, $arg:expr ) => {ecmd! (@s $args, $arg);};
    ( @a $args: expr, $arg:expr, $( $tail:tt )* ) => {ecmd! (@s $args, $arg); ecmd! (@a $args, $($tail)*);};
    ( $program:expr, $( $args:tt )* ) => {{
        let mut args: Vec<String> = Vec::new();
        ecmd! (@a &mut args, $($args)*);
        eprintln!("$ {}{}", $program, show_args(&args));
        cmd($program, args)
            .stdout_to_stderr()
    }};
}

/// Returns `true` if the `target` is not as fresh as the `prerequisites`.
fn make(target: &AsRef<Path>, prerequisites: &[PathBuf]) -> bool {
    let target_lm = last_modified_sec(target).expect("!last_modified") as u64;
    if target_lm == 0 {
        return true;
    }
    let mut prerequisites_lm = 0;
    for path in prerequisites {
        prerequisites_lm = max(
            prerequisites_lm,
            last_modified_sec(&path).expect("!last_modified") as u64,
        )
    }
    target_lm < prerequisites_lm
}

fn bindgen<
    'a,
    TP: AsRef<Path>,
    FI: Iterator<Item = &'a &'a str>,
    TI: Iterator<Item = &'a &'a str>,
    DI: Iterator<Item = &'a &'a str>,
>(
    from: Vec<String>,
    to: TP,
    functions: FI,
    types: TI,
    defines: DI,
) {
    if cfg!(not(feature = "native")) {
        return;
    }

    // We'd like to regenerate the bindings whenever the build.rs changes, in case we changed bindgen configuration here.
    let lm_build_rs = unwrap!(last_modified_sec(&"build.rs"), "Can't stat build.rs");

    let to = to.as_ref();

    let mut lm_from = 0f64;
    for header_path in &from {
        lm_from = match last_modified_sec(&header_path) {
            Ok(sec) => lm_from.max(sec),
            Err(err) => panic!("Can't stat the header {:?}: {}", from, err),
        };
    }
    let lm_to = last_modified_sec(&to).unwrap_or(0.);
    if lm_from >= lm_to - SLIDE || lm_build_rs >= lm_to - SLIDE {
        let bindings = {
            // https://docs.rs/bindgen/0.37.*/bindgen/struct.Builder.html
            let mut builder = bindgen::builder();
            for header_path in from {
                builder = builder.header(header_path)
            }
            builder = builder.ctypes_prefix("::libc");
            builder = builder.whitelist_recursively(true);
            builder = builder.layout_tests(false);
            builder = builder.derive_default(true);
            // Currently works for functions but not for variables such as `extern uint32_t DOCKERFLAG`.
            builder = builder.generate_comments(true);
            if cfg!(windows) {
                // Normally we should be checking for `_WIN32`, but `nn_config.h` checks for `WIN32`.
                // (Note that it's okay to have WIN32 defined for 64-bit builds,
                // cf https://github.com/rust-lang-nursery/rust-bindgen/issues/1062#issuecomment-334804738).
                builder = builder.clang_arg("-D WIN32");
            }
            for name in functions {
                builder = builder.whitelist_function(name)
            }
            for name in types {
                builder = builder.whitelist_type(name)
            }
            // Looks like C defines should be whitelisted both on the function and the variable levels.
            for name in defines {
                builder = builder.whitelist_function(name);
                builder = builder.whitelist_var(name)
            }
            let target = Target::load();
            if let Target::iOS(ref targetᴱ) = target {
                if targetᴱ == "aarch64-apple-ios" {
                    // https://github.com/rust-lang/rust-bindgen/issues/1211
                    builder = builder.clang_arg("--target=arm64-apple-ios");
                }
                let cops = unwrap!(target.ios_clang_ops());
                builder = builder.clang_arg(fomat!("--sysroot="(cops.sysroot)));
                builder = builder.clang_arg("-arch").clang_arg(cops.arch);
            }
            match builder.generate() {
                Ok(bindings) => bindings,
                Err(()) => panic!("Error generating the bindings for {:?}", to),
            }
        };

        if let Err(err) = bindings.write_to_file(to) {
            panic!("Error writing to {:?}: {}", to, err)
        }
    }
}

fn generate_bindings() {
    let target = Target::load();
    if target.is_android_cross() {
        if !Path::new("/usr/lib/llvm-3.9/lib/libclang.so").exists() {
            // clang is missing from japaric/armv7-linux-androideabi by default.
            // cf. https://github.com/rust-embedded/cross/issues/174
            // We should explain installing and committing clang into japaric/armv7-linux-androideabi when it does.
            panic!(
                "libclang-3.9-dev needs to be installed in order for the cross-compilation to work"
            );
        }
    }

    let c_headers = out_dir().join("c_headers");
    let _ = fs::create_dir(&c_headers);
    assert!(c_headers.is_dir());

    // NB: curve25519.h and cJSON.h are needed to parse LP_include.h.
    bindgen(
        vec![
            "../../includes/curve25519.h".into(),
            "../../includes/cJSON.h".into(),
            "../../iguana/exchanges/LP_include.h".into(),
        ],
        c_headers.join("LP_include.rs"),
        [
            // functions
            "bitcoin_address",
            "calc_crc32",
            "LP_addpeer",
            "LP_coinadd_",
            "LP_conflicts_find",
            "LPinit",
            "LP_mutex_init",
            "LP_ports",
            "LP_priceinfoadd",
            "LP_privkeycalc",
            "LP_rpcport",
            "LP_userpass",
            "unbuffered_output_support",
        ]
        .iter(),
        // types
        [
            "_bits256",
            "iguana_info",
<<<<<<< HEAD
            "LP_utxoinfo",
            "LP_trade",
            "LP_swap_remember",
=======
>>>>>>> 64b55610
        ]
        .iter(),
        [
            // defines
            "bitcoind_RPC_inittime",
            "GLOBAL_DBDIR",
            "DOCKERFLAG",
            "USERHOME",
            "LP_profitratio",
            "LP_RPCPORT",
            "LP_MAXPRICEINFOS",
            "LP_showwif",
            "LP_coins",
            "LP_IS_ZCASHPROTOCOL",
            "LP_IS_BITCOINCASH",
            "LP_IS_BITCOINGOLD",
            "BOTS_BONDADDRESS",
            "LP_MIN_TXFEE",
            "IAMLP",
            "LP_gui",
            "LP_canbind",
            "LP_fixed_pairport",
            "LP_myipaddr",
            "LP_myipaddr_from_command_line",
            "LP_autoprices",
            "num_LP_autorefs",
            "LP_STOP_RECEIVED",
            "IPC_ENDPOINT",
            "SPAWN_RPC",
            "LP_autorefs",
            "G",
            "LP_mypubsock",
            "LP_mypullsock",
            "LP_mypeer",
            "RPC_port",
            "LP_ORDERBOOK_DURATION",
            "LP_AUTOTRADE_TIMEOUT",
            "LP_RESERVETIME",
            "LP_Alicequery",
            "LP_Alicedestpubkey",
            "GTCorders",
            "LP_QUEUE_COMMAND",
            "LP_RTcount",
            "LP_swapscount",
            "LP_REQUEST",
            "LP_RESERVED",
            "LP_CONNECT",
            "LP_CONNECTED",
            "dstr",
            "INSTANTDEX_PUBKEY",
        ]
        .iter(),
    );

    bindgen(
        vec!["../../crypto777/OS_portable.h".into()],
        c_headers.join("OS_portable.rs"),
        [
            // functions
            "OS_init",
            "OS_ensure_directory",
            "OS_compatible_path",
            "calc_ipbits",
        ]
        .iter(),
        empty(), // types
        empty(), // defines
    );
}

/// The build script will usually help us by putting the MarketMaker version into the "MM_VERSION" file
/// (environment variable isn't as useful because we can't `rerun-if-changed` on it).
/// We're using the "UNKNOWN" version designator if the file isn't there or is empty.
/// For the nightly builds the version contains the short commit hash.
/// This function ensures that we have the "MM_VERSION" variable during the build.
fn mm_version() -> String {
    // Try to load the variable from the file.
    let mm_versionᵖ = root().join("MM_VERSION");
    let mut buf;
    let version = if let Ok(mut mm_versionᶠ) = fs::File::open(&mm_versionᵖ) {
        buf = String::new();
        unwrap!(
            mm_versionᶠ.read_to_string(&mut buf),
            "Can't read from MM_VERSION"
        );
        buf.trim()
    } else {
        // If the MM_VERSION file is absent then we should create it
        // in order for the Cargo dependency management to see it,
        // because Cargo will keep rebuilding the `common` crate otherwise.
        //
        // We should probably fetch the actual git version here,
        // with something like `git log '--pretty=format:%h' -n 1` for the nightlies,
        // and a release tag when building from some kind of a stable branch,
        // though we should keep the ability for the tooling to provide the MM_VERSION
        // externally, because moving the entire ".git" around is not always practical.
        if let Ok(mut mm_versionᶠ) = fs::File::create(&mm_versionᵖ) {
            unwrap!(mm_versionᶠ.write_all(&b"UNKNOWN"[..]));
        }
        "UNKNOWN"
    };
    println!("cargo:rustc-env=MM_VERSION={}", version);
    version.into()
}

/// Formats a vector of command-line arguments into a printable string, for the build log.
fn show_args<'a, I: IntoIterator<Item = &'a String>>(args: I) -> String {
    use std::fmt::Write;
    let mut buf = String::new();
    for arg in args {
        if arg.contains(' ') {
            let _ = write!(&mut buf, " \"{}\"", arg);
        } else {
            buf.push(' ');
            buf.push_str(arg)
        }
    }
    buf
}

fn forward(stdout: ChildStdout) {
    unwrap!(thread::Builder::new()
        .name("forward".into())
        .spawn(move || {
            let mut buf = Vec::new();
            for ch in stdout.bytes() {
                let ch = match ch {
                    Ok(k) => k,
                    Err(_) => break,
                };
                if ch == b'\n' {
                    eprintln!("{}", unsafe { from_utf8_unchecked(&buf) });
                } else {
                    buf.push(ch)
                }
            }
            if !buf.is_empty() {
                eprintln!("{}", unsafe { from_utf8_unchecked(&buf) });
            }
        }));
}

/// Like the `duct` `cmd!` but also prints the command into the standard error stream.
macro_rules! ecmd {
    ( $program:expr ) => {{
        eprintln! ("$ {}", $program);
        let mut command = Command::new ($program);
        command.stdout (Stdio::piped());  // Printed to `stderr` in `run!`
        command.stderr (Stdio::inherit());  // `stderr` is directly visible with "cargo build -vv".
        command
    }};
    ( @s $args: expr, $arg:expr ) => {$args.push (String::from ($arg));};
    ( @i $args: expr, $iterable:expr ) => {for v in $iterable {ecmd! (@s $args, v)}};
    ( @a $args: expr, i $arg:expr ) => {ecmd! (@i $args, $arg);};
    ( @a $args: expr, i $arg:expr, $( $tail:tt )* ) => {ecmd! (@i $args, $arg); ecmd! (@a $args, $($tail)*);};
    ( @a $args: expr, $arg:expr ) => {ecmd! (@s $args, $arg);};
    ( @a $args: expr, $arg:expr, $( $tail:tt )* ) => {ecmd! (@s $args, $arg); ecmd! (@a $args, $($tail)*);};
    ( $program:expr, $( $args:tt )* ) => {{
        let mut args: Vec<String> = Vec::new();
        ecmd! (@a &mut args, $($args)*);
        eprintln!("$ {}{}", $program, show_args (&args));
        let mut command = Command::new ($program);
        command.stdout (Stdio::inherit()) .stderr (Stdio::inherit());
        for arg in args {command.arg (arg);}
        command
    }};
}
macro_rules! run {
    ( $command: expr ) => {
        let mut pc = unwrap!($command.spawn());
        if let Some(stdout) = pc.stdout.take() {
            forward(stdout)
        }
        let status = unwrap!(pc.wait());
        if !status.success() {
            panic!("Command returned an error status: {}", status)
        }
    };
}

/// See if we have the required libraries.
#[cfg(windows)]
fn windows_requirements() {
    use std::ffi::OsString;
    use std::mem::uninitialized;
    use std::os::windows::ffi::OsStringExt;
    // https://msdn.microsoft.com/en-us/library/windows/desktop/ms724373(v=vs.85).aspx
    use winapi::um::sysinfoapi::GetSystemDirectoryW;

    let system = {
        let mut buf: [u16; 1024] = unsafe { uninitialized() };
        let len = unsafe { GetSystemDirectoryW(buf.as_mut_ptr(), (buf.len() - 1) as u32) };
        if len <= 0 {
            panic!("!GetSystemDirectoryW")
        }
        let len = len as usize;
        let system = OsString::from_wide(&buf[0..len]);
        Path::new(&system).to_path_buf()
    };
    eprintln!("windows_requirements] System directory is {:?}.", system);

    if !Path::new(r"c:\Program Files\LLVM\bin\libclang.dll").is_file() {
        // If `clang -v` works then maybe libclang is installed at a different location.
        let clang_v = ecmd!("clang", "-v").output();
        let clang_v = if let Ok(output) = clang_v {
            unsafe { String::from_utf8_unchecked(output.stdout) }
        } else {
            String::new()
        };
        if !clang_v.contains("clang version") {
            panic!(
                "\n\
                 windows_requirements]\n\
                 Per https://rust-lang.github.io/rust-bindgen/requirements.html\n\
                 please download and install a 'Windows (64-bit)' pre-build binary of LLVM\n\
                 from http://releases.llvm.org/download.html\n\
                 "
            );
        }
    }

    // `msvcr100.dll` is required by `ftp://sourceware.org/pub/pthreads-win32/prebuilt-dll-2-9-1-release/dll/x64/pthreadVC2.dll`
    let msvcr100 = system.join("msvcr100.dll");
    if !msvcr100.exists() {
        panic! ("msvcr100.dll is missing. \
            You can install it from https://www.microsoft.com/en-us/download/details.aspx?id=14632.");
    }

    // I don't exactly know what DLLs this download installs. Probably "msvcp140...". Might prove useful later.
    //You can install it from https://aka.ms/vs/15/release/vc_redist.x64.exe,
    //see https://support.microsoft.com/en-us/help/2977003/the-latest-supported-visual-c-downloads
}

#[cfg(not(windows))]
fn windows_requirements() {}

/// SuperNET's root.
/// Calculated from `CARGO_MANIFEST_DIR`.
/// NB: `cross` mounts it at "/project" and mounts it read-only!
fn root() -> PathBuf {
    let common = Path::new(env!("CARGO_MANIFEST_DIR"));
    let super_net = common.join("../..");
    let super_net = match super_net.canonicalize() {
        Ok(p) => p,
        Err(err) => panic!("Can't canonicalize {:?}: {}", super_net, err),
    };
    // On Windows we're getting these "\\?\" paths from canonicalize but they aren't any good for CMake.
    if cfg!(windows) {
        let s = path2s(super_net);
        Path::new(if s.starts_with(r"\\?\") {
            &s[4..]
        } else {
            &s[..]
        })
        .into()
    } else {
        super_net
    }
}

/// A folder cargo creates for our build.rs specifically.
fn out_dir() -> PathBuf {
    // cf. https://github.com/rust-lang/cargo/issues/3368#issuecomment-265900350
    let out_dir = unwrap!(var("OUT_DIR"));
    let out_dir = Path::new(&out_dir);
    if !out_dir.is_dir() {
        panic!("OUT_DIR !is_dir")
    }
    out_dir.to_path_buf()
}

/// Absolute path taken from SuperNET's root + `path`.  
fn rabs(rrel: &str) -> PathBuf {
    root().join(rrel)
}

fn path2s<P>(path: P) -> String
where
    P: AsRef<Path>,
{
    let path: &Path = path.as_ref();
    unwrap!(path.to_str(), "Non-stringy path {:?}", path).into()
}

/// Downloads a file, placing it into the given path
/// and sharing the download status on the standard error stream.
///
/// Panics on errors.
///
/// The idea is to replace wget and cURL build dependencies, particularly on Windows.
/// Being able to see the status of the download in the terminal
/// seems more important here than the Future-based parallelism.
fn hget(url: &str, to: PathBuf) {
    // NB: Not using reqwest because I don't see a "hyper-rustls" option in
    // https://github.com/seanmonstar/reqwest/commit/82bc1be89e576b34f09f0f016b0ff38a22820ac5
    use hyper::client::HttpConnector;
    use hyper::header::{CONTENT_LENGTH, LOCATION};
    use hyper::{Body, Client, Request, StatusCode};

    eprintln!("hget] Downloading {} ...", url);

    let https = HttpsConnector::new(1);
    let pool = CpuPool::new(1);
    let client = Arc::new(Client::builder().executor(pool.clone()).build(https));

    fn rec(
        client: Arc<Client<HttpsConnector<HttpConnector>>>,
        request: Request<Body>,
        to: PathBuf,
    ) -> Box<dyn Future<Item = (), Error = ()> + Send> {
        Box::new(client.request(request) .then(move |res| -> Box<dyn Future<Item=(), Error=()> + Send> {
            let res = unwrap!(res);
            let status = res.status();
            if status == StatusCode::FOUND {
                let location = unwrap!(res.headers()[LOCATION].to_str());

                epintln!("hget] Redirected to "
                    if location.len() < 99 {  // 99 here is a numerically convenient screen width.
                        (location) " …"
                    } else {
                        (&location[0..33]) '…' (&location[location.len()-44..location.len()]) " …"
                    }
                );

                let request = unwrap!(Request::builder().uri(location) .body(Body::empty()));
                rec(client, request, to)
            } else if status == StatusCode::OK {
                let mut file = unwrap!(fs::File::create(&to), "hget] Can't create {:?}", to);
                // "cargo build -vv" shares the stderr with the user but buffers it on a line by line basis,
                // meaning that without some dirty terminal tricks we won't be able to share
                // a download status one-liner.
                // The alternative, then, is to share the status updates based on time:
                // If the download was working for five-ten seconds we want to share the status
                // with the user in order not to keep her in the dark.
                let mut received = 0;
                let mut last_status_update = now_float();
                let len: Option<usize> = res.headers().get(CONTENT_LENGTH) .map(|hv| unwrap!(unwrap!(hv.to_str()).parse()));
                Box::new(res.into_body().for_each(move |chunk| {
                    received += chunk.len();
                    if now_float() - last_status_update > 3. {
                        last_status_update = now_float();
                        epintln!(
                            {"hget] Fetched {:.0} KiB", received as f64 / 1024.}
                            if let Some(len) = len {{" out of {:.0}", len as f64 / 1024.}}
                            " …"
                        );
                    }
                    unwrap!(file.write_all(&chunk));
                    Ok(())
                }).then(move |r| -> Result<(), ()> {unwrap!(r); Ok(())}))
            } else {
                panic!("hget] Unknown status: {:?} (headers: {:?}", status, res.headers())
            }
        }))
    }

    let request = unwrap!(Request::builder().uri(url).body(Body::empty()));
    unwrap!(pool.spawn(rec(client, request, to)).wait())
}

/// Loads the `path`, runs `update` on it and saves back the result if it differs.
fn _in_place(path: &dyn AsRef<Path>, update: &mut dyn FnMut(Vec<u8>) -> Vec<u8>) {
    let path: &Path = path.as_ref();
    if !path.is_file() {
        return;
    }
    let dir = unwrap!(path.parent());
    let name = unwrap!(unwrap!(path.file_name()).to_str());
    let bulk = slurp(&path);
    if bulk.is_empty() {
        return;
    }
    let updated = update(bulk.clone());
    if bulk != updated {
        let tmp = dir.join(fomat! ((name) ".tmp"));
        {
            let mut file = unwrap!(fs::File::create(&tmp));
            unwrap!(file.write_all(&updated));
        }
        unwrap!(fs::rename(tmp, path))
    }
}

#[derive(Debug)]
struct IosClangOps {
    /// iPhone SDK (iPhoneOS for arm64, iPhoneSimulator for x86_64)
    sysroot: &'static str,
    /// "arm64", "x86_64".
    arch: &'static str,
    /// Identifies the corresponding clang options defined in "user-config.jam".
    b2_toolset: &'static str,
    /// The minimal iOS version: 10 for 32-bit targets, 11 for 64-bit targets.
    ios_min: f64,
}

#[allow(non_camel_case_types)]
#[derive(PartialEq, Eq, Debug)]
enum Target {
    Unix,
    Mac,
    Windows,
    /// https://github.com/rust-embedded/cross
    AndroidCross,
    /// https://github.com/TimNN/cargo-lipo
    iOS(String),
}
impl Target {
    fn load() -> Target {
        let targetᴱ = unwrap!(var("TARGET"));
        match &targetᴱ[..] {
            "x86_64-unknown-linux-gnu" => Target::Unix,
            // Used when compiling MM from under Raspberry Pi.
            "armv7-unknown-linux-gnueabihf" => Target::Unix,
            "x86_64-apple-darwin" => Target::Mac,
            "x86_64-pc-windows-msvc" => Target::Windows,
            "wasm32-unknown-emscripten" => Target::Unix, // Pretend.
            "armv7-linux-androideabi" => {
                if Path::new("/android-ndk").exists() {
                    Target::AndroidCross
                } else {
                    panic!(
                        "/android-ndk not found. Please use the `cross` as described at \
                         https://github.com/artemii235/SuperNET/blob/mm2-cross/docs/ANDROID.md"
                    )
                }
            }
            "aarch64-apple-ios" => Target::iOS(targetᴱ),
            "x86_64-apple-ios" => Target::iOS(targetᴱ),
            "armv7-apple-ios" => Target::iOS(targetᴱ),
            "armv7s-apple-ios" => Target::iOS(targetᴱ),
            t => panic!("Target not (yet) supported: {}", t),
        }
    }
    /// True if building for ARM under https://github.com/rust-embedded/cross
    /// or a similar setup based on the "japaric/armv7-linux-androideabi" Docker image.
    fn is_android_cross(&self) -> bool {
        *self == Target::AndroidCross
    }
    fn is_ios(&self) -> bool {
        match self {
            &Target::iOS(_) => true,
            _ => false,
        }
    }
    fn is_mac(&self) -> bool {
        *self == Target::Mac
    }
    /// The "-arch" parameter passed to Xcode clang++ when cross-building for iOS.
    fn ios_clang_ops(&self) -> Option<IosClangOps> {
        match self {
            &Target::iOS(ref target) => match &target[..] {
                "aarch64-apple-ios" => Some(IosClangOps {
                    // cf. `xcrun --sdk iphoneos --show-sdk-path`
                    sysroot: "/Applications/Xcode.app/Contents/Developer/Platforms/iPhoneOS.platform/Developer/SDKs/iPhoneOS.sdk",
                    arch: "arm64",
                    b2_toolset: "darwin-iphone",
                    ios_min: 11.0,
                }),
                "x86_64-apple-ios" => Some(IosClangOps {
                    sysroot: "/Applications/Xcode.app/Contents/Developer/Platforms/iPhoneSimulator.platform/Developer/SDKs/iPhoneSimulator.sdk",
                    arch: "x86_64",
                    b2_toolset: "darwin-iphonesim",
                    ios_min: 11.0,
                }),
                // armv7, 32-bit
                "armv7-apple-ios" => Some(IosClangOps {
                    sysroot: "/Applications/Xcode.app/Contents/Developer/Platforms/iPhoneOS.platform/Developer/SDKs/iPhoneOS.sdk",
                    arch: "armv7",
                    b2_toolset: "darwin-iphone10v7",
                    ios_min: 10.0,
                }),
                //"armv7s-apple-ios" => "armv7s", 32-bit
                _ => None,
            },
            _ => None,
        }
    }
    fn cc(&self, plus_plus: bool) -> cc::Build {
        let mut cc = cc::Build::new();
        if self.is_android_cross() {
            cc.compiler(if plus_plus {
                // NB: GCC is a link to Clang in the NDK.
                "/android-ndk/bin/clang++"
            } else {
                "/android-ndk/bin/clang"
            });
            cc.archiver("/android-ndk/bin/arm-linux-androideabi-ar");
        } else if self.is_ios() {
            let cops = unwrap!(self.ios_clang_ops());
            // cf. `xcode-select -print-path`
            cc.compiler(if plus_plus {
                "/Applications/Xcode.app/Contents/Developer/Toolchains/XcodeDefault.xctoolchain/usr/bin/clang++"
            } else {
                "/Applications/Xcode.app/Contents/Developer/Toolchains/XcodeDefault.xctoolchain/usr/bin/clang"
            });
            cc.flag(&fomat!("--sysroot="(cops.sysroot)));
            cc.flag("-stdlib=libc++");
            cc.flag(&fomat!("-miphoneos-version-min="(cops.ios_min)));
            cc.flag(&fomat!("-mios-simulator-version-min="(cops.ios_min)));
            cc.flag(&fomat!("-DIPHONEOS_DEPLOYMENT_TARGET="(cops.ios_min)));
            cc.flag("-arch").flag(cops.arch);
        }
        cc
    }
}
impl fmt::Display for Target {
    fn fmt(&self, f: &mut fmt::Formatter) -> fmt::Result {
        match self {
            &Target::iOS(ref target) => f.write_str(&target[..]),
            _ => wite!(f, [self]),
        }
    }
}

fn fetch_boost(_target: &Target) -> PathBuf {
    let out_dir = out_dir();
    let prefix = out_dir.join("boost");
    let boost_system = prefix.join("lib/libboost_system.a");
    if boost_system.exists() {
        return prefix;
    }

    let boost = out_dir.join("boost_1_68_0");
    epintln!("Boost at "[boost]);
    if !boost.exists() {
        // [Download and] unpack Boost.
        let tbz = out_dir.join("boost_1_68_0.tar.bz2");
        if !tbz.exists() {
            let tmp = tbz.with_extension("bz2-tmp");
            let _ = fs::remove_file(&tmp);
            hget(
                "https://dl.bintray.com/boostorg/release/1.68.0/source/boost_1_68_0.tar.bz2",
                tmp.clone(),
            );
            unwrap!(fs::rename(tmp, tbz));
        }

        // Boost is huge, a full installation will impact the build time
        // and might hit the CI space limits.
        // To avoid this we unpack only a small subset.

        // Example using bcp to help with finding a part of the subset:
        // sh bootstrap.sh
        // ./b2 release address-model=64 link=static cxxflags=-fPIC cxxstd=11 define=BOOST_ERROR_CODE_HEADER_ONLY stage --with-date_time --with-system
        // ./b2 release address-model=64 link=static cxxflags=-fPIC cxxstd=11 define=BOOST_ERROR_CODE_HEADER_ONLY tools/bcp
        // dist/bin/bcp --scan --list ../libtorrent-rasterbar-1.2.0/src/*.cpp

        let f = unwrap!(fs::File::open(out_dir.join("boost_1_68_0.tar.bz2")));
        let bz2 = BzDecoder::new(f);
        let mut a = Archive::new(bz2);
        for en in unwrap!(a.entries()) {
            let mut en = unwrap!(en);
            let path = unwrap!(en.path());
            let pathˢ = unwrap!(path.to_str());
            assert!(pathˢ.starts_with("boost_1_68_0/"));
            let pathˢ = &pathˢ[13..];
            let unpack = pathˢ == "bootstrap.sh"
                || pathˢ == "bootstrap.bat"
                || pathˢ == "boost-build.jam"
                || pathˢ == "boostcpp.jam"
                || pathˢ == "boost/assert.hpp"
                || pathˢ == "boost/aligned_storage.hpp"
                || pathˢ == "boost/array.hpp"
                || pathˢ.starts_with("boost/asio/")
                || pathˢ.starts_with("boost/blank")
                || pathˢ.starts_with("boost/bind")
                || pathˢ == "boost/call_traits.hpp"
                || pathˢ.starts_with("boost/callable_traits/")
                || pathˢ == "boost/cerrno.hpp"
                || pathˢ == "boost/config.hpp"
                || pathˢ == "boost/concept_check.hpp"
                || pathˢ == "boost/crc.hpp"
                || pathˢ.starts_with("boost/container")
                || pathˢ.starts_with("boost/container_hash/")
                || pathˢ.starts_with("boost/concept/")
                || pathˢ.starts_with("boost/config/")
                || pathˢ.starts_with("boost/core/")
                || pathˢ.starts_with("boost/chrono")
                || pathˢ == "boost/cstdint.hpp"
                || pathˢ == "boost/current_function.hpp"
                || pathˢ == "boost/checked_delete.hpp"
                || pathˢ.starts_with("boost/date_time/")
                || pathˢ.starts_with("boost/detail/")
                || pathˢ.starts_with("boost/exception/")
                || pathˢ.starts_with("boost/fusion/")
                || pathˢ.starts_with("boost/function")
                || pathˢ.starts_with("boost/functional")
                || pathˢ == "boost/get_pointer.hpp"
                || pathˢ.starts_with("boost/iterator/")
                || pathˢ.starts_with("boost/intrusive")
                || pathˢ.starts_with("boost/integer")
                || pathˢ.starts_with("boost/io")
                || pathˢ.starts_with("boost/lexical_cast")
                || pathˢ == "boost/limits.hpp"
                || pathˢ.starts_with("boost/mpl/")
                || pathˢ.starts_with("boost/math")
                || pathˢ.starts_with("boost/move")
                || pathˢ.starts_with("boost/multiprecision")
                || pathˢ == "boost/mem_fn.hpp"
                || pathˢ == "boost/next_prior.hpp"
                || pathˢ == "boost/noncopyable.hpp"
                || pathˢ.starts_with("boost/none")
                || pathˢ.starts_with("boost/numeric/")
                || pathˢ == "boost/operators.hpp"
                || pathˢ.starts_with("boost/optional")
                || pathˢ.starts_with("boost/predef")
                || pathˢ.starts_with("boost/preprocessor/")
                || pathˢ.starts_with("boost/pool/")
                || pathˢ == "boost/ref.hpp"
                || pathˢ.starts_with("boost/range/")
                || pathˢ.starts_with("boost/ratio")
                || pathˢ.starts_with("boost/system/")
                || pathˢ.starts_with("boost/smart_ptr/")
                || pathˢ == "boost/scope_exit.hpp"
                || pathˢ == "boost/static_assert.hpp"
                || pathˢ == "boost/shared_ptr.hpp"
                || pathˢ == "boost/shared_array.hpp"
                || pathˢ == "boost/swap.hpp"
                || pathˢ.starts_with("boost/type_traits")
                || pathˢ.starts_with("boost/type_index")
                || pathˢ.starts_with("boost/typeof")
                || pathˢ.starts_with("boost/tuple/")
                || pathˢ.starts_with("boost/thread")
                || pathˢ.starts_with("boost/token")
                || pathˢ == "boost/throw_exception.hpp"
                || pathˢ == "boost/type.hpp"
                || pathˢ.starts_with("boost/utility/")
                || pathˢ == "boost/utility.hpp"
                || pathˢ.starts_with("boost/variant")
                || pathˢ == "boost/version.hpp"
                || pathˢ.starts_with("boost/winapi/")
                || pathˢ.starts_with("libs/config/")
                || pathˢ.starts_with("libs/chrono/")
                || pathˢ.starts_with("libs/date_time/")
                || pathˢ.starts_with("libs/system/")
                || pathˢ.starts_with("tools/build/")
                || pathˢ == "Jamroot";
            if !unpack {
                continue;
            }
            unwrap!(en.unpack_in(&out_dir));
        }

        assert!(boost.exists());
    }

    let b2 = boost.join(if cfg!(windows) { "b2.exe" } else { "b2" });
    if !b2.exists() {
        if cfg!(windows) {
            run!(ecmd!("cmd", "/c", "bootstrap.bat").current_dir(&boost));
        } else {
            run!(ecmd!("/bin/sh", "bootstrap.sh").current_dir(&boost));
        }
        assert!(b2.exists());
    }
    boost
}

/// In-place modification of file contents. Like "sed -i" (or "perl -i") but with a Rust code instead of a sed pattern.
/// Uses `String` instead of `Vec<u8>` simply because `str` has more helpers out of the box (`std::str::pattern` works with `str`).
/// Returns `false` if the file is absent or empty. Panics on errors.
fn with_file(path: &AsRef<Path>, visitor: &Fn(&mut String)) -> bool {
    let bulk = slurp(path);
    if bulk.is_empty() {
        return false;
    }
    let mut bulk = unwrap!(String::from_utf8(bulk));
    let copy = bulk.clone();
    visitor(&mut bulk);
    if copy == bulk {
        return true; // Not modified.
    }
    let tmp = fomat! ((unwrap! (path.as_ref().to_str())) ".tmp");
    let mut out = unwrap!(fs::File::create(&tmp));
    unwrap!(out.write_all(bulk.as_bytes()));
    drop(out);
    let permissions = unwrap!(fs::metadata(path)).permissions();
    unwrap!(fs::set_permissions(&tmp, permissions));
    unwrap!(fs::rename(tmp, path));
    eprintln!("Patched {:?}", path.as_ref());
    true
}

/// Patch libtorrent to work with the older version of clang we have in the `cross`.
fn patch_libtorrent(rasterbar: &Path) {
    let patched_flag = rasterbar.join("patched.flag");
    if !patched_flag.exists() {
        assert!(with_file(
            &rasterbar.join("include/libtorrent/config.hpp"),
            &|hh| if !hh.contains("boost/exception/to_string.hpp") {
                *hh = hh.replace(
                    "#include <boost/config.hpp>",
                    "#include <boost/config.hpp>\n\
                     #include <boost/exception/to_string.hpp>",
                );
                assert!(hh.contains("boost/exception/to_string.hpp"));
            }
        ));

        assert!(with_file(
            &rasterbar.join("include/libtorrent/file_storage.hpp"),
            &|hh| *hh = hh.replace(
                "file_entry& operator=(file_entry&&) & noexcept = default;",
                "file_entry& operator=(file_entry&&) & = default;"
            ),
        ));

        assert!(with_file(
            &rasterbar.join("include/libtorrent/broadcast_socket.hpp"),
            &|hh| *hh = hh.replace(
                "std::array<char, 1500> buffer{};",
                "std::array<char, 1500> buffer;"
            )
        ));

        let paths = &[
            "include/libtorrent/units.hpp",
            "src/alert.cpp",
            "include/libtorrent/bencode.hpp",
            "src/bdecode.cpp",
            "include/libtorrent/session.hpp",
            "src/path.cpp",
            "src/file_storage.cpp",
            "src/http_parser.cpp",
            "src/http_tracker_connection.cpp",
            "src/i2p_stream.cpp",
            "src/identify_client.cpp",
            "src/lazy_bdecode.cpp",
            "src/lazy_bdecode.cpp",
            "src/lsd.cpp",
            "src/lsd.cpp",
            "src/natpmp.cpp",
            "src/natpmp.cpp",
            "src/socket_io.cpp",
            "src/torrent.cpp",
            "src/torrent_info.cpp",
            "src/upnp.cpp",
            "src/upnp.cpp",
            "src/stack_allocator.cpp",
            "src/kademlia/msg.cpp",
            "src/kademlia/item.cpp",
        ];
        for path in paths {
            assert!(
                with_file(&rasterbar.join(path), &|cc| *cc = cc
                    .replace("std::to_string", "boost::to_string")
                    .replace("std::snprintf", "snprintf")
                    .replace("std::vsnprintf", "vsnprintf")
                    .replace("std::strtoll", "strtoll")),
                "Not found: {}",
                path
            )
        }

        unwrap!(fs::File::create(patched_flag));
    }
}

/// Downloads and builds libtorrent.
fn build_libtorrent(boost: &Path, target: &Target) -> (PathBuf, PathBuf) {
    let out_dir = out_dir();
    // NB: On Windows the path length is limited
    // and we should use a short folder name for a better chance of fitting it.
    let rasterbar = out_dir.join("lt");
    epintln!("libtorrent at "[rasterbar]);

    if !rasterbar.exists() {
        let tgz = out_dir.join("lt.tgz");
        if !tgz.exists() {
            // Released tgz version fails to link for iOS due to https://github.com/arvidn/libtorrent/pull/3629,
            // should get a fresh Git version instead. Except we don't have "git" when building for Android,
            // so we're using the [tarball API](https://stackoverflow.com/a/8378458/257568) instead.
            hget(
                "https://codeload.github.com/arvidn/libtorrent/legacy.tar.gz/RC_1_2",
                tgz.clone(),
            );
            assert!(tgz.exists());
        }
        let mut f = unwrap!(fs::File::open(&tgz));
        let gz = unwrap!(Decoder::new(&mut f));
        let mut a = Archive::new(gz);
        let libtorrent = out_dir.join("ltt");
        for en in unwrap!(a.entries()) {
            let mut en = unwrap!(en);
            let pathⁱ = unwrap!(en.path());
            let pathⱼ = pathⁱ
                .components()
                .skip(1)
                .map(|c| {
                    if let Component::Normal(c) = c {
                        c
                    } else {
                        panic!("Bad path: {:?}, {:?}", pathⁱ, c)
                    }
                })
                .fold(PathBuf::new(), |p, c| p.join(c));
            unwrap!(en.unpack(libtorrent.join(pathⱼ)));
        }
        assert!(libtorrent.is_dir());
        unwrap!(fs::rename(libtorrent, &rasterbar));
    }

    let include = rasterbar.join("include");
    assert!(include.is_dir());

    fn find_libtorrent_a(rasterbar: &Path, target: &Target) -> Option<PathBuf> {
        // The library path is different for every platform and toolset version.
        // The alternative to *finding* the library is adding " install --prefix=../lti"
        // to the BJam build, but that would waste space and time.
        let mut search_from = rasterbar.join("bin");
        if let Target::iOS(ref _targetᴱ) = target {
            let cops = unwrap!(target.ios_clang_ops());
            search_from = search_from.join(cops.b2_toolset)
        }
        let search_for = if cfg!(windows) {
            "libtorrent.lib"
        } else {
            "libtorrent.a"
        };
        let mut lib_paths: Vec<_> = unwrap!(glob(unwrap!(search_from
            .join("**")
            .join(search_for)
            .to_str())))
        .collect();
        if lib_paths.is_empty() {
            None
        } else if lib_paths.len() > 1 {
            panic!(
                "Multiple versions of {} found in {:?}",
                search_for, search_from
            )
        } else {
            let a = unwrap!(lib_paths.remove(0));
            assert!(a.is_file());
            assert!(a.starts_with(&rasterbar));
            Some(a)
        }
    }

    if let Some(existing_a) = find_libtorrent_a(&rasterbar, &target) {
        return (existing_a, include);
    }

    // This version of the build doesn't compile Boost separately
    // but rather allows the libtorrent to compile it
    // "you probably want to just build libtorrent and have it build boost
    //  (otherwise you'll end up building the boost dependencies twice)"
    //  - https://github.com/arvidn/libtorrent/issues/26#issuecomment-121478708

    let boostˢ = unwrap!(boost.to_str());
    let boostᵉ = escape(boostˢ.into());
    // NB: The common compiler flags go to the "cxxflags=" here
    // and the platform-specific flags go to the jam files or to conditionals below.
    let mut b2 = fomat!(
        "b2 -j4 -d+2 release"
        " link=static deprecated-functions=off debug-symbols=off"
        " dht=on encryption=on crypto=built-in iconv=off i2p=off"
        " cxxflags=-DBOOST_ERROR_CODE_HEADER_ONLY=1"
        " cxxflags=-std=c++11"
        " cxxflags=-fPIC"
        " include="(boostᵉ)
    );

    fn jam(boost: &Path, from: &str) {
        let user_config_jamˢ = slurp(&root().join(from));
        let user_config_jamᵖ = boost.join("tools/build/src/user-config.jam");
        epintln!("build_libtorrent] Creating "[user_config_jamᵖ]"…");
        let mut user_config_jamᶠ = unwrap!(fs::File::create(&user_config_jamᵖ));
        unwrap!(user_config_jamᶠ.write_all(&user_config_jamˢ));
    }
    if target.is_ios() {
        // NB: The "darwin" toolset is defined in "tools/build/src/tools/darwin.jam":
        jam(boost, "mm2src/common/ios/user-config.jam");
        let cops = unwrap!(target.ios_clang_ops());
        unwrap!(wite!(&mut b2, " toolset="(cops.b2_toolset)));
    } else if target.is_android_cross() {
        jam(boost, "mm2src/common/android/user-config.jam");
        unwrap!(wite!(&mut b2, " toolset=gcc"));
        patch_libtorrent(&rasterbar);
    } else if cfg!(windows) {
        unwrap!(wite!(&mut b2, " toolset=msvc-14.1 address-model=64"));
    }

    let boost_build_path = boost.join("tools").join("build");
    let boost_build_pathᵉ = escape(unwrap!(boost_build_path.to_str()).into());
    let export = if cfg!(windows) { "SET" } else { "export" };
    epintln!("build_libtorrent]\n"
      "  $ "(export)" PATH="(boostᵉ) if cfg!(windows) {";%PATH%"} else {":$PATH"} "\n"
      "  $ "(export)" BOOST_BUILD_PATH="(boost_build_pathᵉ) "\n"
      "  $ "(b2));
    if cfg!(windows) {
        run!(ecmd!("cmd", "/c", b2)
            .env("PATH", format!("{};{}", boostˢ, unwrap!(var("PATH"))))
            .env("BOOST_BUILD_PATH", boost_build_path)
            .env_remove("BOOST_ROOT") // cf. https://stackoverflow.com/a/55141466/257568
            .current_dir(&rasterbar));
    } else {
        run!(ecmd!("/bin/sh", "-c", b2)
            .env("PATH", format!("{}:{}", boostˢ, unwrap!(var("PATH"))))
            .env("BOOST_BUILD_PATH", boost_build_path)
            .env_remove("BOOST_ROOT") // cf. https://stackoverflow.com/a/55141466/257568
            .current_dir(&rasterbar));
    }

    let a = unwrap!(find_libtorrent_a(&rasterbar, &target));
    (a, include)
}

#[cfg(not(feature = "native"))]
fn libtorrent() {}

#[cfg(feature = "native")]
fn libtorrent() {
    // NB: Distributions should have a copy of https://github.com/arvidn/libtorrent/blob/master/LICENSE.

    let target = Target::load();
    let boost = fetch_boost(&target);
    let (lt_a, lt_include) = build_libtorrent(&boost, &target);
    println!("cargo:rustc-link-lib=static={}", {
        let name = unwrap!(unwrap!(lt_a.file_stem()).to_str());
        if cfg!(windows) {
            name
        } else {
            &name[3..]
        }
    });
    println!(
        "cargo:rustc-link-search=native={}",
        unwrap!(unwrap!(lt_a.parent()).to_str())
    );

    if cfg!(windows) {
        println!("cargo:rustc-link-lib=iphlpapi"); // NotifyAddrChange.
    }

    epintln!("Building dht.cc …");
    let lm_dht = unwrap!(last_modified_sec(&"dht.cc"), "Can't stat dht.cc");
    let out_dir = unwrap!(var("OUT_DIR"), "!OUT_DIR");
    let lib_path = Path::new(&out_dir).join("libdht.a");
    let lm_lib = last_modified_sec(&lib_path).unwrap_or(0.);
    if lm_dht >= lm_lib - SLIDE {
        let mut cc = target.cc(true);

        // Mismatch between the libtorrent and the dht.cc flags
        // might produce weird "undefined reference" link errors.
        // Building libtorrent with "-d+2" passed to "b2" should show the actual defines.

        cc.flag("-DBOOST_ALL_NO_LIB");
        cc.flag("-DBOOST_ASIO_ENABLE_CANCELIO");
        cc.flag("-DBOOST_ASIO_HAS_STD_CHRONO");
        cc.flag("-DBOOST_MULTI_INDEX_DISABLE_SERIALIZATION");
        cc.flag("-DBOOST_NO_DEPRECATED");
        cc.flag("-DBOOST_SYSTEM_NO_DEPRECATED");
        cc.flag("-DNDEBUG");
        cc.flag("-DTORRENT_BUILDING_LIBRARY");
        cc.flag("-DTORRENT_NO_DEPRECATE");
        cc.flag("-DTORRENT_USE_I2P=0");
        cc.flag("-DTORRENT_USE_ICONV=0");
        if cfg!(windows) {
            cc.flag("-DWIN32");
            cc.flag("-DWIN32_LEAN_AND_MEAN");
            // https://stackoverflow.com/questions/7582394/strdup-or-strdup
            cc.flag("-D_CRT_SECURE_NO_DEPRECATE");
            cc.flag("-D_FILE_OFFSET_BITS=64");
            cc.flag("-D_SCL_SECURE_NO_DEPRECATE");
            cc.flag("-D_WIN32");
            // https://docs.microsoft.com/en-us/cpp/porting/modifying-winver-and-win32-winnt?view=vs-2017
            cc.flag("-D_WIN32_WINNT=0x0600");
            cc.flag("-D__USE_W32_SOCKETS");
            // cf. https://stackoverflow.com/questions/4573536/ehsc-vc-eha-synchronous-vs-asynchronous-exception-handling
            cc.flag("/EHsc");
        } else {
            cc.flag("-fexceptions");
            cc.flag("-D_FILE_OFFSET_BITS=64");
            cc.flag("-D_WIN32_WINNT=0x0600");
            cc.flag("-std=c++11");
            cc.flag("-ftemplate-depth=512");
            cc.flag("-finline-functions");
            cc.flag("-fvisibility=hidden");
            cc.flag("-fvisibility-inlines-hidden");
        }

        // Fixes the «Undefined symbols… "boost::system::detail::generic_category_ncx()"».
        cc.flag("-DBOOST_ERROR_CODE_HEADER_ONLY=1");

        cc.file("dht.cc")
            .warnings(true)
            .opt_level(2)
            .pic(true)
            .include(lt_include)
            .include(boost)
            .compile("dht");
    }
    println!("cargo:rustc-link-lib=static=dht");
    println!("cargo:rustc-link-search=native={}", out_dir);

    if target.is_mac() {
        println!("cargo:rustc-link-lib=c++");
        println!("cargo:rustc-link-lib=framework=CoreFoundation");
        println!("cargo:rustc-link-lib=framework=SystemConfiguration");
    } else if cfg!(windows) {
    } else {
        println!("cargo:rustc-link-lib=stdc++");
    }
}

/// We often use a fresh version of CMake and it might be missing from the default PATH.
fn cmake_path() -> String {
    fomat!("/usr/local/bin:"(unwrap!(var("PATH"))))
}

lazy_static! {
    static ref LIBEXCHANGES_SRC: Vec<PathBuf> = vec![
        rabs("iguana/exchanges/mm.c"),
        rabs("iguana/mini-gmp.c"),
        rabs("iguana/groestl.c"),
        rabs("iguana/segwit_addr.c"),
        rabs("iguana/keccak.c"),
    ];
}

/// Build MM1 libraries without CMake, making cross-platform builds more transparent to us.
fn manual_mm1_build(target: Target) {
    let (root, out_dir) = (root(), out_dir());

    let exchanges_build = out_dir.join("exchanges_build");
    epintln!("exchanges_build at "[exchanges_build]);

    let libexchanges_a = out_dir.join("libexchanges.a");
    if make(&libexchanges_a, &LIBEXCHANGES_SRC[..]) {
        let _ = fs::create_dir(&exchanges_build);
        let mut cc = target.cc(false);
        for p in LIBEXCHANGES_SRC.iter() {
            cc.file(p);
        }
        cc.include(rabs("crypto777"));
        cc.compile("exchanges");
        assert!(libexchanges_a.is_file());
    }
    println!("cargo:rustc-link-lib=static=exchanges");
    println!("cargo:rustc-link-search=native={}", path2s(&out_dir));

    // TODO: Rebuild the libraries when the C source code is updated.

    let libjpeg_a = out_dir.join("libjpeg.a");
    let mut libjpeg_src: Vec<PathBuf> = unwrap!(globʳ("crypto777/jpeg/*.c"))
        .map(|p| unwrap!(p))
        .collect();
    libjpeg_src.push(root.join("crypto777/jpeg/unix/jmemname.c"));
    if make(&libjpeg_a, &libjpeg_src[..]) {
        let mut cc = target.cc(false);
        for p in &libjpeg_src {
            cc.file(p);
        }
        cc.compile("jpeg");
        assert!(libjpeg_a.is_file());
    }
    println!("cargo:rustc-link-lib=static=jpeg");

    let libcrypto777_a = out_dir.join("libcrypto777.a");
    let libcrypto777_src: Vec<PathBuf> = unwrap!(globʳ("crypto777/*.c"))
        .map(|p| unwrap!(p))
        .collect();
    if make(&libcrypto777_a, &libcrypto777_src[..]) {
        let mut cc = target.cc(false);
        for p in &libcrypto777_src {
            cc.file(p);
        }
        cc.compile("crypto777");
        assert!(libcrypto777_a.is_file());
    }
    println!("cargo:rustc-link-lib=static=crypto777");
}

/// Build helper C code.
///
/// I think "git clone ... && cargo build" should be enough to start hacking on the Rust code.
///
/// For now we're building the Structured Exception Handling code here,
/// but in the future we might subsume the rest of the C build under build.rs.
fn build_c_code(mm_version: &str) {
    // Link in the Windows-specific crash handling code.

    if cfg!(windows) {
        let lm_seh = unwrap!(last_modified_sec(&"seh.c"), "Can't stat seh.c");
        let out_dir = unwrap!(var("OUT_DIR"), "!OUT_DIR");
        let lib_path = Path::new(&out_dir).join("libseh.a");
        let lm_lib = last_modified_sec(&lib_path).unwrap_or(0.);
        if lm_seh >= lm_lib - SLIDE {
            cc::Build::new().file("seh.c").warnings(true).compile("seh");
        }
        println!("cargo:rustc-link-lib=static=seh");
        println!("cargo:rustc-link-search=native={}", out_dir);
    }

    // The MM1 library.

    let target = Target::load();
    if target.is_android_cross() || target.is_ios() {
        manual_mm1_build(target);
        return;
    }

    let _ = fs::create_dir(root().join("build"));
    let _ = fs::create_dir_all(root().join("target/debug"));

    // NB: With "duct 0.11.0" the `let _` variable binding is necessary in order for the build not to fall detached into background.
    let mut cmake_prep_args: Vec<String> = Vec::new();
    if cfg!(windows) {
        // To flush the build problems early we explicitly specify that we want a 64-bit MSVC build and not a GNU or 32-bit one.
        cmake_prep_args.push("-G".into());
        cmake_prep_args.push("Visual Studio 15 2017 Win64".into());
    }
    cmake_prep_args.push(format!("-DMM_VERSION={}", mm_version));
    cmake_prep_args.push("-DCMAKE_BUILD_TYPE=Debug".into());
    cmake_prep_args.push("..".into());
    eprintln!("$ cmake{}", show_args(&cmake_prep_args));
    run!(ecmd!("cmake", i cmake_prep_args).current_dir(root().join("build")));

    let cmake_args: Vec<String> = vec![
        "--build".into(),
        ".".into(),
        "--target".into(),
        "marketmaker-lib".into(),
    ];
    eprintln!("$ cmake{}", show_args(&cmake_args));
    run!(ecmd!("cmake", i cmake_args).current_dir(root().join("build")));

    println!("cargo:rustc-link-lib=static=marketmaker-lib");

    // Link in the libraries needed for MM1.

    println!("cargo:rustc-link-lib=static=libcrypto777");
    println!("cargo:rustc-link-lib=static=libjpeg");

    if cfg!(windows) {
        println!("cargo:rustc-link-search=native={}", path2s(rabs("x64")));
        // When building locally with CMake 3.12.0 on Windows the artefacts are created in the "Debug" folders:
        println!(
            "cargo:rustc-link-search=native={}",
            path2s(rabs("build/iguana/exchanges/Debug"))
        );
        println!(
            "cargo:rustc-link-search=native={}",
            path2s(rabs("build/crypto777/Debug"))
        );
        println!(
            "cargo:rustc-link-search=native={}",
            path2s(rabs("build/crypto777/jpeg/Debug"))
        );
    // https://stackoverflow.com/a/10234077/257568
    //println!(r"cargo:rustc-link-search=native=c:\Program Files (x86)\Microsoft Visual Studio\2017\BuildTools\VC\Tools\MSVC\14.14.26428\lib\x64");
    } else {
        println!(
            "cargo:rustc-link-search=native={}",
            path2s(rabs("build/iguana/exchanges"))
        );
        println!(
            "cargo:rustc-link-search=native={}",
            path2s(rabs("build/crypto777"))
        );
        println!(
            "cargo:rustc-link-search=native={}",
            path2s(rabs("build/crypto777/jpeg"))
        );
    }

    if cfg!(windows) {
        // https://sourceware.org/pthreads-win32/
        // ftp://sourceware.org/pub/pthreads-win32/prebuilt-dll-2-9-1-release/

        let pthread_dll = root().join("x64/pthreadVC2.dll");
        if !pthread_dll.is_file() {
            run!(ecmd!("cmd", "/c", "marketmaker_build_depends.cmd").current_dir(&root()));
            assert!(pthread_dll.is_file(), "Missing {:?}", pthread_dll);
        }

        println!("cargo:rustc-link-lib=pthreadVC2");
        unwrap!(
            fs::copy(&pthread_dll, root().join("target/debug/pthreadVC2.dll")),
            "Can't copy {:?}",
            pthread_dll
        );
    } else {
        println!("cargo:rustc-link-lib=crypto");
    }
}

/// Find shell-matching paths with the pattern relative to the `root`.
fn globʳ(root_glob: &str) -> Result<Paths, PatternError> {
    let full_glob = root().join(root_glob);
    let full_glob = unwrap!(full_glob.to_str());
    glob(full_glob)
}

fn rerun_if_changed(root_glob: &str) {
    for path in unwrap!(globʳ(root_glob)) {
        let path = unwrap!(path);
        println!("cargo:rerun-if-changed={}", path2s(path));
    }
}

fn main() {
    // NB: `rerun-if-changed` will ALWAYS invoke the build.rs if the target does not exists.
    // cf. https://github.com/rust-lang/cargo/issues/4514#issuecomment-330976605
    //     https://github.com/rust-lang/cargo/issues/4213#issuecomment-310697337
    // `RUST_LOG=cargo::core::compiler::fingerprint cargo build` shows the fingerprit files used.

    println!("cargo:rerun-if-changed={}", path2s(rabs("MM_VERSION")));
    let mm_version = mm_version();

    if cfg!(not(feature = "native")) {
        return;
    }

    rerun_if_changed("iguana/exchanges/*.c");
    rerun_if_changed("crypto777/*.c");
    rerun_if_changed("crypto777/jpeg/*.c");
    println!("cargo:rerun-if-changed={}", path2s(rabs("CMakeLists.txt")));

    // NB: Using `rerun-if-env-changed` disables the default dependency heuristics.
    // cf. https://github.com/rust-lang/cargo/issues/4587
    // We should avoid using it for now.

    // Rebuild when we change certain features.
    //println!("rerun-if-env-changed=CARGO_FEATURE_NOP");

    windows_requirements();
    libtorrent();
    build_c_code(&mm_version);
    generate_bindings();
}<|MERGE_RESOLUTION|>--- conflicted
+++ resolved
@@ -206,12 +206,6 @@
         [
             "_bits256",
             "iguana_info",
-<<<<<<< HEAD
-            "LP_utxoinfo",
-            "LP_trade",
-            "LP_swap_remember",
-=======
->>>>>>> 64b55610
         ]
         .iter(),
         [
