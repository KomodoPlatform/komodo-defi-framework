--- conflicted
+++ resolved
@@ -11,11 +11,8 @@
 
 #[macro_use]
 extern crate fomat_macros;
-<<<<<<< HEAD
 #[macro_use]
 extern crate lazy_static;
-=======
->>>>>>> 9f374db5
 #[macro_use]
 extern crate unwrap;
 
@@ -27,15 +24,10 @@
 use gstuff::{last_modified_sec, now_float, slurp};
 use hyper_rustls::HttpsConnector;
 use libflate::gzip::Decoder;
-<<<<<<< HEAD
 use std::cmp::max;
 use std::env::var;
 use std::fmt::{self, Write as FmtWrite};
-=======
-use std::env::{self, var};
->>>>>>> 9f374db5
 use std::fs;
-use std::fmt::{self, Write as FmtWrite};
 use std::io::{Read, Write};
 use std::iter::empty;
 use std::path::{Component, Path, PathBuf};
@@ -382,36 +374,6 @@
         empty(), // types
         empty(), // defines
     );
-<<<<<<< HEAD
-    bindgen(
-        vec!["../../crypto777/nanosrc/nn.h".into()],
-        c_headers.join("nn.rs"),
-        [
-            "nn_bind",
-            "nn_connect",
-            "nn_close",
-            "nn_errno",
-            "nn_freemsg",
-            "nn_recv",
-            "nn_setsockopt",
-            "nn_send",
-            "nn_socket",
-            "nn_strerror",
-        ]
-        .iter(),
-        empty(),
-        [
-            "AF_SP",
-            "NN_PAIR",
-            "NN_PUB",
-            "NN_SOL_SOCKET",
-            "NN_SNDTIMEO",
-            "NN_MSG",
-        ]
-        .iter(),
-    );
-=======
->>>>>>> 9f374db5
 }
 
 /// The build script will usually help us by putting the MarketMaker version into the "MM_VERSION" file
@@ -650,7 +612,6 @@
     }
 }
 
-<<<<<<< HEAD
 #[derive(Debug)]
 struct IosClangOps {
     /// iPhone SDK (iPhoneOS for arm64, iPhoneSimulator for x86_64)
@@ -662,27 +623,21 @@
 }
 
 #[allow(non_camel_case_types)]
-=======
->>>>>>> 9f374db5
 #[derive(PartialEq, Eq, Debug)]
 enum Target {
     Unix,
     Mac,
     Windows,
-<<<<<<< HEAD
     /// https://github.com/rust-embedded/cross
     AndroidCross,
     /// https://github.com/TimNN/cargo-lipo
     iOS(String),
-=======
->>>>>>> 9f374db5
 }
 impl Target {
     fn load() -> Target {
         let targetᴱ = unwrap!(var("TARGET"));
         match &targetᴱ[..] {
             "x86_64-unknown-linux-gnu" => Target::Unix,
-<<<<<<< HEAD
             // Used when compiling MM from under Raspberry Pi.
             "armv7-unknown-linux-gnueabihf" => Target::Unix,
             "x86_64-apple-darwin" => Target::Mac,
@@ -777,31 +732,7 @@
     }
 }
 
-fn fetch_boost(target: &Target) -> PathBuf {
-=======
-            "x86_64-apple-darwin" => Target::Mac,
-            "x86_64-pc-windows-msvc" => Target::Windows,
-            t => panic!("Target not (yet) supported: {}", t),
-        }
-    }
-    fn is_mac(&self) -> bool {
-        *self == Target::Mac
-    }
-    fn cc(&self, _plus_plus: bool) -> cc::Build {
-        let cc = cc::Build::new();
-        cc
-    }
-}
-impl fmt::Display for Target {
-    fn fmt(&self, f: &mut fmt::Formatter) -> fmt::Result {
-        match self {
-            _ => wite!(f, [self]),
-        }
-    }
-}
-
 fn fetch_boost(_target: &Target) -> PathBuf {
->>>>>>> 9f374db5
     let out_dir = out_dir();
     let prefix = out_dir.join("boost");
     let boost_system = prefix.join("lib/libboost_system.a");
@@ -945,7 +876,6 @@
     boost
 }
 
-<<<<<<< HEAD
 /// In-place modification of file contents. Like "sed -i" (or "perl -i") but with a Rust code instead of a sed pattern.  
 /// Uses `String` instead of `Vec<u8>` simply because `str` has more helpers out of the box (`std::str::pattern` works with `str`).  
 /// Returns `false` if the file is absent or empty. Panics on errors.
@@ -1218,157 +1148,6 @@
         unwrap!(unwrap!(lt_a.parent()).to_str())
     );
 
-=======
-/// Downloads and builds libtorrent.  
-fn build_libtorrent(boost: &Path, target: &Target) -> (PathBuf, PathBuf) {
-    let out_dir = out_dir();
-    // NB: On Windows the path length is limited
-    // and we should use a short folder name for a better chance of fitting it.
-    let rasterbar = out_dir.join("lt");
-    epintln!("libtorrent at "[rasterbar]);
-
-    if !rasterbar.exists() {
-        let tgz = out_dir.join("lt.tgz");
-        if !tgz.exists() {
-            hget(
-                "https://codeload.github.com/arvidn/libtorrent/legacy.tar.gz/RC_1_2",
-                tgz.clone(),
-            );
-            assert!(tgz.exists());
-        }
-        let mut f = unwrap!(fs::File::open(&tgz));
-        let gz = unwrap!(Decoder::new(&mut f));
-        let mut a = Archive::new(gz);
-        let libtorrent = out_dir.join("ltt");
-        for en in unwrap!(a.entries()) {
-            let mut en = unwrap!(en);
-            let pathⁱ = unwrap!(en.path());
-            let pathⱼ = pathⁱ
-                .components()
-                .skip(1)
-                .map(|c| {
-                    if let Component::Normal(c) = c {
-                        c
-                    } else {
-                        panic!("Bad path: {:?}, {:?}", pathⁱ, c)
-                    }
-                })
-                .fold(PathBuf::new(), |p, c| p.join(c));
-            unwrap!(en.unpack(libtorrent.join(pathⱼ)));
-        }
-        assert!(libtorrent.is_dir());
-        unwrap!(fs::rename(libtorrent, &rasterbar));
-    }
-
-    let include = rasterbar.join("include");
-    assert!(include.is_dir());
-
-    fn find_libtorrent_a(rasterbar: &Path, _target: &Target) -> Option<PathBuf> {
-        // The library path is different for every platform and toolset version.
-        // The alternative to *finding* the library is adding " install --prefix=../lti"
-        // to the BJam build, but that would waste space and time.
-        let search_from = rasterbar.join("bin");
-        let search_for = if cfg!(windows) {
-            "libtorrent.lib"
-        } else {
-            "libtorrent.a"
-        };
-        let mut lib_paths: Vec<_> = unwrap!(glob(unwrap!(search_from
-            .join("**")
-            .join(search_for)
-            .to_str())))
-        .collect();
-        if lib_paths.is_empty() {
-            None
-        } else if lib_paths.len() > 1 {
-            panic!(
-                "Multiple versions of {} found in {:?}",
-                search_for, search_from
-            )
-        } else {
-            let a = unwrap!(lib_paths.remove(0));
-            assert!(a.is_file());
-            assert!(a.starts_with(&rasterbar));
-            Some(a)
-        }
-    }
-
-    if let Some(existing_a) = find_libtorrent_a(&rasterbar, &target) {
-        return (existing_a, include);
-    }
-
-    // This version of the build doesn't compile Boost separately
-    // but rather allows the libtorrent to compile it
-    // "you probably want to just build libtorrent and have it build boost
-    //  (otherwise you'll end up building the boost dependencies twice)"
-    //  - https://github.com/arvidn/libtorrent/issues/26#issuecomment-121478708
-
-    let boostˢ = unwrap!(boost.to_str());
-    // NB: The common compiler flags go to the "cxxflags=" here
-    // and the platform-specific flags go to the jam files or to conditionals below.
-    let mut b2 = fomat!(
-        "b2 -j4 -d+2 release"
-        " link=static deprecated-functions=off debug-symbols=off"
-        " dht=on encryption=on crypto=built-in iconv=off i2p=off"
-        " cxxflags=-DBOOST_ERROR_CODE_HEADER_ONLY=1"
-        " cxxflags=-std=c++11"
-        " cxxflags=-fPIC"
-        " include="(boostˢ)
-    );
-
-    if cfg!(windows) {
-        unwrap!(wite!(&mut b2, " toolset=msvc-14.1 address-model=64"));
-    }
-
-    let boost_build_path = boost.join("tools").join("build");
-    let boost_build_pathˢ = unwrap!(boost_build_path.to_str());
-    let export = if cfg!(windows) { "SET" } else { "export" };
-    epintln!("build_libtorrent]\n"
-      "  $ "(export)" PATH="(boostˢ) if cfg!(windows) {";%PATH%"} else {":$PATH"} "\n"
-      "  $ "(export)" BOOST_BUILD_PATH="(boost_build_pathˢ) "\n"
-      "  $ "(b2));
-    if cfg!(windows) {
-        unwrap!(cmd!("cmd", "/c", b2)
-            .env("PATH", format!("{};{}", boostˢ, unwrap!(var("PATH"))))
-            .env("BOOST_BUILD_PATH", boost_build_path)
-            .env_remove("BOOST_ROOT") // cf. https://stackoverflow.com/a/55141466/257568
-            .dir(&rasterbar)
-            .stdout_to_stderr()
-            .run());
-    } else {
-        unwrap!(cmd!("/bin/sh", "-c", b2)
-            .env("PATH", format!("{}:{}", boostˢ, unwrap!(var("PATH"))))
-            .env("BOOST_BUILD_PATH", boost_build_path)
-            .env_remove("BOOST_ROOT") // cf. https://stackoverflow.com/a/55141466/257568
-            .dir(&rasterbar)
-            .stdout_to_stderr()
-            .run());
-    }
-
-    let a = unwrap!(find_libtorrent_a(&rasterbar, &target));
-    (a, include)
-}
-
-fn libtorrent() {
-    // NB: Distributions should have a copy of https://github.com/arvidn/libtorrent/blob/master/LICENSE.
-
-    let target = Target::load();
-    let boost = fetch_boost(&target);
-    let (lt_a, lt_include) = build_libtorrent(&boost, &target);
-    println!("cargo:rustc-link-lib=static={}", {
-        let name = unwrap!(unwrap!(lt_a.file_stem()).to_str());
-        if cfg!(windows) {
-            name
-        } else {
-            &name[3..]
-        }
-    });
-    println!(
-        "cargo:rustc-link-search=native={}",
-        unwrap!(unwrap!(lt_a.parent()).to_str())
-    );
-
->>>>>>> 9f374db5
     if cfg!(windows) {
         println!("cargo:rustc-link-lib=iphlpapi"); // NotifyAddrChange.
     }
@@ -1439,7 +1218,6 @@
         println!("cargo:rustc-link-lib=framework=CoreFoundation");
         println!("cargo:rustc-link-lib=framework=SystemConfiguration");
     } else if cfg!(windows) {
-<<<<<<< HEAD
     } else {
         println!("cargo:rustc-link-lib=stdc++");
     }
@@ -1458,143 +1236,11 @@
         rabs("iguana/segwit_addr.c"),
         rabs("iguana/keccak.c"),
     ];
-    /// A list of nanomsg-1.1.5 source files known to cross-compile for Android (formerly android/nanomsg.mk).
-    static ref LIBNANOMSG_115_ANDROID_SRC: Vec<&'static str> =
-        "utils/efd.c core/sock.c core/poll.c                         \
-         core/symbol.c core/ep.c core/pipe.c                         \
-         core/sockbase.c core/global.c devices/device.c              \
-         transports/inproc/ins.c transports/inproc/inproc.c          \
-         transports/inproc/cinproc.c transports/inproc/binproc.c     \
-         transports/inproc/sinproc.c transports/inproc/msgqueue.c    \
-         transports/utils/dns.c transports/utils/literal.c           \
-         transports/utils/streamhdr.c transports/utils/backoff.c     \
-         transports/utils/iface.c transports/utils/port.c            \
-         transports/tcp/tcp.c transports/tcp/stcp.c                  \
-         transports/tcp/ctcp.c transports/tcp/atcp.c                 \
-         transports/tcp/btcp.c transports/ipc/aipc.c                 \
-         transports/ipc/bipc.c transports/ipc/cipc.c                 \
-         transports/ipc/ipc.c transports/ipc/sipc.c                  \
-         transports/ws/ws.c                                          \
-         transports/ws/aws.c transports/ws/bws.c                     \
-         transports/ws/cws.c transports/ws/sha1.c                    \
-         transports/ws/sws.c transports/ws/ws_handshake.c            \
-         transports/utils/base64.c                                   \
-         utils/strcasestr.c utils/strncasecmp.c                      \
-         protocols/survey/xrespondent.c                              \
-         protocols/survey/surveyor.c protocols/survey/xsurveyor.c    \
-         protocols/survey/respondent.c protocols/pair/pair.c         \
-         protocols/pair/xpair.c protocols/utils/dist.c               \
-         protocols/utils/priolist.c protocols/utils/fq.c             \
-         protocols/utils/excl.c protocols/utils/lb.c                 \
-         protocols/bus/xbus.c protocols/bus/bus.c                    \
-         protocols/pipeline/xpull.c protocols/pipeline/push.c        \
-         protocols/pipeline/pull.c protocols/pipeline/xpush.c        \
-         protocols/reqrep/rep.c protocols/reqrep/req.c               \
-         protocols/reqrep/xrep.c protocols/reqrep/task.c             \
-         protocols/reqrep/xreq.c protocols/pubsub/sub.c              \
-         protocols/pubsub/xpub.c protocols/pubsub/xsub.c             \
-         protocols/pubsub/trie.c protocols/pubsub/pub.c              \
-         aio/worker.c aio/fsm.c aio/ctx.c aio/usock.c                \
-         aio/poller.c aio/pool.c aio/timerset.c                      \
-         aio/timer.c utils/err.c utils/thread.c                      \
-         utils/closefd.c utils/atomic.c utils/list.c                 \
-         utils/stopwatch.c utils/random.c utils/wire.c               \
-         utils/mutex.c utils/msg.c utils/clock.c                     \
-         utils/queue.c utils/chunk.c                                 \
-         utils/hash.c utils/alloc.c                                  \
-         utils/sleep.c utils/chunkref.c utils/sem.c                  \
-         utils/condvar.c utils/once.c"
-            .split_ascii_whitespace()
-            .collect();
-}
-
-fn manual_nanomsg_build(_root: &Path, out_dir: &Path, target: &Target) {
-    let nanomsg = if target.is_ios() {
-        out_dir.join("nanomsg.ios")
-    } else {
-        out_dir.join("nanomsg-1.1.5")
-    };
-    epintln!("nanomsg at "[nanomsg]);
-
-    let libnanomsg_a = out_dir.join("libnanomsg.a");
-    if !libnanomsg_a.exists() {
-        if !nanomsg.exists() && !target.is_ios() {
-            let nanomsg_tgz = out_dir.join("nanomsg.tgz");
-            if !nanomsg_tgz.exists() {
-                hget(
-                    "https://github.com/nanomsg/nanomsg/archive/1.1.5.tar.gz",
-                    nanomsg_tgz.clone(),
-                );
-                assert!(nanomsg_tgz.exists());
-            }
-            unwrap!(ecmd!("tar", "-xzf", "nanomsg.tgz").dir(&out_dir).run());
-            assert!(nanomsg.exists());
-        } else if !nanomsg.exists() && target.is_ios() {
-            // NB: This is a port listed at https://nanomsg.org/documentation.html
-            // and a cursory search has confirmed that this is what people use on iOS.
-            unwrap!(ecmd!(
-                "git",
-                "clone",
-                "--depth=1",
-                "https://github.com/reqshark/nanomsg.ios.git"
-            )
-            .dir(&out_dir)
-            .run());
-            assert!(nanomsg.exists());
-        }
-
-        let mut cc = target.cc(false);
-        cc.debug(false);
-        cc.opt_level(2);
-        cc.flag("-fPIC");
-        if target.is_ios() {
-            cc.include(nanomsg.join("utils")); // for `#include "attr.h"` to work
-        } else {
-            cc.define("NN_HAVE_SEMAPHORE", None);
-            cc.define("NN_HAVE_POLL", None);
-            cc.define("NN_HAVE_MSG_CONTROL", None);
-            cc.define("NN_HAVE_EVENTFD", None);
-            cc.define("NN_USE_EVENTFD", None);
-            cc.define("NN_USE_LITERAL_IFADDR", None);
-            cc.define("NN_USE_POLL", None);
-        }
-        for src_path in LIBNANOMSG_115_ANDROID_SRC.iter() {
-            cc.file(if target.is_ios() {
-                if src_path.ends_with("/strcasestr.c")
-                    || src_path.ends_with("/strncasecmp.c")
-                    || src_path.ends_with("/condvar.c")
-                    || src_path.ends_with("/once.c")
-                {
-                    continue;
-                }
-                nanomsg.join(src_path)
-            } else {
-                nanomsg.join("src").join(src_path)
-            });
-        }
-        if target.is_ios() {
-            cc.file(nanomsg.join("utils/glock.c"));
-            cc.file(nanomsg.join("core/epbase.c"));
-            cc.file(nanomsg.join("transports/tcpmux/tcpmux.c"));
-            cc.file(nanomsg.join("transports/tcpmux/ctcpmux.c"));
-            cc.file(nanomsg.join("transports/tcpmux/stcpmux.c"));
-            cc.file(nanomsg.join("transports/tcpmux/btcpmux.c"));
-            cc.file(nanomsg.join("transports/tcpmux/atcpmux.c"));
-        }
-        cc.compile("nanomsg");
-        assert!(libnanomsg_a.exists());
-    }
-    println!("cargo:rustc-link-lib=static=nanomsg");
-    println!(
-        "cargo:rustc-link-search=native={}",
-        path2s(unwrap!(libnanomsg_a.parent()))
-    );
 }
 
 /// Build MM1 libraries without CMake, making cross-platform builds more transparent to us.
 fn manual_mm1_build(target: Target) {
     let (root, out_dir) = (root(), out_dir());
-    manual_nanomsg_build(&root, &out_dir, &target);
 
     let exchanges_build = out_dir.join("exchanges_build");
     epintln!("exchanges_build at "[exchanges_build]);
@@ -1641,10 +1287,6 @@
         }
         cc.compile("crypto777");
         assert!(libcrypto777_a.is_file());
-=======
-    } else {
-        println!("cargo:rustc-link-lib=stdc++");
->>>>>>> 9f374db5
     }
     println!("cargo:rustc-link-lib=static=crypto777");
 }
@@ -1792,20 +1434,6 @@
     }
 }
 
-/// Find shell-matching paths with the pattern relative to the `root`.
-fn globʳ(root_glob: &str) -> Result<Paths, PatternError> {
-    let full_glob = root().join(root_glob);
-    let full_glob = unwrap!(full_glob.to_str());
-    glob(full_glob)
-}
-
-fn rerun_if_changed(root_glob: &str) {
-    for path in unwrap!(globʳ(root_glob)) {
-        let path = unwrap!(path);
-        println!("cargo:rerun-if-changed={}", path2s(path));
-    }
-}
-
 fn main() {
     // NB: `rerun-if-changed` will ALWAYS invoke the build.rs if the target does not exists.
     // cf. https://github.com/rust-lang/cargo/issues/4514#issuecomment-330976605
