// The script here will translate some of the C headers necessary for the gradual Rust port into the corresponding Rust files.
// Going to take the *whitelisting* approach, converting just the necessary definitions, in order to keep the builds fast.

// The script is experimentally formatted with `rustfmt`. Probably not going to use `rustfmt` for the rest of the project though.

// Bindgen requirements: https://rust-lang.github.io/rust-bindgen/requirements.html
//              Windows: https://github.com/rust-lang-nursery/rustup.rs/issues/1003#issuecomment-289825927
// On build.rs: https://doc.rust-lang.org/cargo/reference/build-scripts.html

#![feature(non_ascii_idents)]

#[macro_use]
extern crate fomat_macros;
#[macro_use]
extern crate lazy_static;
#[macro_use]
extern crate unwrap;

use bzip2::read::BzDecoder;
use duct::cmd;
use futures::{Future, Stream};
use futures_cpupool::CpuPool;
use glob::{glob, Paths, PatternError};
use gstuff::{last_modified_sec, now_float, slurp};
use hyper_rustls::HttpsConnector;
use libflate::gzip::Decoder;
<<<<<<< HEAD
=======
use shell_escape::escape;
>>>>>>> 0ae49dd4
use std::cmp::max;
use std::env::var;
use std::fmt::{self, Write as FmtWrite};
use std::fs;
use std::io::{Read, Write};
use std::iter::empty;
use std::path::{Component, Path, PathBuf};
use std::sync::Arc;
use tar::Archive;

/// Ongoing (RLS) builds might interfere with a precise time comparison.
const SLIDE: f64 = 60.;

/// Like the `duct` `cmd!` but also prints the command into the standard error stream.
macro_rules! ecmd {
    ( $program:expr ) => {{
        eprintln!("$ {}", $program);
        cmd($program, empty::<String>())
            .stdout_to_stderr()
    }};
    ( @s $args: expr, $arg:expr ) => {$args.push(String::from($arg));};
    ( @i $args: expr, $iterable:expr ) => {for v in $iterable {ecmd! (@s $args, v)}};
    ( @a $args: expr, i $arg:expr ) => {ecmd! (@i $args, $arg);};
    ( @a $args: expr, i $arg:expr, $( $tail:tt )* ) => {ecmd! (@i $args, $arg); ecmd! (@a $args, $($tail)*);};
    ( @a $args: expr, $arg:expr ) => {ecmd! (@s $args, $arg);};
    ( @a $args: expr, $arg:expr, $( $tail:tt )* ) => {ecmd! (@s $args, $arg); ecmd! (@a $args, $($tail)*);};
    ( $program:expr, $( $args:tt )* ) => {{
        let mut args: Vec<String> = Vec::new();
        ecmd! (@a &mut args, $($args)*);
        eprintln!("$ {}{}", $program, show_args(&args));
        cmd($program, args)
            .stdout_to_stderr()
    }};
}

/// Returns `true` if the `target` is not as fresh as the `prerequisites`.
fn make(target: &AsRef<Path>, prerequisites: &[PathBuf]) -> bool {
    let target_lm = last_modified_sec(target).expect("!last_modified") as u64;
    if target_lm == 0 {
        return true;
    }
    let mut prerequisites_lm = 0;
    for path in prerequisites {
        prerequisites_lm = max(
            prerequisites_lm,
            last_modified_sec(&path).expect("!last_modified") as u64,
        )
    }
    target_lm < prerequisites_lm
}

fn bindgen<
    'a,
    TP: AsRef<Path>,
    FI: Iterator<Item = &'a &'a str>,
    TI: Iterator<Item = &'a &'a str>,
    DI: Iterator<Item = &'a &'a str>,
>(
    from: Vec<String>,
    to: TP,
    functions: FI,
    types: TI,
    defines: DI,
) {
    // We'd like to regenerate the bindings whenever the build.rs changes, in case we changed bindgen configuration here.
    let lm_build_rs = unwrap!(last_modified_sec(&"build.rs"), "Can't stat build.rs");

    let to = to.as_ref();

    let mut lm_from = 0f64;
    for header_path in &from {
        lm_from = match last_modified_sec(&header_path) {
            Ok(sec) => lm_from.max(sec),
            Err(err) => panic!("Can't stat the header {:?}: {}", from, err),
        };
    }
    let lm_to = last_modified_sec(&to).unwrap_or(0.);
    if lm_from >= lm_to - SLIDE || lm_build_rs >= lm_to - SLIDE {
        let bindings = {
            // https://docs.rs/bindgen/0.37.*/bindgen/struct.Builder.html
            let mut builder = bindgen::builder();
            for header_path in from {
                builder = builder.header(header_path)
            }
            builder = builder.ctypes_prefix("::libc");
            builder = builder.whitelist_recursively(true);
            builder = builder.layout_tests(false);
            builder = builder.derive_default(true);
            // Currently works for functions but not for variables such as `extern uint32_t DOCKERFLAG`.
            builder = builder.generate_comments(true);
            if cfg!(windows) {
                // Normally we should be checking for `_WIN32`, but `nn_config.h` checks for `WIN32`.
                // (Note that it's okay to have WIN32 defined for 64-bit builds,
                // cf https://github.com/rust-lang-nursery/rust-bindgen/issues/1062#issuecomment-334804738).
                builder = builder.clang_arg("-D WIN32");
            }
            for name in functions {
                builder = builder.whitelist_function(name)
            }
            for name in types {
                builder = builder.whitelist_type(name)
            }
            // Looks like C defines should be whitelisted both on the function and the variable levels.
            for name in defines {
                builder = builder.whitelist_function(name);
                builder = builder.whitelist_var(name)
            }
            let target = Target::load();
            if let Target::iOS(ref targetᴱ) = target {
                if targetᴱ == "aarch64-apple-ios" {
                    // https://github.com/rust-lang/rust-bindgen/issues/1211
                    builder = builder.clang_arg("--target=arm64-apple-ios");
                }
                let cops = unwrap!(target.ios_clang_ops());
                builder = builder.clang_arg(fomat!("--sysroot="(cops.sysroot)));
                builder = builder.clang_arg("-arch").clang_arg(cops.arch);
            }
            match builder.generate() {
                Ok(bindings) => bindings,
                Err(()) => panic!("Error generating the bindings for {:?}", to),
            }
        };

        if let Err(err) = bindings.write_to_file(to) {
            panic!("Error writing to {:?}: {}", to, err)
        }
    }
}

fn generate_bindings() {
    let target = Target::load();
    if target.is_android_cross() {
        if !Path::new("/usr/lib/llvm-3.9/lib/libclang.so").exists() {
            // clang is missing from japaric/armv7-linux-androideabi by default.
            // cf. https://github.com/rust-embedded/cross/issues/174
            // We should explain installing and committing clang into japaric/armv7-linux-androideabi when it does.
            panic!(
                "libclang-3.9-dev needs to be installed in order for the cross-compilation to work"
            );
        }
    }

    let c_headers = out_dir().join("c_headers");
    let _ = fs::create_dir(&c_headers);
    assert!(c_headers.is_dir());

    // NB: curve25519.h and cJSON.h are needed to parse LP_include.h.
    bindgen(
        vec![
            "../../includes/curve25519.h".into(),
            "../../includes/cJSON.h".into(),
            "../../iguana/exchanges/LP_include.h".into(),
        ],
        c_headers.join("LP_include.rs"),
        [
            // functions
            "cJSON_Parse",
            "cJSON_GetErrorPtr",
            "cJSON_Delete",
            "cJSON_GetArraySize",
            "j64bits",
            "jadd",
            "jarray",
            "jitem",
            "jint",
            "juint",
            "jstr",
            "jdouble",
            "jobj",
            "jprint",
            "free_json",
            "jaddstr",
            "unstringify",
            "jaddnum",
            "LP_NXT_redeems",
            "LPinit",
            "LP_addpeer",
            "LP_peer_recv",
            "LP_ports",
            "LP_rpcport",
            "unbuffered_output_support",
            "calc_crc32",
            "LP_userpass",
            "LP_mutex_init",
            "stats_JSON",
            "LP_priceinfofind",
            "prices_loop",
            "LP_portfolio",
            "LP_coinadd_",
            "LP_priceinfoadd",
            "LP_dPoW_request",
            "LP_conflicts_find",
            "LP_coinjson",
            "LP_portfolio_trade",
            "LP_portfolio_order",
            "LP_pricesparse",
            "LP_ticker",
            "LP_queuecommand",
            "LP_CMCbtcprice",
            "LP_fundvalue",
            "LP_coinsearch",
            "LP_instantdex_deposit",
            "LP_mypriceset",
            "LP_pricepings",
            "LP_autopriceset",
            "LP_txfees",
            "LP_address_minmax",
            "LP_fomoprice",
            "LP_quoteinfoinit",
            "LP_quotedestinfo",
            "decode_hex",
            "LP_aliceid_calc",
            "LP_rand",
            "LP_query",
            "LP_quotejson",
            "LP_mpnet_send",
            "LP_address",
            "LP_command_process",
            "LP_balances",
            "LP_KMDvalue",
            "LP_quoteparse",
            "LP_requestinit",
            "LP_tradecommand_log",
            "bits256_str", // cf. `impl fmt::Display for bits256`
            "vcalc_sha256",
            "calc_rmd160_sha256",
            "bitcoin_address",
            "bitcoin_pubkey33",
            "LP_instantdex_proofcheck",
            "LP_myprice",
            "LP_pricecache",
            "LP_pricevalid",
            "LP_pubkeyadd",
            "LP_pubkeyfind",
            "LP_pubkey_sigcheck",
            "LP_aliceid",
            "LP_dynamictrust",
            "LP_kmdvalue",
            "LP_trades_alicevalidate",
            "LP_failedmsg",
            "LP_quote_validate",
            "LP_availableset",
            "LP_tradebot_pauseall",
            "LP_portfolio_reset",
            "LP_priceinfos_clear",
            "LP_privkeycalc",
            "LP_privkey_updates",
            "LP_privkey_init",
            "LP_privkey",
            "LP_swapsfp_update",
            "LP_unavailableset",
            "LP_trades_pricevalidate",
            "LP_allocated",
            "LP_basesatoshis",
            "LP_RTmetrics_blacklisted",
            "LP_getheight",
            "LP_reservation_check",
            "LP_instantdex_txids",
            "LP_price_sig",
            "LP_coin_curl_init",
            "LP_pricefeedupdate",
        ]
        .iter(),
        // types
        [
            "_bits256",
            "cJSON",
            "iguana_info",
            "LP_utxoinfo",
            "LP_trade",
            "LP_swap_remember",
        ]
        .iter(),
        [
            // defines
            "bitcoind_RPC_inittime",
            "GLOBAL_DBDIR",
            "DOCKERFLAG",
            "USERHOME",
            "LP_profitratio",
            "LP_RPCPORT",
            "LP_MAXPRICEINFOS",
            "LP_showwif",
            "LP_coins",
            "LP_IS_ZCASHPROTOCOL",
            "LP_IS_BITCOINCASH",
            "LP_IS_BITCOINGOLD",
            "BOTS_BONDADDRESS",
            "LP_MIN_TXFEE",
            "IAMLP",
            "LP_gui",
            "LP_canbind",
            "LP_fixed_pairport",
            "LP_myipaddr",
            "LP_myipaddr_from_command_line",
            "LP_autoprices",
            "num_LP_autorefs",
            "LP_STOP_RECEIVED",
            "IPC_ENDPOINT",
            "SPAWN_RPC",
            "LP_autorefs",
            "G",
            "LP_mypubsock",
            "LP_mypullsock",
            "LP_mypeer",
            "RPC_port",
            "LP_ORDERBOOK_DURATION",
            "LP_AUTOTRADE_TIMEOUT",
            "LP_RESERVETIME",
            "LP_Alicequery",
            "LP_Alicedestpubkey",
            "GTCorders",
            "LP_QUEUE_COMMAND",
            "LP_RTcount",
            "LP_swapscount",
            "LP_REQUEST",
            "LP_RESERVED",
            "LP_CONNECT",
            "LP_CONNECTED",
            "dstr",
            "INSTANTDEX_PUBKEY",
        ]
        .iter(),
    );

    bindgen(
        vec!["../../crypto777/OS_portable.h".into()],
        c_headers.join("OS_portable.rs"),
        [
            // functions
            "OS_init",
            "OS_ensure_directory",
            "OS_compatible_path",
            "calc_ipbits",
        ]
        .iter(),
        empty(), // types
        empty(), // defines
    );
}

/// The build script will usually help us by putting the MarketMaker version into the "MM_VERSION" file
/// (environment variable isn't as useful because we can't `rerun-if-changed` on it).
/// We're using the "UNKNOWN" version designator if the file isn't there or is empty.
/// For the nightly builds the version contains the short commit hash.
/// This function ensures that we have the "MM_VERSION" variable during the build.
fn mm_version() -> String {
    // Try to load the variable from the file.
    let mm_versionᵖ = root().join("MM_VERSION");
    let mut buf;
    let version = if let Ok(mut mm_versionᶠ) = fs::File::open(&mm_versionᵖ) {
        buf = String::new();
        unwrap!(
            mm_versionᶠ.read_to_string(&mut buf),
            "Can't read from MM_VERSION"
        );
        buf.trim()
    } else {
        // If the MM_VERSION file is absent then we should create it
        // in order for the Cargo dependency management to see it,
        // because Cargo will keep rebuilding the `common` crate otherwise.
        //
        // We should probably fetch the actual git version here,
        // with something like `git log '--pretty=format:%h' -n 1` for the nightlies,
        // and a release tag when building from some kind of a stable branch,
        // though we should keep the ability for the tooling to provide the MM_VERSION
        // externally, because moving the entire ".git" around is not always practical.
        if let Ok(mut mm_versionᶠ) = fs::File::create(&mm_versionᵖ) {
            unwrap!(mm_versionᶠ.write_all(&b"UNKNOWN"[..]));
        }
        "UNKNOWN"
    };
    println!("cargo:rustc-env=MM_VERSION={}", version);
    version.into()
}

/// Formats a vector of command-line arguments into a printable string, for the build log.
fn show_args<'a, I: IntoIterator<Item = &'a String>>(args: I) -> String {
    use std::fmt::Write;
    let mut buf = String::new();
    for arg in args {
        if arg.contains(' ') {
            let _ = write!(&mut buf, " \"{}\"", arg);
        } else {
            buf.push(' ');
            buf.push_str(arg)
        }
    }
    buf
}

/// See if we have the required libraries.
#[cfg(windows)]
fn windows_requirements() {
    use std::ffi::OsString;
    use std::mem::uninitialized;
    use std::os::windows::ffi::OsStringExt;
    use std::path::Path;
    // https://msdn.microsoft.com/en-us/library/windows/desktop/ms724373(v=vs.85).aspx
    use winapi::um::sysinfoapi::GetSystemDirectoryW;

    let system = {
        let mut buf: [u16; 1024] = unsafe { uninitialized() };
        let len = unsafe { GetSystemDirectoryW(buf.as_mut_ptr(), (buf.len() - 1) as u32) };
        if len <= 0 {
            panic!("!GetSystemDirectoryW")
        }
        let len = len as usize;
        let system = OsString::from_wide(&buf[0..len]);
        Path::new(&system).to_path_buf()
    };
    eprintln!("windows_requirements] System directory is {:?}.", system);

    if !Path::new(r"c:\Program Files\LLVM\bin\libclang.dll").is_file() {
        // If `clang -v` works then maybe libclang is installed at a different location.
        let clang_v = cmd!("clang", "-v")
            .stderr_to_stdout()
            .read()
            .unwrap_or(Default::default());
        if !clang_v.contains("clang version") {
            panic!(
                "\n\
                 windows_requirements]\n\
                 Per https://rust-lang.github.io/rust-bindgen/requirements.html\n\
                 please download and install a 'Windows (64-bit)' pre-build binary of LLVM\n\
                 from http://releases.llvm.org/download.html\n\
                 "
            );
        }
    }

    // `msvcr100.dll` is required by `ftp://sourceware.org/pub/pthreads-win32/prebuilt-dll-2-9-1-release/dll/x64/pthreadVC2.dll`
    let msvcr100 = system.join("msvcr100.dll");
    if !msvcr100.exists() {
        panic! ("msvcr100.dll is missing. \
            You can install it from https://www.microsoft.com/en-us/download/details.aspx?id=14632.");
    }

    // I don't exactly know what DLLs this download installs. Probably "msvcp140...". Might prove useful later.
    //You can install it from https://aka.ms/vs/15/release/vc_redist.x64.exe,
    //see https://support.microsoft.com/en-us/help/2977003/the-latest-supported-visual-c-downloads
}

#[cfg(not(windows))]
fn windows_requirements() {}

/// SuperNET's root.  
/// Calculated from `CARGO_MANIFEST_DIR`.  
/// NB: `cross` mounts it at "/project" and mounts it read-only!
fn root() -> PathBuf {
    let common = Path::new(env!("CARGO_MANIFEST_DIR"));
    let super_net = common.join("../..");
    let super_net = match super_net.canonicalize() {
        Ok(p) => p,
        Err(err) => panic!("Can't canonicalize {:?}: {}", super_net, err),
    };
    // On Windows we're getting these "\\?\" paths from canonicalize but they aren't any good for CMake.
    if cfg!(windows) {
        let s = path2s(super_net);
        Path::new(if s.starts_with(r"\\?\") {
            &s[4..]
        } else {
            &s[..]
        })
        .into()
    } else {
        super_net
    }
}

/// A folder cargo creates for our build.rs specifically.
fn out_dir() -> PathBuf {
    // cf. https://github.com/rust-lang/cargo/issues/3368#issuecomment-265900350
    let out_dir = unwrap!(var("OUT_DIR"));
    let out_dir = Path::new(&out_dir);
    if !out_dir.is_dir() {
        panic!("OUT_DIR !is_dir")
    }
    out_dir.to_path_buf()
}

/// Absolute path taken from SuperNET's root + `path`.  
fn rabs(rrel: &str) -> PathBuf {
    root().join(rrel)
}

fn path2s<P>(path: P) -> String
where
    P: AsRef<Path>,
{
    let path: &Path = path.as_ref();
    unwrap!(path.to_str(), "Non-stringy path {:?}", path).into()
}

/// Downloads a file, placing it into the given path
/// and sharing the download status on the standard error stream.
///
/// Panics on errors.
///
/// The idea is to replace wget and cURL build dependencies, particularly on Windows.
/// Being able to see the status of the download in the terminal
/// seems more important here than the Future-based parallelism.
fn hget(url: &str, to: PathBuf) {
    // NB: Not using reqwest because I don't see a "hyper-rustls" option in
    // https://github.com/seanmonstar/reqwest/commit/82bc1be89e576b34f09f0f016b0ff38a22820ac5
    use hyper::client::HttpConnector;
    use hyper::header::{CONTENT_LENGTH, LOCATION};
    use hyper::{Body, Client, Request, StatusCode};

    eprintln!("hget] Downloading {} ...", url);

    let https = HttpsConnector::new(1);
    let pool = CpuPool::new(1);
    let client = Arc::new(Client::builder().executor(pool.clone()).build(https));

    fn rec(
        client: Arc<Client<HttpsConnector<HttpConnector>>>,
        request: Request<Body>,
        to: PathBuf,
    ) -> Box<Future<Item = (), Error = ()> + Send> {
        Box::new(client.request(request) .then(move |res| -> Box<Future<Item=(), Error=()> + Send> {
            let res = unwrap!(res);
            let status = res.status();
            if status == StatusCode::FOUND {
                let location = unwrap!(res.headers()[LOCATION].to_str());

                epintln!("hget] Redirected to "
                    if location.len() < 99 {  // 99 here is a numerically convenient screen width.
                        (location) " …"
                    } else {
                        (&location[0..33]) '…' (&location[location.len()-44..location.len()]) " …"
                    }
                );

                let request = unwrap!(Request::builder().uri(location) .body(Body::empty()));
                rec(client, request, to)
            } else if status == StatusCode::OK {
                let mut file = unwrap!(fs::File::create(&to), "hget] Can't create {:?}", to);
                // "cargo build -vv" shares the stderr with the user but buffers it on a line by line basis,
                // meaning that without some dirty terminal tricks we won't be able to share
                // a download status one-liner.
                // The alternative, then, is to share the status updates based on time:
                // If the download was working for five-ten seconds we want to share the status
                // with the user in order not to keep her in the dark.
                let mut received = 0;
                let mut last_status_update = now_float();
                let len: Option<usize> = res.headers().get(CONTENT_LENGTH) .map(|hv| unwrap!(unwrap!(hv.to_str()).parse()));
                Box::new(res.into_body().for_each(move |chunk| {
                    received += chunk.len();
                    if now_float() - last_status_update > 3. {
                        last_status_update = now_float();
                        epintln!(
                            {"hget] Fetched {:.0} KiB", received as f64 / 1024.}
                            if let Some(len) = len {{" out of {:.0}", len as f64 / 1024.}}
                            " …"
                        );
                    }
                    unwrap!(file.write_all(&chunk));
                    Ok(())
                }).then(move |r| -> Result<(), ()> {unwrap!(r); Ok(())}))
            } else {
                panic!("hget] Unknown status: {:?} (headers: {:?}", status, res.headers())
            }
        }))
    }

    let request = unwrap!(Request::builder().uri(url).body(Body::empty()));
    unwrap!(pool.spawn(rec(client, request, to)).wait())
}

/// Loads the `path`, runs `update` on it and saves back the result if it differs.
fn _in_place(path: &AsRef<Path>, update: &mut dyn FnMut(Vec<u8>) -> Vec<u8>) {
    let path: &Path = path.as_ref();
    if !path.is_file() {
        return;
    }
    let dir = unwrap!(path.parent());
    let name = unwrap!(unwrap!(path.file_name()).to_str());
    let bulk = slurp(&path);
    if bulk.is_empty() {
        return;
    }
    let updated = update(bulk.clone());
    if bulk != updated {
        let tmp = dir.join(fomat! ((name) ".tmp"));
        {
            let mut file = unwrap!(fs::File::create(&tmp));
            unwrap!(file.write_all(&updated));
        }
        unwrap!(fs::rename(tmp, path))
    }
}

#[derive(Debug)]
struct IosClangOps {
    /// iPhone SDK (iPhoneOS for arm64, iPhoneSimulator for x86_64)
    sysroot: &'static str,
    /// "arm64", "x86_64".
    arch: &'static str,
    /// Identifies the corresponding clang options defined in "user-config.jam".
    b2_toolset: &'static str,
<<<<<<< HEAD
=======
    /// The minimal iOS version: 10 for 32-bit targets, 11 for 64-bit targets.
    ios_min: f64,
>>>>>>> 0ae49dd4
}

#[allow(non_camel_case_types)]
#[derive(PartialEq, Eq, Debug)]
enum Target {
    Unix,
    Mac,
    Windows,
    /// https://github.com/rust-embedded/cross
    AndroidCross,
    /// https://github.com/TimNN/cargo-lipo
    iOS(String),
}
impl Target {
    fn load() -> Target {
        let targetᴱ = unwrap!(var("TARGET"));
        match &targetᴱ[..] {
            "x86_64-unknown-linux-gnu" => Target::Unix,
            // Used when compiling MM from under Raspberry Pi.
            "armv7-unknown-linux-gnueabihf" => Target::Unix,
            "x86_64-apple-darwin" => Target::Mac,
            "x86_64-pc-windows-msvc" => Target::Windows,
            "armv7-linux-androideabi" => {
                if Path::new("/android-ndk").exists() {
                    Target::AndroidCross
                } else {
                    panic!(
                        "/android-ndk not found. Please use the `cross` as described at \
                         https://github.com/artemii235/SuperNET/blob/mm2-cross/docs/ANDROID.md"
                    )
                }
            }
            "aarch64-apple-ios" => Target::iOS(targetᴱ),
            "x86_64-apple-ios" => Target::iOS(targetᴱ),
            "armv7-apple-ios" => Target::iOS(targetᴱ),
            "armv7s-apple-ios" => Target::iOS(targetᴱ),
            t => panic!("Target not (yet) supported: {}", t),
        }
    }
    /// True if building for ARM under https://github.com/rust-embedded/cross
    /// or a similar setup based on the "japaric/armv7-linux-androideabi" Docker image.
    fn is_android_cross(&self) -> bool {
        *self == Target::AndroidCross
    }
    fn is_ios(&self) -> bool {
        match self {
            &Target::iOS(_) => true,
            _ => false,
        }
    }
    fn is_mac(&self) -> bool {
        *self == Target::Mac
    }
    /// The "-arch" parameter passed to Xcode clang++ when cross-building for iOS.
    fn ios_clang_ops(&self) -> Option<IosClangOps> {
        match self {
            &Target::iOS(ref target) => match &target[..] {
                "aarch64-apple-ios" => Some(IosClangOps {
                    // cf. `xcrun --sdk iphoneos --show-sdk-path`
                    sysroot: "/Applications/Xcode.app/Contents/Developer/Platforms/iPhoneOS.platform/Developer/SDKs/iPhoneOS.sdk",
                    arch: "arm64",
<<<<<<< HEAD
                    b2_toolset: "darwin-iphone"
=======
                    b2_toolset: "darwin-iphone",
                    ios_min: 11.0,
>>>>>>> 0ae49dd4
                }),
                "x86_64-apple-ios" => Some(IosClangOps {
                    sysroot: "/Applications/Xcode.app/Contents/Developer/Platforms/iPhoneSimulator.platform/Developer/SDKs/iPhoneSimulator.sdk",
                    arch: "x86_64",
<<<<<<< HEAD
                    b2_toolset: "darwin-iphonesim"
                }),
                //"armv7-apple-ios" => "armv7", 32-bit
=======
                    b2_toolset: "darwin-iphonesim",
                    ios_min: 11.0,
                }),
                // armv7, 32-bit
                "armv7-apple-ios" => Some(IosClangOps {
                    sysroot: "/Applications/Xcode.app/Contents/Developer/Platforms/iPhoneOS.platform/Developer/SDKs/iPhoneOS.sdk",
                    arch: "armv7",
                    b2_toolset: "darwin-iphone10v7",
                    ios_min: 10.0,
                }),
>>>>>>> 0ae49dd4
                //"armv7s-apple-ios" => "armv7s", 32-bit
                _ => None,
            },
            _ => None,
        }
    }
    fn cc(&self, plus_plus: bool) -> cc::Build {
        let mut cc = cc::Build::new();
        if self.is_android_cross() {
            cc.compiler(if plus_plus {
                // NB: GCC is a link to Clang in the NDK.
                "/android-ndk/bin/clang++"
            } else {
                "/android-ndk/bin/clang"
            });
            cc.archiver("/android-ndk/bin/arm-linux-androideabi-ar");
        } else if self.is_ios() {
            let cops = unwrap!(self.ios_clang_ops());
            // cf. `xcode-select -print-path`
            cc.compiler(if plus_plus {
                "/Applications/Xcode.app/Contents/Developer/Toolchains/XcodeDefault.xctoolchain/usr/bin/clang++"
            } else {
                "/Applications/Xcode.app/Contents/Developer/Toolchains/XcodeDefault.xctoolchain/usr/bin/clang"
            });
            cc.flag(&fomat!("--sysroot="(cops.sysroot)));
            cc.flag("-stdlib=libc++");
<<<<<<< HEAD
            cc.flag("-miphoneos-version-min=11.0"); // 64-bit.
            cc.flag("-mios-simulator-version-min=11.0");
            cc.flag("-DIPHONEOS_DEPLOYMENT_TARGET=11.0");
=======
            cc.flag(&fomat!("-miphoneos-version-min="(cops.ios_min)));
            cc.flag(&fomat!("-mios-simulator-version-min="(cops.ios_min)));
            cc.flag(&fomat!("-DIPHONEOS_DEPLOYMENT_TARGET="(cops.ios_min)));
>>>>>>> 0ae49dd4
            cc.flag("-arch").flag(cops.arch);
        }
        cc
    }
}
impl fmt::Display for Target {
    fn fmt(&self, f: &mut fmt::Formatter) -> fmt::Result {
        match self {
            &Target::iOS(ref target) => f.write_str(&target[..]),
            _ => wite!(f, [self]),
        }
    }
}

fn fetch_boost(_target: &Target) -> PathBuf {
    let out_dir = out_dir();
    let prefix = out_dir.join("boost");
    let boost_system = prefix.join("lib/libboost_system.a");
    if boost_system.exists() {
        return prefix;
    }

    let boost = out_dir.join("boost_1_68_0");
    epintln!("Boost at "[boost]);
    if !boost.exists() {
        // [Download and] unpack Boost.
        let tbz = out_dir.join("boost_1_68_0.tar.bz2");
        if !tbz.exists() {
            let tmp = tbz.with_extension("bz2-tmp");
            let _ = fs::remove_file(&tmp);
            hget(
                "https://dl.bintray.com/boostorg/release/1.68.0/source/boost_1_68_0.tar.bz2",
                tmp.clone(),
            );
            unwrap!(fs::rename(tmp, tbz));
        }

        // Boost is huge, a full installation will impact the build time
        // and might hit the CI space limits.
        // To avoid this we unpack only a small subset.

        // Example using bcp to help with finding a part of the subset:
        // sh bootstrap.sh
        // ./b2 release address-model=64 link=static cxxflags=-fPIC cxxstd=11 define=BOOST_ERROR_CODE_HEADER_ONLY stage --with-date_time --with-system
        // ./b2 release address-model=64 link=static cxxflags=-fPIC cxxstd=11 define=BOOST_ERROR_CODE_HEADER_ONLY tools/bcp
        // dist/bin/bcp --scan --list ../libtorrent-rasterbar-1.2.0/src/*.cpp

        let f = unwrap!(fs::File::open(out_dir.join("boost_1_68_0.tar.bz2")));
        let bz2 = BzDecoder::new(f);
        let mut a = Archive::new(bz2);
        for en in unwrap!(a.entries()) {
            let mut en = unwrap!(en);
            let path = unwrap!(en.path());
            let pathˢ = unwrap!(path.to_str());
            assert!(pathˢ.starts_with("boost_1_68_0/"));
            let pathˢ = &pathˢ[13..];
            let unpack = pathˢ == "bootstrap.sh"
                || pathˢ == "bootstrap.bat"
                || pathˢ == "boost-build.jam"
                || pathˢ == "boostcpp.jam"
                || pathˢ == "boost/assert.hpp"
                || pathˢ == "boost/aligned_storage.hpp"
                || pathˢ == "boost/array.hpp"
                || pathˢ.starts_with("boost/asio/")
                || pathˢ.starts_with("boost/blank")
                || pathˢ.starts_with("boost/bind")
                || pathˢ == "boost/call_traits.hpp"
                || pathˢ.starts_with("boost/callable_traits/")
                || pathˢ == "boost/cerrno.hpp"
                || pathˢ == "boost/config.hpp"
                || pathˢ == "boost/concept_check.hpp"
                || pathˢ == "boost/crc.hpp"
                || pathˢ.starts_with("boost/container")
                || pathˢ.starts_with("boost/container_hash/")
                || pathˢ.starts_with("boost/concept/")
                || pathˢ.starts_with("boost/config/")
                || pathˢ.starts_with("boost/core/")
                || pathˢ.starts_with("boost/chrono")
                || pathˢ == "boost/cstdint.hpp"
                || pathˢ == "boost/current_function.hpp"
                || pathˢ == "boost/checked_delete.hpp"
                || pathˢ.starts_with("boost/date_time/")
                || pathˢ.starts_with("boost/detail/")
                || pathˢ.starts_with("boost/exception/")
                || pathˢ.starts_with("boost/fusion/")
                || pathˢ.starts_with("boost/function")
                || pathˢ.starts_with("boost/functional")
                || pathˢ == "boost/get_pointer.hpp"
                || pathˢ.starts_with("boost/iterator/")
                || pathˢ.starts_with("boost/intrusive")
                || pathˢ.starts_with("boost/integer")
                || pathˢ.starts_with("boost/io")
                || pathˢ.starts_with("boost/lexical_cast")
                || pathˢ == "boost/limits.hpp"
                || pathˢ.starts_with("boost/mpl/")
                || pathˢ.starts_with("boost/math")
                || pathˢ.starts_with("boost/move")
                || pathˢ.starts_with("boost/multiprecision")
                || pathˢ == "boost/mem_fn.hpp"
                || pathˢ == "boost/next_prior.hpp"
                || pathˢ == "boost/noncopyable.hpp"
                || pathˢ.starts_with("boost/none")
                || pathˢ.starts_with("boost/numeric/")
                || pathˢ == "boost/operators.hpp"
                || pathˢ.starts_with("boost/optional")
                || pathˢ.starts_with("boost/predef")
                || pathˢ.starts_with("boost/preprocessor/")
                || pathˢ.starts_with("boost/pool/")
                || pathˢ == "boost/ref.hpp"
                || pathˢ.starts_with("boost/range/")
                || pathˢ.starts_with("boost/ratio")
                || pathˢ.starts_with("boost/system/")
                || pathˢ.starts_with("boost/smart_ptr/")
                || pathˢ == "boost/scope_exit.hpp"
                || pathˢ == "boost/static_assert.hpp"
                || pathˢ == "boost/shared_ptr.hpp"
                || pathˢ == "boost/shared_array.hpp"
                || pathˢ == "boost/swap.hpp"
                || pathˢ.starts_with("boost/type_traits")
                || pathˢ.starts_with("boost/type_index")
                || pathˢ.starts_with("boost/typeof")
                || pathˢ.starts_with("boost/tuple/")
                || pathˢ.starts_with("boost/thread")
                || pathˢ.starts_with("boost/token")
                || pathˢ == "boost/throw_exception.hpp"
                || pathˢ == "boost/type.hpp"
                || pathˢ.starts_with("boost/utility/")
                || pathˢ == "boost/utility.hpp"
                || pathˢ.starts_with("boost/variant")
                || pathˢ == "boost/version.hpp"
                || pathˢ.starts_with("boost/winapi/")
                || pathˢ.starts_with("libs/config/")
                || pathˢ.starts_with("libs/chrono/")
                || pathˢ.starts_with("libs/date_time/")
                || pathˢ.starts_with("libs/system/")
                || pathˢ.starts_with("tools/build/")
                || pathˢ == "Jamroot";
            if !unpack {
                continue;
            }
            unwrap!(en.unpack_in(&out_dir));
        }

        assert!(boost.exists());
    }

    let b2 = boost.join(if cfg!(windows) { "b2.exe" } else { "b2" });
    if !b2.exists() {
        if cfg!(windows) {
            unwrap!(ecmd!("cmd", "/c", "bootstrap.bat").dir(&boost).run());
        } else {
            unwrap!(ecmd!("/bin/sh", "bootstrap.sh").dir(&boost).run());
        }
        assert!(b2.exists());
    }
    boost
}

/// In-place modification of file contents. Like "sed -i" (or "perl -i") but with a Rust code instead of a sed pattern.  
/// Uses `String` instead of `Vec<u8>` simply because `str` has more helpers out of the box (`std::str::pattern` works with `str`).  
/// Returns `false` if the file is absent or empty. Panics on errors.
fn with_file(path: &AsRef<Path>, visitor: &Fn(&mut String)) -> bool {
    let bulk = slurp(path);
    if bulk.is_empty() {
        return false;
    }
    let mut bulk = unwrap!(String::from_utf8(bulk));
    let copy = bulk.clone();
    visitor(&mut bulk);
    if copy == bulk {
        return true; // Not modified.
    }
    let tmp = fomat! ((unwrap! (path.as_ref().to_str())) ".tmp");
    let mut out = unwrap!(fs::File::create(&tmp));
    unwrap!(out.write_all(bulk.as_bytes()));
    drop(out);
    let permissions = unwrap!(fs::metadata(path)).permissions();
    unwrap!(fs::set_permissions(&tmp, permissions));
    unwrap!(fs::rename(tmp, path));
    eprintln!("Patched {:?}", path.as_ref());
    true
}

/// Patch libtorrent to work with the older version of clang we have in the `cross`.
fn patch_libtorrent(rasterbar: &Path) {
    let patched_flag = rasterbar.join("patched.flag");
    if !patched_flag.exists() {
        assert!(with_file(
            &rasterbar.join("include/libtorrent/config.hpp"),
            &|hh| if !hh.contains("boost/exception/to_string.hpp") {
                *hh = hh.replace(
                    "#include <boost/config.hpp>",
                    "#include <boost/config.hpp>\n\
                     #include <boost/exception/to_string.hpp>",
                );
                assert!(hh.contains("boost/exception/to_string.hpp"));
            }
        ));

        assert!(with_file(
            &rasterbar.join("include/libtorrent/file_storage.hpp"),
            &|hh| *hh = hh.replace(
                "file_entry& operator=(file_entry&&) & noexcept = default;",
                "file_entry& operator=(file_entry&&) & = default;"
            ),
        ));

        assert!(with_file(
            &rasterbar.join("include/libtorrent/broadcast_socket.hpp"),
            &|hh| *hh = hh.replace(
                "std::array<char, 1500> buffer{};",
                "std::array<char, 1500> buffer;"
            )
        ));

        let paths = &[
            "include/libtorrent/units.hpp",
            "src/alert.cpp",
            "include/libtorrent/bencode.hpp",
            "src/bdecode.cpp",
            "include/libtorrent/session.hpp",
            "src/path.cpp",
            "src/file_storage.cpp",
            "src/http_parser.cpp",
            "src/http_tracker_connection.cpp",
            "src/i2p_stream.cpp",
            "src/identify_client.cpp",
            "src/lazy_bdecode.cpp",
            "src/lazy_bdecode.cpp",
            "src/lsd.cpp",
            "src/lsd.cpp",
            "src/natpmp.cpp",
            "src/natpmp.cpp",
            "src/socket_io.cpp",
            "src/torrent.cpp",
            "src/torrent_info.cpp",
            "src/upnp.cpp",
            "src/upnp.cpp",
            "src/stack_allocator.cpp",
            "src/kademlia/msg.cpp",
            "src/kademlia/item.cpp",
        ];
        for path in paths {
            assert!(
                with_file(&rasterbar.join(path), &|cc| *cc = cc
                    .replace("std::to_string", "boost::to_string")
                    .replace("std::snprintf", "snprintf")
                    .replace("std::vsnprintf", "vsnprintf")
                    .replace("std::strtoll", "strtoll")),
                "Not found: {}",
                path
            )
        }

        unwrap!(fs::File::create(patched_flag));
    }
}

/// Downloads and builds libtorrent.  
fn build_libtorrent(boost: &Path, target: &Target) -> (PathBuf, PathBuf) {
    let out_dir = out_dir();
    // NB: On Windows the path length is limited
    // and we should use a short folder name for a better chance of fitting it.
    let rasterbar = out_dir.join("lt");
    epintln!("libtorrent at "[rasterbar]);

    if !rasterbar.exists() {
        let tgz = out_dir.join("lt.tgz");
        if !tgz.exists() {
            // Released tgz version fails to link for iOS due to https://github.com/arvidn/libtorrent/pull/3629,
            // should get a fresh Git version instead. Except we don't have "git" when building for Android,
            // so we're using the [tarball API](https://stackoverflow.com/a/8378458/257568) instead.
            hget(
                "https://codeload.github.com/arvidn/libtorrent/legacy.tar.gz/RC_1_2",
                tgz.clone(),
            );
            assert!(tgz.exists());
        }
        let mut f = unwrap!(fs::File::open(&tgz));
        let gz = unwrap!(Decoder::new(&mut f));
        let mut a = Archive::new(gz);
        let libtorrent = out_dir.join("ltt");
        for en in unwrap!(a.entries()) {
            let mut en = unwrap!(en);
            let pathⁱ = unwrap!(en.path());
            let pathⱼ = pathⁱ
                .components()
                .skip(1)
                .map(|c| {
                    if let Component::Normal(c) = c {
                        c
                    } else {
                        panic!("Bad path: {:?}, {:?}", pathⁱ, c)
                    }
                })
                .fold(PathBuf::new(), |p, c| p.join(c));
            unwrap!(en.unpack(libtorrent.join(pathⱼ)));
        }
        assert!(libtorrent.is_dir());
        unwrap!(fs::rename(libtorrent, &rasterbar));
    }

    let include = rasterbar.join("include");
    assert!(include.is_dir());

    fn find_libtorrent_a(rasterbar: &Path, target: &Target) -> Option<PathBuf> {
        // The library path is different for every platform and toolset version.
        // The alternative to *finding* the library is adding " install --prefix=../lti"
        // to the BJam build, but that would waste space and time.
        let mut search_from = rasterbar.join("bin");
<<<<<<< HEAD
        if let Target::iOS(ref targetᴱ) = target {
            search_from =
                search_from.join(fomat!("darwin-iphone" if targetᴱ == "x86_64-apple-ios" {"sim"}))
=======
        if let Target::iOS(ref _targetᴱ) = target {
            let cops = unwrap!(target.ios_clang_ops());
            search_from = search_from.join(cops.b2_toolset)
>>>>>>> 0ae49dd4
        }
        let search_for = if cfg!(windows) {
            "libtorrent.lib"
        } else {
            "libtorrent.a"
        };
        let mut lib_paths: Vec<_> = unwrap!(glob(unwrap!(search_from
            .join("**")
            .join(search_for)
            .to_str())))
        .collect();
        if lib_paths.is_empty() {
            None
        } else if lib_paths.len() > 1 {
            panic!(
                "Multiple versions of {} found in {:?}",
                search_for, search_from
            )
        } else {
            let a = unwrap!(lib_paths.remove(0));
            assert!(a.is_file());
            assert!(a.starts_with(&rasterbar));
            Some(a)
        }
    }

    if let Some(existing_a) = find_libtorrent_a(&rasterbar, &target) {
        return (existing_a, include);
    }

    // This version of the build doesn't compile Boost separately
    // but rather allows the libtorrent to compile it
    // "you probably want to just build libtorrent and have it build boost
    //  (otherwise you'll end up building the boost dependencies twice)"
    //  - https://github.com/arvidn/libtorrent/issues/26#issuecomment-121478708

    let boostˢ = unwrap!(boost.to_str());
    let boostᵉ = escape(boostˢ.into());
    // NB: The common compiler flags go to the "cxxflags=" here
    // and the platform-specific flags go to the jam files or to conditionals below.
    let mut b2 = fomat!(
        "b2 -j4 -d+2 release"
        " link=static deprecated-functions=off debug-symbols=off"
        " dht=on encryption=on crypto=built-in iconv=off i2p=off"
        " cxxflags=-DBOOST_ERROR_CODE_HEADER_ONLY=1"
        " cxxflags=-std=c++11"
        " cxxflags=-fPIC"
        " include="(boostᵉ)
    );

    fn jam(boost: &Path, from: &str) {
        let user_config_jamˢ = slurp(&root().join(from));
        let user_config_jamᵖ = boost.join("tools/build/src/user-config.jam");
        epintln!("build_libtorrent] Creating "[user_config_jamᵖ]"…");
        let mut user_config_jamᶠ = unwrap!(fs::File::create(&user_config_jamᵖ));
        unwrap!(user_config_jamᶠ.write_all(&user_config_jamˢ));
    }
    if target.is_ios() {
        // NB: The "darwin" toolset is defined in "tools/build/src/tools/darwin.jam":
        jam(boost, "mm2src/common/ios/user-config.jam");
        let cops = unwrap!(target.ios_clang_ops());
        unwrap!(wite!(&mut b2, " toolset="(cops.b2_toolset)));
    } else if target.is_android_cross() {
        jam(boost, "mm2src/common/android/user-config.jam");
        unwrap!(wite!(&mut b2, " toolset=gcc"));
        patch_libtorrent(&rasterbar);
    } else if cfg!(windows) {
        unwrap!(wite!(&mut b2, " toolset=msvc-14.1 address-model=64"));
    }

    let boost_build_path = boost.join("tools").join("build");
    let boost_build_pathᵉ = escape(unwrap!(boost_build_path.to_str()).into());
    let export = if cfg!(windows) { "SET" } else { "export" };
    epintln!("build_libtorrent]\n"
      "  $ "(export)" PATH="(boostᵉ) if cfg!(windows) {";%PATH%"} else {":$PATH"} "\n"
      "  $ "(export)" BOOST_BUILD_PATH="(boost_build_pathᵉ) "\n"
      "  $ "(b2));
    if cfg!(windows) {
        unwrap!(cmd!("cmd", "/c", b2)
            .env("PATH", format!("{};{}", boostˢ, unwrap!(var("PATH"))))
            .env("BOOST_BUILD_PATH", boost_build_path)
            .env_remove("BOOST_ROOT") // cf. https://stackoverflow.com/a/55141466/257568
            .dir(&rasterbar)
            .stdout_to_stderr()
            .run());
    } else {
        unwrap!(cmd!("/bin/sh", "-c", b2)
            .env("PATH", format!("{}:{}", boostˢ, unwrap!(var("PATH"))))
            .env("BOOST_BUILD_PATH", boost_build_path)
            .env_remove("BOOST_ROOT") // cf. https://stackoverflow.com/a/55141466/257568
            .dir(&rasterbar)
            .stdout_to_stderr()
            .run());
    }

    let a = unwrap!(find_libtorrent_a(&rasterbar, &target));
    (a, include)
}

fn libtorrent() {
    // NB: Distributions should have a copy of https://github.com/arvidn/libtorrent/blob/master/LICENSE.

    let target = Target::load();
    let boost = fetch_boost(&target);
    let (lt_a, lt_include) = build_libtorrent(&boost, &target);
    println!("cargo:rustc-link-lib=static={}", {
        let name = unwrap!(unwrap!(lt_a.file_stem()).to_str());
        if cfg!(windows) {
            name
        } else {
            &name[3..]
        }
    });
    println!(
        "cargo:rustc-link-search=native={}",
        unwrap!(unwrap!(lt_a.parent()).to_str())
    );

    if cfg!(windows) {
        println!("cargo:rustc-link-lib=iphlpapi"); // NotifyAddrChange.
    }

    epintln!("Building dht.cc …");
    let lm_dht = unwrap!(last_modified_sec(&"dht.cc"), "Can't stat dht.cc");
    let out_dir = unwrap!(var("OUT_DIR"), "!OUT_DIR");
    let lib_path = Path::new(&out_dir).join("libdht.a");
    let lm_lib = last_modified_sec(&lib_path).unwrap_or(0.);
    if lm_dht >= lm_lib - SLIDE {
        let mut cc = target.cc(true);

        // Mismatch between the libtorrent and the dht.cc flags
        // might produce weird "undefined reference" link errors.
        // Building libtorrent with "-d+2" passed to "b2" should show the actual defines.

        cc.flag("-DBOOST_ALL_NO_LIB");
        cc.flag("-DBOOST_ASIO_ENABLE_CANCELIO");
        cc.flag("-DBOOST_ASIO_HAS_STD_CHRONO");
        cc.flag("-DBOOST_MULTI_INDEX_DISABLE_SERIALIZATION");
        cc.flag("-DBOOST_NO_DEPRECATED");
        cc.flag("-DBOOST_SYSTEM_NO_DEPRECATED");
        cc.flag("-DNDEBUG");
        cc.flag("-DTORRENT_BUILDING_LIBRARY");
        cc.flag("-DTORRENT_NO_DEPRECATE");
        cc.flag("-DTORRENT_USE_I2P=0");
        cc.flag("-DTORRENT_USE_ICONV=0");
        if cfg!(windows) {
            cc.flag("-DWIN32");
            cc.flag("-DWIN32_LEAN_AND_MEAN");
            // https://stackoverflow.com/questions/7582394/strdup-or-strdup
            cc.flag("-D_CRT_SECURE_NO_DEPRECATE");
            cc.flag("-D_FILE_OFFSET_BITS=64");
            cc.flag("-D_SCL_SECURE_NO_DEPRECATE");
            cc.flag("-D_WIN32");
            // https://docs.microsoft.com/en-us/cpp/porting/modifying-winver-and-win32-winnt?view=vs-2017
            cc.flag("-D_WIN32_WINNT=0x0600");
            cc.flag("-D__USE_W32_SOCKETS");
            // cf. https://stackoverflow.com/questions/4573536/ehsc-vc-eha-synchronous-vs-asynchronous-exception-handling
            cc.flag("/EHsc");
        } else {
            cc.flag("-fexceptions");
            cc.flag("-D_FILE_OFFSET_BITS=64");
            cc.flag("-D_WIN32_WINNT=0x0600");
            cc.flag("-std=c++11");
            cc.flag("-ftemplate-depth=512");
            cc.flag("-finline-functions");
            cc.flag("-fvisibility=hidden");
            cc.flag("-fvisibility-inlines-hidden");
        }

        // Fixes the «Undefined symbols… "boost::system::detail::generic_category_ncx()"».
        cc.flag("-DBOOST_ERROR_CODE_HEADER_ONLY=1");

        cc.file("dht.cc")
            .warnings(true)
            .opt_level(2)
            .pic(true)
            .include(lt_include)
            .include(boost)
            .compile("dht");
    }
    println!("cargo:rustc-link-lib=static=dht");
    println!("cargo:rustc-link-search=native={}", out_dir);

    if target.is_mac() {
        println!("cargo:rustc-link-lib=c++");
        println!("cargo:rustc-link-lib=framework=CoreFoundation");
        println!("cargo:rustc-link-lib=framework=SystemConfiguration");
    } else if cfg!(windows) {
    } else {
        println!("cargo:rustc-link-lib=stdc++");
    }
}

/// We often use a fresh version of CMake and it might be missing from the default PATH.
fn cmake_path() -> String {
    fomat!("/usr/local/bin:"(unwrap!(var("PATH"))))
}

lazy_static! {
    static ref LIBEXCHANGES_SRC: Vec<PathBuf> = vec![
        rabs("iguana/exchanges/mm.c"),
        rabs("iguana/mini-gmp.c"),
        rabs("iguana/groestl.c"),
        rabs("iguana/segwit_addr.c"),
        rabs("iguana/keccak.c"),
    ];
}

/// Build MM1 libraries without CMake, making cross-platform builds more transparent to us.
fn manual_mm1_build(target: Target) {
    let (root, out_dir) = (root(), out_dir());

    let exchanges_build = out_dir.join("exchanges_build");
    epintln!("exchanges_build at "[exchanges_build]);

    let libexchanges_a = out_dir.join("libexchanges.a");
    if make(&libexchanges_a, &LIBEXCHANGES_SRC[..]) {
        let _ = fs::create_dir(&exchanges_build);
        let mut cc = target.cc(false);
        for p in LIBEXCHANGES_SRC.iter() {
            cc.file(p);
        }
        cc.include(rabs("crypto777"));
        cc.compile("exchanges");
        assert!(libexchanges_a.is_file());
    }
    println!("cargo:rustc-link-lib=static=exchanges");
    println!("cargo:rustc-link-search=native={}", path2s(&out_dir));

    // TODO: Rebuild the libraries when the C source code is updated.

    let libjpeg_a = out_dir.join("libjpeg.a");
    let mut libjpeg_src: Vec<PathBuf> = unwrap!(globʳ("crypto777/jpeg/*.c"))
        .map(|p| unwrap!(p))
        .collect();
    libjpeg_src.push(root.join("crypto777/jpeg/unix/jmemname.c"));
    if make(&libjpeg_a, &libjpeg_src[..]) {
        let mut cc = target.cc(false);
        for p in &libjpeg_src {
            cc.file(p);
        }
        cc.compile("jpeg");
        assert!(libjpeg_a.is_file());
    }
    println!("cargo:rustc-link-lib=static=jpeg");

    let libcrypto777_a = out_dir.join("libcrypto777.a");
    let libcrypto777_src: Vec<PathBuf> = unwrap!(globʳ("crypto777/*.c"))
        .map(|p| unwrap!(p))
        .collect();
    if make(&libcrypto777_a, &libcrypto777_src[..]) {
        let mut cc = target.cc(false);
        for p in &libcrypto777_src {
            cc.file(p);
        }
        cc.compile("crypto777");
        assert!(libcrypto777_a.is_file());
    }
    println!("cargo:rustc-link-lib=static=crypto777");
}

/// Build helper C code.
///
/// I think "git clone ... && cargo build" should be enough to start hacking on the Rust code.
///
/// For now we're building the Structured Exception Handling code here,
/// but in the future we might subsume the rest of the C build under build.rs.
fn build_c_code(mm_version: &str) {
    // Link in the Windows-specific crash handling code.

    if cfg!(windows) {
        let lm_seh = unwrap!(last_modified_sec(&"seh.c"), "Can't stat seh.c");
        let out_dir = unwrap!(var("OUT_DIR"), "!OUT_DIR");
        let lib_path = Path::new(&out_dir).join("libseh.a");
        let lm_lib = last_modified_sec(&lib_path).unwrap_or(0.);
        if lm_seh >= lm_lib - SLIDE {
            cc::Build::new().file("seh.c").warnings(true).compile("seh");
        }
        println!("cargo:rustc-link-lib=static=seh");
        println!("cargo:rustc-link-search=native={}", out_dir);
    }

    // The MM1 library.

    let target = Target::load();
    if target.is_android_cross() || target.is_ios() {
        manual_mm1_build(target);
        return;
    }

    let _ = fs::create_dir(root().join("build"));
    let _ = fs::create_dir_all(root().join("target/debug"));

    // NB: With "duct 0.11.0" the `let _` variable binding is necessary in order for the build not to fall detached into background.
    let mut cmake_prep_args: Vec<String> = Vec::new();
    if cfg!(windows) {
        // To flush the build problems early we explicitly specify that we want a 64-bit MSVC build and not a GNU or 32-bit one.
        cmake_prep_args.push("-G".into());
        cmake_prep_args.push("Visual Studio 15 2017 Win64".into());
    }
    cmake_prep_args.push(format!("-DMM_VERSION={}", mm_version));
    cmake_prep_args.push("-DCMAKE_BUILD_TYPE=Debug".into());
    cmake_prep_args.push("..".into());
    eprintln!("$ cmake{}", show_args(&cmake_prep_args));
    unwrap!(
        cmd("cmake", cmake_prep_args)
            .env("PATH", cmake_path())
            .env("VERBOSE", "1")
            .dir(root().join("build"))
            .stdout_to_stderr() // NB: stderr is visible through "cargo build -vv".
            .run(),
        "!cmake"
    );

    let mut cmake_args: Vec<String> = vec![
        "--build".into(),
        ".".into(),
        "--target".into(),
        "marketmaker-lib".into(),
    ];
    if !cfg!(windows) {
        // Doesn't currently work on AppVeyor.
        cmake_args.push("-j".into());
        cmake_args.push(format!("{}", num_cpus::get()));
    }
    eprintln!("$ cmake{}", show_args(&cmake_args));
    unwrap!(
        cmd("cmake", cmake_args)
            .env("PATH", cmake_path())
            .dir(root().join("build"))
            .stdout_to_stderr() // NB: stderr is visible through "cargo build -vv".
            .run(),
        "!cmake"
    );

    println!("cargo:rustc-link-lib=static=marketmaker-lib");

    // Link in the libraries needed for MM1.

    println!("cargo:rustc-link-lib=static=libcrypto777");
    println!("cargo:rustc-link-lib=static=libjpeg");

    if cfg!(windows) {
        println!("cargo:rustc-link-search=native={}", path2s(rabs("x64")));
        // When building locally with CMake 3.12.0 on Windows the artefacts are created in the "Debug" folders:
        println!(
            "cargo:rustc-link-search=native={}",
            path2s(rabs("build/iguana/exchanges/Debug"))
        );
        println!(
            "cargo:rustc-link-search=native={}",
            path2s(rabs("build/crypto777/Debug"))
        );
        println!(
            "cargo:rustc-link-search=native={}",
            path2s(rabs("build/crypto777/jpeg/Debug"))
        );
    // https://stackoverflow.com/a/10234077/257568
    //println!(r"cargo:rustc-link-search=native=c:\Program Files (x86)\Microsoft Visual Studio\2017\BuildTools\VC\Tools\MSVC\14.14.26428\lib\x64");
    } else {
        println!(
            "cargo:rustc-link-search=native={}",
            path2s(rabs("build/iguana/exchanges"))
        );
        println!(
            "cargo:rustc-link-search=native={}",
            path2s(rabs("build/crypto777"))
        );
        println!(
            "cargo:rustc-link-search=native={}",
            path2s(rabs("build/crypto777/jpeg"))
        );
    }

    if cfg!(windows) {
        // https://sourceware.org/pthreads-win32/
        // ftp://sourceware.org/pub/pthreads-win32/prebuilt-dll-2-9-1-release/

        let pthread_dll = root().join("x64/pthreadVC2.dll");
        if !pthread_dll.is_file() {
            unwrap!(ecmd!("cmd", "/c", "marketmaker_build_depends.cmd")
                .dir(&root())
                .run());
            assert!(pthread_dll.is_file(), "Missing {:?}", pthread_dll);
        }

        println!("cargo:rustc-link-lib=pthreadVC2");
        unwrap!(
            fs::copy(&pthread_dll, root().join("target/debug/pthreadVC2.dll")),
            "Can't copy {:?}",
            pthread_dll
        );
    } else {
        println!("cargo:rustc-link-lib=crypto");
    }
}

/// Find shell-matching paths with the pattern relative to the `root`.
fn globʳ(root_glob: &str) -> Result<Paths, PatternError> {
    let full_glob = root().join(root_glob);
    let full_glob = unwrap!(full_glob.to_str());
    glob(full_glob)
}

fn rerun_if_changed(root_glob: &str) {
    for path in unwrap!(globʳ(root_glob)) {
        let path = unwrap!(path);
        println!("cargo:rerun-if-changed={}", path2s(path));
    }
}

fn main() {
    // NB: `rerun-if-changed` will ALWAYS invoke the build.rs if the target does not exists.
    // cf. https://github.com/rust-lang/cargo/issues/4514#issuecomment-330976605
    //     https://github.com/rust-lang/cargo/issues/4213#issuecomment-310697337
    // `RUST_LOG=cargo::core::compiler::fingerprint cargo build` shows the fingerprit files used.

    rerun_if_changed("iguana/exchanges/*.c");
    rerun_if_changed("crypto777/*.c");
    rerun_if_changed("crypto777/jpeg/*.c");
    println!("cargo:rerun-if-changed={}", path2s(rabs("CMakeLists.txt")));
    println!("cargo:rerun-if-changed={}", path2s(rabs("MM_VERSION")));

    // NB: Using `rerun-if-env-changed` disables the default dependency heuristics.
    // cf. https://github.com/rust-lang/cargo/issues/4587
    // We should avoid using it for now.

    // Rebuild when we change certain features.
    //println!("rerun-if-env-changed=CARGO_FEATURE_NOP");

    windows_requirements();
    libtorrent();
    let mm_version = mm_version();
    build_c_code(&mm_version);
    generate_bindings();
}<|MERGE_RESOLUTION|>--- conflicted
+++ resolved
@@ -24,10 +24,7 @@
 use gstuff::{last_modified_sec, now_float, slurp};
 use hyper_rustls::HttpsConnector;
 use libflate::gzip::Decoder;
-<<<<<<< HEAD
-=======
 use shell_escape::escape;
->>>>>>> 0ae49dd4
 use std::cmp::max;
 use std::env::var;
 use std::fmt::{self, Write as FmtWrite};
@@ -629,11 +626,8 @@
     arch: &'static str,
     /// Identifies the corresponding clang options defined in "user-config.jam".
     b2_toolset: &'static str,
-<<<<<<< HEAD
-=======
     /// The minimal iOS version: 10 for 32-bit targets, 11 for 64-bit targets.
     ios_min: f64,
->>>>>>> 0ae49dd4
 }
 
 #[allow(non_camel_case_types)]
@@ -695,21 +689,12 @@
                     // cf. `xcrun --sdk iphoneos --show-sdk-path`
                     sysroot: "/Applications/Xcode.app/Contents/Developer/Platforms/iPhoneOS.platform/Developer/SDKs/iPhoneOS.sdk",
                     arch: "arm64",
-<<<<<<< HEAD
-                    b2_toolset: "darwin-iphone"
-=======
                     b2_toolset: "darwin-iphone",
                     ios_min: 11.0,
->>>>>>> 0ae49dd4
                 }),
                 "x86_64-apple-ios" => Some(IosClangOps {
                     sysroot: "/Applications/Xcode.app/Contents/Developer/Platforms/iPhoneSimulator.platform/Developer/SDKs/iPhoneSimulator.sdk",
                     arch: "x86_64",
-<<<<<<< HEAD
-                    b2_toolset: "darwin-iphonesim"
-                }),
-                //"armv7-apple-ios" => "armv7", 32-bit
-=======
                     b2_toolset: "darwin-iphonesim",
                     ios_min: 11.0,
                 }),
@@ -720,7 +705,6 @@
                     b2_toolset: "darwin-iphone10v7",
                     ios_min: 10.0,
                 }),
->>>>>>> 0ae49dd4
                 //"armv7s-apple-ios" => "armv7s", 32-bit
                 _ => None,
             },
@@ -747,15 +731,9 @@
             });
             cc.flag(&fomat!("--sysroot="(cops.sysroot)));
             cc.flag("-stdlib=libc++");
-<<<<<<< HEAD
-            cc.flag("-miphoneos-version-min=11.0"); // 64-bit.
-            cc.flag("-mios-simulator-version-min=11.0");
-            cc.flag("-DIPHONEOS_DEPLOYMENT_TARGET=11.0");
-=======
             cc.flag(&fomat!("-miphoneos-version-min="(cops.ios_min)));
             cc.flag(&fomat!("-mios-simulator-version-min="(cops.ios_min)));
             cc.flag(&fomat!("-DIPHONEOS_DEPLOYMENT_TARGET="(cops.ios_min)));
->>>>>>> 0ae49dd4
             cc.flag("-arch").flag(cops.arch);
         }
         cc
@@ -1066,15 +1044,9 @@
         // The alternative to *finding* the library is adding " install --prefix=../lti"
         // to the BJam build, but that would waste space and time.
         let mut search_from = rasterbar.join("bin");
-<<<<<<< HEAD
-        if let Target::iOS(ref targetᴱ) = target {
-            search_from =
-                search_from.join(fomat!("darwin-iphone" if targetᴱ == "x86_64-apple-ios" {"sim"}))
-=======
         if let Target::iOS(ref _targetᴱ) = target {
             let cops = unwrap!(target.ios_clang_ops());
             search_from = search_from.join(cops.b2_toolset)
->>>>>>> 0ae49dd4
         }
         let search_for = if cfg!(windows) {
             "libtorrent.lib"
