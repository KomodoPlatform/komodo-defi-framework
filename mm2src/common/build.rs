// The script here will translate some of the C headers necessary for the gradual Rust port into the corresponding Rust files.
// Going to take the *whitelisting* approach, converting just the necessary definitions, in order to keep the builds fast.

// The script is experimentally formatted with `rustfmt`. Probably not going to use `rustfmt` for the rest of the project though.

// Bindgen requirements: https://rust-lang.github.io/rust-bindgen/requirements.html
//              Windows: https://github.com/rust-lang-nursery/rustup.rs/issues/1003#issuecomment-289825927
// On build.rs: https://doc.rust-lang.org/cargo/reference/build-scripts.html

#![feature(non_ascii_idents)]
#![allow(uncommon_codepoints)]
#![cfg_attr(not(feature = "native"), allow(dead_code))]

#[macro_use] extern crate fomat_macros;
#[macro_use] extern crate lazy_static;
#[macro_use] extern crate unwrap;

use chrono::DateTime;
use glob::{glob, Paths, PatternError};
use gstuff::{last_modified_sec, slurp};
use regex::Regex;
use std::env::{self};
use std::fs;
use std::io::{Read, Write};
use std::path::{Path, PathBuf};
use std::process::{ChildStdout, Command, Stdio};
use std::str::{from_utf8, from_utf8_unchecked};
use std::thread;

/// Ongoing (RLS) builds might interfere with a precise time comparison.
const SLIDE: f64 = 60.;

<<<<<<< HEAD
/// Quote spaces, in case the project is on a path with them.
fn escape_some(path: &str) -> String {
    // AG: I've tried using the shell_escape crate for this,
    // but it adds the single quotes, breaking the variable and argument assignments on Windows.

    let mut esc = String::with_capacity(path.len());
    for ch in path.chars() {
        if ch == ' ' {
            esc.push('\\')
        }
        esc.push(ch)
    }
    esc
}

/// Returns `true` if the `target` is not as fresh as the `prerequisites`.
fn make(target: &AsRef<Path>, prerequisites: &[PathBuf]) -> bool {
    let target_lm = last_modified_sec(target).expect("!last_modified") as u64;
    if target_lm == 0 {
        return true;
    }
    let mut prerequisites_lm = 0;
    for path in prerequisites {
        prerequisites_lm = std::cmp::max(
            prerequisites_lm,
            last_modified_sec(&path).expect("!last_modified") as u64,
        )
    }
    target_lm < prerequisites_lm
}

=======
>>>>>>> 7280bf93
fn bindgen<
    'a,
    TP: AsRef<Path>,
    FI: Iterator<Item = &'a &'a str>,
    TI: Iterator<Item = &'a &'a str>,
    DI: Iterator<Item = &'a &'a str>,
>(
    from: Vec<String>,
    to: TP,
    functions: FI,
    types: TI,
    defines: DI,
) {
    if cfg!(not(feature = "native")) {
        return;
    }

    // We'd like to regenerate the bindings whenever the build.rs changes, in case we changed bindgen configuration here.
    let lm_build_rs = unwrap!(last_modified_sec(&"build.rs"), "Can't stat build.rs");

    let to = to.as_ref();

    let mut lm_from = 0f64;
    for header_path in &from {
        lm_from = match last_modified_sec(&header_path) {
            Ok(sec) => lm_from.max(sec),
            Err(err) => panic!("Can't stat the header {:?}: {}", from, err),
        };
    }
    let lm_to = last_modified_sec(&to).unwrap_or(0.);
    if lm_from >= lm_to - SLIDE || lm_build_rs >= lm_to - SLIDE {
        let bindings = {
            // https://docs.rs/bindgen/0.37.*/bindgen/struct.Builder.html
            let mut builder = bindgen::builder();
            for header_path in from {
                builder = builder.header(header_path)
            }
            builder = builder.ctypes_prefix("::libc");
            builder = builder.whitelist_recursively(true);
            builder = builder.layout_tests(false);
            builder = builder.derive_default(true);
            // Currently works for functions but not for variables such as `extern uint32_t DOCKERFLAG`.
            builder = builder.generate_comments(true);
            if cfg!(windows) {
                // Normally we should be checking for `_WIN32`, but `nn_config.h` checks for `WIN32`.
                // (Note that it's okay to have WIN32 defined for 64-bit builds,
                // cf https://github.com/rust-lang-nursery/rust-bindgen/issues/1062#issuecomment-334804738).
                builder = builder.clang_arg("-D WIN32");
            }
            for name in functions {
                builder = builder.whitelist_function(name)
            }
            for name in types {
                builder = builder.whitelist_type(name)
            }
            // Looks like C defines should be whitelisted both on the function and the variable levels.
            for name in defines {
                builder = builder.whitelist_function(name);
                builder = builder.whitelist_var(name)
            }
            let target = Target::load();
            if let Target::iOS(ref targetᴱ) = target {
                if targetᴱ == "aarch64-apple-ios" {
                    // https://github.com/rust-lang/rust-bindgen/issues/1211
                    builder = builder.clang_arg("--target=arm64-apple-ios");
                }
                let cops = unwrap!(target.ios_clang_ops());
                builder = builder.clang_arg(fomat!("--sysroot="(cops.sysroot)));
                builder = builder.clang_arg("-arch").clang_arg(cops.arch);
            }
            match builder.generate() {
                Ok(bindings) => bindings,
                Err(()) => panic!("Error generating the bindings for {:?}", to),
            }
        };

        if let Err(err) = bindings.write_to_file(to) {
            panic!("Error writing to {:?}: {}", to, err)
        }
    }
}

fn generate_bindings() {
    let target = Target::load();
    if target.is_android_cross() {
        if !Path::new("/usr/lib/llvm-3.9/lib/libclang.so").exists() {
            // clang is missing from japaric/armv7-linux-androideabi by default.
            // cf. https://github.com/rust-embedded/cross/issues/174
            // We should explain installing and committing clang into japaric/armv7-linux-androideabi when it does.
            panic!("libclang-3.9-dev needs to be installed in order for the cross-compilation to work");
        }
    }

    let c_headers = out_dir().join("c_headers");
    let _ = fs::create_dir(&c_headers);
    assert!(c_headers.is_dir());

    bindgen(
        vec!["../../iguana/exchanges/LP_include.h".into()],
        c_headers.join("LP_include.rs"),
        [
            // functions
            "OS_ensure_directory",
        ]
        .iter(),
        // types
        [].iter(),
        [].iter(),
    );
}

/// This function ensures that we have the “MM_VERSION” and “MM_DATETIME” variables during the build.
///
/// The build script will usually help us by putting the MarketMaker version into the “MM_VERSION” file
/// and the corresponding ISO 8601 time into the “MM_DATETIME” file
/// (environment variable isn't as useful because we can't `rerun-if-changed` on it).
///
/// For the nightly builds the version contains the short commit hash.
///
/// We're also trying to get the hash and the time from Git.
///
/// Git information isn't always available during the build (for instance, when a build server is used,
/// we might skip synchronizing the Git repository there),
/// but if it is, then we're going to check if the “MM_DATETIME” and the Git data match.
fn mm_version() -> String {
    // Try to load the variable from the file.
    let mm_versionᵖ = root().join("MM_VERSION");
    let mut buf;
    let version = if let Ok(mut mm_versionᶠ) = fs::File::open(&mm_versionᵖ) {
        buf = String::new();
        unwrap!(mm_versionᶠ.read_to_string(&mut buf), "Can't read from MM_VERSION");
        buf.trim().to_string()
    } else {
        // If the “MM_VERSION” file is absent then we should create it
        // in order for the Cargo dependency management to see it,
        // because Cargo will keep rebuilding the `common` crate otherwise.
        //
        // We should probably fetch the actual git version here,
        // with something like `git log '--pretty=format:%h' -n 1` for the nightlies,
        // and a release tag when building from some kind of a stable branch,
        // though we should keep the ability for the tooling to provide the “MM_VERSION”
        // externally, because moving the entire ".git" around is not always practical.

        let mut version = "UNKNOWN".to_string();
        let mut command = Command::new("git");
        command.arg("log").arg("--pretty=format:%h").arg("-n1");
        if let Ok(go) = command.output() {
            if go.status.success() {
                version = unwrap!(from_utf8(&go.stdout)).trim().to_string();
                if !unwrap!(Regex::new(r"^\w+$")).is_match(&version) {
                    panic!("{}", version)
                }
            }
        }

        if let Ok(mut mm_versionᶠ) = fs::File::create(&mm_versionᵖ) {
            unwrap!(mm_versionᶠ.write_all(version.as_bytes()));
        }
        version
    };
    println!("cargo:rustc-env=MM_VERSION={}", version);

    let mut dt_git = None;
    let mut command = Command::new("git");
    command.arg("log").arg("--pretty=format:%cI").arg("-n1"); // ISO 8601
    if let Ok(go) = command.output() {
        if go.status.success() {
            let got = unwrap!(from_utf8(&go.stdout)).trim();
            let _dt_check = unwrap!(DateTime::parse_from_rfc3339(got));
            dt_git = Some(got.to_string());
        }
    }

    let mm_datetimeᵖ = root().join("MM_DATETIME");
    let dt_file = unwrap!(String::from_utf8(slurp(&mm_datetimeᵖ)));
    let mut dt_file = dt_file.trim().to_string();
    if let Some(ref dt_git) = dt_git {
        if dt_git[..] != dt_file[..] {
            // Create or update the “MM_DATETIME” file in order to appease the Cargo dependency management.
            let mut mm_datetimeᶠ = unwrap!(fs::File::create(&mm_datetimeᵖ));
            unwrap!(mm_datetimeᶠ.write_all(dt_git.as_bytes()));
            dt_file = dt_git.clone();
        }
    }

    println!("cargo:rustc-env=MM_DATETIME={}", dt_file);

    version
}

/// Formats a vector of command-line arguments into a printable string, for the build log.
fn show_args<'a, I: IntoIterator<Item = &'a String>>(args: I) -> String {
    use std::fmt::Write;
    let mut buf = String::new();
    for arg in args {
        if arg.contains(' ') {
            let _ = write!(&mut buf, " \"{}\"", arg);
        } else {
            buf.push(' ');
            buf.push_str(arg)
        }
    }
    buf
}

fn forward(stdout: ChildStdout) {
    unwrap!(thread::Builder::new().name("forward".into()).spawn(move || {
        let mut buf = Vec::new();
        for ch in stdout.bytes() {
            let ch = match ch {
                Ok(k) => k,
                Err(_) => break,
            };
            if ch == b'\n' {
                eprintln!("{}", unsafe { from_utf8_unchecked(&buf) });
            } else {
                buf.push(ch)
            }
        }
        if !buf.is_empty() {
            eprintln!("{}", unsafe { from_utf8_unchecked(&buf) });
        }
    }));
}

/// Like the `duct` `cmd!` but also prints the command into the standard error stream.
macro_rules! ecmd {
    ( $program:expr ) => {{
        eprintln!("$ {}", $program);
        let mut command = Command::new ($program);
        command.stdout (Stdio::piped());  // Printed to `stderr` in `run!`
        command.stderr (Stdio::inherit());  // `stderr` is directly visible with "cargo build -vv".
        command
    }};
    ( @s $args: expr, $arg:expr ) => {$args.push (String::from ($arg));};
    ( @i $args: expr, $iterable:expr ) => {for v in $iterable {ecmd! (@s $args, v)}};
    ( @a $args: expr, i $arg:expr ) => {ecmd! (@i $args, $arg);};
    ( @a $args: expr, i $arg:expr, $( $tail:tt )* ) => {ecmd! (@i $args, $arg); ecmd! (@a $args, $($tail)*);};
    ( @a $args: expr, $arg:expr ) => {ecmd! (@s $args, $arg);};
    ( @a $args: expr, $arg:expr, $( $tail:tt )* ) => {ecmd! (@s $args, $arg); ecmd! (@a $args, $($tail)*);};
    ( $program:expr, $( $args:tt )* ) => {{
        let mut args: Vec<String> = Vec::new();
        ecmd! (@a &mut args, $($args)*);
        eprintln!("$ {}{}", $program, show_args (&args));
        let mut command = Command::new ($program);
        command.stdout (Stdio::inherit()) .stderr (Stdio::inherit());
        for arg in args {command.arg (arg);}
        command
    }};
}
macro_rules! run {
    ( $command: expr ) => {
        let mut pc = unwrap!($command.spawn());
        if let Some(stdout) = pc.stdout.take() {
            forward(stdout)
        }
        let status = unwrap!(pc.wait());
        if !status.success() {
            panic!("Command returned an error status: {}", status)
        }
    };
}

/// See if we have the required libraries.
#[cfg(windows)]
fn windows_requirements() {
    use std::ffi::OsString;
    use std::mem::MaybeUninit;
    use std::os::windows::ffi::OsStringExt;
    // https://msdn.microsoft.com/en-us/library/windows/desktop/ms724373(v=vs.85).aspx
    use winapi::um::sysinfoapi::GetSystemDirectoryW;

    let system = {
        let mut buf: [u16; 1024] = unsafe { MaybeUninit::uninit().assume_init() };
        let len = unsafe { GetSystemDirectoryW(buf.as_mut_ptr(), (buf.len() - 1) as u32) };
        if len <= 0 {
            panic!("!GetSystemDirectoryW")
        }
        let len = len as usize;
        let system = OsString::from_wide(&buf[0..len]);
        Path::new(&system).to_path_buf()
    };
    eprintln!("windows_requirements] System directory is {:?}.", system);

    if !Path::new(r"c:\Program Files\LLVM\bin\libclang.dll").is_file() {
        // If `clang -v` works then maybe libclang is installed at a different location.
        let clang_v = ecmd!("clang", "-v").output();
        let clang_v = if let Ok(output) = clang_v {
            unsafe { String::from_utf8_unchecked(output.stdout) }
        } else {
            String::new()
        };
        if !clang_v.contains("clang version") {
            panic!(
                "\n\
                 windows_requirements]\n\
                 Per https://rust-lang.github.io/rust-bindgen/requirements.html\n\
                 please download and install a 'Windows (64-bit)' pre-build binary of LLVM\n\
                 from http://releases.llvm.org/download.html\n\
                 "
            );
        }
    }

    // `msvcr100.dll` is required by `ftp://sourceware.org/pub/pthreads-win32/prebuilt-dll-2-9-1-release/dll/x64/pthreadVC2.dll`
    let msvcr100 = system.join("msvcr100.dll");
    if !msvcr100.exists() {
        panic!(
            "msvcr100.dll is missing. \
            You can install it from https://www.microsoft.com/en-us/download/details.aspx?id=14632."
        );
    }

    // I don't exactly know what DLLs this download installs. Probably "msvcp140...". Might prove useful later.
    //You can install it from https://aka.ms/vs/15/release/vc_redist.x64.exe,
    //see https://support.microsoft.com/en-us/help/2977003/the-latest-supported-visual-c-downloads
}

#[cfg(not(windows))]
fn windows_requirements() {}

/// SuperNET's root.
/// Calculated from `CARGO_MANIFEST_DIR`.
/// NB: `cross` mounts it at "/project" and mounts it read-only!
fn root() -> PathBuf {
    let common = Path::new(env!("CARGO_MANIFEST_DIR"));
    let super_net = common.join("../..");
    let super_net = match super_net.canonicalize() {
        Ok(p) => p,
        Err(err) => panic!("Can't canonicalize {:?}: {}", super_net, err),
    };
    // On Windows we're getting these "\\?\" paths from canonicalize but they aren't any good for CMake.
    if cfg!(windows) {
        let s = path2s(super_net);
        Path::new(if s.starts_with(r"\\?\") { &s[4..] } else { &s[..] }).into()
    } else {
        super_net
    }
}

/// Absolute path taken from SuperNET's root + `path`.  
fn rabs(rrel: &str) -> PathBuf { root().join(rrel) }

fn path2s<P>(path: P) -> String
where
    P: AsRef<Path>,
{
    let path: &Path = path.as_ref();
    unwrap!(path.to_str(), "Non-stringy path {:?}", path).into()
}

/// Loads the `path`, runs `update` on it and saves back the result if it differs.
fn _in_place(path: &dyn AsRef<Path>, update: &mut dyn FnMut(Vec<u8>) -> Vec<u8>) {
    let path: &Path = path.as_ref();
    if !path.is_file() {
        return;
    }
    let dir = unwrap!(path.parent());
    let name = unwrap!(unwrap!(path.file_name()).to_str());
    let bulk = slurp(&path);
    if bulk.is_empty() {
        return;
    }
    let updated = update(bulk.clone());
    if bulk != updated {
        let tmp = dir.join(fomat! ((name) ".tmp"));
        {
            let mut file = unwrap!(fs::File::create(&tmp));
            unwrap!(file.write_all(&updated));
        }
        unwrap!(fs::rename(tmp, path))
    }
}

<<<<<<< HEAD
#[derive(Debug)]
struct IosClangOps {
    /// iPhone SDK (iPhoneOS for arm64, iPhoneSimulator for x86_64)
    sysroot: &'static str,
    /// "arm64", "x86_64".
    arch: &'static str,
    /// Identifies the corresponding clang options defined in "user-config.jam".
    b2_toolset: &'static str,
    /// The minimal iOS version: 10 for 32-bit targets, 11 for 64-bit targets.
    ios_min: f64,
}

#[allow(non_camel_case_types)]
/// On Raspbian without `-latomic` we're getting
///
///     performance_counters.cpp:(.text+0x2c): undefined reference to `__atomic_store_8'
///
/// cf. https://github.com/KomodoPlatform/atomicDEX-API/issues/501#issuecomment-545666080
/// https://stackoverflow.com/questions/28920489/how-come-stdatomicdouble-isnt-implemented-when-compiling-with-clang
fn needs_l_atomic() -> bool {
    let targetᴱ = unwrap!(var("TARGET"));
    match &targetᴱ[..] {
        "armv7-unknown-linux-gnueabihf" => true, // Raspbian
        "arm-unknown-linux-gnueabihf" => true,   // Raspbian under QEMU
        _ => false,
    }
}

#[derive(PartialEq, Eq, Debug)]
enum Target {
    Unix,
    Mac,
    Windows,
    /// https://github.com/rust-embedded/cross
    AndroidCross,
    /// https://github.com/TimNN/cargo-lipo
    iOS(String),
}
impl Target {
    fn load() -> Target {
        let targetᴱ = unwrap!(var("TARGET"));
        match &targetᴱ[..] {
            "x86_64-unknown-linux-gnu" => Target::Unix,
            "armv7-unknown-linux-gnueabihf" => Target::Unix, // Raspbian is a modified Debian
            "arm-unknown-linux-gnueabihf" => Target::Unix,   // Raspbian under QEMU
            "x86_64-apple-darwin" => Target::Mac,
            "x86_64-pc-windows-msvc" => Target::Windows,
            "wasm32-unknown-emscripten" => Target::Unix, // Pretend.
            "armv7-linux-androideabi" => {
                if Path::new("/android-ndk").exists() {
                    Target::AndroidCross
                } else {
                    panic!(
                        "/android-ndk not found. Please use the `cross` as described at \
                         https://github.com/artemii235/SuperNET/blob/mm2-cross/docs/ANDROID.md"
                    )
                }
            },
            "aarch64-apple-ios" => Target::iOS(targetᴱ),
            "x86_64-apple-ios" => Target::iOS(targetᴱ),
            "armv7-apple-ios" => Target::iOS(targetᴱ),
            "armv7s-apple-ios" => Target::iOS(targetᴱ),
            t => panic!("Target not (yet) supported: {}", t),
        }
    }
    /// True if building for ARM under https://github.com/rust-embedded/cross
    /// or a similar setup based on the "japaric/armv7-linux-androideabi" Docker image.
    fn is_android_cross(&self) -> bool { *self == Target::AndroidCross }
    fn is_ios(&self) -> bool {
        match self {
            &Target::iOS(_) => true,
            _ => false,
        }
    }
    fn is_mac(&self) -> bool { *self == Target::Mac }
    /// The "-arch" parameter passed to Xcode clang++ when cross-building for iOS.
    fn ios_clang_ops(&self) -> Option<IosClangOps> {
        match self {
            &Target::iOS(ref target) => match &target[..] {
                "aarch64-apple-ios" => Some(IosClangOps {
                    // cf. `xcrun --sdk iphoneos --show-sdk-path`
                    sysroot: "/Applications/Xcode.app/Contents/Developer/Platforms/iPhoneOS.platform/Developer/SDKs/iPhoneOS.sdk",
                    arch: "arm64",
                    b2_toolset: "darwin-iphone",
                    ios_min: 11.0,
                }),
                "x86_64-apple-ios" => Some(IosClangOps {
                    sysroot: "/Applications/Xcode.app/Contents/Developer/Platforms/iPhoneSimulator.platform/Developer/SDKs/iPhoneSimulator.sdk",
                    arch: "x86_64",
                    b2_toolset: "darwin-iphonesim",
                    ios_min: 11.0,
                }),
                // armv7, 32-bit
                "armv7-apple-ios" => Some(IosClangOps {
                    sysroot: "/Applications/Xcode.app/Contents/Developer/Platforms/iPhoneOS.platform/Developer/SDKs/iPhoneOS.sdk",
                    arch: "armv7",
                    b2_toolset: "darwin-iphone10v7",
                    ios_min: 10.0,
                }),
                //"armv7s-apple-ios" => "armv7s", 32-bit
                _ => None,
            },
            _ => None,
        }
    }
    fn cc(&self, plus_plus: bool) -> cc::Build {
        let mut cc = cc::Build::new();
        if self.is_android_cross() {
            cc.compiler(if plus_plus {
                // NB: GCC is a link to Clang in the NDK.
                "/android-ndk/bin/clang++"
            } else {
                "/android-ndk/bin/clang"
            });
            cc.archiver("/android-ndk/bin/arm-linux-androideabi-ar");
        } else if self.is_ios() {
            let cops = unwrap!(self.ios_clang_ops());
            // cf. `xcode-select -print-path`
            cc.compiler(if plus_plus {
                "/Applications/Xcode.app/Contents/Developer/Toolchains/XcodeDefault.xctoolchain/usr/bin/clang++"
            } else {
                "/Applications/Xcode.app/Contents/Developer/Toolchains/XcodeDefault.xctoolchain/usr/bin/clang"
            });
            cc.flag(&fomat!("--sysroot="(cops.sysroot)));
            cc.flag("-stdlib=libc++");
            cc.flag(&fomat!("-miphoneos-version-min="(cops.ios_min)));
            cc.flag(&fomat!("-mios-simulator-version-min="(cops.ios_min)));
            cc.flag(&fomat!("-DIPHONEOS_DEPLOYMENT_TARGET="(cops.ios_min)));
            cc.flag("-arch").flag(cops.arch);
        }
        cc
    }
}
impl fmt::Display for Target {
    fn fmt(&self, f: &mut fmt::Formatter) -> fmt::Result {
        match self {
            &Target::iOS(ref target) => f.write_str(&target[..]),
            _ => wite!(f, [self]),
        }
    }
}

fn fetch_boost(_target: &Target) -> PathBuf {
    let out_dir = out_dir();
    let prefix = out_dir.join("boost");
    let boost_system = prefix.join("lib/libboost_system.a");
    if boost_system.exists() {
        return prefix;
    }

    let boost = out_dir.join("boost_1_68_0");
    epintln!("Boost at "[boost]);
    if !boost.exists() {
        // [Download and] unpack Boost.
        let tbz = out_dir.join("boost_1_68_0.tar.bz2");
        if !tbz.exists() {
            let tmp = tbz.with_extension("bz2-tmp");
            let _ = fs::remove_file(&tmp);
            hget(
                "https://github.com/KomodoPlatform/boost/releases/download/boost-1.68.0/boost_1_68_0.tar.bz2",
                tmp.clone(),
            );
            unwrap!(fs::rename(tmp, tbz));
        }

        // Boost is huge, a full installation will impact the build time
        // and might hit the CI space limits.
        // To avoid this we unpack only a small subset.

        // Example using bcp to help with finding a part of the subset:
        // sh bootstrap.sh
        // ./b2 release address-model=64 link=static cxxflags=-fPIC cxxstd=11 define=BOOST_ERROR_CODE_HEADER_ONLY stage --with-date_time --with-system
        // ./b2 release address-model=64 link=static cxxflags=-fPIC cxxstd=11 define=BOOST_ERROR_CODE_HEADER_ONLY tools/bcp
        // dist/bin/bcp --scan --list ../libtorrent-rasterbar-1.2.0/src/*.cpp

        let f = unwrap!(fs::File::open(out_dir.join("boost_1_68_0.tar.bz2")));
        let bz2 = BzDecoder::new(f);
        let mut a = Archive::new(bz2);
        for en in unwrap!(a.entries()) {
            let mut en = unwrap!(en);
            let path = unwrap!(en.path());
            let pathˢ = unwrap!(path.to_str());
            assert!(pathˢ.starts_with("boost_1_68_0/"));
            let pathˢ = &pathˢ[13..];
            let unpack = pathˢ == "bootstrap.sh"
                || pathˢ == "bootstrap.bat"
                || pathˢ == "boost-build.jam"
                || pathˢ == "boostcpp.jam"
                || pathˢ == "boost/assert.hpp"
                || pathˢ == "boost/aligned_storage.hpp"
                || pathˢ == "boost/array.hpp"
                || pathˢ.starts_with("boost/asio/")
                || pathˢ.starts_with("boost/blank")
                || pathˢ.starts_with("boost/bind")
                || pathˢ == "boost/call_traits.hpp"
                || pathˢ.starts_with("boost/callable_traits/")
                || pathˢ == "boost/cerrno.hpp"
                || pathˢ == "boost/config.hpp"
                || pathˢ == "boost/concept_check.hpp"
                || pathˢ == "boost/crc.hpp"
                || pathˢ.starts_with("boost/container")
                || pathˢ.starts_with("boost/container_hash/")
                || pathˢ.starts_with("boost/concept/")
                || pathˢ.starts_with("boost/config/")
                || pathˢ.starts_with("boost/core/")
                || pathˢ.starts_with("boost/chrono")
                || pathˢ == "boost/cstdint.hpp"
                || pathˢ == "boost/current_function.hpp"
                || pathˢ == "boost/checked_delete.hpp"
                || pathˢ.starts_with("boost/date_time/")
                || pathˢ.starts_with("boost/detail/")
                || pathˢ.starts_with("boost/exception/")
                || pathˢ.starts_with("boost/fusion/")
                || pathˢ.starts_with("boost/function")
                || pathˢ.starts_with("boost/functional")
                || pathˢ == "boost/get_pointer.hpp"
                || pathˢ.starts_with("boost/iterator/")
                || pathˢ.starts_with("boost/intrusive")
                || pathˢ.starts_with("boost/integer")
                || pathˢ.starts_with("boost/io")
                || pathˢ.starts_with("boost/lexical_cast")
                || pathˢ == "boost/limits.hpp"
                || pathˢ.starts_with("boost/mpl/")
                || pathˢ.starts_with("boost/math")
                || pathˢ.starts_with("boost/move")
                || pathˢ.starts_with("boost/multiprecision")
                || pathˢ == "boost/mem_fn.hpp"
                || pathˢ == "boost/next_prior.hpp"
                || pathˢ == "boost/noncopyable.hpp"
                || pathˢ.starts_with("boost/none")
                || pathˢ.starts_with("boost/numeric/")
                || pathˢ == "boost/operators.hpp"
                || pathˢ.starts_with("boost/optional")
                || pathˢ.starts_with("boost/predef")
                || pathˢ.starts_with("boost/preprocessor/")
                || pathˢ.starts_with("boost/pool/")
                || pathˢ == "boost/ref.hpp"
                || pathˢ.starts_with("boost/range/")
                || pathˢ.starts_with("boost/ratio")
                || pathˢ.starts_with("boost/system/")
                || pathˢ.starts_with("boost/smart_ptr/")
                || pathˢ == "boost/scope_exit.hpp"
                || pathˢ == "boost/static_assert.hpp"
                || pathˢ == "boost/shared_ptr.hpp"
                || pathˢ == "boost/shared_array.hpp"
                || pathˢ == "boost/swap.hpp"
                || pathˢ.starts_with("boost/type_traits")
                || pathˢ.starts_with("boost/type_index")
                || pathˢ.starts_with("boost/typeof")
                || pathˢ.starts_with("boost/tuple/")
                || pathˢ.starts_with("boost/thread")
                || pathˢ.starts_with("boost/token")
                || pathˢ == "boost/throw_exception.hpp"
                || pathˢ == "boost/type.hpp"
                || pathˢ.starts_with("boost/utility/")
                || pathˢ == "boost/utility.hpp"
                || pathˢ.starts_with("boost/variant")
                || pathˢ == "boost/version.hpp"
                || pathˢ.starts_with("boost/winapi/")
                || pathˢ.starts_with("libs/config/")
                || pathˢ.starts_with("libs/chrono/")
                || pathˢ.starts_with("libs/date_time/")
                || pathˢ.starts_with("libs/system/")
                || pathˢ.starts_with("tools/build/")
                || pathˢ == "Jamroot";
            if !unpack {
                continue;
            }
            unwrap!(en.unpack_in(&out_dir));
        }

        assert!(boost.exists());
    }

    let b2 = boost.join(if cfg!(windows) { "b2.exe" } else { "b2" });
    if !b2.exists() {
        if cfg!(windows) {
            run!(ecmd!("cmd", "/c", "bootstrap.bat").current_dir(&boost));
        } else {
            run!(ecmd!("/bin/sh", "bootstrap.sh").current_dir(&boost));
        }
        assert!(b2.exists());
    }
    boost
}

/// In-place modification of file contents. Like "sed -i" (or "perl -i") but with a Rust code instead of a sed pattern.
/// Uses `String` instead of `Vec<u8>` simply because `str` has more helpers out of the box (`std::str::pattern` works with `str`).
/// Returns `false` if the file is absent or empty. Panics on errors.
fn with_file(path: &dyn AsRef<Path>, visitor: &dyn Fn(&mut String)) -> bool {
    let bulk = slurp(path);
    if bulk.is_empty() {
        return false;
    }
    let mut bulk = unwrap!(String::from_utf8(bulk));
    let copy = bulk.clone();
    visitor(&mut bulk);
    if copy == bulk {
        return true; // Not modified.
    }
    let tmp = fomat! ((unwrap! (path.as_ref().to_str())) ".tmp");
    let mut out = unwrap!(fs::File::create(&tmp));
    unwrap!(out.write_all(bulk.as_bytes()));
    drop(out);
    let permissions = unwrap!(fs::metadata(path)).permissions();
    unwrap!(fs::set_permissions(&tmp, permissions));
    unwrap!(fs::rename(tmp, path));
    eprintln!("Patched {:?}", path.as_ref());
    true
}

/// Patch libtorrent to work with the older version of clang we have in the `cross`.
fn patch_libtorrent(rasterbar: &Path) {
    let patched_flag = rasterbar.join("patched.flag");
    if !patched_flag.exists() {
        assert!(with_file(
            &rasterbar.join("include/libtorrent/config.hpp"),
            &|hh| if !hh.contains("boost/exception/to_string.hpp") {
                *hh = hh.replace(
                    "#include <boost/config.hpp>",
                    "#include <boost/config.hpp>\n\
                     #include <boost/exception/to_string.hpp>",
                );
                assert!(hh.contains("boost/exception/to_string.hpp"));
            }
        ));

        assert!(with_file(
            &rasterbar.join("include/libtorrent/file_storage.hpp"),
            &|hh| *hh = hh.replace(
                "file_entry& operator=(file_entry&&) & noexcept = default;",
                "file_entry& operator=(file_entry&&) & = default;"
            ),
        ));

        assert!(with_file(
            &rasterbar.join("include/libtorrent/broadcast_socket.hpp"),
            &|hh| *hh = hh.replace("std::array<char, 1500> buffer{};", "std::array<char, 1500> buffer;")
        ));

        let paths = &[
            "include/libtorrent/units.hpp",
            "src/alert.cpp",
            "include/libtorrent/bencode.hpp",
            "src/bdecode.cpp",
            "include/libtorrent/session.hpp",
            "src/path.cpp",
            "src/file_storage.cpp",
            "src/http_parser.cpp",
            "src/http_tracker_connection.cpp",
            "src/i2p_stream.cpp",
            "src/identify_client.cpp",
            "src/lazy_bdecode.cpp",
            "src/lazy_bdecode.cpp",
            "src/lsd.cpp",
            "src/lsd.cpp",
            "src/natpmp.cpp",
            "src/natpmp.cpp",
            "src/socket_io.cpp",
            "src/torrent.cpp",
            "src/torrent_info.cpp",
            "src/upnp.cpp",
            "src/upnp.cpp",
            "src/stack_allocator.cpp",
            "src/kademlia/msg.cpp",
            "src/kademlia/item.cpp",
        ];
        for path in paths {
            assert!(
                with_file(&rasterbar.join(path), &|cc| *cc = cc
                    .replace("std::to_string", "boost::to_string")
                    .replace("std::snprintf", "snprintf")
                    .replace("std::vsnprintf", "vsnprintf")
                    .replace("std::strtoll", "strtoll")),
                "Not found: {}",
                path
            )
        }

        unwrap!(fs::File::create(patched_flag));
    }
}

/// Downloads and builds libtorrent.
fn build_libtorrent(boost: &Path, target: &Target) -> (PathBuf, PathBuf) {
    let out_dir = out_dir();
    // NB: On Windows the path length is limited
    // and we should use a short folder name for a better chance of fitting it.
    let rasterbar = out_dir.join("lt");
    epintln!("libtorrent at "[rasterbar]);

    if !rasterbar.exists() {
        let tgz = out_dir.join("lt.tgz");
        if !tgz.exists() {
            // Released tgz version fails to link for iOS due to https://github.com/arvidn/libtorrent/pull/3629,
            // should get a fresh Git version instead. Except we don't have "git" when building for Android,
            // so we're using the [tarball API](https://stackoverflow.com/a/8378458/257568) instead.
            hget(
                "https://github.com/arvidn/libtorrent/releases/download/libtorrent-1_2_2/libtorrent-rasterbar-1.2.2.tar.gz",
                tgz.clone(),
            );
            assert!(tgz.exists());
        }
        let mut f = unwrap!(fs::File::open(&tgz));
        let gz = unwrap!(Decoder::new(&mut f));
        let mut a = Archive::new(gz);
        let libtorrent = out_dir.join("ltt");
        for en in unwrap!(a.entries()) {
            let mut en = unwrap!(en);
            let pathⁱ = unwrap!(en.path());
            let pathⱼ = pathⁱ
                .components()
                .skip(1)
                .map(|c| {
                    if let Component::Normal(c) = c {
                        c
                    } else {
                        panic!("Bad path: {:?}, {:?}", pathⁱ, c)
                    }
                })
                .fold(PathBuf::new(), |p, c| p.join(c));
            unwrap!(en.unpack(libtorrent.join(pathⱼ)));
        }
        assert!(libtorrent.is_dir());
        unwrap!(fs::rename(libtorrent, &rasterbar));
    }

    let include = rasterbar.join("include");
    assert!(include.is_dir());

    fn find_libtorrent_a(rasterbar: &Path, target: &Target) -> Option<PathBuf> {
        // The library path is different for every platform and toolset version.
        // The alternative to *finding* the library is adding " install --prefix=../lti"
        // to the BJam build, but that would waste space and time.
        let mut search_from = rasterbar.join("bin");
        if let Target::iOS(ref _targetᴱ) = target {
            let cops = unwrap!(target.ios_clang_ops());
            search_from = search_from.join(cops.b2_toolset)
        }
        let search_for = if cfg!(windows) {
            "libtorrent.lib"
        } else {
            "libtorrent.a"
        };
        let mut lib_paths: Vec<_> = unwrap!(glob(unwrap!(search_from.join("**").join(search_for).to_str()))).collect();
        if lib_paths.is_empty() {
            None
        } else if lib_paths.len() > 1 {
            panic!("Multiple versions of {} found in {:?}", search_for, search_from)
        } else {
            let a = unwrap!(lib_paths.remove(0));
            assert!(a.is_file());
            assert!(a.starts_with(&rasterbar));
            Some(a)
        }
    }

    if let Some(existing_a) = find_libtorrent_a(&rasterbar, &target) {
        return (existing_a, include);
    }

    // When building on something like Raspberry Pi the RAM is limited.
    let sys = System::new();
    let totalᵐ = sys.get_total_memory() as usize;
    let freeᵐ = sys.get_free_memory() as usize;
    epintln! ([=totalᵐ] ", " [=freeᵐ]);
    // NB: Under QEMU the logical is lower than the physical.
    let processes = 16.min(freeᵐ / 333 * 1024).min(num_cpus::get());

    // This version of the build doesn't compile Boost separately
    // but rather allows the libtorrent to compile it
    // "you probably want to just build libtorrent and have it build boost
    //  (otherwise you'll end up building the boost dependencies twice)"
    //  - https://github.com/arvidn/libtorrent/issues/26#issuecomment-121478708

    let boostˢ = unwrap!(boost.to_str());
    let boostᵉ = escape_some(boostˢ);
    // NB: The common compiler flags go to the "cxxflags=" here
    // and the platform-specific flags go to the jam files or to conditionals below.
    let mut b2 = fomat!(
        "b2 -j"(processes)" -d+2 release"
        " link=static deprecated-functions=off debug-symbols=off"
        " dht=on encryption=on crypto=built-in iconv=off i2p=off"
        " cxxflags=-DBOOST_ERROR_CODE_HEADER_ONLY=1"
        " cxxflags=-std=c++11"
        " cxxflags=-fPIC"
        " include="(boostᵉ)
    );

    if target.is_mac() || target.is_ios() {
        // The latest Catalina/Xcode doesn't like unknown options.
        // We tried different “-Wno-error” and friends to no avail.
        with_file(&boost.join("tools/build/src/tools/darwin.jam"), &|jam| {
            *jam = jam.replace(
                "flags darwin.compile.c++ OPTIONS $(condition) : -fcoalesce-templates ;",
                "#flags darwin.compile.c++ OPTIONS $(condition) : -fcoalesce-templates ;",
            )
        });
        with_file(&boost.join("tools/build/src/tools/darwin.py"), &|py| {
            *py = py.replace(
                "toolset.flags ('darwin.compile.c++', 'OPTIONS', None, ['-fcoalesce-templates'])",
                "#toolset.flags ('darwin.compile.c++', 'OPTIONS', None, ['-fcoalesce-templates'])",
            )
        });
    }

    fn jam(boost: &Path, from: &str) {
        let user_config_jamˢ = slurp(&root().join(from));
        let user_config_jamᵖ = boost.join("tools/build/src/user-config.jam");
        epintln!("build_libtorrent] Creating "[user_config_jamᵖ]"…");
        let mut user_config_jamᶠ = unwrap!(fs::File::create(&user_config_jamᵖ));
        unwrap!(user_config_jamᶠ.write_all(&user_config_jamˢ));
    }
    if target.is_ios() {
        // NB: The "darwin" toolset is defined in "tools/build/src/tools/darwin.jam":
        jam(boost, "mm2src/common/ios/user-config.jam");
        let cops = unwrap!(target.ios_clang_ops());
        unwrap!(wite!(&mut b2, " toolset="(cops.b2_toolset)));
    } else if target.is_android_cross() {
        jam(boost, "mm2src/common/android/user-config.jam");
        unwrap!(wite!(&mut b2, " toolset=gcc"));
        patch_libtorrent(&rasterbar);
    } else if cfg!(windows) {
        unwrap!(wite!(&mut b2, " toolset=msvc-14.1 address-model=64"));
    }

    let boost_build_path = boost.join("tools").join("build");
    let boost_build_pathˢ = unwrap!(boost_build_path.to_str());
    let export = if cfg!(windows) { "SET" } else { "export" };
    epintln!("build_libtorrent]\n"
      "  $ "(export)" PATH="(boostᵉ) if cfg!(windows) {";%PATH%"} else {":$PATH"} "\n"
      "  $ "(export)" BOOST_BUILD_PATH="(escape_some(boost_build_pathˢ)) "\n"
      "  $ "(b2));
    if cfg!(windows) {
        run!(ecmd!("cmd", "/c", b2)
            .env("PATH", format!("{};{}", boostˢ, unwrap!(var("PATH"))))
            .env("BOOST_BUILD_PATH", boost_build_path)
            .env_remove("BOOST_ROOT") // cf. https://stackoverflow.com/a/55141466/257568
            .current_dir(&rasterbar));
    } else {
        run!(ecmd!("/bin/sh", "-c", b2)
            .env("PATH", format!("{}:{}", boostˢ, unwrap!(var("PATH"))))
            .env("BOOST_BUILD_PATH", boost_build_path)
            .env_remove("BOOST_ROOT") // cf. https://stackoverflow.com/a/55141466/257568
            .current_dir(&rasterbar));
    }

    let a = unwrap!(find_libtorrent_a(&rasterbar, &target));
    (a, include)
}

#[cfg(not(feature = "native"))]
fn libtorrent() {}

#[cfg(feature = "native")]
fn libtorrent() {
    // NB: Distributions should have a copy of https://github.com/arvidn/libtorrent/blob/master/LICENSE.

    let target = Target::load();
    let boost = fetch_boost(&target);
    let (lt_a, lt_include) = build_libtorrent(&boost, &target);
    println!("cargo:rustc-link-lib=static={}", {
        let name = unwrap!(unwrap!(lt_a.file_stem()).to_str());
        if cfg!(windows) {
            name
        } else {
            &name[3..]
        }
    });
    println!(
        "cargo:rustc-link-search=native={}",
        unwrap!(unwrap!(lt_a.parent()).to_str())
    );

    if cfg!(windows) {
        println!("cargo:rustc-link-lib=iphlpapi"); // NotifyAddrChange.
    }

    if needs_l_atomic() {
        println!("cargo:rustc-link-lib=atomic");
    }

    epintln!("Building dht.cc …");
    let lm_dht = unwrap!(last_modified_sec(&"dht.cc"), "Can't stat dht.cc");
    let out_dir = unwrap!(var("OUT_DIR"), "!OUT_DIR");
    let lib_path = Path::new(&out_dir).join("libdht.a");
    let lm_lib = last_modified_sec(&lib_path).unwrap_or(0.);
    if lm_dht >= lm_lib - SLIDE {
        let mut cc = target.cc(true);

        // Mismatch between the libtorrent and the dht.cc flags
        // might produce weird "undefined reference" link errors.
        // Building libtorrent with "-d+2" passed to "b2" should show the actual defines.

        cc.flag("-DBOOST_ALL_NO_LIB");
        cc.flag("-DBOOST_ASIO_ENABLE_CANCELIO");
        cc.flag("-DBOOST_ASIO_HAS_STD_CHRONO");
        cc.flag("-DBOOST_MULTI_INDEX_DISABLE_SERIALIZATION");
        cc.flag("-DBOOST_NO_DEPRECATED");
        cc.flag("-DBOOST_SYSTEM_NO_DEPRECATED");
        cc.flag("-DNDEBUG");
        cc.flag("-DTORRENT_BUILDING_LIBRARY");
        cc.flag("-DTORRENT_NO_DEPRECATE");
        cc.flag("-DTORRENT_USE_I2P=0");
        cc.flag("-DTORRENT_USE_ICONV=0");
        if cfg!(windows) {
            cc.flag("-DWIN32");
            cc.flag("-DWIN32_LEAN_AND_MEAN");
            // https://stackoverflow.com/questions/7582394/strdup-or-strdup
            cc.flag("-D_CRT_SECURE_NO_DEPRECATE");
            cc.flag("-D_FILE_OFFSET_BITS=64");
            cc.flag("-D_SCL_SECURE_NO_DEPRECATE");
            cc.flag("-D_WIN32");
            // https://docs.microsoft.com/en-us/cpp/porting/modifying-winver-and-win32-winnt?view=vs-2017
            cc.flag("-D_WIN32_WINNT=0x0600");
            cc.flag("-D__USE_W32_SOCKETS");
            // cf. https://stackoverflow.com/questions/4573536/ehsc-vc-eha-synchronous-vs-asynchronous-exception-handling
            cc.flag("/EHsc");
        } else {
            cc.flag("-fexceptions");
            cc.flag("-D_FILE_OFFSET_BITS=64");
            cc.flag("-D_WIN32_WINNT=0x0600");
            cc.flag("-std=c++11");
            cc.flag("-ftemplate-depth=512");
            cc.flag("-finline-functions");
            cc.flag("-fvisibility=hidden");
            cc.flag("-fvisibility-inlines-hidden");
        }

        // Fixes the «Undefined symbols… "boost::system::detail::generic_category_ncx()"».
        cc.flag("-DBOOST_ERROR_CODE_HEADER_ONLY=1");

        cc.file("dht.cc")
            .warnings(true)
            .opt_level(2)
            .pic(true)
            .include(lt_include)
            .include(boost)
            .compile("dht");
    }
    println!("cargo:rustc-link-lib=static=dht");
    println!("cargo:rustc-link-search=native={}", out_dir);

    if target.is_mac() {
        println!("cargo:rustc-link-lib=c++");
        println!("cargo:rustc-link-lib=framework=CoreFoundation");
        println!("cargo:rustc-link-lib=framework=SystemConfiguration");
    } else if cfg!(windows) {
    } else {
        println!("cargo:rustc-link-lib=stdc++");
    }
}

/// We often use a fresh version of CMake and it might be missing from the default PATH.
fn cmake_path() -> String { fomat!("/usr/local/bin:"(unwrap!(var("PATH")))) }

lazy_static! {
    static ref LIBEXCHANGES_SRC: Vec<PathBuf> = vec![rabs("iguana/exchanges/mm.c"),];
}

/// Build MM1 libraries without CMake, making cross-platform builds more transparent to us.
fn manual_mm1_build(target: Target) {
    let (root, out_dir) = (root(), out_dir());

    let exchanges_build = out_dir.join("exchanges_build");
    epintln!("exchanges_build at "[exchanges_build]);

    let libexchanges_a = out_dir.join("libexchanges.a");
    if make(&libexchanges_a, &LIBEXCHANGES_SRC[..]) {
        let _ = fs::create_dir(&exchanges_build);
        let mut cc = target.cc(false);
        for p in LIBEXCHANGES_SRC.iter() {
            cc.file(p);
        }
        cc.compile("exchanges");
        assert!(libexchanges_a.is_file());
    }
    println!("cargo:rustc-link-lib=static=exchanges");
    println!("cargo:rustc-link-search=native={}", path2s(&out_dir));

    // TODO: Rebuild the libraries when the C source code is updated.
}

=======
>>>>>>> 7280bf93
/// Build helper C code.
///
/// I think "git clone ... && cargo build" should be enough to start hacking on the Rust code.
///
/// For now we're building the Structured Exception Handling code here,
/// but in the future we might subsume the rest of the C build under build.rs.
fn build_c_code(mm_version: &str) {
    // Link in the Windows-specific crash handling code.

    if cfg!(windows) {
        let lm_seh = unwrap!(last_modified_sec(&"seh.c"), "Can't stat seh.c");
        let out_dir = unwrap!(var("OUT_DIR"), "!OUT_DIR");
        let lib_path = Path::new(&out_dir).join("libseh.a");
        let lm_lib = last_modified_sec(&lib_path).unwrap_or(0.);
        if lm_seh >= lm_lib - SLIDE {
            cc::Build::new().file("seh.c").warnings(true).compile("seh");
        }
        println!("cargo:rustc-link-lib=static=seh");
        println!("cargo:rustc-link-search=native={}", out_dir);
    }

    // The MM1 library.

    let target = Target::load();
    if target.is_android_cross() || target.is_ios() {
        manual_mm1_build(target);
        return;
    }

    let _ = fs::create_dir(root().join("build"));
    let _ = fs::create_dir_all(root().join("target/debug"));

    // NB: With "duct 0.11.0" the `let _` variable binding is necessary in order for the build not to fall detached into background.
    let mut cmake_prep_args: Vec<String> = Vec::new();
    if cfg!(windows) {
        // To flush the build problems early we explicitly specify that we want a 64-bit MSVC build and not a GNU or 32-bit one.
        cmake_prep_args.push("-G".into());
        cmake_prep_args.push("Visual Studio 15 2017 Win64".into());
    }
    cmake_prep_args.push(format!("-DMM_VERSION={}", mm_version));
    cmake_prep_args.push("-DCMAKE_BUILD_TYPE=Debug".into());
    cmake_prep_args.push("..".into());
    eprintln!("$ cmake{}", show_args(&cmake_prep_args));
    run!(ecmd!("cmake", i cmake_prep_args).current_dir(root().join("build")));

    let cmake_args: Vec<String> = vec![
        "--build".into(),
        ".".into(),
        "--target".into(),
        "marketmaker-lib".into(),
    ];
    eprintln!("$ cmake{}", show_args(&cmake_args));
    run!(ecmd!("cmake", i cmake_args).current_dir(root().join("build")));

    println!("cargo:rustc-link-lib=static=marketmaker-lib");

    if cfg!(windows) {
        println!("cargo:rustc-link-search=native={}", path2s(rabs("x64")));
        // When building locally with CMake 3.12.0 on Windows the artefacts are created in the "Debug" folders:
        println!(
            "cargo:rustc-link-search=native={}",
            path2s(rabs("build/iguana/exchanges/Debug"))
        );
    // https://stackoverflow.com/a/10234077/257568
    //println!(r"cargo:rustc-link-search=native=c:\Program Files (x86)\Microsoft Visual Studio\2017\BuildTools\VC\Tools\MSVC\14.14.26428\lib\x64");
    } else {
        println!(
            "cargo:rustc-link-search=native={}",
            path2s(rabs("build/iguana/exchanges"))
        );
    }

    if cfg!(windows) {
        // https://sourceware.org/pthreads-win32/
        // ftp://sourceware.org/pub/pthreads-win32/prebuilt-dll-2-9-1-release/

        let pthread_dll = root().join("x64/pthreadVC2.dll");
        if !pthread_dll.is_file() {
            run!(ecmd!("cmd", "/c", "marketmaker_build_depends.cmd").current_dir(&root()));
            assert!(pthread_dll.is_file(), "Missing {:?}", pthread_dll);
        }

        println!("cargo:rustc-link-lib=pthreadVC2");
        unwrap!(
            fs::copy(&pthread_dll, root().join("target/debug/pthreadVC2.dll")),
            "Can't copy {:?}",
            pthread_dll
        );
    } else {
        println!("cargo:rustc-link-lib=crypto");
    }
}

/// Find shell-matching paths with the pattern relative to the `root`.
fn globʳ(root_glob: &str) -> Result<Paths, PatternError> {
    let full_glob = root().join(root_glob);
    let full_glob = unwrap!(full_glob.to_str());
    glob(full_glob)
}

fn rerun_if_changed(root_glob: &str) {
    for path in unwrap!(globʳ(root_glob)) {
        let path = unwrap!(path);
        println!("cargo:rerun-if-changed={}", path2s(path));
    }
}

fn main() {
    // NB: `rerun-if-changed` will ALWAYS invoke the build.rs if the target does not exists.
    // cf. https://github.com/rust-lang/cargo/issues/4514#issuecomment-330976605
    //     https://github.com/rust-lang/cargo/issues/4213#issuecomment-310697337
    // `RUST_LOG=cargo::core::compiler::fingerprint cargo build` shows the fingerprit files used.

    println!("cargo:rerun-if-changed={}", path2s(rabs("MM_VERSION")));
    println!("cargo:rerun-if-changed={}", path2s(rabs("MM_DATETIME")));
    let mm_version = mm_version();

    if cfg!(not(feature = "native")) {
        return;
    }

    rerun_if_changed("iguana/exchanges/CMakeLists.txt");
    rerun_if_changed("iguana/exchanges/LP_include.h");
    rerun_if_changed("iguana/exchanges/mm.c");
    println!("cargo:rerun-if-changed={}", path2s(rabs("CMakeLists.txt")));

    // NB: Using `rerun-if-env-changed` disables the default dependency heuristics.
    // cf. https://github.com/rust-lang/cargo/issues/4587
    // We should avoid using it for now.

    // Rebuild when we change certain features.
    //println!("rerun-if-env-changed=CARGO_FEATURE_NOP");

    windows_requirements();
    build_c_code(&mm_version);
    generate_bindings();
}<|MERGE_RESOLUTION|>--- conflicted
+++ resolved
@@ -30,40 +30,6 @@
 /// Ongoing (RLS) builds might interfere with a precise time comparison.
 const SLIDE: f64 = 60.;
 
-<<<<<<< HEAD
-/// Quote spaces, in case the project is on a path with them.
-fn escape_some(path: &str) -> String {
-    // AG: I've tried using the shell_escape crate for this,
-    // but it adds the single quotes, breaking the variable and argument assignments on Windows.
-
-    let mut esc = String::with_capacity(path.len());
-    for ch in path.chars() {
-        if ch == ' ' {
-            esc.push('\\')
-        }
-        esc.push(ch)
-    }
-    esc
-}
-
-/// Returns `true` if the `target` is not as fresh as the `prerequisites`.
-fn make(target: &AsRef<Path>, prerequisites: &[PathBuf]) -> bool {
-    let target_lm = last_modified_sec(target).expect("!last_modified") as u64;
-    if target_lm == 0 {
-        return true;
-    }
-    let mut prerequisites_lm = 0;
-    for path in prerequisites {
-        prerequisites_lm = std::cmp::max(
-            prerequisites_lm,
-            last_modified_sec(&path).expect("!last_modified") as u64,
-        )
-    }
-    target_lm < prerequisites_lm
-}
-
-=======
->>>>>>> 7280bf93
 fn bindgen<
     'a,
     TP: AsRef<Path>,
@@ -438,692 +404,6 @@
     }
 }
 
-<<<<<<< HEAD
-#[derive(Debug)]
-struct IosClangOps {
-    /// iPhone SDK (iPhoneOS for arm64, iPhoneSimulator for x86_64)
-    sysroot: &'static str,
-    /// "arm64", "x86_64".
-    arch: &'static str,
-    /// Identifies the corresponding clang options defined in "user-config.jam".
-    b2_toolset: &'static str,
-    /// The minimal iOS version: 10 for 32-bit targets, 11 for 64-bit targets.
-    ios_min: f64,
-}
-
-#[allow(non_camel_case_types)]
-/// On Raspbian without `-latomic` we're getting
-///
-///     performance_counters.cpp:(.text+0x2c): undefined reference to `__atomic_store_8'
-///
-/// cf. https://github.com/KomodoPlatform/atomicDEX-API/issues/501#issuecomment-545666080
-/// https://stackoverflow.com/questions/28920489/how-come-stdatomicdouble-isnt-implemented-when-compiling-with-clang
-fn needs_l_atomic() -> bool {
-    let targetᴱ = unwrap!(var("TARGET"));
-    match &targetᴱ[..] {
-        "armv7-unknown-linux-gnueabihf" => true, // Raspbian
-        "arm-unknown-linux-gnueabihf" => true,   // Raspbian under QEMU
-        _ => false,
-    }
-}
-
-#[derive(PartialEq, Eq, Debug)]
-enum Target {
-    Unix,
-    Mac,
-    Windows,
-    /// https://github.com/rust-embedded/cross
-    AndroidCross,
-    /// https://github.com/TimNN/cargo-lipo
-    iOS(String),
-}
-impl Target {
-    fn load() -> Target {
-        let targetᴱ = unwrap!(var("TARGET"));
-        match &targetᴱ[..] {
-            "x86_64-unknown-linux-gnu" => Target::Unix,
-            "armv7-unknown-linux-gnueabihf" => Target::Unix, // Raspbian is a modified Debian
-            "arm-unknown-linux-gnueabihf" => Target::Unix,   // Raspbian under QEMU
-            "x86_64-apple-darwin" => Target::Mac,
-            "x86_64-pc-windows-msvc" => Target::Windows,
-            "wasm32-unknown-emscripten" => Target::Unix, // Pretend.
-            "armv7-linux-androideabi" => {
-                if Path::new("/android-ndk").exists() {
-                    Target::AndroidCross
-                } else {
-                    panic!(
-                        "/android-ndk not found. Please use the `cross` as described at \
-                         https://github.com/artemii235/SuperNET/blob/mm2-cross/docs/ANDROID.md"
-                    )
-                }
-            },
-            "aarch64-apple-ios" => Target::iOS(targetᴱ),
-            "x86_64-apple-ios" => Target::iOS(targetᴱ),
-            "armv7-apple-ios" => Target::iOS(targetᴱ),
-            "armv7s-apple-ios" => Target::iOS(targetᴱ),
-            t => panic!("Target not (yet) supported: {}", t),
-        }
-    }
-    /// True if building for ARM under https://github.com/rust-embedded/cross
-    /// or a similar setup based on the "japaric/armv7-linux-androideabi" Docker image.
-    fn is_android_cross(&self) -> bool { *self == Target::AndroidCross }
-    fn is_ios(&self) -> bool {
-        match self {
-            &Target::iOS(_) => true,
-            _ => false,
-        }
-    }
-    fn is_mac(&self) -> bool { *self == Target::Mac }
-    /// The "-arch" parameter passed to Xcode clang++ when cross-building for iOS.
-    fn ios_clang_ops(&self) -> Option<IosClangOps> {
-        match self {
-            &Target::iOS(ref target) => match &target[..] {
-                "aarch64-apple-ios" => Some(IosClangOps {
-                    // cf. `xcrun --sdk iphoneos --show-sdk-path`
-                    sysroot: "/Applications/Xcode.app/Contents/Developer/Platforms/iPhoneOS.platform/Developer/SDKs/iPhoneOS.sdk",
-                    arch: "arm64",
-                    b2_toolset: "darwin-iphone",
-                    ios_min: 11.0,
-                }),
-                "x86_64-apple-ios" => Some(IosClangOps {
-                    sysroot: "/Applications/Xcode.app/Contents/Developer/Platforms/iPhoneSimulator.platform/Developer/SDKs/iPhoneSimulator.sdk",
-                    arch: "x86_64",
-                    b2_toolset: "darwin-iphonesim",
-                    ios_min: 11.0,
-                }),
-                // armv7, 32-bit
-                "armv7-apple-ios" => Some(IosClangOps {
-                    sysroot: "/Applications/Xcode.app/Contents/Developer/Platforms/iPhoneOS.platform/Developer/SDKs/iPhoneOS.sdk",
-                    arch: "armv7",
-                    b2_toolset: "darwin-iphone10v7",
-                    ios_min: 10.0,
-                }),
-                //"armv7s-apple-ios" => "armv7s", 32-bit
-                _ => None,
-            },
-            _ => None,
-        }
-    }
-    fn cc(&self, plus_plus: bool) -> cc::Build {
-        let mut cc = cc::Build::new();
-        if self.is_android_cross() {
-            cc.compiler(if plus_plus {
-                // NB: GCC is a link to Clang in the NDK.
-                "/android-ndk/bin/clang++"
-            } else {
-                "/android-ndk/bin/clang"
-            });
-            cc.archiver("/android-ndk/bin/arm-linux-androideabi-ar");
-        } else if self.is_ios() {
-            let cops = unwrap!(self.ios_clang_ops());
-            // cf. `xcode-select -print-path`
-            cc.compiler(if plus_plus {
-                "/Applications/Xcode.app/Contents/Developer/Toolchains/XcodeDefault.xctoolchain/usr/bin/clang++"
-            } else {
-                "/Applications/Xcode.app/Contents/Developer/Toolchains/XcodeDefault.xctoolchain/usr/bin/clang"
-            });
-            cc.flag(&fomat!("--sysroot="(cops.sysroot)));
-            cc.flag("-stdlib=libc++");
-            cc.flag(&fomat!("-miphoneos-version-min="(cops.ios_min)));
-            cc.flag(&fomat!("-mios-simulator-version-min="(cops.ios_min)));
-            cc.flag(&fomat!("-DIPHONEOS_DEPLOYMENT_TARGET="(cops.ios_min)));
-            cc.flag("-arch").flag(cops.arch);
-        }
-        cc
-    }
-}
-impl fmt::Display for Target {
-    fn fmt(&self, f: &mut fmt::Formatter) -> fmt::Result {
-        match self {
-            &Target::iOS(ref target) => f.write_str(&target[..]),
-            _ => wite!(f, [self]),
-        }
-    }
-}
-
-fn fetch_boost(_target: &Target) -> PathBuf {
-    let out_dir = out_dir();
-    let prefix = out_dir.join("boost");
-    let boost_system = prefix.join("lib/libboost_system.a");
-    if boost_system.exists() {
-        return prefix;
-    }
-
-    let boost = out_dir.join("boost_1_68_0");
-    epintln!("Boost at "[boost]);
-    if !boost.exists() {
-        // [Download and] unpack Boost.
-        let tbz = out_dir.join("boost_1_68_0.tar.bz2");
-        if !tbz.exists() {
-            let tmp = tbz.with_extension("bz2-tmp");
-            let _ = fs::remove_file(&tmp);
-            hget(
-                "https://github.com/KomodoPlatform/boost/releases/download/boost-1.68.0/boost_1_68_0.tar.bz2",
-                tmp.clone(),
-            );
-            unwrap!(fs::rename(tmp, tbz));
-        }
-
-        // Boost is huge, a full installation will impact the build time
-        // and might hit the CI space limits.
-        // To avoid this we unpack only a small subset.
-
-        // Example using bcp to help with finding a part of the subset:
-        // sh bootstrap.sh
-        // ./b2 release address-model=64 link=static cxxflags=-fPIC cxxstd=11 define=BOOST_ERROR_CODE_HEADER_ONLY stage --with-date_time --with-system
-        // ./b2 release address-model=64 link=static cxxflags=-fPIC cxxstd=11 define=BOOST_ERROR_CODE_HEADER_ONLY tools/bcp
-        // dist/bin/bcp --scan --list ../libtorrent-rasterbar-1.2.0/src/*.cpp
-
-        let f = unwrap!(fs::File::open(out_dir.join("boost_1_68_0.tar.bz2")));
-        let bz2 = BzDecoder::new(f);
-        let mut a = Archive::new(bz2);
-        for en in unwrap!(a.entries()) {
-            let mut en = unwrap!(en);
-            let path = unwrap!(en.path());
-            let pathˢ = unwrap!(path.to_str());
-            assert!(pathˢ.starts_with("boost_1_68_0/"));
-            let pathˢ = &pathˢ[13..];
-            let unpack = pathˢ == "bootstrap.sh"
-                || pathˢ == "bootstrap.bat"
-                || pathˢ == "boost-build.jam"
-                || pathˢ == "boostcpp.jam"
-                || pathˢ == "boost/assert.hpp"
-                || pathˢ == "boost/aligned_storage.hpp"
-                || pathˢ == "boost/array.hpp"
-                || pathˢ.starts_with("boost/asio/")
-                || pathˢ.starts_with("boost/blank")
-                || pathˢ.starts_with("boost/bind")
-                || pathˢ == "boost/call_traits.hpp"
-                || pathˢ.starts_with("boost/callable_traits/")
-                || pathˢ == "boost/cerrno.hpp"
-                || pathˢ == "boost/config.hpp"
-                || pathˢ == "boost/concept_check.hpp"
-                || pathˢ == "boost/crc.hpp"
-                || pathˢ.starts_with("boost/container")
-                || pathˢ.starts_with("boost/container_hash/")
-                || pathˢ.starts_with("boost/concept/")
-                || pathˢ.starts_with("boost/config/")
-                || pathˢ.starts_with("boost/core/")
-                || pathˢ.starts_with("boost/chrono")
-                || pathˢ == "boost/cstdint.hpp"
-                || pathˢ == "boost/current_function.hpp"
-                || pathˢ == "boost/checked_delete.hpp"
-                || pathˢ.starts_with("boost/date_time/")
-                || pathˢ.starts_with("boost/detail/")
-                || pathˢ.starts_with("boost/exception/")
-                || pathˢ.starts_with("boost/fusion/")
-                || pathˢ.starts_with("boost/function")
-                || pathˢ.starts_with("boost/functional")
-                || pathˢ == "boost/get_pointer.hpp"
-                || pathˢ.starts_with("boost/iterator/")
-                || pathˢ.starts_with("boost/intrusive")
-                || pathˢ.starts_with("boost/integer")
-                || pathˢ.starts_with("boost/io")
-                || pathˢ.starts_with("boost/lexical_cast")
-                || pathˢ == "boost/limits.hpp"
-                || pathˢ.starts_with("boost/mpl/")
-                || pathˢ.starts_with("boost/math")
-                || pathˢ.starts_with("boost/move")
-                || pathˢ.starts_with("boost/multiprecision")
-                || pathˢ == "boost/mem_fn.hpp"
-                || pathˢ == "boost/next_prior.hpp"
-                || pathˢ == "boost/noncopyable.hpp"
-                || pathˢ.starts_with("boost/none")
-                || pathˢ.starts_with("boost/numeric/")
-                || pathˢ == "boost/operators.hpp"
-                || pathˢ.starts_with("boost/optional")
-                || pathˢ.starts_with("boost/predef")
-                || pathˢ.starts_with("boost/preprocessor/")
-                || pathˢ.starts_with("boost/pool/")
-                || pathˢ == "boost/ref.hpp"
-                || pathˢ.starts_with("boost/range/")
-                || pathˢ.starts_with("boost/ratio")
-                || pathˢ.starts_with("boost/system/")
-                || pathˢ.starts_with("boost/smart_ptr/")
-                || pathˢ == "boost/scope_exit.hpp"
-                || pathˢ == "boost/static_assert.hpp"
-                || pathˢ == "boost/shared_ptr.hpp"
-                || pathˢ == "boost/shared_array.hpp"
-                || pathˢ == "boost/swap.hpp"
-                || pathˢ.starts_with("boost/type_traits")
-                || pathˢ.starts_with("boost/type_index")
-                || pathˢ.starts_with("boost/typeof")
-                || pathˢ.starts_with("boost/tuple/")
-                || pathˢ.starts_with("boost/thread")
-                || pathˢ.starts_with("boost/token")
-                || pathˢ == "boost/throw_exception.hpp"
-                || pathˢ == "boost/type.hpp"
-                || pathˢ.starts_with("boost/utility/")
-                || pathˢ == "boost/utility.hpp"
-                || pathˢ.starts_with("boost/variant")
-                || pathˢ == "boost/version.hpp"
-                || pathˢ.starts_with("boost/winapi/")
-                || pathˢ.starts_with("libs/config/")
-                || pathˢ.starts_with("libs/chrono/")
-                || pathˢ.starts_with("libs/date_time/")
-                || pathˢ.starts_with("libs/system/")
-                || pathˢ.starts_with("tools/build/")
-                || pathˢ == "Jamroot";
-            if !unpack {
-                continue;
-            }
-            unwrap!(en.unpack_in(&out_dir));
-        }
-
-        assert!(boost.exists());
-    }
-
-    let b2 = boost.join(if cfg!(windows) { "b2.exe" } else { "b2" });
-    if !b2.exists() {
-        if cfg!(windows) {
-            run!(ecmd!("cmd", "/c", "bootstrap.bat").current_dir(&boost));
-        } else {
-            run!(ecmd!("/bin/sh", "bootstrap.sh").current_dir(&boost));
-        }
-        assert!(b2.exists());
-    }
-    boost
-}
-
-/// In-place modification of file contents. Like "sed -i" (or "perl -i") but with a Rust code instead of a sed pattern.
-/// Uses `String` instead of `Vec<u8>` simply because `str` has more helpers out of the box (`std::str::pattern` works with `str`).
-/// Returns `false` if the file is absent or empty. Panics on errors.
-fn with_file(path: &dyn AsRef<Path>, visitor: &dyn Fn(&mut String)) -> bool {
-    let bulk = slurp(path);
-    if bulk.is_empty() {
-        return false;
-    }
-    let mut bulk = unwrap!(String::from_utf8(bulk));
-    let copy = bulk.clone();
-    visitor(&mut bulk);
-    if copy == bulk {
-        return true; // Not modified.
-    }
-    let tmp = fomat! ((unwrap! (path.as_ref().to_str())) ".tmp");
-    let mut out = unwrap!(fs::File::create(&tmp));
-    unwrap!(out.write_all(bulk.as_bytes()));
-    drop(out);
-    let permissions = unwrap!(fs::metadata(path)).permissions();
-    unwrap!(fs::set_permissions(&tmp, permissions));
-    unwrap!(fs::rename(tmp, path));
-    eprintln!("Patched {:?}", path.as_ref());
-    true
-}
-
-/// Patch libtorrent to work with the older version of clang we have in the `cross`.
-fn patch_libtorrent(rasterbar: &Path) {
-    let patched_flag = rasterbar.join("patched.flag");
-    if !patched_flag.exists() {
-        assert!(with_file(
-            &rasterbar.join("include/libtorrent/config.hpp"),
-            &|hh| if !hh.contains("boost/exception/to_string.hpp") {
-                *hh = hh.replace(
-                    "#include <boost/config.hpp>",
-                    "#include <boost/config.hpp>\n\
-                     #include <boost/exception/to_string.hpp>",
-                );
-                assert!(hh.contains("boost/exception/to_string.hpp"));
-            }
-        ));
-
-        assert!(with_file(
-            &rasterbar.join("include/libtorrent/file_storage.hpp"),
-            &|hh| *hh = hh.replace(
-                "file_entry& operator=(file_entry&&) & noexcept = default;",
-                "file_entry& operator=(file_entry&&) & = default;"
-            ),
-        ));
-
-        assert!(with_file(
-            &rasterbar.join("include/libtorrent/broadcast_socket.hpp"),
-            &|hh| *hh = hh.replace("std::array<char, 1500> buffer{};", "std::array<char, 1500> buffer;")
-        ));
-
-        let paths = &[
-            "include/libtorrent/units.hpp",
-            "src/alert.cpp",
-            "include/libtorrent/bencode.hpp",
-            "src/bdecode.cpp",
-            "include/libtorrent/session.hpp",
-            "src/path.cpp",
-            "src/file_storage.cpp",
-            "src/http_parser.cpp",
-            "src/http_tracker_connection.cpp",
-            "src/i2p_stream.cpp",
-            "src/identify_client.cpp",
-            "src/lazy_bdecode.cpp",
-            "src/lazy_bdecode.cpp",
-            "src/lsd.cpp",
-            "src/lsd.cpp",
-            "src/natpmp.cpp",
-            "src/natpmp.cpp",
-            "src/socket_io.cpp",
-            "src/torrent.cpp",
-            "src/torrent_info.cpp",
-            "src/upnp.cpp",
-            "src/upnp.cpp",
-            "src/stack_allocator.cpp",
-            "src/kademlia/msg.cpp",
-            "src/kademlia/item.cpp",
-        ];
-        for path in paths {
-            assert!(
-                with_file(&rasterbar.join(path), &|cc| *cc = cc
-                    .replace("std::to_string", "boost::to_string")
-                    .replace("std::snprintf", "snprintf")
-                    .replace("std::vsnprintf", "vsnprintf")
-                    .replace("std::strtoll", "strtoll")),
-                "Not found: {}",
-                path
-            )
-        }
-
-        unwrap!(fs::File::create(patched_flag));
-    }
-}
-
-/// Downloads and builds libtorrent.
-fn build_libtorrent(boost: &Path, target: &Target) -> (PathBuf, PathBuf) {
-    let out_dir = out_dir();
-    // NB: On Windows the path length is limited
-    // and we should use a short folder name for a better chance of fitting it.
-    let rasterbar = out_dir.join("lt");
-    epintln!("libtorrent at "[rasterbar]);
-
-    if !rasterbar.exists() {
-        let tgz = out_dir.join("lt.tgz");
-        if !tgz.exists() {
-            // Released tgz version fails to link for iOS due to https://github.com/arvidn/libtorrent/pull/3629,
-            // should get a fresh Git version instead. Except we don't have "git" when building for Android,
-            // so we're using the [tarball API](https://stackoverflow.com/a/8378458/257568) instead.
-            hget(
-                "https://github.com/arvidn/libtorrent/releases/download/libtorrent-1_2_2/libtorrent-rasterbar-1.2.2.tar.gz",
-                tgz.clone(),
-            );
-            assert!(tgz.exists());
-        }
-        let mut f = unwrap!(fs::File::open(&tgz));
-        let gz = unwrap!(Decoder::new(&mut f));
-        let mut a = Archive::new(gz);
-        let libtorrent = out_dir.join("ltt");
-        for en in unwrap!(a.entries()) {
-            let mut en = unwrap!(en);
-            let pathⁱ = unwrap!(en.path());
-            let pathⱼ = pathⁱ
-                .components()
-                .skip(1)
-                .map(|c| {
-                    if let Component::Normal(c) = c {
-                        c
-                    } else {
-                        panic!("Bad path: {:?}, {:?}", pathⁱ, c)
-                    }
-                })
-                .fold(PathBuf::new(), |p, c| p.join(c));
-            unwrap!(en.unpack(libtorrent.join(pathⱼ)));
-        }
-        assert!(libtorrent.is_dir());
-        unwrap!(fs::rename(libtorrent, &rasterbar));
-    }
-
-    let include = rasterbar.join("include");
-    assert!(include.is_dir());
-
-    fn find_libtorrent_a(rasterbar: &Path, target: &Target) -> Option<PathBuf> {
-        // The library path is different for every platform and toolset version.
-        // The alternative to *finding* the library is adding " install --prefix=../lti"
-        // to the BJam build, but that would waste space and time.
-        let mut search_from = rasterbar.join("bin");
-        if let Target::iOS(ref _targetᴱ) = target {
-            let cops = unwrap!(target.ios_clang_ops());
-            search_from = search_from.join(cops.b2_toolset)
-        }
-        let search_for = if cfg!(windows) {
-            "libtorrent.lib"
-        } else {
-            "libtorrent.a"
-        };
-        let mut lib_paths: Vec<_> = unwrap!(glob(unwrap!(search_from.join("**").join(search_for).to_str()))).collect();
-        if lib_paths.is_empty() {
-            None
-        } else if lib_paths.len() > 1 {
-            panic!("Multiple versions of {} found in {:?}", search_for, search_from)
-        } else {
-            let a = unwrap!(lib_paths.remove(0));
-            assert!(a.is_file());
-            assert!(a.starts_with(&rasterbar));
-            Some(a)
-        }
-    }
-
-    if let Some(existing_a) = find_libtorrent_a(&rasterbar, &target) {
-        return (existing_a, include);
-    }
-
-    // When building on something like Raspberry Pi the RAM is limited.
-    let sys = System::new();
-    let totalᵐ = sys.get_total_memory() as usize;
-    let freeᵐ = sys.get_free_memory() as usize;
-    epintln! ([=totalᵐ] ", " [=freeᵐ]);
-    // NB: Under QEMU the logical is lower than the physical.
-    let processes = 16.min(freeᵐ / 333 * 1024).min(num_cpus::get());
-
-    // This version of the build doesn't compile Boost separately
-    // but rather allows the libtorrent to compile it
-    // "you probably want to just build libtorrent and have it build boost
-    //  (otherwise you'll end up building the boost dependencies twice)"
-    //  - https://github.com/arvidn/libtorrent/issues/26#issuecomment-121478708
-
-    let boostˢ = unwrap!(boost.to_str());
-    let boostᵉ = escape_some(boostˢ);
-    // NB: The common compiler flags go to the "cxxflags=" here
-    // and the platform-specific flags go to the jam files or to conditionals below.
-    let mut b2 = fomat!(
-        "b2 -j"(processes)" -d+2 release"
-        " link=static deprecated-functions=off debug-symbols=off"
-        " dht=on encryption=on crypto=built-in iconv=off i2p=off"
-        " cxxflags=-DBOOST_ERROR_CODE_HEADER_ONLY=1"
-        " cxxflags=-std=c++11"
-        " cxxflags=-fPIC"
-        " include="(boostᵉ)
-    );
-
-    if target.is_mac() || target.is_ios() {
-        // The latest Catalina/Xcode doesn't like unknown options.
-        // We tried different “-Wno-error” and friends to no avail.
-        with_file(&boost.join("tools/build/src/tools/darwin.jam"), &|jam| {
-            *jam = jam.replace(
-                "flags darwin.compile.c++ OPTIONS $(condition) : -fcoalesce-templates ;",
-                "#flags darwin.compile.c++ OPTIONS $(condition) : -fcoalesce-templates ;",
-            )
-        });
-        with_file(&boost.join("tools/build/src/tools/darwin.py"), &|py| {
-            *py = py.replace(
-                "toolset.flags ('darwin.compile.c++', 'OPTIONS', None, ['-fcoalesce-templates'])",
-                "#toolset.flags ('darwin.compile.c++', 'OPTIONS', None, ['-fcoalesce-templates'])",
-            )
-        });
-    }
-
-    fn jam(boost: &Path, from: &str) {
-        let user_config_jamˢ = slurp(&root().join(from));
-        let user_config_jamᵖ = boost.join("tools/build/src/user-config.jam");
-        epintln!("build_libtorrent] Creating "[user_config_jamᵖ]"…");
-        let mut user_config_jamᶠ = unwrap!(fs::File::create(&user_config_jamᵖ));
-        unwrap!(user_config_jamᶠ.write_all(&user_config_jamˢ));
-    }
-    if target.is_ios() {
-        // NB: The "darwin" toolset is defined in "tools/build/src/tools/darwin.jam":
-        jam(boost, "mm2src/common/ios/user-config.jam");
-        let cops = unwrap!(target.ios_clang_ops());
-        unwrap!(wite!(&mut b2, " toolset="(cops.b2_toolset)));
-    } else if target.is_android_cross() {
-        jam(boost, "mm2src/common/android/user-config.jam");
-        unwrap!(wite!(&mut b2, " toolset=gcc"));
-        patch_libtorrent(&rasterbar);
-    } else if cfg!(windows) {
-        unwrap!(wite!(&mut b2, " toolset=msvc-14.1 address-model=64"));
-    }
-
-    let boost_build_path = boost.join("tools").join("build");
-    let boost_build_pathˢ = unwrap!(boost_build_path.to_str());
-    let export = if cfg!(windows) { "SET" } else { "export" };
-    epintln!("build_libtorrent]\n"
-      "  $ "(export)" PATH="(boostᵉ) if cfg!(windows) {";%PATH%"} else {":$PATH"} "\n"
-      "  $ "(export)" BOOST_BUILD_PATH="(escape_some(boost_build_pathˢ)) "\n"
-      "  $ "(b2));
-    if cfg!(windows) {
-        run!(ecmd!("cmd", "/c", b2)
-            .env("PATH", format!("{};{}", boostˢ, unwrap!(var("PATH"))))
-            .env("BOOST_BUILD_PATH", boost_build_path)
-            .env_remove("BOOST_ROOT") // cf. https://stackoverflow.com/a/55141466/257568
-            .current_dir(&rasterbar));
-    } else {
-        run!(ecmd!("/bin/sh", "-c", b2)
-            .env("PATH", format!("{}:{}", boostˢ, unwrap!(var("PATH"))))
-            .env("BOOST_BUILD_PATH", boost_build_path)
-            .env_remove("BOOST_ROOT") // cf. https://stackoverflow.com/a/55141466/257568
-            .current_dir(&rasterbar));
-    }
-
-    let a = unwrap!(find_libtorrent_a(&rasterbar, &target));
-    (a, include)
-}
-
-#[cfg(not(feature = "native"))]
-fn libtorrent() {}
-
-#[cfg(feature = "native")]
-fn libtorrent() {
-    // NB: Distributions should have a copy of https://github.com/arvidn/libtorrent/blob/master/LICENSE.
-
-    let target = Target::load();
-    let boost = fetch_boost(&target);
-    let (lt_a, lt_include) = build_libtorrent(&boost, &target);
-    println!("cargo:rustc-link-lib=static={}", {
-        let name = unwrap!(unwrap!(lt_a.file_stem()).to_str());
-        if cfg!(windows) {
-            name
-        } else {
-            &name[3..]
-        }
-    });
-    println!(
-        "cargo:rustc-link-search=native={}",
-        unwrap!(unwrap!(lt_a.parent()).to_str())
-    );
-
-    if cfg!(windows) {
-        println!("cargo:rustc-link-lib=iphlpapi"); // NotifyAddrChange.
-    }
-
-    if needs_l_atomic() {
-        println!("cargo:rustc-link-lib=atomic");
-    }
-
-    epintln!("Building dht.cc …");
-    let lm_dht = unwrap!(last_modified_sec(&"dht.cc"), "Can't stat dht.cc");
-    let out_dir = unwrap!(var("OUT_DIR"), "!OUT_DIR");
-    let lib_path = Path::new(&out_dir).join("libdht.a");
-    let lm_lib = last_modified_sec(&lib_path).unwrap_or(0.);
-    if lm_dht >= lm_lib - SLIDE {
-        let mut cc = target.cc(true);
-
-        // Mismatch between the libtorrent and the dht.cc flags
-        // might produce weird "undefined reference" link errors.
-        // Building libtorrent with "-d+2" passed to "b2" should show the actual defines.
-
-        cc.flag("-DBOOST_ALL_NO_LIB");
-        cc.flag("-DBOOST_ASIO_ENABLE_CANCELIO");
-        cc.flag("-DBOOST_ASIO_HAS_STD_CHRONO");
-        cc.flag("-DBOOST_MULTI_INDEX_DISABLE_SERIALIZATION");
-        cc.flag("-DBOOST_NO_DEPRECATED");
-        cc.flag("-DBOOST_SYSTEM_NO_DEPRECATED");
-        cc.flag("-DNDEBUG");
-        cc.flag("-DTORRENT_BUILDING_LIBRARY");
-        cc.flag("-DTORRENT_NO_DEPRECATE");
-        cc.flag("-DTORRENT_USE_I2P=0");
-        cc.flag("-DTORRENT_USE_ICONV=0");
-        if cfg!(windows) {
-            cc.flag("-DWIN32");
-            cc.flag("-DWIN32_LEAN_AND_MEAN");
-            // https://stackoverflow.com/questions/7582394/strdup-or-strdup
-            cc.flag("-D_CRT_SECURE_NO_DEPRECATE");
-            cc.flag("-D_FILE_OFFSET_BITS=64");
-            cc.flag("-D_SCL_SECURE_NO_DEPRECATE");
-            cc.flag("-D_WIN32");
-            // https://docs.microsoft.com/en-us/cpp/porting/modifying-winver-and-win32-winnt?view=vs-2017
-            cc.flag("-D_WIN32_WINNT=0x0600");
-            cc.flag("-D__USE_W32_SOCKETS");
-            // cf. https://stackoverflow.com/questions/4573536/ehsc-vc-eha-synchronous-vs-asynchronous-exception-handling
-            cc.flag("/EHsc");
-        } else {
-            cc.flag("-fexceptions");
-            cc.flag("-D_FILE_OFFSET_BITS=64");
-            cc.flag("-D_WIN32_WINNT=0x0600");
-            cc.flag("-std=c++11");
-            cc.flag("-ftemplate-depth=512");
-            cc.flag("-finline-functions");
-            cc.flag("-fvisibility=hidden");
-            cc.flag("-fvisibility-inlines-hidden");
-        }
-
-        // Fixes the «Undefined symbols… "boost::system::detail::generic_category_ncx()"».
-        cc.flag("-DBOOST_ERROR_CODE_HEADER_ONLY=1");
-
-        cc.file("dht.cc")
-            .warnings(true)
-            .opt_level(2)
-            .pic(true)
-            .include(lt_include)
-            .include(boost)
-            .compile("dht");
-    }
-    println!("cargo:rustc-link-lib=static=dht");
-    println!("cargo:rustc-link-search=native={}", out_dir);
-
-    if target.is_mac() {
-        println!("cargo:rustc-link-lib=c++");
-        println!("cargo:rustc-link-lib=framework=CoreFoundation");
-        println!("cargo:rustc-link-lib=framework=SystemConfiguration");
-    } else if cfg!(windows) {
-    } else {
-        println!("cargo:rustc-link-lib=stdc++");
-    }
-}
-
-/// We often use a fresh version of CMake and it might be missing from the default PATH.
-fn cmake_path() -> String { fomat!("/usr/local/bin:"(unwrap!(var("PATH")))) }
-
-lazy_static! {
-    static ref LIBEXCHANGES_SRC: Vec<PathBuf> = vec![rabs("iguana/exchanges/mm.c"),];
-}
-
-/// Build MM1 libraries without CMake, making cross-platform builds more transparent to us.
-fn manual_mm1_build(target: Target) {
-    let (root, out_dir) = (root(), out_dir());
-
-    let exchanges_build = out_dir.join("exchanges_build");
-    epintln!("exchanges_build at "[exchanges_build]);
-
-    let libexchanges_a = out_dir.join("libexchanges.a");
-    if make(&libexchanges_a, &LIBEXCHANGES_SRC[..]) {
-        let _ = fs::create_dir(&exchanges_build);
-        let mut cc = target.cc(false);
-        for p in LIBEXCHANGES_SRC.iter() {
-            cc.file(p);
-        }
-        cc.compile("exchanges");
-        assert!(libexchanges_a.is_file());
-    }
-    println!("cargo:rustc-link-lib=static=exchanges");
-    println!("cargo:rustc-link-search=native={}", path2s(&out_dir));
-
-    // TODO: Rebuild the libraries when the C source code is updated.
-}
-
-=======
->>>>>>> 7280bf93
 /// Build helper C code.
 ///
 /// I think "git clone ... && cargo build" should be enough to start hacking on the Rust code.
