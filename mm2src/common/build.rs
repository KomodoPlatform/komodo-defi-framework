--- conflicted
+++ resolved
@@ -1286,11 +1286,6 @@
         }
 
         // Fixes the «Undefined symbols… "boost::system::detail::generic_category_ncx()"».
-<<<<<<< HEAD
-        // The header [works](https://github.com/boostorg/system/issues/42#issuecomment-486362606)
-        // and is needed on Linux, but not necessarily works as intended on Windows.
-=======
->>>>>>> 68c611df
         cc.flag("-DBOOST_ERROR_CODE_HEADER_ONLY=1");
 
         cc.file("dht.cc")
