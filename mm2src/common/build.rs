// The script here will translate some of the C headers necessary for the gradual Rust port into the corresponding Rust files.
// Going to take the *whitelisting* approach, converting just the necessary definitions, in order to keep the builds fast.

// The script is experimentally formatted with `rustfmt`. Probably not going to use `rustfmt` for the rest of the project though.

// Bindgen requirements: https://rust-lang.github.io/rust-bindgen/requirements.html
//              Windows: https://github.com/rust-lang-nursery/rustup.rs/issues/1003#issuecomment-289825927
// On build.rs: https://doc.rust-lang.org/cargo/reference/build-scripts.html

#![feature(non_ascii_idents)]

#[macro_use]
extern crate fomat_macros;
#[macro_use]
extern crate lazy_static;
#[macro_use]
extern crate unwrap;

use bzip2::read::BzDecoder;
use duct::cmd;
use futures::{Future, Stream};
use futures_cpupool::CpuPool;
use glob::{glob, Paths, PatternError};
use gstuff::{last_modified_sec, now_float, slurp};
use hyper_rustls::HttpsConnector;
use libflate::gzip::Decoder;
use shell_escape::escape;
use std::cmp::max;
<<<<<<< HEAD
use std::env::var;
=======
use std::env::{self, var};
>>>>>>> 23f3e0cd
use std::fmt::{self, Write as FmtWrite};
use std::fs;
use std::io::{Read, Write};
use std::iter::empty;
use std::path::{Component, Path, PathBuf};
use std::sync::Arc;
use tar::Archive;

/// Ongoing (RLS) builds might interfere with a precise time comparison.
const SLIDE: f64 = 60.;

/// Like the `duct` `cmd!` but also prints the command into the standard error stream.
macro_rules! ecmd {
    ( $program:expr ) => {{
        eprintln!("$ {}", $program);
        cmd($program, empty::<String>())
            .stdout_to_stderr()
    }};
    ( @s $args: expr, $arg:expr ) => {$args.push(String::from($arg));};
    ( @i $args: expr, $iterable:expr ) => {for v in $iterable {ecmd! (@s $args, v)}};
    ( @a $args: expr, i $arg:expr ) => {ecmd! (@i $args, $arg);};
    ( @a $args: expr, i $arg:expr, $( $tail:tt )* ) => {ecmd! (@i $args, $arg); ecmd! (@a $args, $($tail)*);};
    ( @a $args: expr, $arg:expr ) => {ecmd! (@s $args, $arg);};
    ( @a $args: expr, $arg:expr, $( $tail:tt )* ) => {ecmd! (@s $args, $arg); ecmd! (@a $args, $($tail)*);};
    ( $program:expr, $( $args:tt )* ) => {{
        let mut args: Vec<String> = Vec::new();
        ecmd! (@a &mut args, $($args)*);
        eprintln!("$ {}{}", $program, show_args(&args));
        cmd($program, args)
            .stdout_to_stderr()
    }};
}

/// Returns `true` if the `target` is not as fresh as the `prerequisites`.
fn make(target: &AsRef<Path>, prerequisites: &[PathBuf]) -> bool {
    let target_lm = last_modified_sec(target).expect("!last_modified") as u64;
    if target_lm == 0 {
        return true;
    }
    let mut prerequisites_lm = 0;
    for path in prerequisites {
        prerequisites_lm = max(
            prerequisites_lm,
            last_modified_sec(&path).expect("!last_modified") as u64,
        )
    }
    target_lm < prerequisites_lm
}

fn bindgen<
    'a,
    TP: AsRef<Path>,
    FI: Iterator<Item = &'a &'a str>,
    TI: Iterator<Item = &'a &'a str>,
    DI: Iterator<Item = &'a &'a str>,
>(
    from: Vec<String>,
    to: TP,
    functions: FI,
    types: TI,
    defines: DI,
) {
    // We'd like to regenerate the bindings whenever the build.rs changes, in case we changed bindgen configuration here.
    let lm_build_rs = unwrap!(last_modified_sec(&"build.rs"), "Can't stat build.rs");

    let to = to.as_ref();

    let mut lm_from = 0f64;
    for header_path in &from {
        lm_from = match last_modified_sec(&header_path) {
            Ok(sec) => lm_from.max(sec),
            Err(err) => panic!("Can't stat the header {:?}: {}", from, err),
        };
    }
    let lm_to = last_modified_sec(&to).unwrap_or(0.);
    if lm_from >= lm_to - SLIDE || lm_build_rs >= lm_to - SLIDE {
        let bindings = {
            // https://docs.rs/bindgen/0.37.*/bindgen/struct.Builder.html
            let mut builder = bindgen::builder();
            for header_path in from {
                builder = builder.header(header_path)
            }
            builder = builder.ctypes_prefix("::libc");
            builder = builder.whitelist_recursively(true);
            builder = builder.layout_tests(false);
            builder = builder.derive_default(true);
            // Currently works for functions but not for variables such as `extern uint32_t DOCKERFLAG`.
            builder = builder.generate_comments(true);
            if cfg!(windows) {
                // Normally we should be checking for `_WIN32`, but `nn_config.h` checks for `WIN32`.
                // (Note that it's okay to have WIN32 defined for 64-bit builds,
                // cf https://github.com/rust-lang-nursery/rust-bindgen/issues/1062#issuecomment-334804738).
                builder = builder.clang_arg("-D WIN32");
            }
            for name in functions {
                builder = builder.whitelist_function(name)
            }
            for name in types {
                builder = builder.whitelist_type(name)
            }
            // Looks like C defines should be whitelisted both on the function and the variable levels.
            for name in defines {
                builder = builder.whitelist_function(name);
                builder = builder.whitelist_var(name)
            }
            let target = Target::load();
            if let Target::iOS(ref targetᴱ) = target {
                if targetᴱ == "aarch64-apple-ios" {
                    // https://github.com/rust-lang/rust-bindgen/issues/1211
                    builder = builder.clang_arg("--target=arm64-apple-ios");
                }
                let cops = unwrap!(target.ios_clang_ops());
                builder = builder.clang_arg(fomat!("--sysroot="(cops.sysroot)));
                builder = builder.clang_arg("-arch").clang_arg(cops.arch);
            }
            match builder.generate() {
                Ok(bindings) => bindings,
                Err(()) => panic!("Error generating the bindings for {:?}", to),
            }
        };

        if let Err(err) = bindings.write_to_file(to) {
            panic!("Error writing to {:?}: {}", to, err)
        }
    }
}

fn generate_bindings() {
    let target = Target::load();
    if target.is_android_cross() {
        if !Path::new("/usr/lib/llvm-3.9/lib/libclang.so").exists() {
            // clang is missing from japaric/armv7-linux-androideabi by default.
            // cf. https://github.com/rust-embedded/cross/issues/174
            // We should explain installing and committing clang into japaric/armv7-linux-androideabi when it does.
            panic!(
                "libclang-3.9-dev needs to be installed in order for the cross-compilation to work"
            );
        }
    }

    let c_headers = out_dir().join("c_headers");
    let _ = fs::create_dir(&c_headers);
    assert!(c_headers.is_dir());

    // NB: curve25519.h and cJSON.h are needed to parse LP_include.h.
    bindgen(
        vec![
            "../../includes/curve25519.h".into(),
            "../../includes/cJSON.h".into(),
            "../../iguana/exchanges/LP_include.h".into(),
        ],
        c_headers.join("LP_include.rs"),
        [
            // functions
            "cJSON_Parse",
            "cJSON_GetErrorPtr",
            "cJSON_Delete",
            "cJSON_GetArraySize",
            "j64bits",
            "jadd",
            "jarray",
            "jitem",
            "jint",
            "juint",
            "jstr",
            "jdouble",
            "jobj",
            "jprint",
            "free_json",
            "jaddstr",
            "unstringify",
            "jaddnum",
            "LP_NXT_redeems",
            "LPinit",
            "LP_addpeer",
            "LP_peer_recv",
            "LP_ports",
            "LP_rpcport",
            "unbuffered_output_support",
            "calc_crc32",
            "LP_userpass",
            "LP_mutex_init",
            "stats_JSON",
            "LP_priceinfofind",
            "prices_loop",
            "LP_portfolio",
            "LP_coinadd_",
            "LP_priceinfoadd",
            "LP_dPoW_request",
            "LP_conflicts_find",
            "LP_coinjson",
            "LP_portfolio_trade",
            "LP_portfolio_order",
            "LP_pricesparse",
            "LP_ticker",
            "LP_queuecommand",
            "LP_CMCbtcprice",
            "LP_fundvalue",
            "LP_coinsearch",
            "LP_instantdex_deposit",
            "LP_mypriceset",
            "LP_pricepings",
            "LP_autopriceset",
            "LP_txfees",
            "LP_address_minmax",
            "LP_fomoprice",
            "LP_quoteinfoinit",
            "LP_quotedestinfo",
            "decode_hex",
            "LP_aliceid_calc",
            "LP_rand",
            "LP_query",
            "LP_quotejson",
            "LP_mpnet_send",
            "LP_address",
            "LP_command_process",
            "LP_balances",
            "LP_KMDvalue",
            "LP_quoteparse",
            "LP_requestinit",
            "LP_tradecommand_log",
            "bits256_str", // cf. `impl fmt::Display for bits256`
            "vcalc_sha256",
            "calc_rmd160_sha256",
            "bitcoin_address",
            "bitcoin_pubkey33",
            "LP_instantdex_proofcheck",
            "LP_myprice",
            "LP_pricecache",
            "LP_pricevalid",
            "LP_pubkeyadd",
            "LP_pubkeyfind",
            "LP_pubkey_sigcheck",
            "LP_aliceid",
            "LP_dynamictrust",
            "LP_kmdvalue",
            "LP_trades_alicevalidate",
            "LP_failedmsg",
            "LP_quote_validate",
            "LP_availableset",
            "LP_tradebot_pauseall",
            "LP_portfolio_reset",
            "LP_priceinfos_clear",
            "LP_privkeycalc",
            "LP_privkey_updates",
            "LP_privkey_init",
            "LP_privkey",
            "LP_swapsfp_update",
            "LP_unavailableset",
            "LP_trades_pricevalidate",
            "LP_allocated",
            "LP_basesatoshis",
            "LP_RTmetrics_blacklisted",
            "LP_getheight",
            "LP_reservation_check",
            "LP_instantdex_txids",
            "LP_price_sig",
            "LP_coin_curl_init",
            "LP_pricefeedupdate",
        ]
        .iter(),
        // types
        [
            "_bits256",
            "cJSON",
            "iguana_info",
            "LP_utxoinfo",
            "LP_trade",
            "LP_swap_remember",
        ]
        .iter(),
        [
            // defines
            "bitcoind_RPC_inittime",
            "GLOBAL_DBDIR",
            "DOCKERFLAG",
            "USERHOME",
            "LP_profitratio",
            "LP_RPCPORT",
            "LP_MAXPRICEINFOS",
            "LP_showwif",
            "LP_coins",
            "LP_IS_ZCASHPROTOCOL",
            "LP_IS_BITCOINCASH",
            "LP_IS_BITCOINGOLD",
            "BOTS_BONDADDRESS",
            "LP_MIN_TXFEE",
            "IAMLP",
            "LP_gui",
            "LP_canbind",
            "LP_fixed_pairport",
            "LP_myipaddr",
            "LP_myipaddr_from_command_line",
            "LP_autoprices",
            "num_LP_autorefs",
            "LP_STOP_RECEIVED",
            "IPC_ENDPOINT",
            "SPAWN_RPC",
            "LP_autorefs",
            "G",
            "LP_mypubsock",
            "LP_mypullsock",
            "LP_mypeer",
            "RPC_port",
            "LP_ORDERBOOK_DURATION",
            "LP_AUTOTRADE_TIMEOUT",
            "LP_RESERVETIME",
            "LP_Alicequery",
            "LP_Alicedestpubkey",
            "GTCorders",
            "LP_QUEUE_COMMAND",
            "LP_RTcount",
            "LP_swapscount",
            "LP_REQUEST",
            "LP_RESERVED",
            "LP_CONNECT",
            "LP_CONNECTED",
            "dstr",
            "INSTANTDEX_PUBKEY",
        ]
        .iter(),
    );

    bindgen(
        vec!["../../crypto777/OS_portable.h".into()],
        c_headers.join("OS_portable.rs"),
        [
            // functions
            "OS_init",
            "OS_ensure_directory",
            "OS_compatible_path",
            "calc_ipbits",
        ]
        .iter(),
        empty(), // types
        empty(), // defines
    );
}

/// The build script will usually help us by putting the MarketMaker version into the "MM_VERSION" file
/// (environment variable isn't as useful because we can't `rerun-if-changed` on it).
/// We're using the "UNKNOWN" version designator if the file isn't there or is empty.
/// For the nightly builds the version contains the short commit hash.
/// This function ensures that we have the "MM_VERSION" variable during the build.
fn mm_version() -> String {
    // Try to load the variable from the file.
    let mm_versionᵖ = root().join("MM_VERSION");
    let mut buf;
    let version = if let Ok(mut mm_versionᶠ) = fs::File::open(&mm_versionᵖ) {
        buf = String::new();
        unwrap!(
            mm_versionᶠ.read_to_string(&mut buf),
            "Can't read from MM_VERSION"
        );
        buf.trim()
    } else {
        // If the MM_VERSION file is absent then we should create it
        // in order for the Cargo dependency management to see it,
        // because Cargo will keep rebuilding the `common` crate otherwise.
        //
        // We should probably fetch the actual git version here,
        // with something like `git log '--pretty=format:%h' -n 1` for the nightlies,
        // and a release tag when building from some kind of a stable branch,
        // though we should keep the ability for the tooling to provide the MM_VERSION
        // externally, because moving the entire ".git" around is not always practical.
        if let Ok(mut mm_versionᶠ) = fs::File::create(&mm_versionᵖ) {
            unwrap!(mm_versionᶠ.write_all(&b"UNKNOWN"[..]));
        }
        "UNKNOWN"
    };
    println!("cargo:rustc-env=MM_VERSION={}", version);
    version.into()
}

/// Formats a vector of command-line arguments into a printable string, for the build log.
fn show_args<'a, I: IntoIterator<Item = &'a String>>(args: I) -> String {
    use std::fmt::Write;
    let mut buf = String::new();
    for arg in args {
        if arg.contains(' ') {
            let _ = write!(&mut buf, " \"{}\"", arg);
        } else {
            buf.push(' ');
            buf.push_str(arg)
        }
    }
    buf
}

/// See if we have the required libraries.
#[cfg(windows)]
fn windows_requirements() {
    use std::ffi::OsString;
    use std::mem::uninitialized;
    use std::os::windows::ffi::OsStringExt;
    use std::path::Path;
    // https://msdn.microsoft.com/en-us/library/windows/desktop/ms724373(v=vs.85).aspx
    use winapi::um::sysinfoapi::GetSystemDirectoryW;

    let system = {
        let mut buf: [u16; 1024] = unsafe { uninitialized() };
        let len = unsafe { GetSystemDirectoryW(buf.as_mut_ptr(), (buf.len() - 1) as u32) };
        if len <= 0 {
            panic!("!GetSystemDirectoryW")
        }
        let len = len as usize;
        let system = OsString::from_wide(&buf[0..len]);
        Path::new(&system).to_path_buf()
    };
    eprintln!("windows_requirements] System directory is {:?}.", system);

    if !Path::new(r"c:\Program Files\LLVM\bin\libclang.dll").is_file() {
        // If `clang -v` works then maybe libclang is installed at a different location.
        let clang_v = cmd!("clang", "-v")
            .stderr_to_stdout()
            .read()
            .unwrap_or(Default::default());
        if !clang_v.contains("clang version") {
            panic!(
                "\n\
                 windows_requirements]\n\
                 Per https://rust-lang.github.io/rust-bindgen/requirements.html\n\
                 please download and install a 'Windows (64-bit)' pre-build binary of LLVM\n\
                 from http://releases.llvm.org/download.html\n\
                 "
            );
        }
    }

    // `msvcr100.dll` is required by `ftp://sourceware.org/pub/pthreads-win32/prebuilt-dll-2-9-1-release/dll/x64/pthreadVC2.dll`
    let msvcr100 = system.join("msvcr100.dll");
    if !msvcr100.exists() {
        panic! ("msvcr100.dll is missing. \
            You can install it from https://www.microsoft.com/en-us/download/details.aspx?id=14632.");
    }

    // I don't exactly know what DLLs this download installs. Probably "msvcp140...". Might prove useful later.
    //You can install it from https://aka.ms/vs/15/release/vc_redist.x64.exe,
    //see https://support.microsoft.com/en-us/help/2977003/the-latest-supported-visual-c-downloads
}

#[cfg(not(windows))]
fn windows_requirements() {}

/// SuperNET's root.  
/// Calculated from `CARGO_MANIFEST_DIR`.  
/// NB: `cross` mounts it at "/project" and mounts it read-only!
fn root() -> PathBuf {
    let common = Path::new(env!("CARGO_MANIFEST_DIR"));
    let super_net = common.join("../..");
    let super_net = match super_net.canonicalize() {
        Ok(p) => p,
        Err(err) => panic!("Can't canonicalize {:?}: {}", super_net, err),
    };
    // On Windows we're getting these "\\?\" paths from canonicalize but they aren't any good for CMake.
    if cfg!(windows) {
        let s = path2s(super_net);
        Path::new(if s.starts_with(r"\\?\") {
            &s[4..]
        } else {
            &s[..]
        })
        .into()
    } else {
        super_net
    }
}

/// A folder cargo creates for our build.rs specifically.
fn out_dir() -> PathBuf {
    // cf. https://github.com/rust-lang/cargo/issues/3368#issuecomment-265900350
    let out_dir = unwrap!(var("OUT_DIR"));
    let out_dir = Path::new(&out_dir);
    if !out_dir.is_dir() {
        panic!("OUT_DIR !is_dir")
    }
    out_dir.to_path_buf()
}

/// Absolute path taken from SuperNET's root + `path`.  
fn rabs(rrel: &str) -> PathBuf {
    root().join(rrel)
}

fn path2s<P>(path: P) -> String
where
    P: AsRef<Path>,
{
    let path: &Path = path.as_ref();
    unwrap!(path.to_str(), "Non-stringy path {:?}", path).into()
}

/// Downloads a file, placing it into the given path
/// and sharing the download status on the standard error stream.
///
/// Panics on errors.
///
/// The idea is to replace wget and cURL build dependencies, particularly on Windows.
/// Being able to see the status of the download in the terminal
/// seems more important here than the Future-based parallelism.
fn hget(url: &str, to: PathBuf) {
    // NB: Not using reqwest because I don't see a "hyper-rustls" option in
    // https://github.com/seanmonstar/reqwest/commit/82bc1be89e576b34f09f0f016b0ff38a22820ac5
    use hyper::client::HttpConnector;
    use hyper::header::{CONTENT_LENGTH, LOCATION};
    use hyper::{Body, Client, Request, StatusCode};

    eprintln!("hget] Downloading {} ...", url);

    let https = HttpsConnector::new(1);
    let pool = CpuPool::new(1);
    let client = Arc::new(Client::builder().executor(pool.clone()).build(https));

    fn rec(
        client: Arc<Client<HttpsConnector<HttpConnector>>>,
        request: Request<Body>,
        to: PathBuf,
    ) -> Box<Future<Item = (), Error = ()> + Send> {
        Box::new(client.request(request) .then(move |res| -> Box<Future<Item=(), Error=()> + Send> {
            let res = unwrap!(res);
            let status = res.status();
            if status == StatusCode::FOUND {
                let location = unwrap!(res.headers()[LOCATION].to_str());

                epintln!("hget] Redirected to "
                    if location.len() < 99 {  // 99 here is a numerically convenient screen width.
                        (location) " …"
                    } else {
                        (&location[0..33]) '…' (&location[location.len()-44..location.len()]) " …"
                    }
                );

                let request = unwrap!(Request::builder().uri(location) .body(Body::empty()));
                rec(client, request, to)
            } else if status == StatusCode::OK {
                let mut file = unwrap!(fs::File::create(&to), "hget] Can't create {:?}", to);
                // "cargo build -vv" shares the stderr with the user but buffers it on a line by line basis,
                // meaning that without some dirty terminal tricks we won't be able to share
                // a download status one-liner.
                // The alternative, then, is to share the status updates based on time:
                // If the download was working for five-ten seconds we want to share the status
                // with the user in order not to keep her in the dark.
                let mut received = 0;
                let mut last_status_update = now_float();
                let len: Option<usize> = res.headers().get(CONTENT_LENGTH) .map(|hv| unwrap!(unwrap!(hv.to_str()).parse()));
                Box::new(res.into_body().for_each(move |chunk| {
                    received += chunk.len();
                    if now_float() - last_status_update > 3. {
                        last_status_update = now_float();
                        epintln!(
                            {"hget] Fetched {:.0} KiB", received as f64 / 1024.}
                            if let Some(len) = len {{" out of {:.0}", len as f64 / 1024.}}
                            " …"
                        );
                    }
                    unwrap!(file.write_all(&chunk));
                    Ok(())
                }).then(move |r| -> Result<(), ()> {unwrap!(r); Ok(())}))
            } else {
                panic!("hget] Unknown status: {:?} (headers: {:?}", status, res.headers())
            }
        }))
    }

    let request = unwrap!(Request::builder().uri(url).body(Body::empty()));
    unwrap!(pool.spawn(rec(client, request, to)).wait())
}

/// Loads the `path`, runs `update` on it and saves back the result if it differs.
fn _in_place(path: &AsRef<Path>, update: &mut dyn FnMut(Vec<u8>) -> Vec<u8>) {
    let path: &Path = path.as_ref();
    if !path.is_file() {
        return;
    }
    let dir = unwrap!(path.parent());
    let name = unwrap!(unwrap!(path.file_name()).to_str());
    let bulk = slurp(&path);
    if bulk.is_empty() {
        return;
    }
    let updated = update(bulk.clone());
    if bulk != updated {
        let tmp = dir.join(fomat! ((name) ".tmp"));
        {
            let mut file = unwrap!(fs::File::create(&tmp));
            unwrap!(file.write_all(&updated));
        }
        unwrap!(fs::rename(tmp, path))
    }
}

#[derive(Debug)]
struct IosClangOps {
    /// iPhone SDK (iPhoneOS for arm64, iPhoneSimulator for x86_64)
    sysroot: &'static str,
    /// "arm64", "x86_64".
    arch: &'static str,
    /// Identifies the corresponding clang options defined in "user-config.jam".
    b2_toolset: &'static str,
    /// The minimal iOS version: 10 for 32-bit targets, 11 for 64-bit targets.
    ios_min: f64,
}

#[allow(non_camel_case_types)]
#[derive(PartialEq, Eq, Debug)]
enum Target {
    Unix,
    Mac,
    Windows,
    /// https://github.com/rust-embedded/cross
    AndroidCross,
    /// https://github.com/TimNN/cargo-lipo
    iOS(String),
}
impl Target {
    fn load() -> Target {
        let targetᴱ = unwrap!(var("TARGET"));
        match &targetᴱ[..] {
            "x86_64-unknown-linux-gnu" => Target::Unix,
            // Used when compiling MM from under Raspberry Pi.
            "armv7-unknown-linux-gnueabihf" => Target::Unix,
            "x86_64-apple-darwin" => Target::Mac,
            "x86_64-pc-windows-msvc" => Target::Windows,
            "armv7-linux-androideabi" => {
                if Path::new("/android-ndk").exists() {
                    Target::AndroidCross
                } else {
                    panic!(
                        "/android-ndk not found. Please use the `cross` as described at \
                         https://github.com/artemii235/SuperNET/blob/mm2-cross/docs/ANDROID.md"
                    )
                }
            }
            "aarch64-apple-ios" => Target::iOS(targetᴱ),
            "x86_64-apple-ios" => Target::iOS(targetᴱ),
            "armv7-apple-ios" => Target::iOS(targetᴱ),
            "armv7s-apple-ios" => Target::iOS(targetᴱ),
            t => panic!("Target not (yet) supported: {}", t),
        }
    }
    /// True if building for ARM under https://github.com/rust-embedded/cross
    /// or a similar setup based on the "japaric/armv7-linux-androideabi" Docker image.
    fn is_android_cross(&self) -> bool {
        *self == Target::AndroidCross
    }
    fn is_ios(&self) -> bool {
        match self {
            &Target::iOS(_) => true,
            _ => false,
        }
    }
    fn is_mac(&self) -> bool {
        *self == Target::Mac
    }
    /// The "-arch" parameter passed to Xcode clang++ when cross-building for iOS.
    fn ios_clang_ops(&self) -> Option<IosClangOps> {
        match self {
            &Target::iOS(ref target) => match &target[..] {
                "aarch64-apple-ios" => Some(IosClangOps {
                    // cf. `xcrun --sdk iphoneos --show-sdk-path`
                    sysroot: "/Applications/Xcode.app/Contents/Developer/Platforms/iPhoneOS.platform/Developer/SDKs/iPhoneOS.sdk",
                    arch: "arm64",
                    b2_toolset: "darwin-iphone",
                    ios_min: 11.0,
                }),
                "x86_64-apple-ios" => Some(IosClangOps {
                    sysroot: "/Applications/Xcode.app/Contents/Developer/Platforms/iPhoneSimulator.platform/Developer/SDKs/iPhoneSimulator.sdk",
                    arch: "x86_64",
                    b2_toolset: "darwin-iphonesim",
                    ios_min: 11.0,
                }),
                // armv7, 32-bit
                "armv7-apple-ios" => Some(IosClangOps {
                    sysroot: "/Applications/Xcode.app/Contents/Developer/Platforms/iPhoneOS.platform/Developer/SDKs/iPhoneOS.sdk",
                    arch: "armv7",
                    b2_toolset: "darwin-iphone10v7",
                    ios_min: 10.0,
                }),
                //"armv7s-apple-ios" => "armv7s", 32-bit
                _ => None,
            },
            _ => None,
        }
    }
    fn cc(&self, plus_plus: bool) -> cc::Build {
        let mut cc = cc::Build::new();
        if self.is_android_cross() {
            cc.compiler(if plus_plus {
                // NB: GCC is a link to Clang in the NDK.
                "/android-ndk/bin/clang++"
            } else {
                "/android-ndk/bin/clang"
            });
            cc.archiver("/android-ndk/bin/arm-linux-androideabi-ar");
        } else if self.is_ios() {
            let cops = unwrap!(self.ios_clang_ops());
            // cf. `xcode-select -print-path`
            cc.compiler(if plus_plus {
                "/Applications/Xcode.app/Contents/Developer/Toolchains/XcodeDefault.xctoolchain/usr/bin/clang++"
            } else {
                "/Applications/Xcode.app/Contents/Developer/Toolchains/XcodeDefault.xctoolchain/usr/bin/clang"
            });
            cc.flag(&fomat!("--sysroot="(cops.sysroot)));
            cc.flag("-stdlib=libc++");
            cc.flag(&fomat!("-miphoneos-version-min="(cops.ios_min)));
            cc.flag(&fomat!("-mios-simulator-version-min="(cops.ios_min)));
            cc.flag(&fomat!("-DIPHONEOS_DEPLOYMENT_TARGET="(cops.ios_min)));
            cc.flag("-arch").flag(cops.arch);
        }
        cc
    }
}
impl fmt::Display for Target {
    fn fmt(&self, f: &mut fmt::Formatter) -> fmt::Result {
        match self {
            &Target::iOS(ref target) => f.write_str(&target[..]),
            _ => wite!(f, [self]),
        }
    }
}

fn fetch_boost(_target: &Target) -> PathBuf {
    let out_dir = out_dir();
    let prefix = out_dir.join("boost");
    let boost_system = prefix.join("lib/libboost_system.a");
    if boost_system.exists() {
        return prefix;
    }

    let boost = out_dir.join("boost_1_68_0");
    epintln!("Boost at "[boost]);
    if !boost.exists() {
        // [Download and] unpack Boost.
        let tbz = out_dir.join("boost_1_68_0.tar.bz2");
        if !tbz.exists() {
            let tmp = tbz.with_extension("bz2-tmp");
            let _ = fs::remove_file(&tmp);
            hget(
                "https://dl.bintray.com/boostorg/release/1.68.0/source/boost_1_68_0.tar.bz2",
                tmp.clone(),
            );
            unwrap!(fs::rename(tmp, tbz));
        }

        // Boost is huge, a full installation will impact the build time
        // and might hit the CI space limits.
        // To avoid this we unpack only a small subset.

        // Example using bcp to help with finding a part of the subset:
        // sh bootstrap.sh
        // ./b2 release address-model=64 link=static cxxflags=-fPIC cxxstd=11 define=BOOST_ERROR_CODE_HEADER_ONLY stage --with-date_time --with-system
        // ./b2 release address-model=64 link=static cxxflags=-fPIC cxxstd=11 define=BOOST_ERROR_CODE_HEADER_ONLY tools/bcp
        // dist/bin/bcp --scan --list ../libtorrent-rasterbar-1.2.0/src/*.cpp

        let f = unwrap!(fs::File::open(out_dir.join("boost_1_68_0.tar.bz2")));
        let bz2 = BzDecoder::new(f);
        let mut a = Archive::new(bz2);
        for en in unwrap!(a.entries()) {
            let mut en = unwrap!(en);
            let path = unwrap!(en.path());
            let pathˢ = unwrap!(path.to_str());
            assert!(pathˢ.starts_with("boost_1_68_0/"));
            let pathˢ = &pathˢ[13..];
            let unpack = pathˢ == "bootstrap.sh"
                || pathˢ == "bootstrap.bat"
                || pathˢ == "boost-build.jam"
                || pathˢ == "boostcpp.jam"
                || pathˢ == "boost/assert.hpp"
                || pathˢ == "boost/aligned_storage.hpp"
                || pathˢ == "boost/array.hpp"
                || pathˢ.starts_with("boost/asio/")
                || pathˢ.starts_with("boost/blank")
                || pathˢ.starts_with("boost/bind")
                || pathˢ == "boost/call_traits.hpp"
                || pathˢ.starts_with("boost/callable_traits/")
                || pathˢ == "boost/cerrno.hpp"
                || pathˢ == "boost/config.hpp"
                || pathˢ == "boost/concept_check.hpp"
                || pathˢ == "boost/crc.hpp"
                || pathˢ.starts_with("boost/container")
                || pathˢ.starts_with("boost/container_hash/")
                || pathˢ.starts_with("boost/concept/")
                || pathˢ.starts_with("boost/config/")
                || pathˢ.starts_with("boost/core/")
                || pathˢ.starts_with("boost/chrono")
                || pathˢ == "boost/cstdint.hpp"
                || pathˢ == "boost/current_function.hpp"
                || pathˢ == "boost/checked_delete.hpp"
                || pathˢ.starts_with("boost/date_time/")
                || pathˢ.starts_with("boost/detail/")
                || pathˢ.starts_with("boost/exception/")
                || pathˢ.starts_with("boost/fusion/")
                || pathˢ.starts_with("boost/function")
                || pathˢ.starts_with("boost/functional")
                || pathˢ == "boost/get_pointer.hpp"
                || pathˢ.starts_with("boost/iterator/")
                || pathˢ.starts_with("boost/intrusive")
                || pathˢ.starts_with("boost/integer")
                || pathˢ.starts_with("boost/io")
                || pathˢ.starts_with("boost/lexical_cast")
                || pathˢ == "boost/limits.hpp"
                || pathˢ.starts_with("boost/mpl/")
                || pathˢ.starts_with("boost/math")
                || pathˢ.starts_with("boost/move")
                || pathˢ.starts_with("boost/multiprecision")
                || pathˢ == "boost/mem_fn.hpp"
                || pathˢ == "boost/next_prior.hpp"
                || pathˢ == "boost/noncopyable.hpp"
                || pathˢ.starts_with("boost/none")
                || pathˢ.starts_with("boost/numeric/")
                || pathˢ == "boost/operators.hpp"
                || pathˢ.starts_with("boost/optional")
                || pathˢ.starts_with("boost/predef")
                || pathˢ.starts_with("boost/preprocessor/")
                || pathˢ.starts_with("boost/pool/")
                || pathˢ == "boost/ref.hpp"
                || pathˢ.starts_with("boost/range/")
                || pathˢ.starts_with("boost/ratio")
                || pathˢ.starts_with("boost/system/")
                || pathˢ.starts_with("boost/smart_ptr/")
                || pathˢ == "boost/scope_exit.hpp"
                || pathˢ == "boost/static_assert.hpp"
                || pathˢ == "boost/shared_ptr.hpp"
                || pathˢ == "boost/shared_array.hpp"
                || pathˢ == "boost/swap.hpp"
                || pathˢ.starts_with("boost/type_traits")
                || pathˢ.starts_with("boost/type_index")
                || pathˢ.starts_with("boost/typeof")
                || pathˢ.starts_with("boost/tuple/")
                || pathˢ.starts_with("boost/thread")
                || pathˢ.starts_with("boost/token")
                || pathˢ == "boost/throw_exception.hpp"
                || pathˢ == "boost/type.hpp"
                || pathˢ.starts_with("boost/utility/")
                || pathˢ == "boost/utility.hpp"
                || pathˢ.starts_with("boost/variant")
                || pathˢ == "boost/version.hpp"
                || pathˢ.starts_with("boost/winapi/")
                || pathˢ.starts_with("libs/config/")
                || pathˢ.starts_with("libs/chrono/")
                || pathˢ.starts_with("libs/date_time/")
                || pathˢ.starts_with("libs/system/")
                || pathˢ.starts_with("tools/build/")
                || pathˢ == "Jamroot";
            if !unpack {
                continue;
            }
            unwrap!(en.unpack_in(&out_dir));
        }

        assert!(boost.exists());
    }

    let b2 = boost.join(if cfg!(windows) { "b2.exe" } else { "b2" });
    if !b2.exists() {
        if cfg!(windows) {
            unwrap!(ecmd!("cmd", "/c", "bootstrap.bat").dir(&boost).run());
        } else {
            unwrap!(ecmd!("/bin/sh", "bootstrap.sh").dir(&boost).run());
        }
        assert!(b2.exists());
    }
    boost
}

/// In-place modification of file contents. Like "sed -i" (or "perl -i") but with a Rust code instead of a sed pattern.  
/// Uses `String` instead of `Vec<u8>` simply because `str` has more helpers out of the box (`std::str::pattern` works with `str`).  
/// Returns `false` if the file is absent or empty. Panics on errors.
fn with_file(path: &AsRef<Path>, visitor: &Fn(&mut String)) -> bool {
    let bulk = slurp(path);
    if bulk.is_empty() {
        return false;
    }
    let mut bulk = unwrap!(String::from_utf8(bulk));
    let copy = bulk.clone();
    visitor(&mut bulk);
    if copy == bulk {
        return true; // Not modified.
    }
    let tmp = fomat! ((unwrap! (path.as_ref().to_str())) ".tmp");
    let mut out = unwrap!(fs::File::create(&tmp));
    unwrap!(out.write_all(bulk.as_bytes()));
    drop(out);
    let permissions = unwrap!(fs::metadata(path)).permissions();
    unwrap!(fs::set_permissions(&tmp, permissions));
    unwrap!(fs::rename(tmp, path));
    eprintln!("Patched {:?}", path.as_ref());
    true
}

/// Patch libtorrent to work with the older version of clang we have in the `cross`.
fn patch_libtorrent(rasterbar: &Path) {
    let patched_flag = rasterbar.join("patched.flag");
    if !patched_flag.exists() {
        assert!(with_file(
            &rasterbar.join("include/libtorrent/config.hpp"),
            &|hh| if !hh.contains("boost/exception/to_string.hpp") {
                *hh = hh.replace(
                    "#include <boost/config.hpp>",
                    "#include <boost/config.hpp>\n\
                     #include <boost/exception/to_string.hpp>",
                );
                assert!(hh.contains("boost/exception/to_string.hpp"));
            }
        ));

        assert!(with_file(
            &rasterbar.join("include/libtorrent/file_storage.hpp"),
            &|hh| *hh = hh.replace(
                "file_entry& operator=(file_entry&&) & noexcept = default;",
                "file_entry& operator=(file_entry&&) & = default;"
            ),
        ));

        assert!(with_file(
            &rasterbar.join("include/libtorrent/broadcast_socket.hpp"),
            &|hh| *hh = hh.replace(
                "std::array<char, 1500> buffer{};",
                "std::array<char, 1500> buffer;"
            )
        ));

        let paths = &[
            "include/libtorrent/units.hpp",
            "src/alert.cpp",
            "include/libtorrent/bencode.hpp",
            "src/bdecode.cpp",
            "include/libtorrent/session.hpp",
            "src/path.cpp",
            "src/file_storage.cpp",
            "src/http_parser.cpp",
            "src/http_tracker_connection.cpp",
            "src/i2p_stream.cpp",
            "src/identify_client.cpp",
            "src/lazy_bdecode.cpp",
            "src/lazy_bdecode.cpp",
            "src/lsd.cpp",
            "src/lsd.cpp",
            "src/natpmp.cpp",
            "src/natpmp.cpp",
            "src/socket_io.cpp",
            "src/torrent.cpp",
            "src/torrent_info.cpp",
            "src/upnp.cpp",
            "src/upnp.cpp",
            "src/stack_allocator.cpp",
            "src/kademlia/msg.cpp",
            "src/kademlia/item.cpp",
        ];
        for path in paths {
            assert!(
                with_file(&rasterbar.join(path), &|cc| *cc = cc
                    .replace("std::to_string", "boost::to_string")
                    .replace("std::snprintf", "snprintf")
                    .replace("std::vsnprintf", "vsnprintf")
                    .replace("std::strtoll", "strtoll")),
                "Not found: {}",
                path
            )
        }

        unwrap!(fs::File::create(patched_flag));
    }
}

/// Downloads and builds libtorrent.  
fn build_libtorrent(boost: &Path, target: &Target) -> (PathBuf, PathBuf) {
    let out_dir = out_dir();
    // NB: On Windows the path length is limited
    // and we should use a short folder name for a better chance of fitting it.
    let rasterbar = out_dir.join("lt");
    epintln!("libtorrent at "[rasterbar]);

    if !rasterbar.exists() {
        let tgz = out_dir.join("lt.tgz");
        if !tgz.exists() {
            // Released tgz version fails to link for iOS due to https://github.com/arvidn/libtorrent/pull/3629,
            // should get a fresh Git version instead. Except we don't have "git" when building for Android,
            // so we're using the [tarball API](https://stackoverflow.com/a/8378458/257568) instead.
            hget(
                "https://codeload.github.com/arvidn/libtorrent/legacy.tar.gz/RC_1_2",
                tgz.clone(),
            );
            assert!(tgz.exists());
        }
        let mut f = unwrap!(fs::File::open(&tgz));
        let gz = unwrap!(Decoder::new(&mut f));
        let mut a = Archive::new(gz);
        let libtorrent = out_dir.join("ltt");
        for en in unwrap!(a.entries()) {
            let mut en = unwrap!(en);
            let pathⁱ = unwrap!(en.path());
            let pathⱼ = pathⁱ
                .components()
                .skip(1)
                .map(|c| {
                    if let Component::Normal(c) = c {
                        c
                    } else {
                        panic!("Bad path: {:?}, {:?}", pathⁱ, c)
                    }
                })
                .fold(PathBuf::new(), |p, c| p.join(c));
            unwrap!(en.unpack(libtorrent.join(pathⱼ)));
        }
        assert!(libtorrent.is_dir());
        unwrap!(fs::rename(libtorrent, &rasterbar));
    }

    let include = rasterbar.join("include");
    assert!(include.is_dir());

    fn find_libtorrent_a(rasterbar: &Path, target: &Target) -> Option<PathBuf> {
        // The library path is different for every platform and toolset version.
        // The alternative to *finding* the library is adding " install --prefix=../lti"
        // to the BJam build, but that would waste space and time.
        let mut search_from = rasterbar.join("bin");
        if let Target::iOS(ref _targetᴱ) = target {
            let cops = unwrap!(target.ios_clang_ops());
            search_from = search_from.join(cops.b2_toolset)
        }
        let search_for = if cfg!(windows) {
            "libtorrent.lib"
        } else {
            "libtorrent.a"
        };
        let mut lib_paths: Vec<_> = unwrap!(glob(unwrap!(search_from
            .join("**")
            .join(search_for)
            .to_str())))
        .collect();
        if lib_paths.is_empty() {
            None
        } else if lib_paths.len() > 1 {
            panic!(
                "Multiple versions of {} found in {:?}",
                search_for, search_from
            )
        } else {
            let a = unwrap!(lib_paths.remove(0));
            assert!(a.is_file());
            assert!(a.starts_with(&rasterbar));
            Some(a)
        }
    }

    if let Some(existing_a) = find_libtorrent_a(&rasterbar, &target) {
        return (existing_a, include);
    }

    // This version of the build doesn't compile Boost separately
    // but rather allows the libtorrent to compile it
    // "you probably want to just build libtorrent and have it build boost
    //  (otherwise you'll end up building the boost dependencies twice)"
    //  - https://github.com/arvidn/libtorrent/issues/26#issuecomment-121478708

    let boostˢ = unwrap!(boost.to_str());
    let boostᵉ = escape(boostˢ.into());
    // NB: The common compiler flags go to the "cxxflags=" here
    // and the platform-specific flags go to the jam files or to conditionals below.
    let mut b2 = fomat!(
        "b2 -j4 -d+2 release"
        " link=static deprecated-functions=off debug-symbols=off"
        " dht=on encryption=on crypto=built-in iconv=off i2p=off"
        " cxxflags=-DBOOST_ERROR_CODE_HEADER_ONLY=1"
        " cxxflags=-std=c++11"
        " cxxflags=-fPIC"
        " include="(boostᵉ)
    );

    fn jam(boost: &Path, from: &str) {
        let user_config_jamˢ = slurp(&root().join(from));
        let user_config_jamᵖ = boost.join("tools/build/src/user-config.jam");
        epintln!("build_libtorrent] Creating "[user_config_jamᵖ]"…");
        let mut user_config_jamᶠ = unwrap!(fs::File::create(&user_config_jamᵖ));
        unwrap!(user_config_jamᶠ.write_all(&user_config_jamˢ));
    }
    if target.is_ios() {
        // NB: The "darwin" toolset is defined in "tools/build/src/tools/darwin.jam":
        jam(boost, "mm2src/common/ios/user-config.jam");
        let cops = unwrap!(target.ios_clang_ops());
        unwrap!(wite!(&mut b2, " toolset="(cops.b2_toolset)));
    } else if target.is_android_cross() {
        jam(boost, "mm2src/common/android/user-config.jam");
        unwrap!(wite!(&mut b2, " toolset=gcc"));
        patch_libtorrent(&rasterbar);
    } else if cfg!(windows) {
        unwrap!(wite!(&mut b2, " toolset=msvc-14.1 address-model=64"));
    }

    let boost_build_path = boost.join("tools").join("build");
    let boost_build_pathᵉ = escape(unwrap!(boost_build_path.to_str()).into());
    let export = if cfg!(windows) { "SET" } else { "export" };
    epintln!("build_libtorrent]\n"
      "  $ "(export)" PATH="(boostᵉ) if cfg!(windows) {";%PATH%"} else {":$PATH"} "\n"
      "  $ "(export)" BOOST_BUILD_PATH="(boost_build_pathᵉ) "\n"
      "  $ "(b2));
    if cfg!(windows) {
        unwrap!(cmd!("cmd", "/c", b2)
            .env("PATH", format!("{};{}", boostˢ, unwrap!(var("PATH"))))
            .env("BOOST_BUILD_PATH", boost_build_path)
            .env_remove("BOOST_ROOT") // cf. https://stackoverflow.com/a/55141466/257568
            .dir(&rasterbar)
            .stdout_to_stderr()
            .run());
    } else {
        unwrap!(cmd!("/bin/sh", "-c", b2)
            .env("PATH", format!("{}:{}", boostˢ, unwrap!(var("PATH"))))
            .env("BOOST_BUILD_PATH", boost_build_path)
            .env_remove("BOOST_ROOT") // cf. https://stackoverflow.com/a/55141466/257568
            .dir(&rasterbar)
            .stdout_to_stderr()
            .run());
    }

    let a = unwrap!(find_libtorrent_a(&rasterbar, &target));
    (a, include)
}

fn libtorrent() {
    // NB: Distributions should have a copy of https://github.com/arvidn/libtorrent/blob/master/LICENSE.

    let target = Target::load();
    let boost = fetch_boost(&target);
    let (lt_a, lt_include) = build_libtorrent(&boost, &target);
    println!("cargo:rustc-link-lib=static={}", {
        let name = unwrap!(unwrap!(lt_a.file_stem()).to_str());
        if cfg!(windows) {
            name
        } else {
            &name[3..]
        }
    });
    println!(
        "cargo:rustc-link-search=native={}",
        unwrap!(unwrap!(lt_a.parent()).to_str())
    );

    if cfg!(windows) {
        println!("cargo:rustc-link-lib=iphlpapi"); // NotifyAddrChange.
    }

    epintln!("Building dht.cc …");
    let lm_dht = unwrap!(last_modified_sec(&"dht.cc"), "Can't stat dht.cc");
    let out_dir = unwrap!(var("OUT_DIR"), "!OUT_DIR");
    let lib_path = Path::new(&out_dir).join("libdht.a");
    let lm_lib = last_modified_sec(&lib_path).unwrap_or(0.);
    if lm_dht >= lm_lib - SLIDE {
        let mut cc = target.cc(true);

        // Mismatch between the libtorrent and the dht.cc flags
        // might produce weird "undefined reference" link errors.
        // Building libtorrent with "-d+2" passed to "b2" should show the actual defines.

        cc.flag("-DBOOST_ALL_NO_LIB");
        cc.flag("-DBOOST_ASIO_ENABLE_CANCELIO");
        cc.flag("-DBOOST_ASIO_HAS_STD_CHRONO");
        cc.flag("-DBOOST_MULTI_INDEX_DISABLE_SERIALIZATION");
        cc.flag("-DBOOST_NO_DEPRECATED");
        cc.flag("-DBOOST_SYSTEM_NO_DEPRECATED");
        cc.flag("-DNDEBUG");
        cc.flag("-DTORRENT_BUILDING_LIBRARY");
        cc.flag("-DTORRENT_NO_DEPRECATE");
        cc.flag("-DTORRENT_USE_I2P=0");
        cc.flag("-DTORRENT_USE_ICONV=0");
        if cfg!(windows) {
            cc.flag("-DWIN32");
            cc.flag("-DWIN32_LEAN_AND_MEAN");
            // https://stackoverflow.com/questions/7582394/strdup-or-strdup
            cc.flag("-D_CRT_SECURE_NO_DEPRECATE");
            cc.flag("-D_FILE_OFFSET_BITS=64");
            cc.flag("-D_SCL_SECURE_NO_DEPRECATE");
            cc.flag("-D_WIN32");
            // https://docs.microsoft.com/en-us/cpp/porting/modifying-winver-and-win32-winnt?view=vs-2017
            cc.flag("-D_WIN32_WINNT=0x0600");
            cc.flag("-D__USE_W32_SOCKETS");
            // cf. https://stackoverflow.com/questions/4573536/ehsc-vc-eha-synchronous-vs-asynchronous-exception-handling
            cc.flag("/EHsc");
        } else {
            cc.flag("-fexceptions");
            cc.flag("-D_FILE_OFFSET_BITS=64");
            cc.flag("-D_WIN32_WINNT=0x0600");
            cc.flag("-std=c++11");
            cc.flag("-ftemplate-depth=512");
            cc.flag("-finline-functions");
            cc.flag("-fvisibility=hidden");
            cc.flag("-fvisibility-inlines-hidden");
        }

        // Fixes the «Undefined symbols… "boost::system::detail::generic_category_ncx()"».
        cc.flag("-DBOOST_ERROR_CODE_HEADER_ONLY=1");

        cc.file("dht.cc")
            .warnings(true)
            .opt_level(2)
            .pic(true)
            .include(lt_include)
            .include(boost)
            .compile("dht");
    }
    println!("cargo:rustc-link-lib=static=dht");
    println!("cargo:rustc-link-search=native={}", out_dir);

    if target.is_mac() {
        println!("cargo:rustc-link-lib=c++");
        println!("cargo:rustc-link-lib=framework=CoreFoundation");
        println!("cargo:rustc-link-lib=framework=SystemConfiguration");
    } else if cfg!(windows) {
    } else {
        println!("cargo:rustc-link-lib=stdc++");
    }
}

/// We often use a fresh version of CMake and it might be missing from the default PATH.
fn cmake_path() -> String {
    fomat!("/usr/local/bin:"(unwrap!(var("PATH"))))
}

lazy_static! {
    static ref LIBEXCHANGES_SRC: Vec<PathBuf> = vec![
        rabs("iguana/exchanges/mm.c"),
        rabs("iguana/mini-gmp.c"),
        rabs("iguana/groestl.c"),
        rabs("iguana/segwit_addr.c"),
        rabs("iguana/keccak.c"),
    ];
}

/// Build MM1 libraries without CMake, making cross-platform builds more transparent to us.
fn manual_mm1_build(target: Target) {
    let (root, out_dir) = (root(), out_dir());

    let exchanges_build = out_dir.join("exchanges_build");
    epintln!("exchanges_build at "[exchanges_build]);

    let libexchanges_a = out_dir.join("libexchanges.a");
    if make(&libexchanges_a, &LIBEXCHANGES_SRC[..]) {
        let _ = fs::create_dir(&exchanges_build);
        let mut cc = target.cc(false);
        for p in LIBEXCHANGES_SRC.iter() {
            cc.file(p);
        }
        cc.include(rabs("crypto777"));
        cc.compile("exchanges");
        assert!(libexchanges_a.is_file());
    }
    println!("cargo:rustc-link-lib=static=exchanges");
    println!("cargo:rustc-link-search=native={}", path2s(&out_dir));

    // TODO: Rebuild the libraries when the C source code is updated.

    let libjpeg_a = out_dir.join("libjpeg.a");
    let mut libjpeg_src: Vec<PathBuf> = unwrap!(globʳ("crypto777/jpeg/*.c"))
        .map(|p| unwrap!(p))
        .collect();
    libjpeg_src.push(root.join("crypto777/jpeg/unix/jmemname.c"));
    if make(&libjpeg_a, &libjpeg_src[..]) {
        let mut cc = target.cc(false);
        for p in &libjpeg_src {
            cc.file(p);
        }
        cc.compile("jpeg");
        assert!(libjpeg_a.is_file());
    }
    println!("cargo:rustc-link-lib=static=jpeg");

    let libcrypto777_a = out_dir.join("libcrypto777.a");
    let libcrypto777_src: Vec<PathBuf> = unwrap!(globʳ("crypto777/*.c"))
        .map(|p| unwrap!(p))
        .collect();
    if make(&libcrypto777_a, &libcrypto777_src[..]) {
        let mut cc = target.cc(false);
        for p in &libcrypto777_src {
            cc.file(p);
        }
        cc.compile("crypto777");
        assert!(libcrypto777_a.is_file());
    }
    println!("cargo:rustc-link-lib=static=crypto777");
}

/// Build helper C code.
///
/// I think "git clone ... && cargo build" should be enough to start hacking on the Rust code.
///
/// For now we're building the Structured Exception Handling code here,
/// but in the future we might subsume the rest of the C build under build.rs.
fn build_c_code(mm_version: &str) {
    // Link in the Windows-specific crash handling code.

    if cfg!(windows) {
        let lm_seh = unwrap!(last_modified_sec(&"seh.c"), "Can't stat seh.c");
        let out_dir = unwrap!(var("OUT_DIR"), "!OUT_DIR");
        let lib_path = Path::new(&out_dir).join("libseh.a");
        let lm_lib = last_modified_sec(&lib_path).unwrap_or(0.);
        if lm_seh >= lm_lib - SLIDE {
            cc::Build::new().file("seh.c").warnings(true).compile("seh");
        }
        println!("cargo:rustc-link-lib=static=seh");
        println!("cargo:rustc-link-search=native={}", out_dir);
    }

    // The MM1 library.

    let target = Target::load();
    if target.is_android_cross() || target.is_ios() {
        manual_mm1_build(target);
        return;
    }

    let _ = fs::create_dir(root().join("build"));
    let _ = fs::create_dir_all(root().join("target/debug"));

    // NB: With "duct 0.11.0" the `let _` variable binding is necessary in order for the build not to fall detached into background.
    let mut cmake_prep_args: Vec<String> = Vec::new();
    if cfg!(windows) {
        // To flush the build problems early we explicitly specify that we want a 64-bit MSVC build and not a GNU or 32-bit one.
        cmake_prep_args.push("-G".into());
        cmake_prep_args.push("Visual Studio 15 2017 Win64".into());
    }
    cmake_prep_args.push(format!("-DMM_VERSION={}", mm_version));
    cmake_prep_args.push("-DCMAKE_BUILD_TYPE=Debug".into());
    cmake_prep_args.push("..".into());
    eprintln!("$ cmake{}", show_args(&cmake_prep_args));
    unwrap!(
        cmd("cmake", cmake_prep_args)
            .env("PATH", cmake_path())
            .env("VERBOSE", "1")
            .dir(root().join("build"))
            .stdout_to_stderr() // NB: stderr is visible through "cargo build -vv".
            .run(),
        "!cmake"
    );

    let mut cmake_args: Vec<String> = vec![
        "--build".into(),
        ".".into(),
        "--target".into(),
        "marketmaker-lib".into(),
    ];
    if !cfg!(windows) {
        // Doesn't currently work on AppVeyor.
        cmake_args.push("-j".into());
        cmake_args.push(format!("{}", num_cpus::get()));
    }
    eprintln!("$ cmake{}", show_args(&cmake_args));
    unwrap!(
        cmd("cmake", cmake_args)
            .env("PATH", cmake_path())
            .dir(root().join("build"))
            .stdout_to_stderr() // NB: stderr is visible through "cargo build -vv".
            .run(),
        "!cmake"
    );

    println!("cargo:rustc-link-lib=static=marketmaker-lib");

    // Link in the libraries needed for MM1.

    println!("cargo:rustc-link-lib=static=libcrypto777");
    println!("cargo:rustc-link-lib=static=libjpeg");

    if cfg!(windows) {
        println!("cargo:rustc-link-search=native={}", path2s(rabs("x64")));
        // When building locally with CMake 3.12.0 on Windows the artefacts are created in the "Debug" folders:
        println!(
            "cargo:rustc-link-search=native={}",
            path2s(rabs("build/iguana/exchanges/Debug"))
        );
        println!(
            "cargo:rustc-link-search=native={}",
            path2s(rabs("build/crypto777/Debug"))
        );
        println!(
            "cargo:rustc-link-search=native={}",
            path2s(rabs("build/crypto777/jpeg/Debug"))
        );
    // https://stackoverflow.com/a/10234077/257568
    //println!(r"cargo:rustc-link-search=native=c:\Program Files (x86)\Microsoft Visual Studio\2017\BuildTools\VC\Tools\MSVC\14.14.26428\lib\x64");
    } else {
        println!(
            "cargo:rustc-link-search=native={}",
            path2s(rabs("build/iguana/exchanges"))
        );
        println!(
            "cargo:rustc-link-search=native={}",
            path2s(rabs("build/crypto777"))
        );
        println!(
            "cargo:rustc-link-search=native={}",
            path2s(rabs("build/crypto777/jpeg"))
        );
    }

    if cfg!(windows) {
        // https://sourceware.org/pthreads-win32/
        // ftp://sourceware.org/pub/pthreads-win32/prebuilt-dll-2-9-1-release/

        let pthread_dll = root().join("x64/pthreadVC2.dll");
        if !pthread_dll.is_file() {
            unwrap!(ecmd!("cmd", "/c", "marketmaker_build_depends.cmd")
                .dir(&root())
                .run());
            assert!(pthread_dll.is_file(), "Missing {:?}", pthread_dll);
        }

        println!("cargo:rustc-link-lib=pthreadVC2");
        unwrap!(
            fs::copy(&pthread_dll, root().join("target/debug/pthreadVC2.dll")),
            "Can't copy {:?}",
            pthread_dll
        );
    } else {
        println!("cargo:rustc-link-lib=crypto");
    }
}

/// Find shell-matching paths with the pattern relative to the `root`.
fn globʳ(root_glob: &str) -> Result<Paths, PatternError> {
    let full_glob = root().join(root_glob);
    let full_glob = unwrap!(full_glob.to_str());
    glob(full_glob)
}

fn rerun_if_changed(root_glob: &str) {
    for path in unwrap!(globʳ(root_glob)) {
        let path = unwrap!(path);
        println!("cargo:rerun-if-changed={}", path2s(path));
    }
}

fn main() {
    // NB: `rerun-if-changed` will ALWAYS invoke the build.rs if the target does not exists.
    // cf. https://github.com/rust-lang/cargo/issues/4514#issuecomment-330976605
    //     https://github.com/rust-lang/cargo/issues/4213#issuecomment-310697337
    // `RUST_LOG=cargo::core::compiler::fingerprint cargo build` shows the fingerprit files used.

    rerun_if_changed("iguana/exchanges/*.c");
    rerun_if_changed("crypto777/*.c");
    rerun_if_changed("crypto777/jpeg/*.c");
    println!("cargo:rerun-if-changed={}", path2s(rabs("CMakeLists.txt")));
    println!("cargo:rerun-if-changed={}", path2s(rabs("MM_VERSION")));

    // NB: Using `rerun-if-env-changed` disables the default dependency heuristics.
    // cf. https://github.com/rust-lang/cargo/issues/4587
    // We should avoid using it for now.

    // Rebuild when we change certain features.
    //println!("rerun-if-env-changed=CARGO_FEATURE_NOP");

    windows_requirements();
    libtorrent();
    let mm_version = mm_version();
    build_c_code(&mm_version);
    generate_bindings();
}<|MERGE_RESOLUTION|>--- conflicted
+++ resolved
@@ -26,11 +26,7 @@
 use libflate::gzip::Decoder;
 use shell_escape::escape;
 use std::cmp::max;
-<<<<<<< HEAD
 use std::env::var;
-=======
-use std::env::{self, var};
->>>>>>> 23f3e0cd
 use std::fmt::{self, Write as FmtWrite};
 use std::fs;
 use std::io::{Read, Write};
@@ -475,8 +471,8 @@
 #[cfg(not(windows))]
 fn windows_requirements() {}
 
-/// SuperNET's root.  
-/// Calculated from `CARGO_MANIFEST_DIR`.  
+/// SuperNET's root.
+/// Calculated from `CARGO_MANIFEST_DIR`.
 /// NB: `cross` mounts it at "/project" and mounts it read-only!
 fn root() -> PathBuf {
     let common = Path::new(env!("CARGO_MANIFEST_DIR"));
@@ -896,8 +892,8 @@
     boost
 }
 
-/// In-place modification of file contents. Like "sed -i" (or "perl -i") but with a Rust code instead of a sed pattern.  
-/// Uses `String` instead of `Vec<u8>` simply because `str` has more helpers out of the box (`std::str::pattern` works with `str`).  
+/// In-place modification of file contents. Like "sed -i" (or "perl -i") but with a Rust code instead of a sed pattern.
+/// Uses `String` instead of `Vec<u8>` simply because `str` has more helpers out of the box (`std::str::pattern` works with `str`).
 /// Returns `false` if the file is absent or empty. Panics on errors.
 fn with_file(path: &AsRef<Path>, visitor: &Fn(&mut String)) -> bool {
     let bulk = slurp(path);
@@ -996,7 +992,7 @@
     }
 }
 
-/// Downloads and builds libtorrent.  
+/// Downloads and builds libtorrent.
 fn build_libtorrent(boost: &Path, target: &Target) -> (PathBuf, PathBuf) {
     let out_dir = out_dir();
     // NB: On Windows the path length is limited
