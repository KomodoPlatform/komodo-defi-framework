// The script here will translate some of the C headers necessary for the gradual Rust port into the corresponding Rust files.
// Going to take the *whitelisting* approach, converting just the necessary definitions, in order to keep the builds fast.

// The script is experimentally formatted with `rustfmt`. Probably not going to use `rustfmt` for the rest of the project though.

// Bindgen requirements: https://rust-lang-nursery.github.io/rust-bindgen/requirements.html
//              Windows: https://github.com/rust-lang-nursery/rustup.rs/issues/1003#issuecomment-289825927
// On build.rs: https://doc.rust-lang.org/cargo/reference/build-scripts.html

#![feature(non_ascii_idents)]

#[macro_use]
extern crate fomat_macros;
#[macro_use]
extern crate lazy_static;
#[macro_use]
extern crate unwrap;

use bzip2::read::BzDecoder;
use duct::cmd;
use futures::{Future, Stream};
use futures_cpupool::CpuPool;
use glob::glob;
use gstuff::{last_modified_sec, now_float, slurp};
use hyper_rustls::HttpsConnector;
use std::cmp::max;
use std::env::var;
use std::fs;
use std::io::{Read, Write};
use std::iter::empty;
use std::path::{Path, PathBuf};
use std::sync::Arc;
use tar::Archive;

/// Ongoing (RLS) builds might interfere with a precise time comparison.
const SLIDE: f64 = 60.;

/// Like the `duct` `cmd!` but also prints the command into the standard error stream.
macro_rules! ecmd {
    ( $program:expr ) => {{
        eprintln!("$ {}", $program);
        cmd($program, empty::<String>())
            .stdout_to_stderr()
    }};
    ( @s $args: expr, $arg:expr ) => {$args.push(String::from($arg));};
    ( @i $args: expr, $iterable:expr ) => {for v in $iterable {ecmd! (@s $args, v)}};
    ( @a $args: expr, i $arg:expr ) => {ecmd! (@i $args, $arg);};
    ( @a $args: expr, i $arg:expr, $( $tail:tt )* ) => {ecmd! (@i $args, $arg); ecmd! (@a $args, $($tail)*);};
    ( @a $args: expr, $arg:expr ) => {ecmd! (@s $args, $arg);};
    ( @a $args: expr, $arg:expr, $( $tail:tt )* ) => {ecmd! (@s $args, $arg); ecmd! (@a $args, $($tail)*);};
    ( $program:expr, $( $args:tt )* ) => {{
        let mut args: Vec<String> = Vec::new();
        ecmd! (@a &mut args, $($args)*);
        eprintln!("$ {}{}", $program, show_args(&args));
        cmd($program, args)
            .stdout_to_stderr()
    }};
}

/// Returns `true` if the `target` is not as fresh as the `prerequisites`.
fn make(target: &AsRef<Path>, prerequisites: &[PathBuf]) -> bool {
    let target_lm = last_modified_sec(target).expect("!last_modified") as u64;
    if target_lm == 0 {
        return true;
    }
    let mut prerequisites_lm = 0;
    for path in prerequisites {
        prerequisites_lm = max(
            prerequisites_lm,
            last_modified_sec(&path).expect("!last_modified") as u64,
        )
    }
    target_lm < prerequisites_lm
}

fn bindgen<
    'a,
    TP: AsRef<Path>,
    FI: Iterator<Item = &'a &'a str>,
    TI: Iterator<Item = &'a &'a str>,
    DI: Iterator<Item = &'a &'a str>,
>(
    from: Vec<String>,
    to: TP,
    functions: FI,
    types: TI,
    defines: DI,
) {
    // We'd like to regenerate the bindings whenever the build.rs changes, in case we changed bindgen configuration here.
    let lm_build_rs = unwrap!(last_modified_sec(&"build.rs"), "Can't stat build.rs");

    let to = to.as_ref();

    let mut lm_from = 0f64;
    for header_path in &from {
        lm_from = match last_modified_sec(&header_path) {
            Ok(sec) => lm_from.max(sec),
            Err(err) => panic!("Can't stat the header {:?}: {}", from, err),
        };
    }
    let lm_to = last_modified_sec(&to).unwrap_or(0.);
    if lm_from >= lm_to - SLIDE || lm_build_rs >= lm_to - SLIDE {
        let bindings = {
            // https://docs.rs/bindgen/0.37.*/bindgen/struct.Builder.html
            let mut builder = bindgen::builder();
            for header_path in from {
                builder = builder.header(header_path)
            }
            builder = builder.ctypes_prefix("::libc");
            builder = builder.whitelist_recursively(true);
            builder = builder.layout_tests(false);
            builder = builder.derive_default(true);
            // Currently works for functions but not for variables such as `extern uint32_t DOCKERFLAG`.
            builder = builder.generate_comments(true);
            if cfg!(windows) {
                // Normally we should be checking for `_WIN32`, but `nn_config.h` checks for `WIN32`.
                // (Note that it's okay to have WIN32 defined for 64-bit builds,
                // cf https://github.com/rust-lang-nursery/rust-bindgen/issues/1062#issuecomment-334804738).
                builder = builder.clang_arg("-D WIN32");
            }
            for name in functions {
                builder = builder.whitelist_function(name)
            }
            for name in types {
                builder = builder.whitelist_type(name)
            }
            // Looks like C defines should be whitelisted both on the function and the variable levels.
            for name in defines {
                builder = builder.whitelist_function(name);
                builder = builder.whitelist_var(name)
            }
            match builder.generate() {
                Ok(bindings) => bindings,
                Err(()) => panic!("Error generating the bindings for {:?}", to),
            }
        };

        if let Err(err) = bindings.write_to_file(to) {
            panic!("Error writing to {:?}: {}", to, err)
        }
    }
}

fn generate_bindings() {
    let target = Target::load();
    if target.is_android_cross() {
        if !Path::new("/usr/lib/llvm-3.9/lib/libclang.so").exists() {
            // clang is missing from japaric/armv7-linux-androideabi by default.
            // cf. https://github.com/rust-embedded/cross/issues/174
            // We should explain installing and committing clang into japaric/armv7-linux-androideabi when it does.
            panic!(
                "libclang-3.9-dev needs to be installed in order for the cross-compilation to work"
            );
        }
    }

    let c_headers = out_dir().join("c_headers");
    let _ = fs::create_dir(&c_headers);
    assert!(c_headers.is_dir());

    // NB: curve25519.h and cJSON.h are needed to parse LP_include.h.
    bindgen(
        vec![
            "../../includes/curve25519.h".into(),
            "../../includes/cJSON.h".into(),
            "../../iguana/exchanges/LP_include.h".into(),
        ],
        c_headers.join("LP_include.rs"),
        [
            // functions
            "cJSON_Parse",
            "cJSON_GetErrorPtr",
            "cJSON_Delete",
            "cJSON_GetArraySize",
            "j64bits",
            "jadd",
            "jarray",
            "jitem",
            "jint",
            "juint",
            "jstr",
            "jdouble",
            "jobj",
            "jprint",
            "free_json",
            "jaddstr",
            "unstringify",
            "jaddnum",
            "LP_NXT_redeems",
            "LPinit",
            "LP_addpeer",
            "LP_peer_recv",
            "LP_initpublicaddr",
            "LP_ports",
            "LP_rpcport",
            "unbuffered_output_support",
            "calc_crc32",
            "LP_userpass",
            "LP_mutex_init",
            "LP_tradebots_timeslice",
            "stats_JSON",
            "LP_priceinfofind",
            "prices_loop",
            "LP_portfolio",
            "LP_coinadd_",
            "LP_priceinfoadd",
            "LP_dPoW_request",
            "LP_conflicts_find",
            "LP_coinjson",
            "LP_portfolio_trade",
            "LP_portfolio_order",
            "LP_pricesparse",
            "LP_ticker",
            "LP_queuecommand",
            "LP_CMCbtcprice",
            "LP_fundvalue",
            "LP_coinsearch",
            "LP_instantdex_deposit",
            "LP_mypriceset",
            "LP_pricepings",
            "LP_autopriceset",
            "LP_alicequery_clear",
            "LP_txfees",
            "LP_address_minmax",
            "LP_fomoprice",
            "LP_quoteinfoinit",
            "LP_quotedestinfo",
            "gen_quote_uuid",
            "decode_hex",
            "LP_aliceid_calc",
            "LP_rand",
            "LP_query",
            "LP_quotejson",
            "LP_mpnet_send",
            "LP_recent_swaps",
            "LP_address",
            "LP_address_utxo_ptrs",
            "LP_command_process",
            "LP_balances",
            "LP_KMDvalue",
            "LP_quoteparse",
            "LP_requestinit",
            "LP_tradecommand_log",
            "bits256_str", // cf. `impl fmt::Display for bits256`
            "vcalc_sha256",
            "calc_rmd160_sha256",
            "bitcoin_address",
            "bitcoin_pubkey33",
            "LP_alice_eligible",
            "LP_quotecmp",
            "LP_instantdex_proofcheck",
            "LP_myprice",
            "LP_pricecache",
            "LP_pricevalid",
            "LP_pubkeyadd",
            "LP_pubkeyfind",
            "LP_pubkey_sigcheck",
            "LP_aliceid",
            "LP_quotereceived",
            "LP_dynamictrust",
            "LP_kmdvalue",
            "LP_trades_alicevalidate",
            "LP_failedmsg",
            "LP_quote_validate",
            "LP_availableset",
            "LP_closepeers",
            "LP_tradebot_pauseall",
            "LP_portfolio_reset",
            "LP_priceinfos_clear",
            "LP_privkeycalc",
            "LP_privkey_updates",
            "LP_privkey_init",
            "LP_privkey",
            "LP_importaddress",
            "LP_otheraddress",
            "LP_swapsfp_update",
            "LP_reserved_msg",
            "LP_unavailableset",
            "LP_trades_pricevalidate",
            "LP_allocated",
            "LP_basesatoshis",
            "LP_trades_bobprice",
            "LP_RTmetrics_blacklisted",
            "LP_getheight",
            "LP_reservation_check",
            "LP_nanobind",
            "LP_instantdex_txids",
            "LP_pendswap_add",
            "LP_price_sig",
            "LP_coin_curl_init",
        ]
        .iter(),
        // types
        [
            "_bits256",
            "cJSON",
            "iguana_info",
            "LP_utxoinfo",
            "LP_trade",
            "LP_swap_remember",
        ]
        .iter(),
        [
            // defines
            "bitcoind_RPC_inittime",
            "GLOBAL_DBDIR",
            "DOCKERFLAG",
            "USERHOME",
            "LP_profitratio",
            "LP_RPCPORT",
            "LP_MAXPRICEINFOS",
            "LP_showwif",
            "LP_coins",
            "LP_IS_ZCASHPROTOCOL",
            "LP_IS_BITCOINCASH",
            "LP_IS_BITCOINGOLD",
            "BOTS_BONDADDRESS",
            "LP_MIN_TXFEE",
            "IAMLP",
            "LP_gui",
            "LP_canbind",
            "LP_fixed_pairport",
            "LP_myipaddr",
            "LP_myipaddr_from_command_line",
            "LP_autoprices",
            "num_LP_autorefs",
            "LP_STOP_RECEIVED",
            "IPC_ENDPOINT",
            "SPAWN_RPC",
            "LP_autorefs",
            "G",
            "LP_mypubsock",
            "LP_mypullsock",
            "LP_mypeer",
            "RPC_port",
            "LP_ORDERBOOK_DURATION",
            "LP_AUTOTRADE_TIMEOUT",
            "LP_RESERVETIME",
            "Alice_expiration",
            "LP_Alicequery",
            "LP_Alicemaxprice",
            "LP_Alicedestpubkey",
            "GTCorders",
            "LP_QUEUE_COMMAND",
            "LP_RTcount",
            "LP_swapscount",
            "LP_REQUEST",
            "LP_RESERVED",
            "LP_CONNECT",
            "LP_CONNECTED",
            "LP_Alicereserved",
            "dstr",
            "INSTANTDEX_PUBKEY",
        ]
        .iter(),
    );

    bindgen(
        vec!["../../crypto777/OS_portable.h".into()],
        c_headers.join("OS_portable.rs"),
        [
            // functions
            "OS_init",
            "OS_ensure_directory",
            "OS_compatible_path",
            "calc_ipbits",
        ]
        .iter(),
        empty(), // types
        empty(), // defines
    );
    bindgen(
        vec!["../../crypto777/nanosrc/nn.h".into()],
        c_headers.join("nn.rs"),
        [
            "nn_bind",
            "nn_connect",
            "nn_close",
            "nn_errno",
            "nn_freemsg",
            "nn_recv",
            "nn_setsockopt",
            "nn_send",
            "nn_socket",
            "nn_strerror",
        ]
        .iter(),
        empty(),
        [
            "AF_SP",
            "NN_PAIR",
            "NN_PUB",
            "NN_SOL_SOCKET",
            "NN_SNDTIMEO",
            "NN_MSG",
        ]
        .iter(),
    );
}

/// The build script will usually help us by putting the MarketMaker version
/// into the "MM_VERSION" environment or the "MM_VERSION" file.
/// If neither is there then we're probably in a non-released, local development branch
/// (we're using the "UNKNOWN" version designator then).
/// This function ensures that we have the "MM_VERSION" variable during the build.
fn mm_version() -> String {
    if let Some(have) = option_env!("MM_VERSION") {
        // The variable is already there.
        return have.into();
    }

    // Try to load the variable from the file.
    let mut buf;
    let version = if let Ok(mut file) = fs::File::open("../../MM_VERSION") {
        buf = String::new();
        unwrap!(file.read_to_string(&mut buf), "Can't read from MM_VERSION");
        buf.trim()
    } else {
        "UNKNOWN"
    };
    println!("cargo:rustc-env=MM_VERSION={}", version);
    version.into()
}

/// Formats a vector of command-line arguments into a printable string, for the build log.
fn show_args<'a, I: IntoIterator<Item = &'a String>>(args: I) -> String {
    use std::fmt::Write;
    let mut buf = String::new();
    for arg in args {
        if arg.contains(' ') {
            let _ = write!(&mut buf, " \"{}\"", arg);
        } else {
            buf.push(' ');
            buf.push_str(arg)
        }
    }
    buf
}

/// See if we have the required libraries.
#[cfg(windows)]
fn windows_requirements() {
    use std::ffi::OsString;
    use std::mem::uninitialized;
    use std::os::windows::ffi::OsStringExt;
    use std::path::Path;
    // https://msdn.microsoft.com/en-us/library/windows/desktop/ms724373(v=vs.85).aspx
    use winapi::um::sysinfoapi::GetSystemDirectoryW;

    let system = {
        let mut buf: [u16; 1024] = unsafe { uninitialized() };
        let len = unsafe { GetSystemDirectoryW(buf.as_mut_ptr(), (buf.len() - 1) as u32) };
        if len <= 0 {
            panic!("!GetSystemDirectoryW")
        }
        let len = len as usize;
        let system = OsString::from_wide(&buf[0..len]);
        Path::new(&system).to_path_buf()
    };
    eprintln!("windows_requirements] System directory is {:?}.", system);

    // `msvcr100.dll` is required by `ftp://sourceware.org/pub/pthreads-win32/prebuilt-dll-2-9-1-release/dll/x64/pthreadVC2.dll`
    let msvcr100 = system.join("msvcr100.dll");
    if !msvcr100.exists() {
        panic! ("msvcr100.dll is missing. \
            You can install it from https://www.microsoft.com/en-us/download/details.aspx?id=14632.");
    }

    // I don't exactly know what DLLs this download installs. Probably "msvcp140...". Might prove useful later.
    //You can install it from https://aka.ms/vs/15/release/vc_redist.x64.exe,
    //see https://support.microsoft.com/en-us/help/2977003/the-latest-supported-visual-c-downloads
}

#[cfg(not(windows))]
fn windows_requirements() {}

/// SuperNET's root.  
/// Calculated from `CARGO_MANIFEST_DIR`.  
/// NB: `cross` mounts it at "/project" and mounts it read-only!
fn root() -> PathBuf {
    let common = Path::new(env!("CARGO_MANIFEST_DIR"));
    let super_net = common.join("../..");
    let super_net = match super_net.canonicalize() {
        Ok(p) => p,
        Err(err) => panic!("Can't canonicalize {:?}: {}", super_net, err),
    };
    // On Windows we're getting these "\\?\" paths from canonicalize but they aren't any good for CMake.
    if cfg!(windows) {
        let s = path2s(super_net);
        Path::new(if s.starts_with(r"\\?\") {
            &s[4..]
        } else {
            &s[..]
        })
        .into()
    } else {
        super_net
    }
}

/// A folder cargo creates for our build.rs specifically.
fn out_dir() -> PathBuf {
    // cf. https://github.com/rust-lang/cargo/issues/3368#issuecomment-265900350
    let out_dir = unwrap!(var("OUT_DIR"));
    let out_dir = Path::new(&out_dir);
    if !out_dir.is_dir() {
        panic!("OUT_DIR !is_dir")
    }
    out_dir.to_path_buf()
}

/// Absolute path taken from SuperNET's root + `path`.  
fn rabs(rrel: &str) -> PathBuf {
    root().join(rrel)
}

fn path2s<P>(path: P) -> String
where
    P: AsRef<Path>,
{
    let path: &Path = path.as_ref();
    unwrap!(path.to_str(), "Non-stringy path {:?}", path).into()
}

/// Downloads a file, placing it into the given path
/// and sharing the download status on the standard error stream.
///
/// Panics on errors.
///
/// The idea is to replace wget and cURL build dependencies, particularly on Windows.
/// Being able to see the status of the download in the terminal
/// seems more important here than the Future-based parallelism.
fn hget(url: &str, to: PathBuf) {
    // NB: Not using reqwest because I don't see a "hyper-rustls" option in
    // https://github.com/seanmonstar/reqwest/commit/82bc1be89e576b34f09f0f016b0ff38a22820ac5
    use hyper::client::HttpConnector;
    use hyper::header::{CONTENT_LENGTH, LOCATION};
    use hyper::{Body, Client, Request, StatusCode};

    eprintln!("hget] Downloading {} ...", url);

    let https = HttpsConnector::new(1);
    let pool = CpuPool::new(1);
    let client = Arc::new(Client::builder().executor(pool.clone()).build(https));

    fn rec(
        client: Arc<Client<HttpsConnector<HttpConnector>>>,
        request: Request<Body>,
        to: PathBuf,
    ) -> Box<Future<Item = (), Error = ()> + Send> {
        Box::new(client.request(request) .then(move |res| -> Box<Future<Item=(), Error=()> + Send> {
            let res = unwrap!(res);
            let status = res.status();
            if status == StatusCode::FOUND {
                let location = unwrap!(res.headers()[LOCATION].to_str());

                epintln!("hget] Redirected to "
                    if location.len() < 99 {  // 99 here is a numerically convenient screen width.
                        (location) " …"
                    } else {
                        (&location[0..33]) '…' (&location[location.len()-44..location.len()]) " …"
                    }
                );

                let request = unwrap!(Request::builder().uri(location) .body(Body::empty()));
                rec(client, request, to)
            } else if status == StatusCode::OK {
                let mut file = unwrap!(fs::File::create(&to), "hget] Can't create {:?}", to);
                // "cargo build -vv" shares the stderr with the user but buffers it on a line by line basis,
                // meaning that without some dirty terminal tricks we won't be able to share
                // a download status one-liner.
                // The alternative, then, is to share the status updates based on time:
                // If the download was working for five-ten seconds we want to share the status
                // with the user in order not to keep her in the dark.
                let mut received = 0;
                let mut last_status_update = now_float();
                let len: Option<usize> = res.headers().get(CONTENT_LENGTH) .map(|hv| unwrap!(unwrap!(hv.to_str()).parse()));
                Box::new(res.into_body().for_each(move |chunk| {
                    received += chunk.len();
                    if now_float() - last_status_update > 3. {
                        last_status_update = now_float();
                        epintln!(
                            {"hget] Fetched {:.0} KiB", received as f64 / 1024.}
                            if let Some(len) = len {{" out of {:.0}", len as f64 / 1024.}}
                            " …"
                        );
                    }
                    unwrap!(file.write_all(&chunk));
                    Ok(())
                }).then(move |r| -> Result<(), ()> {unwrap!(r); Ok(())}))
            } else {
                panic!("hget] Unknown status: {:?} (headers: {:?}", status, res.headers())
            }
        }))
    }

    let request = unwrap!(Request::builder().uri(url).body(Body::empty()));
    unwrap!(pool.spawn(rec(client, request, to)).wait())
}

/// Loads the `path`, runs `update` on it and saves back the result if it differs.
fn in_place(path: &AsRef<Path>, update: &mut dyn FnMut(Vec<u8>) -> Vec<u8>) {
    let path: &Path = path.as_ref();
    if !path.is_file() {
        return;
    }
    let dir = unwrap!(path.parent());
    let name = unwrap!(unwrap!(path.file_name()).to_str());
    let bulk = slurp(&path);
    if bulk.is_empty() {
        return;
    }
    let updated = update(bulk.clone());
    if bulk != updated {
        let tmp = dir.join(fomat! ((name) ".tmp"));
        {
            let mut file = unwrap!(fs::File::create(&tmp));
            unwrap!(file.write_all(&updated));
        }
        unwrap!(fs::rename(tmp, path))
    }
}

/// Disable specific optional dependencies in CMakeLists.txt.
fn cmake_opt_out(path: &AsRef<Path>, dependencies: &[&str]) {
    in_place(path, &mut |mut clists| {
        for dep in dependencies {
            let exp = unwrap!(regex::bytes::Regex::new(
                &fomat! (r"(?xm) ^ [\t ]*? find_public_dependency\(" (regex::escape (dep)) r"\) $")
            ));
            clists = exp.replace_all(&clists, b"# $0" as &[u8]).into();
        }
        clists
    })
}

#[derive(PartialEq, Eq, Debug)]
enum Target {
    Unix,
    Mac,
    Windows,
    /// https://github.com/rust-embedded/cross
    AndroidCross,
}
impl Target {
    fn load() -> Target {
        match &unwrap!(var("TARGET"))[..] {
            "x86_64-unknown-linux-gnu" => Target::Unix,
            // Used when compiling MM from under Raspberry Pi.
            "armv7-unknown-linux-gnueabihf" => Target::Unix,
            "x86_64-apple-darwin" => Target::Mac,
            "x86_64-pc-windows-msvc" => Target::Windows,
            "armv7-linux-androideabi" => {
                if Path::new("/android-ndk").exists() {
                    Target::AndroidCross
                } else {
                    panic!(
                        "/android-ndk not found. Please use the `cross` as described at \
                         https://github.com/artemii235/SuperNET/blob/mm2-cross/docs/ANDROID.md"
                    )
                }
            }
            t => panic!("Target not (yet) supported: {}", t),
        }
    }
    /// True if building for ARM under https://github.com/rust-embedded/cross
    /// or a similar setup based on the "japaric/armv7-linux-androideabi" Docker image.
    fn is_android_cross(&self) -> bool {
        *self == Target::AndroidCross
    }
    fn is_mac(&self) -> bool {
        *self == Target::Mac
    }
}

/// Downloads and builds from bz2 sources.  
/// Targeted at Unix and Mac (we're unlikely to have bzip2 on a typical Windows).  
/// Tailored to work with Android `cross`-compilation.  
fn build_boost_bz2() -> PathBuf {
    let target = Target::load();
    let out_dir = out_dir();
    let prefix = out_dir.join("boost");
    let boost_system = prefix.join("lib/libboost_system.a");
    if boost_system.exists() {
        return prefix;
    }

    let boost = out_dir.join("boost_1_68_0");
    epintln!("Boost at "[boost]);
    if !boost.exists() {
        // [Download and] unpack Boost.
        if !out_dir.join("boost_1_68_0.tar.bz2").exists() {
            hget(
                "https://dl.bintray.com/boostorg/release/1.68.0/source/boost_1_68_0.tar.bz2",
                out_dir.join("boost_1_68_0.tar.bz2.tmp"),
            );
            unwrap!(fs::rename(
                out_dir.join("boost_1_68_0.tar.bz2.tmp"),
                out_dir.join("boost_1_68_0.tar.bz2")
            ));
        }

        // Boost is huge, a full installation will impact the build time
        // and might hit the CI space limits.
        // To avoid this we unpack only a small subset.

        // Example using bcp to help with finding the subset:
        // sh bootstrap.sh
        // ./b2 release address-model=64 link=static cxxflags=-fPIC cxxstd=11 define=BOOST_ERROR_CODE_HEADER_ONLY stage --with-date_time --with-system
        // ./b2 release address-model=64 link=static cxxflags=-fPIC cxxstd=11 define=BOOST_ERROR_CODE_HEADER_ONLY tools/bcp
        // dist/bin/bcp --scan --list ../libtorrent-rasterbar-1.2.0/src/*.cpp

        let f = unwrap!(fs::File::open(out_dir.join("boost_1_68_0.tar.bz2")));
        let bz2 = BzDecoder::new(f);
        let mut a = Archive::new(bz2);
        for en in unwrap!(a.entries()) {
            let mut en = unwrap!(en);
            let path = unwrap!(en.path());
            let pathˇ = unwrap!(path.to_str());
            assert!(pathˇ.starts_with("boost_1_68_0/"));
            let pathˇ = &pathˇ[13..];
            let unpack = pathˇ == "bootstrap.sh"
                || pathˇ == "boost-build.jam"
                || pathˇ == "boostcpp.jam"
                || pathˇ == "boost/assert.hpp"
                || pathˇ == "boost/aligned_storage.hpp"
                || pathˇ.starts_with("boost/asio/")
                || pathˇ.starts_with("boost/blank")
                || pathˇ == "boost/call_traits.hpp"
                || pathˇ.starts_with("boost/callable_traits/")
                || pathˇ == "boost/cerrno.hpp"
                || pathˇ == "boost/config.hpp"
                || pathˇ == "boost/concept_check.hpp"
                || pathˇ == "boost/crc.hpp"
                || pathˇ.starts_with("boost/container_hash/")
                || pathˇ.starts_with("boost/concept/")
                || pathˇ.starts_with("boost/config/")
                || pathˇ.starts_with("boost/core/")
                || pathˇ.starts_with("boost/chrono")
                || pathˇ == "boost/cstdint.hpp"
                || pathˇ == "boost/current_function.hpp"
                || pathˇ == "boost/checked_delete.hpp"
                || pathˇ.starts_with("boost/date_time/")
                || pathˇ.starts_with("boost/detail/")
                || pathˇ.starts_with("boost/exception/")
                || pathˇ.starts_with("boost/fusion/")
                || pathˇ.starts_with("boost/functional")
                || pathˇ.starts_with("boost/iterator/")
                || pathˇ.starts_with("boost/intrusive")
                || pathˇ.starts_with("boost/integer")
                || pathˇ == "boost/limits.hpp"
                || pathˇ.starts_with("boost/mpl/")
                || pathˇ.starts_with("boost/move")
                || pathˇ == "boost/next_prior.hpp"
                || pathˇ == "boost/noncopyable.hpp"
                || pathˇ.starts_with("boost/none")
                || pathˇ.starts_with("boost/numeric/")
                || pathˇ == "boost/operators.hpp"
                || pathˇ.starts_with("boost/optional")
                || pathˇ.starts_with("boost/predef")
                || pathˇ.starts_with("boost/preprocessor/")
                || pathˇ.starts_with("boost/pool/")
                || pathˇ == "boost/ref.hpp"
                || pathˇ.starts_with("boost/range/")
                || pathˇ.starts_with("boost/ratio")
                || pathˇ.starts_with("boost/system/")
                || pathˇ.starts_with("boost/smart_ptr/")
                || pathˇ == "boost/static_assert.hpp"
                || pathˇ == "boost/shared_ptr.hpp"
                || pathˇ == "boost/shared_array.hpp"
                || pathˇ.starts_with("boost/type_traits")
                || pathˇ.starts_with("boost/type_index")
                || pathˇ.starts_with("boost/tuple/")
                || pathˇ.starts_with("boost/thread")
                || pathˇ == "boost/throw_exception.hpp"
                || pathˇ == "boost/type.hpp"
                || pathˇ.starts_with("boost/utility/")
                || pathˇ == "boost/utility.hpp"
                || pathˇ.starts_with("boost/variant")
                || pathˇ == "boost/version.hpp"
                || pathˇ.starts_with("boost/winapi/")
                || pathˇ.starts_with("libs/config/")
                || pathˇ.starts_with("libs/chrono/")
                || pathˇ.starts_with("libs/date_time/")
                || pathˇ.starts_with("libs/system/")
                || pathˇ.starts_with("tools/build/")
                || pathˇ == "Jamroot";
            if !unpack {
                continue;
            }
            unwrap!(en.unpack_in(&out_dir));
        }

        assert!(boost.exists());
        let _ = fs::remove_file(out_dir.join("boost_1_68_0.tar.bz2"));
    }

    let b2 = boost.join("b2");
    if !b2.exists() {
        unwrap!(ecmd!("/bin/sh", "bootstrap.sh").dir(&boost).run());
        assert!(b2.exists());
    }

    let bin = out_dir.join("bin");
    let bin = unwrap!(bin.to_str());
    let _ = fs::create_dir(&bin);
    if target.is_android_cross() && !Path::new("/tmp/bin/g++").exists() {
        unwrap!(ecmd!(
            "ln",
            "-sf",
            "/android-ndk/bin/arm-linux-androideabi-g++",
            fomat!((bin) "/g++")
        )
        .run());
    }

    unwrap!(ecmd!(
        "/bin/sh",
        "-c",
        "./b2 release address-model=64 link=static cxxflags=-fPIC cxxstd=11 \
         define=BOOST_ERROR_CODE_HEADER_ONLY \
         install --with-date_time --with-system --prefix=../boost"
    )
    .env("PATH", fomat!((bin) ":"(unwrap!(var("PATH")))))
    .dir(&boost)
    .unchecked()
    .run());

    assert!(boost_system.exists());
    assert!(prefix.is_dir());

    let _ = fs::remove_dir_all(boost);

    prefix
}

/// In-place modification of file contents. Like "sed -i" (or "perl -i") but with a Rust code instead of a sed pattern.  
/// Uses `String` instead of `Vec<u8>` simply because `str` has more helpers out of the box (`std::str::pattern` works with `str`).  
/// Returns `false` if the file is absent or empty. Panics on errors.
fn with_file(path: &AsRef<Path>, visitor: &Fn(&mut String)) -> bool {
    let bulk = slurp(path);
    if bulk.is_empty() {
        return false;
    }
    let mut bulk = unwrap!(String::from_utf8(bulk));
    let copy = bulk.clone();
    visitor(&mut bulk);
    if copy == bulk {
        return true; // Not modified.
    }
    let tmp = fomat! ((unwrap! (path.as_ref().to_str())) ".tmp");
    let mut out = unwrap!(fs::File::create(&tmp));
    unwrap!(out.write_all(bulk.as_bytes()));
    drop(out);
    let permissions = unwrap!(fs::metadata(path)).permissions();
    unwrap!(fs::set_permissions(&tmp, permissions));
    unwrap!(fs::rename(tmp, path));
    eprintln!("Patched {:?}", path.as_ref());
    true
}

/// Downloads and builds libtorrent.  
/// Only for UNIX and macOS as of now (Windows needs a different approach to Boost).  
/// Tailored to work with Android `cross`-compilation.
///
/// * `boost` - Used when there is a STAGE build of Boost under that path.
///             If absent then we'll be trying to link against the system version of Boost (not recommended).
fn build_libtorrent(boost: Option<&Path>) -> (PathBuf, PathBuf) {
    let target = Target::load();

    let tgz = out_dir().join("libtorrent-rasterbar-1.2.0.tar.gz");
    if !tgz.exists() {
        hget (
            "https://github.com/arvidn/libtorrent/releases/download/libtorrent_1_2_0/libtorrent-rasterbar-1.2.0.tar.gz",
            tgz.clone()
        );
        assert!(tgz.exists());
    }

    let rasterbar = out_dir().join("libtorrent-rasterbar-1.2.0");
    epintln!("libtorrent at "[rasterbar]);
    if !rasterbar.exists() {
        unwrap!(
            ecmd!("tar", "-xzf", "libtorrent-rasterbar-1.2.0.tar.gz")
                .dir(&out_dir())
                .run(),
            "Can't unpack libtorrent-rasterbar-1.2.0.tar.gz"
        );
        assert!(rasterbar.exists());
    }

    if !rasterbar.join("Makefile").exists() {
        let with_boost = if let Some(boost) = boost {
            fomat!("--with-boost="(unwrap!(boost.to_str())))
        } else {
            fomat!("--with-boost")
        };

        let e = if target.is_android_cross() {
            ecmd!(
                "/bin/sh",
                "configure",
                "--host=armv7-linux-androideabi",
                "--with-openssl=/openssl",
                "--without-libiconv",
                "--disable-encryption",
                "--disable-shared",
                "--enable-static",
                "--with-pic",
                with_boost
            )
            .env("CXX", "/android-ndk/bin/clang++")
            .env("CC", "/android-ndk/bin/clang")
            .env("CXXPP", "/android-ndk/bin/arm-linux-androideabi-cpp")
        } else {
            ecmd!(
                "/bin/sh",
                "configure",
                "--without-openssl",
                "--without-libiconv",
                "--disable-encryption",
                "--disable-shared",
                "--enable-static",
                "--with-pic",
                with_boost
            )
        };

        let e = e.env("CPPFLAGS", "-DBOOST_ERROR_CODE_HEADER_ONLY=1");

        unwrap!(e.dir(&rasterbar).run());
        assert!(rasterbar.join("Makefile").exists());
    }

    let patched_flag = rasterbar.join("patched.flag");
    if !patched_flag.exists() {
        // Patch libtorrent to work with the older version of clang we have in the `cross`.

        assert!(with_file(
            &rasterbar.join("include/libtorrent/config.hpp"),
            &|hh| if !hh.contains("boost/exception/to_string.hpp") {
                *hh = hh.replace(
                    "#include <boost/config.hpp>",
                    "#include <boost/config.hpp>\n\
                     #include <boost/exception/to_string.hpp>",
                );
                assert!(hh.contains("boost/exception/to_string.hpp"));
            }
        ));

        assert!(with_file(
            &rasterbar.join("include/libtorrent/file_storage.hpp"),
            &|hh| *hh = hh.replace(
                "file_entry& operator=(file_entry&&) & noexcept = default;",
                "file_entry& operator=(file_entry&&) & = default;"
            ),
        ));

        assert!(with_file(
            &rasterbar.join("include/libtorrent/broadcast_socket.hpp"),
            &|hh| *hh = hh.replace(
                "std::array<char, 1500> buffer{};",
                "std::array<char, 1500> buffer;"
            )
        ));

        let paths = &[
            "include/libtorrent/units.hpp",
            "src/alert.cpp",
            "include/libtorrent/bencode.hpp",
            "src/bdecode.cpp",
            "include/libtorrent/session.hpp",
            "src/path.cpp",
            "src/file_storage.cpp",
            "src/http_parser.cpp",
            "src/http_tracker_connection.cpp",
            "src/i2p_stream.cpp",
            "src/identify_client.cpp",
            "src/lazy_bdecode.cpp",
            "src/lazy_bdecode.cpp",
            "src/lsd.cpp",
            "src/lsd.cpp",
            "src/natpmp.cpp",
            "src/natpmp.cpp",
            "src/socket_io.cpp",
            "src/torrent.cpp",
            "src/torrent_info.cpp",
            "src/upnp.cpp",
            "src/upnp.cpp",
            "src/stack_allocator.cpp",
            "src/kademlia/msg.cpp",
            "src/kademlia/item.cpp",
        ];
        for path in paths {
            assert!(
                with_file(&rasterbar.join(path), &|cc| *cc = cc
                    .replace("std::to_string", "boost::to_string")
                    .replace("std::snprintf", "snprintf")
                    .replace("std::vsnprintf", "vsnprintf")
                    .replace("std::strtoll", "strtoll")),
                "Not found: {}",
                path
            )
        }

        unwrap!(fs::File::create(patched_flag));
    }

    unwrap!(ecmd!("make", "-j2").dir(&rasterbar).run());

    let a = rasterbar.join("src/.libs/libtorrent-rasterbar.a");
    assert!(a.exists());

    if target.is_android_cross() {
        unwrap!(ecmd!(
            "/android-ndk/bin/arm-linux-androideabi-strip",
            "--strip-debug",
            unwrap!(a.to_str())
        )
        .run());
    } else if target.is_mac() {
        unwrap!(ecmd!("strip", "-S", unwrap!(a.to_str())).run());
    } else {
        // 85 MiB reduction in mm2 binary size on Linux.
        // NB: We can't do a full strip (one without --strip-debug) as it leads to undefined symbol link errors.
        unwrap!(ecmd!("strip", "--strip-debug", unwrap!(a.to_str())).run());
    }

    let include = rasterbar.join("include");
    assert!(include.exists());

    let li_from = rasterbar.join("LICENSE");
    let li_to = if target.is_android_cross() {
        "/target/debug/LICENSE.libtorrent-rasterbar".into()
    } else {
        root().join("target/debug/LICENSE.libtorrent-rasterbar")
    };
    unwrap!(
        fs::copy(&li_from, &li_to),
        "Can't copy the rasterbar license from {:?} to {:?}",
        li_from,
        li_to
    );

    (a, include)
}

fn libtorrent() {
    // TODO: If we decide to keep linking with libtorrent then we should distribute the
    //       https://github.com/arvidn/libtorrent/blob/master/LICENSE.

    if cfg!(windows) {
        // NB: The "marketmaker_depends" folder is cached in the AppVeyour build,
        // allowing us to build Boost only once.
        // NB: The Windows build is different from `fn build_libtorrent` in that we're
        // 1) Using the cached marketmaker_depends.
        //    (It's only cached after a successful build, cf. https://www.appveyor.com/docs/build-cache/#saving-cache-for-failed-build).
        // 2) Using ".bat" files and "cmd /c" shims.
        // 3) Using "b2" and pointing it at the Boost sources,
        // as recommended at https://github.com/arvidn/libtorrent/blob/master/docs/building.rst#building-with-bbv2,
        // in hopes of avoiding the otherwise troubling Boost linking concerns.
        //
        // We can try building the Windows libtorrent with CMake.
        // Though as of now having both build systems tested gives as a leeway in case one of them breaks.
        let mmd = root().join("marketmaker_depends");
        let _ = fs::create_dir(&mmd);

        let boost = mmd.join("boost_1_68_0");
        if boost.exists() {
            // Cache maintenance.
            let _ = fs::remove_file(mmd.join("boost_1_68_0.zip"));
            let _ = fs::remove_dir_all(boost.join("doc")); // 80 MiB.
            let _ = fs::remove_dir_all(boost.join("libs")); // 358 MiB, documentation and examples.
            let _ = fs::remove_dir_all(boost.join("more"));
        } else {
            // [Download and] unpack Boost.
            if !mmd.join("boost_1_68_0.zip").exists() {
                hget(
                    "https://dl.bintray.com/boostorg/release/1.68.0/source/boost_1_68_0.zip",
                    mmd.join("boost_1_68_0.zip.tmp"),
                );
                unwrap!(fs::rename(
                    mmd.join("boost_1_68_0.zip.tmp"),
                    mmd.join("boost_1_68_0.zip")
                ));
            }

            // TODO: Unzip without requiring the user to install unzip.
            unwrap!(
                ecmd!("unzip", "boost_1_68_0.zip").dir(&mmd).run(),
                "Can't unzip Boost. Missing http://gnuwin32.sourceforge.net/packages/unzip.htm ?"
            );
            assert!(boost.exists());
            let _ = fs::remove_file(mmd.join("boost_1_68_0.zip"));
        }

        let b2 = boost.join("b2.exe");
        if !b2.exists() {
            unwrap!(ecmd!("cmd", "/c", "bootstrap.bat").dir(&boost).run());
            assert!(b2.exists());
        }

        let boost_system = boost.join("stage/lib/libboost_system-vc141-mt-x64-1_68.lib");
        if !boost_system.exists() {
            unwrap!(ecmd!(
                // For some weird reason this particular executable won't start without the "cmd /c"
                // even though some other executables (copied into the same folder) are working NP.
                "cmd",
                "/c",
                "b2.exe",
                "release",
                "toolset=msvc-14.1",
                "address-model=64",
                // Not quite static? cf. https://stackoverflow.com/a/14368257/257568
                "link=static",
                "stage",
                "--with-date_time",
                "--with-system"
            )
            .dir(&boost)
            .unchecked()
            .run());
            assert!(boost_system.exists());
        }

        let rasterbar = mmd.join("libtorrent-rasterbar-1.2.0-rc");
        if rasterbar.exists() {
            // Cache maintenance.
            let _ = fs::remove_file(mmd.join("libtorrent-rasterbar-1.2.0.tar.gz"));
            let _ = fs::remove_dir_all(rasterbar.join("docs"));
        } else {
            // [Download and] unpack.
            if !mmd.join("libtorrent-rasterbar-1.2.0.tar.gz").exists() {
                hget (
                    "https://github.com/arvidn/libtorrent/releases/download/libtorrent-1_2_0_RC/libtorrent-rasterbar-1.2.0.tar.gz",
                    mmd.join ("libtorrent-rasterbar-1.2.0.tar.gz.tmp")
                );
                unwrap!(fs::rename(
                    mmd.join("libtorrent-rasterbar-1.2.0.tar.gz.tmp"),
                    mmd.join("libtorrent-rasterbar-1.2.0.tar.gz")
                ));
            }

            unwrap!(ecmd!("tar", "-xzf", "libtorrent-rasterbar-1.2.0.tar.gz")
                .dir(&mmd)
                .run());
            assert!(rasterbar.exists());
            let _ = fs::remove_file(mmd.join("libtorrent-rasterbar-1.2.0.tar.gz"));

            cmake_opt_out(
                &rasterbar.join("CMakeLists.txt"),
                &["Iconv", "OpenSSL", "LibGcrypt"],
            );
        }

        let lt = rasterbar.join(
            r"bin\msvc-14.1\release\address-model-64\link-static\threading-multi\libtorrent.lib",
        );
        if !lt.exists() {
            unwrap!(
                ecmd! (
                    "cmd", "/c",
                    "b2 release toolset=msvc-14.1 address-model=64 link=static dht=on debug-symbols=off"
                )
                .env(
                    "PATH",
                    format!("{};{}", unwrap!(boost.to_str()), unwrap!(var("PATH")))
                )
                .env("BOOST_BUILD_PATH", unwrap!(boost.to_str()))
                .env("BOOST_ROOT", unwrap!(boost.to_str()))
                .dir(&rasterbar)
                .run()
            );
            assert!(lt.exists());
        }

        let lm_dht = unwrap!(last_modified_sec(&"dht.cc"), "Can't stat dht.cc");
        let out_dir = unwrap!(var("OUT_DIR"), "!OUT_DIR");
        let lib_path = Path::new(&out_dir).join("libdht.a");
        let lm_lib = last_modified_sec(&lib_path).unwrap_or(0.);
        if lm_dht >= lm_lib - SLIDE {
            cc::Build::new()
                .file("dht.cc")
                .warnings(true)
                .include(rasterbar.join("include"))
                .include(boost)
                // https://docs.microsoft.com/en-us/cpp/porting/modifying-winver-and-win32-winnt?view=vs-2017
                .define("_WIN32_WINNT", "0x0600")
                // cf. https://stackoverflow.com/questions/4573536/ehsc-vc-eha-synchronous-vs-asynchronous-exception-handling
                .flag("/EHsc")
                // https://stackoverflow.com/questions/7582394/strdup-or-strdup
                .flag("-D_CRT_NONSTDC_NO_DEPRECATE")
                .compile("dht");
        }
        println!("cargo:rustc-link-lib=static=dht");
        println!("cargo:rustc-link-search=native={}", out_dir);

        println!("cargo:rustc-link-lib=static=libtorrent");
        println!(
            "cargo:rustc-link-search=native={}",
            unwrap!(unwrap!(lt.parent()).to_str())
        );

        println!("cargo:rustc-link-lib=static=libboost_system-vc141-mt-x64-1_68");
        println!("cargo:rustc-link-lib=static=libboost_date_time-vc141-mt-x64-1_68");
        println!(
            "cargo:rustc-link-search=native={}",
            unwrap!(unwrap!(boost_system.parent()).to_str())
        );

        println!("cargo:rustc-link-lib=iphlpapi"); // NotifyAddrChange.
    } else if cfg!(target_os = "macos") {
        // NB: Homebrew's version of libtorrent-rasterbar (1.1.10) is currently too old.

        let boost_system_mt = Path::new("/usr/local/lib/libboost_system-mt.a");
        if !boost_system_mt.exists() {
            unwrap!(
                ecmd!("brew", "install", "boost").run(),
                "Can't brew install boost"
            );
            assert!(boost_system_mt.exists());
        }

        let (lt_a, lt_include) = build_libtorrent(None);
        println!("cargo:rustc-link-lib=static=torrent-rasterbar");
        println!(
            "cargo:rustc-link-search=native={}",
            unwrap!(unwrap!(lt_a.parent()).to_str())
        );
        println!("cargo:rustc-link-lib=c++");
        println!("cargo:rustc-link-lib=boost_system-mt");
        println!("cargo:rustc-link-lib=framework=CoreFoundation");
        println!("cargo:rustc-link-lib=framework=SystemConfiguration");

        let lm_dht = unwrap!(last_modified_sec(&"dht.cc"), "Can't stat dht.cc");
        let out_dir = unwrap!(var("OUT_DIR"), "!OUT_DIR");
        let lib_path = Path::new(&out_dir).join("libdht.a");
        let lm_lib = last_modified_sec(&lib_path).unwrap_or(0.);
        if lm_dht >= lm_lib - SLIDE {
            cc::Build::new()
                .file("dht.cc")
                .warnings(true)
                .flag("-std=c++11")
                .include(lt_include)
                .include(r"/usr/local/Cellar/boost/1.68.0/include/")
                .compile("dht");
        }
        println!("cargo:rustc-link-lib=static=dht");
        println!("cargo:rustc-link-search=native={}", out_dir);
    } else {
        let boost = build_boost_bz2();

        let (lt_a, lt_include) = build_libtorrent(Some(&boost));
        println!("cargo:rustc-link-lib=static=torrent-rasterbar");
        println!(
            "cargo:rustc-link-search=native={}",
            unwrap!(unwrap!(lt_a.parent()).to_str())
        );

        // NB: We should prefer linking boost in AFTER libtorrent,
        // cf. "Linking boost_system last fixed the issue for me" in https://stackoverflow.com/a/30877725/257568.
        println!("cargo:rustc-link-lib=static=boost_system");
        println!(
            "cargo:rustc-link-search=native={}",
            unwrap!(boost.join("lib").to_str())
        );

        let lm_dht = unwrap!(last_modified_sec(&"dht.cc"), "Can't stat dht.cc");
        let out_dir = unwrap!(var("OUT_DIR"), "!OUT_DIR");
        let lib_path = Path::new(&out_dir).join("libdht.a");
        let lm_lib = last_modified_sec(&lib_path).unwrap_or(0.);
        let boost_inc = boost.join("include");
        assert!(boost_inc.join("boost/version.hpp").exists());
        if lm_dht >= lm_lib - SLIDE {
            cc::Build::new()
                .file("dht.cc")
                .warnings(true)
                // cf. .../out/libtorrent-rasterbar-1.2.0/config.report and Makefile/CXX
                // Mismatch between the libtorrent and the dht.cc flags
                // might produce weird "undefined reference" link errors.
                .flag("-std=c++11")
                .flag("-g")
                .flag("-O2")
                .flag("-ftemplate-depth=512")
                .flag("-fvisibility=hidden")
                .flag("-fvisibility-inlines-hidden")
                .flag("-fPIC")
                .flag("-DBOOST_ERROR_CODE_HEADER_ONLY=1")
                .flag("-DTORRENT_DISABLE_ENCRYPTION=1")
                .flag("-DBOOST_ASIO_HAS_STD_CHRONO=1")
                .flag("-DBOOST_EXCEPTION_DISABLE=1")
                .flag("-DBOOST_ASIO_ENABLE_CANCELIO=1")
                .include(lt_include)
                .include(boost_inc)
                .compile("dht");
        }
        println!("cargo:rustc-link-lib=static=dht");
        println!("cargo:rustc-link-search=native={}", out_dir);

        println!("cargo:rustc-link-lib=stdc++");
    }
}

/// We often use a fresh version of CMake and it might be missing from the default PATH.
fn cmake_path() -> String {
    fomat!("/usr/local/bin:"(unwrap!(var("PATH"))))
}

lazy_static! {
    static ref LIBEXCHANGES_SRC: Vec<PathBuf> = vec![
        rabs("iguana/exchanges/mm.c"),
        rabs("iguana/mini-gmp.c"),
        rabs("iguana/groestl.c"),
        rabs("iguana/segwit_addr.c"),
        rabs("iguana/keccak.c"),
    ];
}

/// Build MM1 libraries without CMake, making cross-platform builds more transparent to us.
fn manual_mm1_build(target: Target) {
    let (root, out_dir) = (root(), out_dir());
    let nanomsg = out_dir.join("nanomsg-1.1.5");
    epintln!("nanomsg at "[nanomsg]);

    let libnanomsg_a = out_dir.join("libnanomsg.a");
    let nanomsg_mk = root.join("mm2src/common/android/nanomsg.mk");
    if make(&libnanomsg_a, &vec![nanomsg_mk.clone()]) {
        if !nanomsg.exists() {
            let nanomsg_tgz = out_dir.join("nanomsg.tgz");
            if !nanomsg_tgz.exists() {
                hget(
                    "https://github.com/nanomsg/nanomsg/archive/1.1.5.tar.gz",
                    nanomsg_tgz.clone(),
                );
                assert!(nanomsg_tgz.exists());
            }
            unwrap!(ecmd!("tar", "-xzf", "nanomsg.tgz").dir(&out_dir).run());
            assert!(nanomsg.exists());
        }

        if target.is_android_cross() {
            unwrap!(ecmd!("make", "-f", unwrap!(nanomsg_mk.to_str()))
                .dir(&nanomsg)
                .run());
        } else {
            panic!("Target {:?}", target);
        }
        assert!(libnanomsg_a.exists());
    }
    println!("cargo:rustc-link-lib=static=nanomsg");
    println!(
        "cargo:rustc-link-search=native={}",
        path2s(unwrap!(libnanomsg_a.parent()))
    );

    let exchanges_build = out_dir.join("exchanges_build");
    epintln!("exchanges_build at "[exchanges_build]);

    let libexchanges_a = out_dir.join("libexchanges.a");
    if make(&libexchanges_a, &LIBEXCHANGES_SRC[..]) {
        let _ = fs::create_dir(&exchanges_build);
        if target.is_android_cross() {
            unwrap!(ecmd!(
                "/android-ndk/bin/clang",
                "-O2",
                "-g3",
                "-c",
                fomat!("-I"(path2s(rabs("crypto777")))),
                i LIBEXCHANGES_SRC.iter().map(path2s)
            )
            .dir(&exchanges_build)
            .run());

            unwrap!(ecmd!(
                "/android-ndk/bin/arm-linux-androideabi-ar",
                "-rcs",
                path2s(libexchanges_a),
                "groestl.o",
                "keccak.o",
                "mini-gmp.o",
                "mm.o",
                "segwit_addr.o"
            )
            .dir(&exchanges_build)
            .run());
        } else {
            panic!("Target {:?}", target);
        }
    }
    println!("cargo:rustc-link-lib=static=exchanges");
    println!("cargo:rustc-link-search=native={}", path2s(&out_dir));

    // TODO: Rebuild the libraries when the C source code is updated.

    let secp256k1_build = out_dir.join("secp256k1_build");
    epintln!("secp256k1_build at "[secp256k1_build]);

    let libsecp256k1_a = out_dir.join("libsecp256k1.a");
    if !libsecp256k1_a.exists() {
        let _ = fs::create_dir(&secp256k1_build);
        if target.is_android_cross() {
            unwrap!(ecmd!(
                "/android-ndk/bin/clang",
                "-O2",
                "-g3",
                "-c",
                "/project/iguana/secp256k1/src/secp256k1.c"
            )
            .dir(&secp256k1_build)
            .run());

            unwrap!(ecmd!(
                "/android-ndk/bin/arm-linux-androideabi-ar",
                "-rcs",
                unwrap!(libsecp256k1_a.to_str()),
                "secp256k1.o"
            )
            .dir(&secp256k1_build)
            .run());
        } else {
            panic!("Target {:?}", target);
        }
    }
    println!("cargo:rustc-link-lib=static=secp256k1");

    let jpeg_build = out_dir.join("jpeg_build");
    epintln!("jpeg_build at "[jpeg_build]);

    let libjpeg_a = out_dir.join("libjpeg.a");
    if !libjpeg_a.exists() {
        let _ = fs::create_dir(&jpeg_build);
        if target.is_android_cross() {
            unwrap!(ecmd!(
                "/bin/sh",
                "-c",
                "/android-ndk/bin/clang -O2 -g3 -c \
                 /project/crypto777/jpeg/*.c /project/crypto777/jpeg/unix/jmemname.c"
            )
            .dir(&jpeg_build)
            .run());

            unwrap!(ecmd!(
                "/bin/sh", "-c",
                fomat! ("/android-ndk/bin/arm-linux-androideabi-ar -rcs " (unwrap!(libjpeg_a.to_str())) " *.o")
            )
            .dir(&jpeg_build)
            .run());
        } else {
            panic!("Target {:?}", target);
        }
    }
    println!("cargo:rustc-link-lib=static=jpeg");

    let crypto777_build = out_dir.join("crypto777_build");
    epintln!("crypto777_build at "[crypto777_build]);

    let libcrypto777_a = out_dir.join("libcrypto777.a");
    if !libcrypto777_a.exists() {
        let _ = fs::create_dir(&crypto777_build);
        if target.is_android_cross() {
            unwrap!(ecmd!(
                "/bin/sh",
                "-c",
                "/android-ndk/bin/clang -O2 -g3 -c \
                 -DUSE_STATIC_NANOMSG=1 \
                 /project/crypto777/*.c"
            )
            .dir(&crypto777_build)
            .run());

            unwrap!(ecmd!(
                "/bin/sh", "-c",
                fomat! ("/android-ndk/bin/arm-linux-androideabi-ar -rcs " (unwrap!(libcrypto777_a.to_str())) " *.o")
            )
            .dir(&crypto777_build)
            .run());
        } else {
            panic!("Target {:?}", target);
        }
    }
    println!("cargo:rustc-link-lib=static=crypto777");
}

/// Build helper C code.
///
/// I think "git clone ... && cargo build" should be enough to start hacking on the Rust code.
///
/// For now we're building the Structured Exception Handling code here,
/// but in the future we might subsume the rest of the C build under build.rs.
fn build_c_code(mm_version: &str) {
    // Link in the Windows-specific crash handling code.

    if cfg!(windows) {
        let lm_seh = unwrap!(last_modified_sec(&"seh.c"), "Can't stat seh.c");
        let out_dir = unwrap!(var("OUT_DIR"), "!OUT_DIR");
        let lib_path = Path::new(&out_dir).join("libseh.a");
        let lm_lib = last_modified_sec(&lib_path).unwrap_or(0.);
        if lm_seh >= lm_lib - SLIDE {
            cc::Build::new().file("seh.c").warnings(true).compile("seh");
        }
        println!("cargo:rustc-link-lib=static=seh");
        println!("cargo:rustc-link-search=native={}", out_dir);
    }

    // The MM1 library.

    let target = Target::load();
    if target.is_android_cross() {
        manual_mm1_build(target);
        return;
    }

    let _ = fs::create_dir(root().join("build"));
    let _ = fs::create_dir_all(root().join("target/debug"));

    // NB: With "duct 0.11.0" the `let _` variable binding is necessary in order for the build not to fall detached into background.
    let mut cmake_prep_args: Vec<String> = Vec::new();
    if cfg!(windows) {
        // To flush the build problems early we explicitly specify that we want a 64-bit MSVC build and not a GNU or 32-bit one.
        cmake_prep_args.push("-G".into());
        cmake_prep_args.push("Visual Studio 15 2017 Win64".into());
    }
    cmake_prep_args.push("-DETOMIC=ON".into());
    cmake_prep_args.push(format!("-DMM_VERSION={}", mm_version));
    cmake_prep_args.push("-DCMAKE_BUILD_TYPE=Debug".into());
    cmake_prep_args.push("..".into());
    eprintln!("$ cmake{}", show_args(&cmake_prep_args));
    unwrap!(
        cmd("cmake", cmake_prep_args)
            .env("PATH", cmake_path())
            .env("VERBOSE", "1")
            .dir(root().join("build"))
            .stdout_to_stderr() // NB: stderr is visible through "cargo build -vv".
            .run(),
        "!cmake"
    );

    let mut cmake_args: Vec<String> = vec![
        "--build".into(),
        ".".into(),
        "--target".into(),
        "marketmaker-lib".into(),
    ];
    if !cfg!(windows) {
        // Doesn't currently work on AppVeyor.
        cmake_args.push("-j".into());
        cmake_args.push(format!("{}", num_cpus::get()));
    }
    eprintln!("$ cmake{}", show_args(&cmake_args));
    unwrap!(
        cmd("cmake", cmake_args)
            .env("PATH", cmake_path())
            .dir(root().join("build"))
            .stdout_to_stderr() // NB: stderr is visible through "cargo build -vv".
            .run(),
        "!cmake"
    );

    println!("cargo:rustc-link-lib=static=marketmaker-lib");

    // Link in the libraries needed for MM1.

    println!("cargo:rustc-link-lib=static=libcrypto777");
    println!("cargo:rustc-link-lib=static=libjpeg");

    if cfg!(windows) {
        println!("cargo:rustc-link-search=native={}", path2s(rabs("x64")));
        // When building locally with CMake 3.12.0 on Windows the artefacts are created in the "Debug" folders:
        println!(
            "cargo:rustc-link-search=native={}",
            path2s(rabs("build/iguana/exchanges/Debug"))
        );
        println!(
            "cargo:rustc-link-search=native={}",
            path2s(rabs("build/crypto777/Debug"))
        );
        println!(
            "cargo:rustc-link-search=native={}",
            path2s(rabs("build/crypto777/jpeg/Debug"))
        );
    // https://stackoverflow.com/a/10234077/257568
    //println!(r"cargo:rustc-link-search=native=c:\Program Files (x86)\Microsoft Visual Studio\2017\BuildTools\VC\Tools\MSVC\14.14.26428\lib\x64");
    } else {
        println!(
            "cargo:rustc-link-search=native={}",
            path2s(rabs("build/iguana/exchanges"))
        );
        println!(
            "cargo:rustc-link-search=native={}",
            path2s(rabs("build/crypto777"))
        );
        println!(
            "cargo:rustc-link-search=native={}",
            path2s(rabs("build/crypto777/jpeg"))
        );
        println!(
            "cargo:rustc-link-search=native={}",
            path2s(rabs("build/nanomsg-build"))
        );
    }

    println!(
        "cargo:rustc-link-lib={}",
        if cfg!(windows) { "libcurl" } else { "curl" }
    );
    if cfg!(windows) {
        // https://sourceware.org/pthreads-win32/
        // ftp://sourceware.org/pub/pthreads-win32/prebuilt-dll-2-9-1-release/
        println!("cargo:rustc-link-lib=pthreadVC2");
        println!("cargo:rustc-link-lib=static=nanomsg");
        println!("cargo:rustc-link-lib=mswsock"); // For nanomsg.
        unwrap!(
            fs::copy(
                root().join("x64/pthreadVC2.dll"),
                root().join("target/debug/pthreadVC2.dll")
            ),
            "Can't copy pthreadVC2.dll"
        );
        unwrap!(
            fs::copy(
                root().join("x64/libcurl.dll"),
                root().join("target/debug/libcurl.dll")
            ),
            "Can't copy libcurl.dll"
        );
    } else {
        println!("cargo:rustc-link-lib=crypto");
        println!("cargo:rustc-link-lib=static=nanomsg");
    }
}

fn rerun_if_changed(rel_glob: &str) {
    let full_glob = root().join(rel_glob);
    let full_glob = unwrap!(full_glob.to_str());
    for path in unwrap!(glob(full_glob)) {
        let path = unwrap!(path);
        println!("cargo:rerun-if-changed={}", path2s(path));
    }
}

fn main() {
    // NB: `rerun-if-changed` will ALWAYS invoke the build.rs if the target does not exists.
    // cf. https://github.com/rust-lang/cargo/issues/4514#issuecomment-330976605
    //     https://github.com/rust-lang/cargo/issues/4213#issuecomment-310697337
    // `RUST_LOG=cargo::core::compiler::fingerprint cargo build` shows the fingerprit files used.

<<<<<<< HEAD
    rerun_if_changed("iguana/exchanges/*.c");
    rerun_if_changed("iguana/secp256k1/src/*.c");
    rerun_if_changed("crypto777/*.c");
    rerun_if_changed("crypto777/jpeg/*.c");
    println!("cargo:rerun-if-changed={}", path2s(rabs("CMakeLists.txt")));
=======
    // Rebuild when we work with C files.
    println!(
        "rerun-if-changed={}",
        path2s(rabs("iguana/exchanges/etomicswap"))
    );
    println!("rerun-if-changed={}", path2s(rabs("iguana/exchanges")));
    println!("rerun-if-changed={}", path2s(rabs("crypto777")));
    println!("rerun-if-changed={}", path2s(rabs("crypto777/jpeg")));
    println!("rerun-if-changed={}", path2s(rabs("OSlibs/win")));
    println!("rerun-if-changed={}", path2s(rabs("CMakeLists.txt")));
>>>>>>> c8a15ad5

    // NB: Using `rerun-if-env-changed` disables the default dependency heuristics.
    // cf. https://github.com/rust-lang/cargo/issues/4587
    // We should avoid using it for now.

    // Rebuild when we change certain features.
    //println!("rerun-if-env-changed=CARGO_FEATURE_ETOMIC");
    //println!("rerun-if-env-changed=CARGO_FEATURE_NOP");

    windows_requirements();
    libtorrent();
    let mm_version = mm_version();
    build_c_code(&mm_version);
    generate_bindings();
}<|MERGE_RESOLUTION|>--- conflicted
+++ resolved
@@ -1644,24 +1644,10 @@
     //     https://github.com/rust-lang/cargo/issues/4213#issuecomment-310697337
     // `RUST_LOG=cargo::core::compiler::fingerprint cargo build` shows the fingerprit files used.
 
-<<<<<<< HEAD
     rerun_if_changed("iguana/exchanges/*.c");
-    rerun_if_changed("iguana/secp256k1/src/*.c");
     rerun_if_changed("crypto777/*.c");
     rerun_if_changed("crypto777/jpeg/*.c");
     println!("cargo:rerun-if-changed={}", path2s(rabs("CMakeLists.txt")));
-=======
-    // Rebuild when we work with C files.
-    println!(
-        "rerun-if-changed={}",
-        path2s(rabs("iguana/exchanges/etomicswap"))
-    );
-    println!("rerun-if-changed={}", path2s(rabs("iguana/exchanges")));
-    println!("rerun-if-changed={}", path2s(rabs("crypto777")));
-    println!("rerun-if-changed={}", path2s(rabs("crypto777/jpeg")));
-    println!("rerun-if-changed={}", path2s(rabs("OSlibs/win")));
-    println!("rerun-if-changed={}", path2s(rabs("CMakeLists.txt")));
->>>>>>> c8a15ad5
 
     // NB: Using `rerun-if-env-changed` disables the default dependency heuristics.
     // cf. https://github.com/rust-lang/cargo/issues/4587
