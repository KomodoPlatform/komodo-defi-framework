--- conflicted
+++ resolved
@@ -131,14 +131,9 @@
 fn rabs(rrel: &str) -> PathBuf { root().join(rrel) }
 
 fn path2s(path: PathBuf) -> String {
-<<<<<<< HEAD
-    let error_msg = format!("Non-stringy path {:?}", path);
-    path.to_str().expect(&error_msg).into()
-=======
     path.to_str()
         .unwrap_or_else(|| panic!("Non-stringy path {:?}", path))
         .into()
->>>>>>> 5c864f52
 }
 
 /// Loads the `path`, runs `update` on it and saves back the result if it differs.
