--- conflicted
+++ resolved
@@ -132,19 +132,14 @@
 /// Absolute path taken from SuperNET's root + `path`.  
 fn rabs(rrel: &str) -> PathBuf { root().join(rrel) }
 
-<<<<<<< HEAD
 fn path2s<P>(path: P) -> String
 where
     P: AsRef<Path>,
 {
-    let path: &Path = path.as_ref();
-    path.to_str().expect(&format!("Non-stringy path {:?}", path)).into()
-=======
-fn path2s(path: PathBuf) -> String {
-    path.to_str()
+    path.as_ref()
+        .to_str()
         .unwrap_or_else(|| panic!("Non-stringy path {:?}", path))
         .into()
->>>>>>> 5c864f52
 }
 
 /// Loads the `path`, runs `update` on it and saves back the result if it differs.
