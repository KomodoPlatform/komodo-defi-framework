// The script here will translate some of the C headers necessary for the gradual Rust port into the corresponding Rust files.
// Going to take the *whitelisting* approach, converting just the necessary definitions, in order to keep the builds fast.

// The script is experimentally formatted with `rustfmt`. Probably not going to use `rustfmt` for the rest of the project though.

// Bindgen requirements: https://rust-lang.github.io/rust-bindgen/requirements.html
//              Windows: https://github.com/rust-lang-nursery/rustup.rs/issues/1003#issuecomment-289825927
// On build.rs: https://doc.rust-lang.org/cargo/reference/build-scripts.html

#![feature(non_ascii_idents)]

#[macro_use]
extern crate fomat_macros;
#[macro_use]
extern crate lazy_static;
#[macro_use]
extern crate unwrap;

use bzip2::read::BzDecoder;
use duct::cmd;
use futures::{Future, Stream};
use futures_cpupool::CpuPool;
<<<<<<< HEAD
use glob::glob;
=======
use glob::{glob, Paths, PatternError};
>>>>>>> b9b02304
use gstuff::{last_modified_sec, now_float, slurp};
use hyper_rustls::HttpsConnector;
use std::cmp::max;
use std::env::var;
<<<<<<< HEAD
=======
use std::fmt;
>>>>>>> b9b02304
use std::fs;
use std::io::{Read, Write};
use std::iter::empty;
use std::path::{Path, PathBuf};
use std::sync::Arc;
use tar::Archive;

/// Ongoing (RLS) builds might interfere with a precise time comparison.
const SLIDE: f64 = 60.;

/// Like the `duct` `cmd!` but also prints the command into the standard error stream.
macro_rules! ecmd {
    ( $program:expr ) => {{
        eprintln!("$ {}", $program);
        cmd($program, empty::<String>())
            .stdout_to_stderr()
    }};
    ( @s $args: expr, $arg:expr ) => {$args.push(String::from($arg));};
    ( @i $args: expr, $iterable:expr ) => {for v in $iterable {ecmd! (@s $args, v)}};
    ( @a $args: expr, i $arg:expr ) => {ecmd! (@i $args, $arg);};
    ( @a $args: expr, i $arg:expr, $( $tail:tt )* ) => {ecmd! (@i $args, $arg); ecmd! (@a $args, $($tail)*);};
    ( @a $args: expr, $arg:expr ) => {ecmd! (@s $args, $arg);};
    ( @a $args: expr, $arg:expr, $( $tail:tt )* ) => {ecmd! (@s $args, $arg); ecmd! (@a $args, $($tail)*);};
    ( $program:expr, $( $args:tt )* ) => {{
        let mut args: Vec<String> = Vec::new();
        ecmd! (@a &mut args, $($args)*);
        eprintln!("$ {}{}", $program, show_args(&args));
        cmd($program, args)
            .stdout_to_stderr()
    }};
}

/// Returns `true` if the `target` is not as fresh as the `prerequisites`.
fn make(target: &AsRef<Path>, prerequisites: &[PathBuf]) -> bool {
    let target_lm = last_modified_sec(target).expect("!last_modified") as u64;
    if target_lm == 0 {
        return true;
    }
    let mut prerequisites_lm = 0;
    for path in prerequisites {
        prerequisites_lm = max(
            prerequisites_lm,
            last_modified_sec(&path).expect("!last_modified") as u64,
        )
    }
    target_lm < prerequisites_lm
}

fn bindgen<
    'a,
    TP: AsRef<Path>,
    FI: Iterator<Item = &'a &'a str>,
    TI: Iterator<Item = &'a &'a str>,
    DI: Iterator<Item = &'a &'a str>,
>(
    from: Vec<String>,
    to: TP,
    functions: FI,
    types: TI,
    defines: DI,
) {
    // We'd like to regenerate the bindings whenever the build.rs changes, in case we changed bindgen configuration here.
    let lm_build_rs = unwrap!(last_modified_sec(&"build.rs"), "Can't stat build.rs");

    let to = to.as_ref();

    let mut lm_from = 0f64;
    for header_path in &from {
        lm_from = match last_modified_sec(&header_path) {
            Ok(sec) => lm_from.max(sec),
            Err(err) => panic!("Can't stat the header {:?}: {}", from, err),
        };
    }
    let lm_to = last_modified_sec(&to).unwrap_or(0.);
    if lm_from >= lm_to - SLIDE || lm_build_rs >= lm_to - SLIDE {
        let bindings = {
            // https://docs.rs/bindgen/0.37.*/bindgen/struct.Builder.html
            let mut builder = bindgen::builder();
            for header_path in from {
                builder = builder.header(header_path)
            }
            builder = builder.ctypes_prefix("::libc");
            builder = builder.whitelist_recursively(true);
            builder = builder.layout_tests(false);
            builder = builder.derive_default(true);
            // Currently works for functions but not for variables such as `extern uint32_t DOCKERFLAG`.
            builder = builder.generate_comments(true);
            if cfg!(windows) {
                // Normally we should be checking for `_WIN32`, but `nn_config.h` checks for `WIN32`.
                // (Note that it's okay to have WIN32 defined for 64-bit builds,
                // cf https://github.com/rust-lang-nursery/rust-bindgen/issues/1062#issuecomment-334804738).
                builder = builder.clang_arg("-D WIN32");
            }
            for name in functions {
                builder = builder.whitelist_function(name)
            }
            for name in types {
                builder = builder.whitelist_type(name)
            }
            // Looks like C defines should be whitelisted both on the function and the variable levels.
            for name in defines {
                builder = builder.whitelist_function(name);
                builder = builder.whitelist_var(name)
            }
            let target = Target::load();
            if let Target::iOS(ref targetᴱ) = target {
                if targetᴱ == "aarch64-apple-ios" {
                    // https://github.com/rust-lang/rust-bindgen/issues/1211
                    builder = builder.clang_arg("--target=arm64-apple-ios");
                }
                let cops = unwrap!(target.ios_clang_ops());
                builder = builder.clang_arg(fomat!("--sysroot="(cops.sysroot)));
                builder = builder.clang_arg("-arch").clang_arg(cops.arch);
            }
            match builder.generate() {
                Ok(bindings) => bindings,
                Err(()) => panic!("Error generating the bindings for {:?}", to),
            }
        };

        if let Err(err) = bindings.write_to_file(to) {
            panic!("Error writing to {:?}: {}", to, err)
        }
    }
}

fn generate_bindings() {
    let target = Target::load();
    if target.is_android_cross() {
        if !Path::new("/usr/lib/llvm-3.9/lib/libclang.so").exists() {
            // clang is missing from japaric/armv7-linux-androideabi by default.
            // cf. https://github.com/rust-embedded/cross/issues/174
            // We should explain installing and committing clang into japaric/armv7-linux-androideabi when it does.
            panic!(
                "libclang-3.9-dev needs to be installed in order for the cross-compilation to work"
            );
        }
    }

    let c_headers = out_dir().join("c_headers");
    let _ = fs::create_dir(&c_headers);
    assert!(c_headers.is_dir());

    // NB: curve25519.h and cJSON.h are needed to parse LP_include.h.
    bindgen(
        vec![
            "../../includes/curve25519.h".into(),
            "../../includes/cJSON.h".into(),
            "../../iguana/exchanges/LP_include.h".into(),
        ],
        c_headers.join("LP_include.rs"),
        [
            // functions
            "cJSON_Parse",
            "cJSON_GetErrorPtr",
            "cJSON_Delete",
            "cJSON_GetArraySize",
            "j64bits",
            "jadd",
            "jarray",
            "jitem",
            "jint",
            "juint",
            "jstr",
            "jdouble",
            "jobj",
            "jprint",
            "free_json",
            "jaddstr",
            "unstringify",
            "jaddnum",
            "LP_NXT_redeems",
            "LPinit",
            "LP_addpeer",
            "LP_peer_recv",
            "LP_initpublicaddr",
            "LP_ports",
            "LP_rpcport",
            "unbuffered_output_support",
            "calc_crc32",
            "LP_userpass",
            "LP_mutex_init",
            "LP_tradebots_timeslice",
            "stats_JSON",
            "LP_priceinfofind",
            "prices_loop",
            "LP_portfolio",
            "LP_coinadd_",
            "LP_priceinfoadd",
            "LP_dPoW_request",
            "LP_conflicts_find",
            "LP_coinjson",
            "LP_portfolio_trade",
            "LP_portfolio_order",
            "LP_pricesparse",
            "LP_ticker",
            "LP_queuecommand",
            "LP_CMCbtcprice",
            "LP_fundvalue",
            "LP_coinsearch",
            "LP_instantdex_deposit",
            "LP_mypriceset",
            "LP_pricepings",
            "LP_autopriceset",
            "LP_alicequery_clear",
            "LP_txfees",
            "LP_address_minmax",
            "LP_fomoprice",
            "LP_quoteinfoinit",
            "LP_quotedestinfo",
            "gen_quote_uuid",
            "decode_hex",
            "LP_aliceid_calc",
            "LP_rand",
            "LP_query",
            "LP_quotejson",
            "LP_mpnet_send",
            "LP_recent_swaps",
            "LP_address",
            "LP_address_utxo_ptrs",
            "LP_command_process",
            "LP_balances",
            "LP_KMDvalue",
            "LP_quoteparse",
            "LP_requestinit",
            "LP_tradecommand_log",
            "bits256_str", // cf. `impl fmt::Display for bits256`
            "vcalc_sha256",
            "calc_rmd160_sha256",
            "bitcoin_address",
            "bitcoin_pubkey33",
            "LP_alice_eligible",
            "LP_quotecmp",
            "LP_instantdex_proofcheck",
            "LP_myprice",
            "LP_pricecache",
            "LP_pricevalid",
            "LP_pubkeyadd",
            "LP_pubkeyfind",
            "LP_pubkey_sigcheck",
            "LP_aliceid",
            "LP_quotereceived",
            "LP_dynamictrust",
            "LP_kmdvalue",
            "LP_trades_alicevalidate",
            "LP_failedmsg",
            "LP_quote_validate",
            "LP_availableset",
            "LP_closepeers",
            "LP_tradebot_pauseall",
            "LP_portfolio_reset",
            "LP_priceinfos_clear",
            "LP_privkeycalc",
            "LP_privkey_updates",
            "LP_privkey_init",
            "LP_privkey",
            "LP_importaddress",
            "LP_otheraddress",
            "LP_swapsfp_update",
            "LP_reserved_msg",
            "LP_unavailableset",
            "LP_trades_pricevalidate",
            "LP_allocated",
            "LP_basesatoshis",
            "LP_trades_bobprice",
            "LP_RTmetrics_blacklisted",
            "LP_getheight",
            "LP_reservation_check",
            "LP_nanobind",
            "LP_instantdex_txids",
            "LP_pendswap_add",
            "LP_price_sig",
            "LP_coin_curl_init",
        ]
        .iter(),
        // types
        [
            "_bits256",
            "cJSON",
            "iguana_info",
            "LP_utxoinfo",
            "LP_trade",
            "LP_swap_remember",
        ]
        .iter(),
        [
            // defines
            "bitcoind_RPC_inittime",
            "GLOBAL_DBDIR",
            "DOCKERFLAG",
            "USERHOME",
            "LP_profitratio",
            "LP_RPCPORT",
            "LP_MAXPRICEINFOS",
            "LP_showwif",
            "LP_coins",
            "LP_IS_ZCASHPROTOCOL",
            "LP_IS_BITCOINCASH",
            "LP_IS_BITCOINGOLD",
            "BOTS_BONDADDRESS",
            "LP_MIN_TXFEE",
            "IAMLP",
            "LP_gui",
            "LP_canbind",
            "LP_fixed_pairport",
            "LP_myipaddr",
            "LP_myipaddr_from_command_line",
            "LP_autoprices",
            "num_LP_autorefs",
            "LP_STOP_RECEIVED",
            "IPC_ENDPOINT",
            "SPAWN_RPC",
            "LP_autorefs",
            "G",
            "LP_mypubsock",
            "LP_mypullsock",
            "LP_mypeer",
            "RPC_port",
            "LP_ORDERBOOK_DURATION",
            "LP_AUTOTRADE_TIMEOUT",
            "LP_RESERVETIME",
            "Alice_expiration",
            "LP_Alicequery",
            "LP_Alicemaxprice",
            "LP_Alicedestpubkey",
            "GTCorders",
            "LP_QUEUE_COMMAND",
            "LP_RTcount",
            "LP_swapscount",
            "LP_REQUEST",
            "LP_RESERVED",
            "LP_CONNECT",
            "LP_CONNECTED",
            "LP_Alicereserved",
            "dstr",
            "INSTANTDEX_PUBKEY",
        ]
        .iter(),
    );

    bindgen(
        vec!["../../crypto777/OS_portable.h".into()],
        c_headers.join("OS_portable.rs"),
        [
            // functions
            "OS_init",
            "OS_ensure_directory",
            "OS_compatible_path",
            "calc_ipbits",
        ]
        .iter(),
        empty(), // types
        empty(), // defines
    );
    bindgen(
        vec!["../../crypto777/nanosrc/nn.h".into()],
        c_headers.join("nn.rs"),
        [
            "nn_bind",
            "nn_connect",
            "nn_close",
            "nn_errno",
            "nn_freemsg",
            "nn_recv",
            "nn_setsockopt",
            "nn_send",
            "nn_socket",
            "nn_strerror",
        ]
        .iter(),
        empty(),
        [
            "AF_SP",
            "NN_PAIR",
            "NN_PUB",
            "NN_SOL_SOCKET",
            "NN_SNDTIMEO",
            "NN_MSG",
        ]
        .iter(),
    );
}

/// The build script will usually help us by putting the MarketMaker version
/// into the "MM_VERSION" environment or the "MM_VERSION" file.
/// If neither is there then we're probably in a non-released, local development branch
/// (we're using the "UNKNOWN" version designator then).
/// This function ensures that we have the "MM_VERSION" variable during the build.
fn mm_version() -> String {
    if let Some(have) = option_env!("MM_VERSION") {
        // The variable is already there.
        return have.into();
    }

    // Try to load the variable from the file.
    let mut buf;
    let version = if let Ok(mut file) = fs::File::open("../../MM_VERSION") {
        buf = String::new();
        unwrap!(file.read_to_string(&mut buf), "Can't read from MM_VERSION");
        buf.trim()
    } else {
        "UNKNOWN"
    };
    println!("cargo:rustc-env=MM_VERSION={}", version);
    version.into()
}

/// Formats a vector of command-line arguments into a printable string, for the build log.
fn show_args<'a, I: IntoIterator<Item = &'a String>>(args: I) -> String {
    use std::fmt::Write;
    let mut buf = String::new();
    for arg in args {
        if arg.contains(' ') {
            let _ = write!(&mut buf, " \"{}\"", arg);
        } else {
            buf.push(' ');
            buf.push_str(arg)
        }
    }
    buf
}

/// See if we have the required libraries.
#[cfg(windows)]
fn windows_requirements() {
    use std::ffi::OsString;
    use std::mem::uninitialized;
    use std::os::windows::ffi::OsStringExt;
    use std::path::Path;
    // https://msdn.microsoft.com/en-us/library/windows/desktop/ms724373(v=vs.85).aspx
    use winapi::um::sysinfoapi::GetSystemDirectoryW;

    let system = {
        let mut buf: [u16; 1024] = unsafe { uninitialized() };
        let len = unsafe { GetSystemDirectoryW(buf.as_mut_ptr(), (buf.len() - 1) as u32) };
        if len <= 0 {
            panic!("!GetSystemDirectoryW")
        }
        let len = len as usize;
        let system = OsString::from_wide(&buf[0..len]);
        Path::new(&system).to_path_buf()
    };
    eprintln!("windows_requirements] System directory is {:?}.", system);

    if !Path::new(r"c:\Program Files\LLVM\bin\libclang.dll").is_file() {
        // If `clang -v` works then maybe libclang is installed at a different location.
        let clang_v = cmd!("clang", "-v")
            .stderr_to_stdout()
            .read()
            .unwrap_or(Default::default());
        if !clang_v.contains("clang version") {
            panic!(
                "\n\
                 windows_requirements]\n\
                 Per https://rust-lang.github.io/rust-bindgen/requirements.html\n\
                 please download and install a 'Windows (64-bit)' pre-build binary of LLVM\n\
                 from http://releases.llvm.org/download.html\n\
                 "
            );
        }
    }

    // `msvcr100.dll` is required by `ftp://sourceware.org/pub/pthreads-win32/prebuilt-dll-2-9-1-release/dll/x64/pthreadVC2.dll`
    let msvcr100 = system.join("msvcr100.dll");
    if !msvcr100.exists() {
        panic! ("msvcr100.dll is missing. \
            You can install it from https://www.microsoft.com/en-us/download/details.aspx?id=14632.");
    }

    // I don't exactly know what DLLs this download installs. Probably "msvcp140...". Might prove useful later.
    //You can install it from https://aka.ms/vs/15/release/vc_redist.x64.exe,
    //see https://support.microsoft.com/en-us/help/2977003/the-latest-supported-visual-c-downloads
}

#[cfg(not(windows))]
fn windows_requirements() {}

/// SuperNET's root.  
/// Calculated from `CARGO_MANIFEST_DIR`.  
/// NB: `cross` mounts it at "/project" and mounts it read-only!
fn root() -> PathBuf {
    let common = Path::new(env!("CARGO_MANIFEST_DIR"));
    let super_net = common.join("../..");
    let super_net = match super_net.canonicalize() {
        Ok(p) => p,
        Err(err) => panic!("Can't canonicalize {:?}: {}", super_net, err),
    };
    // On Windows we're getting these "\\?\" paths from canonicalize but they aren't any good for CMake.
    if cfg!(windows) {
        let s = path2s(super_net);
        Path::new(if s.starts_with(r"\\?\") {
            &s[4..]
        } else {
            &s[..]
        })
        .into()
    } else {
        super_net
    }
}

/// A folder cargo creates for our build.rs specifically.
fn out_dir() -> PathBuf {
    // cf. https://github.com/rust-lang/cargo/issues/3368#issuecomment-265900350
    let out_dir = unwrap!(var("OUT_DIR"));
    let out_dir = Path::new(&out_dir);
    if !out_dir.is_dir() {
        panic!("OUT_DIR !is_dir")
    }
    out_dir.to_path_buf()
}

/// Absolute path taken from SuperNET's root + `path`.  
fn rabs(rrel: &str) -> PathBuf {
    root().join(rrel)
}

fn path2s<P>(path: P) -> String
where
    P: AsRef<Path>,
{
    let path: &Path = path.as_ref();
    unwrap!(path.to_str(), "Non-stringy path {:?}", path).into()
}

/// Downloads a file, placing it into the given path
/// and sharing the download status on the standard error stream.
///
/// Panics on errors.
///
/// The idea is to replace wget and cURL build dependencies, particularly on Windows.
/// Being able to see the status of the download in the terminal
/// seems more important here than the Future-based parallelism.
fn hget(url: &str, to: PathBuf) {
    // NB: Not using reqwest because I don't see a "hyper-rustls" option in
    // https://github.com/seanmonstar/reqwest/commit/82bc1be89e576b34f09f0f016b0ff38a22820ac5
    use hyper::client::HttpConnector;
    use hyper::header::{CONTENT_LENGTH, LOCATION};
    use hyper::{Body, Client, Request, StatusCode};

    eprintln!("hget] Downloading {} ...", url);

    let https = HttpsConnector::new(1);
    let pool = CpuPool::new(1);
    let client = Arc::new(Client::builder().executor(pool.clone()).build(https));

    fn rec(
        client: Arc<Client<HttpsConnector<HttpConnector>>>,
        request: Request<Body>,
        to: PathBuf,
    ) -> Box<Future<Item = (), Error = ()> + Send> {
        Box::new(client.request(request) .then(move |res| -> Box<Future<Item=(), Error=()> + Send> {
            let res = unwrap!(res);
            let status = res.status();
            if status == StatusCode::FOUND {
                let location = unwrap!(res.headers()[LOCATION].to_str());

                epintln!("hget] Redirected to "
                    if location.len() < 99 {  // 99 here is a numerically convenient screen width.
                        (location) " …"
                    } else {
                        (&location[0..33]) '…' (&location[location.len()-44..location.len()]) " …"
                    }
                );

                let request = unwrap!(Request::builder().uri(location) .body(Body::empty()));
                rec(client, request, to)
            } else if status == StatusCode::OK {
                let mut file = unwrap!(fs::File::create(&to), "hget] Can't create {:?}", to);
                // "cargo build -vv" shares the stderr with the user but buffers it on a line by line basis,
                // meaning that without some dirty terminal tricks we won't be able to share
                // a download status one-liner.
                // The alternative, then, is to share the status updates based on time:
                // If the download was working for five-ten seconds we want to share the status
                // with the user in order not to keep her in the dark.
                let mut received = 0;
                let mut last_status_update = now_float();
                let len: Option<usize> = res.headers().get(CONTENT_LENGTH) .map(|hv| unwrap!(unwrap!(hv.to_str()).parse()));
                Box::new(res.into_body().for_each(move |chunk| {
                    received += chunk.len();
                    if now_float() - last_status_update > 3. {
                        last_status_update = now_float();
                        epintln!(
                            {"hget] Fetched {:.0} KiB", received as f64 / 1024.}
                            if let Some(len) = len {{" out of {:.0}", len as f64 / 1024.}}
                            " …"
                        );
                    }
                    unwrap!(file.write_all(&chunk));
                    Ok(())
                }).then(move |r| -> Result<(), ()> {unwrap!(r); Ok(())}))
            } else {
                panic!("hget] Unknown status: {:?} (headers: {:?}", status, res.headers())
            }
        }))
    }

    let request = unwrap!(Request::builder().uri(url).body(Body::empty()));
    unwrap!(pool.spawn(rec(client, request, to)).wait())
}

/// Loads the `path`, runs `update` on it and saves back the result if it differs.
fn in_place(path: &AsRef<Path>, update: &mut dyn FnMut(Vec<u8>) -> Vec<u8>) {
    let path: &Path = path.as_ref();
    if !path.is_file() {
        return;
    }
    let dir = unwrap!(path.parent());
    let name = unwrap!(unwrap!(path.file_name()).to_str());
    let bulk = slurp(&path);
    if bulk.is_empty() {
        return;
    }
    let updated = update(bulk.clone());
    if bulk != updated {
        let tmp = dir.join(fomat! ((name) ".tmp"));
        {
            let mut file = unwrap!(fs::File::create(&tmp));
            unwrap!(file.write_all(&updated));
        }
        unwrap!(fs::rename(tmp, path))
    }
}

/// Disable specific optional dependencies in CMakeLists.txt.
fn cmake_opt_out(path: &AsRef<Path>, dependencies: &[&str]) {
    in_place(path, &mut |mut clists| {
        for dep in dependencies {
            let exp = unwrap!(regex::bytes::Regex::new(
                &fomat! (r"(?xm) ^ [\t ]*? find_public_dependency\(" (regex::escape (dep)) r"\) $")
            ));
            clists = exp.replace_all(&clists, b"# $0" as &[u8]).into();
        }
        clists
    })
}

<<<<<<< HEAD
=======
#[derive(Debug)]
struct IosClangOps {
    /// iPhone SDK (iPhoneOS for arm64, iPhoneSimulator for x86_64)
    sysroot: &'static str,
    /// "arm64", "x86_64".
    arch: &'static str,
    /// Identifies the corresponding clang options defined in "user-config.jam".
    b2_toolset: &'static str,
}

#[allow(non_camel_case_types)]
>>>>>>> b9b02304
#[derive(PartialEq, Eq, Debug)]
enum Target {
    Unix,
    Mac,
    Windows,
    /// https://github.com/rust-embedded/cross
    AndroidCross,
<<<<<<< HEAD
}
impl Target {
    fn load() -> Target {
        match &unwrap!(var("TARGET"))[..] {
=======
    /// https://github.com/TimNN/cargo-lipo
    iOS(String),
}
impl Target {
    fn load() -> Target {
        let targetᴱ = unwrap!(var("TARGET"));
        match &targetᴱ[..] {
>>>>>>> b9b02304
            "x86_64-unknown-linux-gnu" => Target::Unix,
            // Used when compiling MM from under Raspberry Pi.
            "armv7-unknown-linux-gnueabihf" => Target::Unix,
            "x86_64-apple-darwin" => Target::Mac,
            "x86_64-pc-windows-msvc" => Target::Windows,
            "armv7-linux-androideabi" => {
                if Path::new("/android-ndk").exists() {
                    Target::AndroidCross
                } else {
                    panic!(
                        "/android-ndk not found. Please use the `cross` as described at \
                         https://github.com/artemii235/SuperNET/blob/mm2-cross/docs/ANDROID.md"
                    )
                }
            }
<<<<<<< HEAD
=======
            "aarch64-apple-ios" => Target::iOS(targetᴱ),
            "x86_64-apple-ios" => Target::iOS(targetᴱ),
            "armv7-apple-ios" => Target::iOS(targetᴱ),
            "armv7s-apple-ios" => Target::iOS(targetᴱ),
>>>>>>> b9b02304
            t => panic!("Target not (yet) supported: {}", t),
        }
    }
    /// True if building for ARM under https://github.com/rust-embedded/cross
    /// or a similar setup based on the "japaric/armv7-linux-androideabi" Docker image.
    fn is_android_cross(&self) -> bool {
        *self == Target::AndroidCross
    }
<<<<<<< HEAD
    fn is_mac(&self) -> bool {
        *self == Target::Mac
    }
=======
    fn is_ios(&self) -> bool {
        match self {
            &Target::iOS(_) => true,
            _ => false,
        }
    }
    fn is_mac(&self) -> bool {
        *self == Target::Mac
    }
    /// The "-arch" parameter passed to Xcode clang++ when cross-building for iOS.
    fn ios_clang_ops(&self) -> Option<IosClangOps> {
        match self {
            &Target::iOS(ref target) => match &target[..] {
                "aarch64-apple-ios" => Some(IosClangOps {
                    // cf. `xcrun --sdk iphoneos --show-sdk-path`
                    sysroot: "/Applications/Xcode.app/Contents/Developer/Platforms/iPhoneOS.platform/Developer/SDKs/iPhoneOS.sdk",
                    arch: "arm64",
                    b2_toolset: "darwin-iphone"
                }),
                "x86_64-apple-ios" => Some(IosClangOps {
                    sysroot: "/Applications/Xcode.app/Contents/Developer/Platforms/iPhoneSimulator.platform/Developer/SDKs/iPhoneSimulator.sdk",
                    arch: "x86_64",
                    b2_toolset: "darwin-iphonesim"
                }),
                //"armv7-apple-ios" => "armv7", 32-bit
                //"armv7s-apple-ios" => "armv7s", 32-bit
                _ => None,
            },
            _ => None,
        }
    }
    fn cc(&self, plus_plus: bool) -> cc::Build {
        let mut cc = cc::Build::new();
        if self.is_android_cross() {
            cc.compile(if plus_plus {
                // TODO: use clang++ if it is there in the NDK,
                // in order for `cc::Build` to match the compiler (GCC is a link to Clang in the NDK).
                "/android-ndk/bin/arm-linux-androideabi-g++"
            } else {
                "/android-ndk/bin/clang"
            });
            cc.archiver("/android-ndk/bin/arm-linux-androideabi-ar");
        } else if self.is_ios() {
            let cops = unwrap!(self.ios_clang_ops());
            // cf. `xcode-select -print-path`
            cc.compiler(if plus_plus {
                "/Applications/Xcode.app/Contents/Developer/Toolchains/XcodeDefault.xctoolchain/usr/bin/clang++"
            } else {
                "/Applications/Xcode.app/Contents/Developer/Toolchains/XcodeDefault.xctoolchain/usr/bin/clang"
            });
            cc.flag(&fomat!("--sysroot="(cops.sysroot)));
            cc.flag("-stdlib=libc++");
            cc.flag("-miphoneos-version-min=11.0"); // 64-bit.
            cc.flag("-mios-simulator-version-min=11.0");
            cc.flag("-DIPHONEOS_DEPLOYMENT_TARGET=11.0");
            cc.flag("-arch").flag(cops.arch);
        }
        cc
    }
}
impl fmt::Display for Target {
    fn fmt(&self, f: &mut fmt::Formatter) -> fmt::Result {
        match self {
            &Target::iOS(ref target) => f.write_str(&target[..]),
            _ => wite!(f, [self]),
        }
    }
>>>>>>> b9b02304
}

/// Downloads and builds from bz2 sources.  
/// Targeted at Unix and Mac (we're unlikely to have bzip2 on a typical Windows).  
/// Tailored to work with Android `cross`-compilation.  
fn build_boost_bz2() -> PathBuf {
    let target = Target::load();
    let out_dir = out_dir();
    let prefix = out_dir.join("boost");
    let boost_system = prefix.join("lib/libboost_system.a");
    if boost_system.exists() {
        return prefix;
    }

    let boost = out_dir.join("boost_1_68_0");
    epintln!("Boost at "[boost]);
    if !boost.exists() {
        // [Download and] unpack Boost.
        if !out_dir.join("boost_1_68_0.tar.bz2").exists() {
            hget(
                "https://dl.bintray.com/boostorg/release/1.68.0/source/boost_1_68_0.tar.bz2",
                out_dir.join("boost_1_68_0.tar.bz2.tmp"),
            );
            unwrap!(fs::rename(
                out_dir.join("boost_1_68_0.tar.bz2.tmp"),
                out_dir.join("boost_1_68_0.tar.bz2")
            ));
        }

        // Boost is huge, a full installation will impact the build time
        // and might hit the CI space limits.
        // To avoid this we unpack only a small subset.

<<<<<<< HEAD
        // Example using bcp to help with finding the subset:
=======
        // Example using bcp to help with finding a part of the subset:
>>>>>>> b9b02304
        // sh bootstrap.sh
        // ./b2 release address-model=64 link=static cxxflags=-fPIC cxxstd=11 define=BOOST_ERROR_CODE_HEADER_ONLY stage --with-date_time --with-system
        // ./b2 release address-model=64 link=static cxxflags=-fPIC cxxstd=11 define=BOOST_ERROR_CODE_HEADER_ONLY tools/bcp
        // dist/bin/bcp --scan --list ../libtorrent-rasterbar-1.2.0/src/*.cpp

        let f = unwrap!(fs::File::open(out_dir.join("boost_1_68_0.tar.bz2")));
        let bz2 = BzDecoder::new(f);
        let mut a = Archive::new(bz2);
        for en in unwrap!(a.entries()) {
            let mut en = unwrap!(en);
            let path = unwrap!(en.path());
<<<<<<< HEAD
            let pathˇ = unwrap!(path.to_str());
            assert!(pathˇ.starts_with("boost_1_68_0/"));
            let pathˇ = &pathˇ[13..];
            let unpack = pathˇ == "bootstrap.sh"
                || pathˇ == "boost-build.jam"
                || pathˇ == "boostcpp.jam"
                || pathˇ == "boost/assert.hpp"
                || pathˇ == "boost/aligned_storage.hpp"
                || pathˇ.starts_with("boost/asio/")
                || pathˇ.starts_with("boost/blank")
                || pathˇ == "boost/call_traits.hpp"
                || pathˇ.starts_with("boost/callable_traits/")
                || pathˇ == "boost/cerrno.hpp"
                || pathˇ == "boost/config.hpp"
                || pathˇ == "boost/concept_check.hpp"
                || pathˇ == "boost/crc.hpp"
                || pathˇ.starts_with("boost/container_hash/")
                || pathˇ.starts_with("boost/concept/")
                || pathˇ.starts_with("boost/config/")
                || pathˇ.starts_with("boost/core/")
                || pathˇ.starts_with("boost/chrono")
                || pathˇ == "boost/cstdint.hpp"
                || pathˇ == "boost/current_function.hpp"
                || pathˇ == "boost/checked_delete.hpp"
                || pathˇ.starts_with("boost/date_time/")
                || pathˇ.starts_with("boost/detail/")
                || pathˇ.starts_with("boost/exception/")
                || pathˇ.starts_with("boost/fusion/")
                || pathˇ.starts_with("boost/functional")
                || pathˇ.starts_with("boost/iterator/")
                || pathˇ.starts_with("boost/intrusive")
                || pathˇ.starts_with("boost/integer")
                || pathˇ == "boost/limits.hpp"
                || pathˇ.starts_with("boost/mpl/")
                || pathˇ.starts_with("boost/move")
                || pathˇ == "boost/next_prior.hpp"
                || pathˇ == "boost/noncopyable.hpp"
                || pathˇ.starts_with("boost/none")
                || pathˇ.starts_with("boost/numeric/")
                || pathˇ == "boost/operators.hpp"
                || pathˇ.starts_with("boost/optional")
                || pathˇ.starts_with("boost/predef")
                || pathˇ.starts_with("boost/preprocessor/")
                || pathˇ.starts_with("boost/pool/")
                || pathˇ == "boost/ref.hpp"
                || pathˇ.starts_with("boost/range/")
                || pathˇ.starts_with("boost/ratio")
                || pathˇ.starts_with("boost/system/")
                || pathˇ.starts_with("boost/smart_ptr/")
                || pathˇ == "boost/static_assert.hpp"
                || pathˇ == "boost/shared_ptr.hpp"
                || pathˇ == "boost/shared_array.hpp"
                || pathˇ.starts_with("boost/type_traits")
                || pathˇ.starts_with("boost/type_index")
                || pathˇ.starts_with("boost/tuple/")
                || pathˇ.starts_with("boost/thread")
                || pathˇ == "boost/throw_exception.hpp"
                || pathˇ == "boost/type.hpp"
                || pathˇ.starts_with("boost/utility/")
                || pathˇ == "boost/utility.hpp"
                || pathˇ.starts_with("boost/variant")
                || pathˇ == "boost/version.hpp"
                || pathˇ.starts_with("boost/winapi/")
                || pathˇ.starts_with("libs/config/")
                || pathˇ.starts_with("libs/chrono/")
                || pathˇ.starts_with("libs/date_time/")
                || pathˇ.starts_with("libs/system/")
                || pathˇ.starts_with("tools/build/")
                || pathˇ == "Jamroot";
=======
            let pathˢ = unwrap!(path.to_str());
            assert!(pathˢ.starts_with("boost_1_68_0/"));
            let pathˢ = &pathˢ[13..];
            let unpack = pathˢ == "bootstrap.sh"
                || pathˢ == "boost-build.jam"
                || pathˢ == "boostcpp.jam"
                || pathˢ == "boost/assert.hpp"
                || pathˢ == "boost/aligned_storage.hpp"
                || pathˢ == "boost/array.hpp"
                || pathˢ.starts_with("boost/asio/")
                || pathˢ.starts_with("boost/blank")
                || pathˢ == "boost/call_traits.hpp"
                || pathˢ.starts_with("boost/callable_traits/")
                || pathˢ == "boost/cerrno.hpp"
                || pathˢ == "boost/config.hpp"
                || pathˢ == "boost/concept_check.hpp"
                || pathˢ == "boost/crc.hpp"
                || pathˢ.starts_with("boost/container")
                || pathˢ.starts_with("boost/container_hash/")
                || pathˢ.starts_with("boost/concept/")
                || pathˢ.starts_with("boost/config/")
                || pathˢ.starts_with("boost/core/")
                || pathˢ.starts_with("boost/chrono")
                || pathˢ == "boost/cstdint.hpp"
                || pathˢ == "boost/current_function.hpp"
                || pathˢ == "boost/checked_delete.hpp"
                || pathˢ.starts_with("boost/date_time/")
                || pathˢ.starts_with("boost/detail/")
                || pathˢ.starts_with("boost/exception/")
                || pathˢ.starts_with("boost/fusion/")
                || pathˢ.starts_with("boost/functional")
                || pathˢ.starts_with("boost/iterator/")
                || pathˢ.starts_with("boost/intrusive")
                || pathˢ.starts_with("boost/integer")
                || pathˢ.starts_with("boost/io")
                || pathˢ.starts_with("boost/lexical_cast")
                || pathˢ == "boost/limits.hpp"
                || pathˢ.starts_with("boost/mpl/")
                || pathˢ.starts_with("boost/math")
                || pathˢ.starts_with("boost/move")
                || pathˢ == "boost/next_prior.hpp"
                || pathˢ == "boost/noncopyable.hpp"
                || pathˢ.starts_with("boost/none")
                || pathˢ.starts_with("boost/numeric/")
                || pathˢ == "boost/operators.hpp"
                || pathˢ.starts_with("boost/optional")
                || pathˢ.starts_with("boost/predef")
                || pathˢ.starts_with("boost/preprocessor/")
                || pathˢ.starts_with("boost/pool/")
                || pathˢ == "boost/ref.hpp"
                || pathˢ.starts_with("boost/range/")
                || pathˢ.starts_with("boost/ratio")
                || pathˢ.starts_with("boost/system/")
                || pathˢ.starts_with("boost/smart_ptr/")
                || pathˢ == "boost/static_assert.hpp"
                || pathˢ == "boost/shared_ptr.hpp"
                || pathˢ == "boost/shared_array.hpp"
                || pathˢ == "boost/swap.hpp"
                || pathˢ.starts_with("boost/type_traits")
                || pathˢ.starts_with("boost/type_index")
                || pathˢ.starts_with("boost/tuple/")
                || pathˢ.starts_with("boost/thread")
                || pathˢ.starts_with("boost/token")
                || pathˢ == "boost/throw_exception.hpp"
                || pathˢ == "boost/type.hpp"
                || pathˢ.starts_with("boost/utility/")
                || pathˢ == "boost/utility.hpp"
                || pathˢ.starts_with("boost/variant")
                || pathˢ == "boost/version.hpp"
                || pathˢ.starts_with("boost/winapi/")
                || pathˢ.starts_with("libs/config/")
                || pathˢ.starts_with("libs/chrono/")
                || pathˢ.starts_with("libs/date_time/")
                || pathˢ.starts_with("libs/system/")
                || pathˢ.starts_with("tools/build/")
                || pathˢ == "Jamroot";
>>>>>>> b9b02304
            if !unpack {
                continue;
            }
            unwrap!(en.unpack_in(&out_dir));
        }

        assert!(boost.exists());
        let _ = fs::remove_file(out_dir.join("boost_1_68_0.tar.bz2"));
    }

    let b2 = boost.join("b2");
    if !b2.exists() {
        unwrap!(ecmd!("/bin/sh", "bootstrap.sh").dir(&boost).run());
        assert!(b2.exists());
    }

<<<<<<< HEAD
    let bin = out_dir.join("bin");
    let bin = unwrap!(bin.to_str());
    let _ = fs::create_dir(&bin);
    if target.is_android_cross() && !Path::new("/tmp/bin/g++").exists() {
        unwrap!(ecmd!(
            "ln",
            "-sf",
            "/android-ndk/bin/arm-linux-androideabi-g++",
            fomat!((bin) "/g++")
        )
        .run());
    }

    unwrap!(ecmd!(
        "/bin/sh",
        "-c",
        "./b2 release address-model=64 link=static cxxflags=-fPIC cxxstd=11 \
         define=BOOST_ERROR_CODE_HEADER_ONLY \
         install --with-date_time --with-system --prefix=../boost"
    )
    .env("PATH", fomat!((bin) ":"(unwrap!(var("PATH")))))
    .dir(&boost)
    .unchecked()
    .run());

    assert!(boost_system.exists());
    assert!(prefix.is_dir());

    let _ = fs::remove_dir_all(boost);

    prefix
}

/// In-place modification of file contents. Like "sed -i" (or "perl -i") but with a Rust code instead of a sed pattern.  
/// Uses `String` instead of `Vec<u8>` simply because `str` has more helpers out of the box (`std::str::pattern` works with `str`).  
/// Returns `false` if the file is absent or empty. Panics on errors.
fn with_file(path: &AsRef<Path>, visitor: &Fn(&mut String)) -> bool {
    let bulk = slurp(path);
    if bulk.is_empty() {
        return false;
    }
    let mut bulk = unwrap!(String::from_utf8(bulk));
    let copy = bulk.clone();
    visitor(&mut bulk);
    if copy == bulk {
        return true; // Not modified.
    }
    let tmp = fomat! ((unwrap! (path.as_ref().to_str())) ".tmp");
    let mut out = unwrap!(fs::File::create(&tmp));
    unwrap!(out.write_all(bulk.as_bytes()));
    drop(out);
    let permissions = unwrap!(fs::metadata(path)).permissions();
    unwrap!(fs::set_permissions(&tmp, permissions));
    unwrap!(fs::rename(tmp, path));
    eprintln!("Patched {:?}", path.as_ref());
    true
}

/// Downloads and builds libtorrent.  
/// Only for UNIX and macOS as of now (Windows needs a different approach to Boost).  
/// Tailored to work with Android `cross`-compilation.
///
/// * `boost` - Used when there is a STAGE build of Boost under that path.
///             If absent then we'll be trying to link against the system version of Boost (not recommended).
fn build_libtorrent(boost: Option<&Path>) -> (PathBuf, PathBuf) {
    let target = Target::load();

    let tgz = out_dir().join("libtorrent-rasterbar-1.2.0.tar.gz");
    if !tgz.exists() {
        hget (
            "https://github.com/arvidn/libtorrent/releases/download/libtorrent_1_2_0/libtorrent-rasterbar-1.2.0.tar.gz",
            tgz.clone()
=======
    if target.is_ios() {
        if 1 == 1 {
            return boost;
        }
        // Our hope is that the separate Boost compilation will be no longer necessary
        // as libtorrent will be building and linking in the necessary parts of Boost on its own.
        // But we should confirm that mm2 works on iOS before removing the Boost compilation here.

        let cops = unwrap!(target.ios_clang_ops());
        assert!(Path::new(cops.sysroot).is_dir());
        // NB: We're passing options for the "darwin" toolset defined in "tools/build/src/tools/darwin.jam":
        //
        //     rule init ( version ? : command * : options * : requirement * )
        let user_config_jamˢ = fomat!(
            "using darwin\n"
            ": 11.0~iphone \n"  // `version`
            ": /Applications/Xcode.app/Contents/Developer/Toolchains/XcodeDefault.xctoolchain/usr/bin/clang++"
            " -target "(target)" --sysroot "(cops.sysroot)" -arch "(cops.arch)" -stdlib=libc++ \n"  // `command`
            ": <striper> \n"  // `options`
            ": <architecture>arm <target-os>iphone <address-model>64 \n"  // `requirement`
            ";\n"
>>>>>>> b9b02304
        );
        let user_config_jamᵖ = boost.join("tools/build/src/user-config.jam");
        let mut user_config_jamᶠ = unwrap!(fs::File::create(&user_config_jamᵖ));
        unwrap!(user_config_jamᶠ.write_all(user_config_jamˢ.as_bytes()));
        drop(user_config_jamᶠ);
        epintln!("Created "[user_config_jamᵖ]":\n"(user_config_jamˢ));

        unwrap!(ecmd!(
            "/bin/sh",
            "-c",
            fomat!(
                "./b2 release link=static cxxflags=-fPIC cxxstd=11 toolset=darwin "
                "address-model=64 "
                "target-os=iphone "
                "architecture=arm "
                "define=BOOST_ERROR_CODE_HEADER_ONLY "
                "install --with-date_time --with-system --prefix=../boost "
                "| grep --line-buffered -v 'common.copy ../boost/include/'"
            )
        )
        .dir(&boost)
        .unchecked()
        .run());
    } else {
        // TODO: Use the "tools/build/src/user-config.jam" instead of injecting the NDK g++ into the PATH.
        let bin = out_dir.join("bin");
        let bin = unwrap!(bin.to_str());
        let _ = fs::create_dir(&bin);
        let tmp_gpp = fomat!((bin) "/g++");
        if target.is_android_cross() && !Path::new(&tmp_gpp).exists() {
            unwrap!(ecmd!(
                "ln",
                "-sf",
                "/android-ndk/bin/arm-linux-androideabi-g++",
                tmp_gpp
            )
            .run());
        }

        unwrap!(ecmd!(
            "/bin/sh",
            "-c",
            "./b2 release address-model=64 link=static cxxflags=-fPIC cxxstd=11 \
             define=BOOST_ERROR_CODE_HEADER_ONLY \
             install --with-date_time --with-system --prefix=../boost"
        )
        .env("PATH", fomat!((bin) ":"(unwrap!(var("PATH")))))
        .dir(&boost)
        .unchecked()
        .run());
    }

<<<<<<< HEAD
    let rasterbar = out_dir().join("libtorrent-rasterbar-1.2.0");
    epintln!("libtorrent at "[rasterbar]);
    if !rasterbar.exists() {
        unwrap!(
            ecmd!("tar", "-xzf", "libtorrent-rasterbar-1.2.0.tar.gz")
                .dir(&out_dir())
                .run(),
            "Can't unpack libtorrent-rasterbar-1.2.0.tar.gz"
        );
        assert!(rasterbar.exists());
=======
    assert!(boost_system.exists());
    assert!(prefix.is_dir());

    let _ = fs::remove_dir_all(boost);

    prefix
}

/// In-place modification of file contents. Like "sed -i" (or "perl -i") but with a Rust code instead of a sed pattern.  
/// Uses `String` instead of `Vec<u8>` simply because `str` has more helpers out of the box (`std::str::pattern` works with `str`).  
/// Returns `false` if the file is absent or empty. Panics on errors.
fn with_file(path: &AsRef<Path>, visitor: &Fn(&mut String)) -> bool {
    let bulk = slurp(path);
    if bulk.is_empty() {
        return false;
    }
    let mut bulk = unwrap!(String::from_utf8(bulk));
    let copy = bulk.clone();
    visitor(&mut bulk);
    if copy == bulk {
        return true; // Not modified.
    }
    let tmp = fomat! ((unwrap! (path.as_ref().to_str())) ".tmp");
    let mut out = unwrap!(fs::File::create(&tmp));
    unwrap!(out.write_all(bulk.as_bytes()));
    drop(out);
    let permissions = unwrap!(fs::metadata(path)).permissions();
    unwrap!(fs::set_permissions(&tmp, permissions));
    unwrap!(fs::rename(tmp, path));
    eprintln!("Patched {:?}", path.as_ref());
    true
}

/// Downloads and builds libtorrent.  
/// Only for UNIX and macOS as of now (Windows needs a different approach to Boost).  
/// Tailored to work with Android `cross`-compilation.
///
/// * `boost` - Used when there is a STAGE build of Boost under that path.
///             If absent then we'll be trying to link against the system version of Boost (not recommended).
fn build_libtorrent(boost: Option<&Path>) -> (PathBuf, PathBuf) {
    let target = Target::load();
    let out_dir = out_dir();

    // Released tgz version fails to link for iOS due to https://github.com/arvidn/libtorrent/pull/3629,
    // should get a fresh Git version instead.

    let rasterbar = out_dir.join("libtorrent-rasterbar-1.2.0");
    epintln!("libtorrent at "[rasterbar]);
    if !rasterbar.exists() {
        unwrap!(
            ecmd!(
                "git",
                "clone",
                "--depth=1",
                "https://github.com/arvidn/libtorrent.git",
                "-b",
                "RC_1_2"
            )
            .dir(&out_dir)
            .run(),
            "Error git-cloning libtorrent"
        );
        let libtorrent = out_dir.join("libtorrent");
        assert!(libtorrent.is_dir());
        unwrap!(fs::rename(libtorrent, &rasterbar));
    }

    if let Target::iOS(ref targetᴱ) = target {
        // This is the latest version of the build. It doesn't compile Boost separately
        // but rather allows the libtorrent to compile it
        // "you probably want to just build libtorrent and have it build boost
        //  (otherwise you'll end up building the boost dependencies twice)"
        //  - https://github.com/arvidn/libtorrent/issues/26#issuecomment-121478708
        // After field-testing on iOS we should probably refactor
        // and merge the rest of the OS builds into this one.

        let boost = unwrap!(boost);
        let user_config_jamˢ = slurp(&root().join("mm2src/common/ios/user-config.jam"));
        let user_config_jamᵖ = boost.join("tools/build/src/user-config.jam");
        epintln!("build_libtorrent] Creating "[user_config_jamᵖ]"…");
        let mut user_config_jamᶠ = unwrap!(fs::File::create(&user_config_jamᵖ));
        unwrap!(user_config_jamᶠ.write_all(&user_config_jamˢ));
        drop(user_config_jamᶠ);

        let cops = unwrap!(target.ios_clang_ops());
        let b2 = fomat!(
            "b2 -j4 -d+2 release"
            " link=static deprecated-functions=off debug-symbols=off"
            " dht=on encryption=on crypto=built-in iconv=off i2p=off"
            " cxxflags=-DBOOST_ERROR_CODE_HEADER_ONLY=1"
            " toolset="(cops.b2_toolset)
        );
        epintln!("build_libtorrent] $ "(b2));
        unwrap!(cmd!("/bin/sh", "-c", b2)
            .env(
                "PATH",
                format!("{}:{}", unwrap!(boost.to_str()), unwrap!(var("PATH")))
            )
            .env("BOOST_BUILD_PATH", boost.join(r"tools/build"))
            .env_remove("BOOST_ROOT") // cf. https://stackoverflow.com/a/55141466/257568
            .dir(&rasterbar)
            .run());

        let a_rel = fomat!(
        "bin/darwin-iphone"
        if targetᴱ == "x86_64-apple-ios" {"sim"}
        "/release/deprecated-functions-off/i2p-off/iconv-off/link-static/threading-multi/libtorrent.a"
        );
        let a = rasterbar.join(a_rel);
        assert!(a.is_file());

        let include = rasterbar.join("include");
        assert!(include.is_dir());

        return (a, include);
>>>>>>> b9b02304
    }

    if !rasterbar.join("Makefile").exists() {
        let with_boost = if let Some(boost) = boost {
            fomat!("--with-boost="(unwrap!(boost.to_str())))
<<<<<<< HEAD
        } else {
            fomat!("--with-boost")
        };

        let e = if target.is_android_cross() {
            ecmd!(
                "/bin/sh",
                "configure",
                "--host=armv7-linux-androideabi",
                "--with-openssl=/openssl",
                "--without-libiconv",
                "--disable-encryption",
                "--disable-shared",
                "--enable-static",
                "--with-pic",
                with_boost
            )
            .env("CXX", "/android-ndk/bin/clang++")
            .env("CC", "/android-ndk/bin/clang")
            .env("CXXPP", "/android-ndk/bin/arm-linux-androideabi-cpp")
        } else {
=======
        } else {
            fomat!("--with-boost")
        };

        let e = if target.is_android_cross() {
            ecmd!(
                "/bin/sh",
                "configure",
                "--host=armv7-linux-androideabi",
                "--with-openssl=/openssl",
                "--without-libiconv",
                "--disable-encryption",
                "--disable-shared",
                "--enable-static",
                "--with-pic",
                with_boost
            )
            .env("CXX", "/android-ndk/bin/clang++")
            .env("CC", "/android-ndk/bin/clang")
            .env("CXXPP", "/android-ndk/bin/arm-linux-androideabi-cpp")
        } else {
>>>>>>> b9b02304
            ecmd!(
                "/bin/sh",
                "configure",
                "--without-openssl",
                "--without-libiconv",
                "--disable-encryption",
                "--disable-shared",
                "--enable-static",
                "--with-pic",
                with_boost
            )
        };

        let e = e.env("CPPFLAGS", "-DBOOST_ERROR_CODE_HEADER_ONLY=1");

        unwrap!(e.dir(&rasterbar).run());
        assert!(rasterbar.join("Makefile").exists());
    }

    let patched_flag = rasterbar.join("patched.flag");
    if !patched_flag.exists() {
        // Patch libtorrent to work with the older version of clang we have in the `cross`.

        assert!(with_file(
            &rasterbar.join("include/libtorrent/config.hpp"),
            &|hh| if !hh.contains("boost/exception/to_string.hpp") {
                *hh = hh.replace(
                    "#include <boost/config.hpp>",
                    "#include <boost/config.hpp>\n\
                     #include <boost/exception/to_string.hpp>",
                );
                assert!(hh.contains("boost/exception/to_string.hpp"));
            }
        ));

        assert!(with_file(
            &rasterbar.join("include/libtorrent/file_storage.hpp"),
            &|hh| *hh = hh.replace(
                "file_entry& operator=(file_entry&&) & noexcept = default;",
                "file_entry& operator=(file_entry&&) & = default;"
            ),
        ));

        assert!(with_file(
            &rasterbar.join("include/libtorrent/broadcast_socket.hpp"),
            &|hh| *hh = hh.replace(
                "std::array<char, 1500> buffer{};",
                "std::array<char, 1500> buffer;"
            )
        ));

        let paths = &[
            "include/libtorrent/units.hpp",
            "src/alert.cpp",
            "include/libtorrent/bencode.hpp",
            "src/bdecode.cpp",
            "include/libtorrent/session.hpp",
            "src/path.cpp",
            "src/file_storage.cpp",
            "src/http_parser.cpp",
            "src/http_tracker_connection.cpp",
            "src/i2p_stream.cpp",
            "src/identify_client.cpp",
            "src/lazy_bdecode.cpp",
            "src/lazy_bdecode.cpp",
            "src/lsd.cpp",
            "src/lsd.cpp",
            "src/natpmp.cpp",
            "src/natpmp.cpp",
            "src/socket_io.cpp",
            "src/torrent.cpp",
            "src/torrent_info.cpp",
            "src/upnp.cpp",
            "src/upnp.cpp",
            "src/stack_allocator.cpp",
            "src/kademlia/msg.cpp",
            "src/kademlia/item.cpp",
        ];
        for path in paths {
            assert!(
                with_file(&rasterbar.join(path), &|cc| *cc = cc
                    .replace("std::to_string", "boost::to_string")
                    .replace("std::snprintf", "snprintf")
                    .replace("std::vsnprintf", "vsnprintf")
                    .replace("std::strtoll", "strtoll")),
                "Not found: {}",
                path
            )
        }

        unwrap!(fs::File::create(patched_flag));
    }

    unwrap!(ecmd!("make", "-j2").dir(&rasterbar).run());
<<<<<<< HEAD

    let a = rasterbar.join("src/.libs/libtorrent-rasterbar.a");
    assert!(a.exists());

=======

    let a = rasterbar.join("src/.libs/libtorrent-rasterbar.a");
    assert!(a.exists());

>>>>>>> b9b02304
    if target.is_android_cross() {
        unwrap!(ecmd!(
            "/android-ndk/bin/arm-linux-androideabi-strip",
            "--strip-debug",
            unwrap!(a.to_str())
        )
        .run());
<<<<<<< HEAD
    } else if target.is_mac() {
=======
    } else if target.is_mac() || target.is_ios() {
>>>>>>> b9b02304
        unwrap!(ecmd!("strip", "-S", unwrap!(a.to_str())).run());
    } else {
        // 85 MiB reduction in mm2 binary size on Linux.
        // NB: We can't do a full strip (one without --strip-debug) as it leads to undefined symbol link errors.
        unwrap!(ecmd!("strip", "--strip-debug", unwrap!(a.to_str())).run());
    }

    let include = rasterbar.join("include");
    assert!(include.exists());

    let li_from = rasterbar.join("LICENSE");
    let li_to = if target.is_android_cross() {
        "/target/debug/LICENSE.libtorrent-rasterbar".into()
    } else {
        root().join("target/debug/LICENSE.libtorrent-rasterbar")
    };
    unwrap!(
        fs::copy(&li_from, &li_to),
        "Can't copy the rasterbar license from {:?} to {:?}",
        li_from,
        li_to
    );

    (a, include)
}

fn libtorrent() {
    // NB: Distributions should have a copy of https://github.com/arvidn/libtorrent/blob/master/LICENSE.

    let target = Target::load();

    if cfg!(windows) {
        // NB: The "marketmaker_depends" folder is cached in the AppVeyour build,
        // allowing us to build Boost only once.
        // NB: The Windows build is different from `fn build_libtorrent` in that we're
        // 1) Using the cached marketmaker_depends.
        //    (It's only cached after a successful build, cf. https://www.appveyor.com/docs/build-cache/#saving-cache-for-failed-build).
        // 2) Using ".bat" files and "cmd /c" shims.
        // 3) Using "b2" and pointing it at the Boost sources,
        // as recommended at https://github.com/arvidn/libtorrent/blob/master/docs/building.rst#building-with-bbv2,
        // in hopes of avoiding the otherwise troubling Boost linking concerns.
        //
        // We can try building the Windows libtorrent with CMake.
        // Though as of now having both build systems tested gives as a leeway in case one of them breaks.
        let mmd = root().join("marketmaker_depends");
        let _ = fs::create_dir(&mmd);

        let boost = mmd.join("boost_1_68_0");
        if boost.exists() {
            // Cache maintenance.
            let _ = fs::remove_file(mmd.join("boost_1_68_0.zip"));
            let _ = fs::remove_dir_all(boost.join("doc")); // 80 MiB.
            let _ = fs::remove_dir_all(boost.join("libs")); // 358 MiB, documentation and examples.
            let _ = fs::remove_dir_all(boost.join("more"));
        } else {
            // [Download and] unpack Boost.
            if !mmd.join("boost_1_68_0.zip").exists() {
                hget(
                    "https://dl.bintray.com/boostorg/release/1.68.0/source/boost_1_68_0.zip",
                    mmd.join("boost_1_68_0.zip.tmp"),
                );
                unwrap!(fs::rename(
                    mmd.join("boost_1_68_0.zip.tmp"),
                    mmd.join("boost_1_68_0.zip")
                ));
            }

            // TODO: Unzip without requiring the user to install unzip.
            unwrap!(
                ecmd!("unzip", "boost_1_68_0.zip").dir(&mmd).run(),
                "Can't unzip Boost. Missing http://gnuwin32.sourceforge.net/packages/unzip.htm ?"
            );
            assert!(boost.exists());
            let _ = fs::remove_file(mmd.join("boost_1_68_0.zip"));
        }

        let b2 = boost.join("b2.exe");
        if !b2.exists() {
            unwrap!(ecmd!("cmd", "/c", "bootstrap.bat").dir(&boost).run());
            assert!(b2.exists());
        }

        let boost_system = boost.join("stage/lib/libboost_system-vc141-mt-x64-1_68.lib");
        if !boost_system.exists() {
            unwrap!(ecmd!(
                // For some weird reason this particular executable won't start without the "cmd /c"
                // even though some other executables (copied into the same folder) are working NP.
                "cmd",
                "/c",
                "b2.exe",
                "release",
                "toolset=msvc-14.1",
                "address-model=64",
                // Not quite static? cf. https://stackoverflow.com/a/14368257/257568
                "link=static",
                "stage",
                "--with-date_time",
                "--with-system"
            )
            .dir(&boost)
            .unchecked()
            .run());
            assert!(boost_system.exists());
        }

        let rasterbar = mmd.join("libtorrent-rasterbar-1.2.0");
        if rasterbar.exists() {
            // Cache maintenance.
            let _ = fs::remove_file(mmd.join("libtorrent-rasterbar-1.2.0.tar.gz"));
            let _ = fs::remove_dir_all(rasterbar.join("docs"));
        } else {
            // [Download and] unpack.
            if !mmd.join("libtorrent-rasterbar-1.2.0.tar.gz").exists() {
                hget (
<<<<<<< HEAD
                    "https://github.com/arvidn/libtorrent/releases/download/libtorrent-1_2_0_RC/libtorrent-rasterbar-1.2.0.tar.gz",
=======
                    "https://github.com/arvidn/libtorrent/releases/download/libtorrent_1_2_0/libtorrent-rasterbar-1.2.0.tar.gz",
>>>>>>> b9b02304
                    mmd.join ("libtorrent-rasterbar-1.2.0.tar.gz.tmp")
                );
                unwrap!(fs::rename(
                    mmd.join("libtorrent-rasterbar-1.2.0.tar.gz.tmp"),
                    mmd.join("libtorrent-rasterbar-1.2.0.tar.gz")
                ));
            }

            unwrap!(ecmd!("tar", "-xzf", "libtorrent-rasterbar-1.2.0.tar.gz")
                .dir(&mmd)
                .run());
            assert!(rasterbar.exists());
            let _ = fs::remove_file(mmd.join("libtorrent-rasterbar-1.2.0.tar.gz"));

            cmake_opt_out(
                &rasterbar.join("CMakeLists.txt"),
                &["Iconv", "OpenSSL", "LibGcrypt"],
            );
        }

        let lt = rasterbar.join(
            r"bin\msvc-14.1\release\address-model-64\iconv-off\link-static\threading-multi\libtorrent.lib",              
        );
        if !lt.exists() {
<<<<<<< HEAD
            unwrap!(
                ecmd! (
                    "cmd", "/c",
                    "b2 release toolset=msvc-14.1 address-model=64 link=static dht=on debug-symbols=off"
                )
                .env(
                    "PATH",
                    format!("{};{}", unwrap!(boost.to_str()), unwrap!(var("PATH")))
                )
                .env("BOOST_BUILD_PATH", unwrap!(boost.to_str()))
                .env("BOOST_ROOT", unwrap!(boost.to_str()))
                .dir(&rasterbar)
                .run()
            );
=======
            // cf. tools\build\src\tools\msvc.jam
            unwrap!(ecmd!(
                "cmd",
                "/c",
                fomat!(
                    "b2 release "
                    "include="(unwrap!(boost.to_str()))" "
                    "toolset=msvc-14.1 address-model=64 link=static dht=on"
                    " iconv=off"
                    " encryption=on crypto=built-in"
                    " debug-symbols=off"
                )
            )
            .env(
                "PATH",
                format!("{};{}", unwrap!(boost.to_str()), unwrap!(var("PATH")))
            )
            .env("BOOST_BUILD_PATH", boost.join(r"tools\build"))
            .env_remove("BOOST_ROOT") // cf. https://stackoverflow.com/a/55141466/257568
            .dir(&rasterbar)
            .run());
>>>>>>> b9b02304
            assert!(lt.exists());
        }

        let lm_dht = unwrap!(last_modified_sec(&"dht.cc"), "Can't stat dht.cc");
        let out_dir = unwrap!(var("OUT_DIR"), "!OUT_DIR");
        let lib_path = Path::new(&out_dir).join("libdht.a");
        let lm_lib = last_modified_sec(&lib_path).unwrap_or(0.);
        if lm_dht >= lm_lib - SLIDE {
            cc::Build::new()
                .file("dht.cc")
                .warnings(true)
                .include(rasterbar.join("include"))
                .include(boost)
                // https://docs.microsoft.com/en-us/cpp/porting/modifying-winver-and-win32-winnt?view=vs-2017
                .define("_WIN32_WINNT", "0x0600")
                // cf. https://stackoverflow.com/questions/4573536/ehsc-vc-eha-synchronous-vs-asynchronous-exception-handling
                .flag("/EHsc")
                // https://stackoverflow.com/questions/7582394/strdup-or-strdup
                .flag("-D_CRT_NONSTDC_NO_DEPRECATE")
                .compile("dht");
        }
        println!("cargo:rustc-link-lib=static=dht");
        println!("cargo:rustc-link-search=native={}", out_dir);

        println!("cargo:rustc-link-lib=static=libtorrent");
        println!(
            "cargo:rustc-link-search=native={}",
            unwrap!(unwrap!(lt.parent()).to_str())
        );

        println!("cargo:rustc-link-lib=static=libboost_system-vc141-mt-x64-1_68");
        println!("cargo:rustc-link-lib=static=libboost_date_time-vc141-mt-x64-1_68");
        println!(
            "cargo:rustc-link-search=native={}",
            unwrap!(unwrap!(boost_system.parent()).to_str())
        );

        println!("cargo:rustc-link-lib=iphlpapi"); // NotifyAddrChange.
    } else if cfg!(target_os = "macos") && !target.is_ios() {
        // NB: Homebrew's version of libtorrent-rasterbar (1.1.10) is currently too old.

        let boost_system_mt = Path::new("/usr/local/lib/libboost_system-mt.a");
        if !boost_system_mt.exists() {
            unwrap!(
                ecmd!("brew", "install", "boost").run(),
                "Can't brew install boost"
            );
            assert!(boost_system_mt.exists());
        }

        let (lt_a, lt_include) = build_libtorrent(None);
        println!("cargo:rustc-link-lib=static=torrent-rasterbar");
        println!(
            "cargo:rustc-link-search=native={}",
            unwrap!(unwrap!(lt_a.parent()).to_str())
        );
        println!("cargo:rustc-link-lib=c++");
        println!("cargo:rustc-link-lib=boost_system-mt");
        println!("cargo:rustc-link-lib=framework=CoreFoundation");
        println!("cargo:rustc-link-lib=framework=SystemConfiguration");

        let lm_dht = unwrap!(last_modified_sec(&"dht.cc"), "Can't stat dht.cc");
        let out_dir = unwrap!(var("OUT_DIR"), "!OUT_DIR");
        let lib_path = Path::new(&out_dir).join("libdht.a");
        let lm_lib = last_modified_sec(&lib_path).unwrap_or(0.);
        if lm_dht >= lm_lib - SLIDE {
            cc::Build::new()
                .file("dht.cc")
                .warnings(true)
                .flag("-std=c++11")
                .include(lt_include)
                .include(r"/usr/local/Cellar/boost/1.68.0/include/")
                .compile("dht");
        }
        println!("cargo:rustc-link-lib=static=dht");
        println!("cargo:rustc-link-search=native={}", out_dir);
    } else {
        let boost = build_boost_bz2();
<<<<<<< HEAD

        let (lt_a, lt_include) = build_libtorrent(Some(&boost));
        println!("cargo:rustc-link-lib=static=torrent-rasterbar");
        println!(
            "cargo:rustc-link-search=native={}",
            unwrap!(unwrap!(lt_a.parent()).to_str())
        );

        // NB: We should prefer linking boost in AFTER libtorrent,
        // cf. "Linking boost_system last fixed the issue for me" in https://stackoverflow.com/a/30877725/257568.
        println!("cargo:rustc-link-lib=static=boost_system");
        println!(
            "cargo:rustc-link-search=native={}",
            unwrap!(boost.join("lib").to_str())
=======
        let (lt_a, lt_include) = build_libtorrent(Some(&boost));
        println!("cargo:rustc-link-lib=static={}", {
            let name = unwrap!(unwrap!(lt_a.file_stem()).to_str());
            &name[3..]
        });
        println!(
            "cargo:rustc-link-search=native={}",
            unwrap!(unwrap!(lt_a.parent()).to_str())
>>>>>>> b9b02304
        );

        if !target.is_ios() {
            // NB: We should prefer linking boost in AFTER libtorrent,
            // cf. "Linking boost_system last fixed the issue for me" in https://stackoverflow.com/a/30877725/257568.
            println!("cargo:rustc-link-lib=static=boost_system");
            println!(
                "cargo:rustc-link-search=native={}",
                unwrap!(boost.join("lib").to_str())
            );
        }

        let lm_dht = unwrap!(last_modified_sec(&"dht.cc"), "Can't stat dht.cc");
        let out_dir = unwrap!(var("OUT_DIR"), "!OUT_DIR");
        let lib_path = Path::new(&out_dir).join("libdht.a");
        let lm_lib = last_modified_sec(&lib_path).unwrap_or(0.);
<<<<<<< HEAD
        let boost_inc = boost.join("include");
        assert!(boost_inc.join("boost/version.hpp").exists());
=======
        let boost_inc = if boost.join("include/boost/version.hpp").exists() {
            boost.join("include")
        } else {
            assert!(boost.join("boost/version.hpp").exists());
            boost.clone()
        };
>>>>>>> b9b02304
        if lm_dht >= lm_lib - SLIDE {
            let mut cc = target.cc(true);
            if target.is_ios() {
                // Defines spied in libtorrent (with "b2 -d+2").
                cc.flag("-fexceptions");
                cc.flag("-DBOOST_ALL_NO_LIB");
                cc.flag("-DBOOST_ASIO_ENABLE_CANCELIO");
                cc.flag("-DBOOST_ASIO_HAS_STD_CHRONO");
                cc.flag("-DBOOST_MULTI_INDEX_DISABLE_SERIALIZATION");
                cc.flag("-DBOOST_NO_DEPRECATED");
                cc.flag("-DBOOST_SYSTEM_NO_DEPRECATED");
                cc.flag("-DNDEBUG");
                cc.flag("-DTORRENT_BUILDING_LIBRARY");
                cc.flag("-DTORRENT_NO_DEPRECATE");
                cc.flag("-DTORRENT_USE_I2P=0");
                cc.flag("-DTORRENT_USE_ICONV=0");
                cc.flag("-D_FILE_OFFSET_BITS=64");
                cc.flag("-D_WIN32_WINNT=0x0600");
                // Fixes the «Undefined symbols… "boost::system::detail::generic_category_ncx()"».
                cc.flag("-DBOOST_ERROR_CODE_HEADER_ONLY=1");
            } else {
                cc.flag("-DBOOST_ERROR_CODE_HEADER_ONLY=1");
                cc.flag("-DBOOST_ASIO_HAS_STD_CHRONO=1");
                cc.flag("-DBOOST_EXCEPTION_DISABLE=1");
                cc.flag("-DBOOST_ASIO_ENABLE_CANCELIO=1");
            }
            cc.file("dht.cc")
                .warnings(true)
<<<<<<< HEAD
                // cf. .../out/libtorrent-rasterbar-1.2.0/config.report and Makefile/CXX
                // Mismatch between the libtorrent and the dht.cc flags
                // might produce weird "undefined reference" link errors.
                .flag("-std=c++11")
                .flag("-g")
                .flag("-O2")
                .flag("-ftemplate-depth=512")
                .flag("-fvisibility=hidden")
                .flag("-fvisibility-inlines-hidden")
                .flag("-fPIC")
                .flag("-DBOOST_ERROR_CODE_HEADER_ONLY=1")
                .flag("-DTORRENT_DISABLE_ENCRYPTION=1")
                .flag("-DBOOST_ASIO_HAS_STD_CHRONO=1")
                .flag("-DBOOST_EXCEPTION_DISABLE=1")
                .flag("-DBOOST_ASIO_ENABLE_CANCELIO=1")
=======
                // Mismatch between the libtorrent and the dht.cc flags
                // might produce weird "undefined reference" link errors.
                // Building libtorrent with "-d+2" passed to "b2" should show the actual defines.
                .flag("-std=c++11")
                .opt_level(2)
                .flag("-ftemplate-depth=512")
                .flag("-fvisibility=hidden")
                .flag("-fvisibility-inlines-hidden")
                .pic(true)
>>>>>>> b9b02304
                .include(lt_include)
                .include(boost_inc)
                .compile("dht");
        }
        println!("cargo:rustc-link-lib=static=dht");
        println!("cargo:rustc-link-search=native={}", out_dir);

        println!("cargo:rustc-link-lib=stdc++");
    }
}

/// We often use a fresh version of CMake and it might be missing from the default PATH.
fn cmake_path() -> String {
    fomat!("/usr/local/bin:"(unwrap!(var("PATH"))))
}

lazy_static! {
    static ref LIBEXCHANGES_SRC: Vec<PathBuf> = vec![
        rabs("iguana/exchanges/mm.c"),
        rabs("iguana/mini-gmp.c"),
        rabs("iguana/groestl.c"),
        rabs("iguana/segwit_addr.c"),
        rabs("iguana/keccak.c"),
    ];
<<<<<<< HEAD
}

/// Build MM1 libraries without CMake, making cross-platform builds more transparent to us.
fn manual_mm1_build(target: Target) {
    let (root, out_dir) = (root(), out_dir());
    let nanomsg = out_dir.join("nanomsg-1.1.5");
    epintln!("nanomsg at "[nanomsg]);

    let libnanomsg_a = out_dir.join("libnanomsg.a");
    let nanomsg_mk = root.join("mm2src/common/android/nanomsg.mk");
    if make(&libnanomsg_a, &vec![nanomsg_mk.clone()]) {
        if !nanomsg.exists() {
=======
    /// A list of nanomsg-1.1.5 source files known to cross-compile for Android (formerly android/nanomsg.mk).
    static ref LIBNANOMSG_115_ANDROID_SRC: Vec<&'static str> =
        "utils/efd.c core/sock.c core/poll.c                         \
         core/symbol.c core/ep.c core/pipe.c                         \
         core/sockbase.c core/global.c devices/device.c              \
         transports/inproc/ins.c transports/inproc/inproc.c          \
         transports/inproc/cinproc.c transports/inproc/binproc.c     \
         transports/inproc/sinproc.c transports/inproc/msgqueue.c    \
         transports/utils/dns.c transports/utils/literal.c           \
         transports/utils/streamhdr.c transports/utils/backoff.c     \
         transports/utils/iface.c transports/utils/port.c            \
         transports/tcp/tcp.c transports/tcp/stcp.c                  \
         transports/tcp/ctcp.c transports/tcp/atcp.c                 \
         transports/tcp/btcp.c transports/ipc/aipc.c                 \
         transports/ipc/bipc.c transports/ipc/cipc.c                 \
         transports/ipc/ipc.c transports/ipc/sipc.c                  \
         transports/ws/ws.c                                          \
         transports/ws/aws.c transports/ws/bws.c                     \
         transports/ws/cws.c transports/ws/sha1.c                    \
         transports/ws/sws.c transports/ws/ws_handshake.c            \
         transports/utils/base64.c                                   \
         utils/strcasestr.c utils/strncasecmp.c                      \
         protocols/survey/xrespondent.c                              \
         protocols/survey/surveyor.c protocols/survey/xsurveyor.c    \
         protocols/survey/respondent.c protocols/pair/pair.c         \
         protocols/pair/xpair.c protocols/utils/dist.c               \
         protocols/utils/priolist.c protocols/utils/fq.c             \
         protocols/utils/excl.c protocols/utils/lb.c                 \
         protocols/bus/xbus.c protocols/bus/bus.c                    \
         protocols/pipeline/xpull.c protocols/pipeline/push.c        \
         protocols/pipeline/pull.c protocols/pipeline/xpush.c        \
         protocols/reqrep/rep.c protocols/reqrep/req.c               \
         protocols/reqrep/xrep.c protocols/reqrep/task.c             \
         protocols/reqrep/xreq.c protocols/pubsub/sub.c              \
         protocols/pubsub/xpub.c protocols/pubsub/xsub.c             \
         protocols/pubsub/trie.c protocols/pubsub/pub.c              \
         aio/worker.c aio/fsm.c aio/ctx.c aio/usock.c                \
         aio/poller.c aio/pool.c aio/timerset.c                      \
         aio/timer.c utils/err.c utils/thread.c                      \
         utils/closefd.c utils/atomic.c utils/list.c                 \
         utils/stopwatch.c utils/random.c utils/wire.c               \
         utils/mutex.c utils/msg.c utils/clock.c                     \
         utils/queue.c utils/chunk.c                                 \
         utils/hash.c utils/alloc.c                                  \
         utils/sleep.c utils/chunkref.c utils/sem.c                  \
         utils/condvar.c utils/once.c"
            .split_ascii_whitespace()
            .collect();
}

fn manual_nanomsg_build(_root: &Path, out_dir: &Path, target: &Target) {
    let nanomsg = if target.is_ios() {
        out_dir.join("nanomsg.ios")
    } else {
        out_dir.join("nanomsg-1.1.5")
    };
    epintln!("nanomsg at "[nanomsg]);

    let libnanomsg_a = out_dir.join("libnanomsg.a");
    if !libnanomsg_a.exists() {
        if !nanomsg.exists() && !target.is_ios() {
>>>>>>> b9b02304
            let nanomsg_tgz = out_dir.join("nanomsg.tgz");
            if !nanomsg_tgz.exists() {
                hget(
                    "https://github.com/nanomsg/nanomsg/archive/1.1.5.tar.gz",
                    nanomsg_tgz.clone(),
                );
                assert!(nanomsg_tgz.exists());
            }
            unwrap!(ecmd!("tar", "-xzf", "nanomsg.tgz").dir(&out_dir).run());
            assert!(nanomsg.exists());
<<<<<<< HEAD
        }

        if target.is_android_cross() {
            unwrap!(ecmd!("make", "-f", unwrap!(nanomsg_mk.to_str()))
                .dir(&nanomsg)
                .run());
        } else {
            panic!("Target {:?}", target);
        }
=======
        } else if !nanomsg.exists() && target.is_ios() {
            // NB: This is a port listed at https://nanomsg.org/documentation.html
            // and a cursory search has confirmed that this is what people use on iOS.
            unwrap!(ecmd!(
                "git",
                "clone",
                "--depth=1",
                "https://github.com/reqshark/nanomsg.ios.git"
            )
            .dir(&out_dir)
            .run());
            assert!(nanomsg.exists());
        }

        let mut cc = target.cc(false);
        cc.debug(false);
        cc.opt_level(2);
        cc.flag("-fPIC");
        if target.is_ios() {
            cc.include(nanomsg.join("utils")); // for `#include "attr.h"` to work
        } else {
            cc.flag("-DNN_HAVE_SEMAPHORE");
            cc.flag("-DNN_HAVE_POLL");
            cc.flag("-DNN_HAVE_MSG_CONTROL");
            cc.flag("-DNN_HAVE_EVENTFD");
            cc.flag("-DNN_USE_EVENTFD");
            cc.flag("-DNN_USE_LITERAL_IFADDR");
            cc.flag("-DNN_USE_PO");
        }
        for src_path in LIBNANOMSG_115_ANDROID_SRC.iter() {
            cc.file(if target.is_ios() {
                if src_path.ends_with("/strcasestr.c")
                    || src_path.ends_with("/strncasecmp.c")
                    || src_path.ends_with("/condvar.c")
                    || src_path.ends_with("/once.c")
                {
                    continue;
                }
                nanomsg.join(src_path)
            } else {
                nanomsg.join("src").join(src_path)
            });
        }
        if target.is_ios() {
            cc.file(nanomsg.join("utils/glock.c"));
            cc.file(nanomsg.join("core/epbase.c"));
            cc.file(nanomsg.join("transports/tcpmux/tcpmux.c"));
            cc.file(nanomsg.join("transports/tcpmux/ctcpmux.c"));
            cc.file(nanomsg.join("transports/tcpmux/stcpmux.c"));
            cc.file(nanomsg.join("transports/tcpmux/btcpmux.c"));
            cc.file(nanomsg.join("transports/tcpmux/atcpmux.c"));
        }
        cc.compile("nanomsg");
>>>>>>> b9b02304
        assert!(libnanomsg_a.exists());
    }
    println!("cargo:rustc-link-lib=static=nanomsg");
    println!(
        "cargo:rustc-link-search=native={}",
        path2s(unwrap!(libnanomsg_a.parent()))
    );
<<<<<<< HEAD
=======
}

/// Build MM1 libraries without CMake, making cross-platform builds more transparent to us.
fn manual_mm1_build(target: Target) {
    let (root, out_dir) = (root(), out_dir());
    manual_nanomsg_build(&root, &out_dir, &target);
>>>>>>> b9b02304

    let exchanges_build = out_dir.join("exchanges_build");
    epintln!("exchanges_build at "[exchanges_build]);

    let libexchanges_a = out_dir.join("libexchanges.a");
    if make(&libexchanges_a, &LIBEXCHANGES_SRC[..]) {
        let _ = fs::create_dir(&exchanges_build);
<<<<<<< HEAD
        if target.is_android_cross() {
            unwrap!(ecmd!(
                "/android-ndk/bin/clang",
                "-O2",
                "-g3",
                "-c",
                fomat!("-I"(path2s(rabs("crypto777")))),
                i LIBEXCHANGES_SRC.iter().map(path2s)
            )
            .dir(&exchanges_build)
            .run());

            unwrap!(ecmd!(
                "/android-ndk/bin/arm-linux-androideabi-ar",
                "-rcs",
                path2s(libexchanges_a),
                "groestl.o",
                "keccak.o",
                "mini-gmp.o",
                "mm.o",
                "segwit_addr.o"
            )
            .dir(&exchanges_build)
            .run());
        } else {
            panic!("Target {:?}", target);
        }
=======
        let mut cc = target.cc(false);
        for p in LIBEXCHANGES_SRC.iter() {
            cc.file(p);
        }
        cc.include(rabs("crypto777"));
        cc.compile("exchanges");
        assert!(libexchanges_a.is_file());
>>>>>>> b9b02304
    }
    println!("cargo:rustc-link-lib=static=exchanges");
    println!("cargo:rustc-link-search=native={}", path2s(&out_dir));

    // TODO: Rebuild the libraries when the C source code is updated.

<<<<<<< HEAD
    let jpeg_build = out_dir.join("jpeg_build");
    epintln!("jpeg_build at "[jpeg_build]);

    let libjpeg_a = out_dir.join("libjpeg.a");
    if !libjpeg_a.exists() {
        let _ = fs::create_dir(&jpeg_build);
        if target.is_android_cross() {
            unwrap!(ecmd!(
                "/bin/sh",
                "-c",
                "/android-ndk/bin/clang -O2 -g3 -c \
                 /project/crypto777/jpeg/*.c /project/crypto777/jpeg/unix/jmemname.c"
            )
            .dir(&jpeg_build)
            .run());

            unwrap!(ecmd!(
                "/bin/sh", "-c",
                fomat! ("/android-ndk/bin/arm-linux-androideabi-ar -rcs " (unwrap!(libjpeg_a.to_str())) " *.o")
            )
            .dir(&jpeg_build)
            .run());
        } else {
            panic!("Target {:?}", target);
        }
    }
    println!("cargo:rustc-link-lib=static=jpeg");

    let crypto777_build = out_dir.join("crypto777_build");
    epintln!("crypto777_build at "[crypto777_build]);

    let libcrypto777_a = out_dir.join("libcrypto777.a");
    if !libcrypto777_a.exists() {
        let _ = fs::create_dir(&crypto777_build);
        if target.is_android_cross() {
            unwrap!(ecmd!(
                "/bin/sh",
                "-c",
                "/android-ndk/bin/clang -O2 -g3 -c \
                 -DUSE_STATIC_NANOMSG=1 \
                 /project/crypto777/*.c"
            )
            .dir(&crypto777_build)
            .run());

            unwrap!(ecmd!(
                "/bin/sh", "-c",
                fomat! ("/android-ndk/bin/arm-linux-androideabi-ar -rcs " (unwrap!(libcrypto777_a.to_str())) " *.o")
            )
            .dir(&crypto777_build)
            .run());
        } else {
            panic!("Target {:?}", target);
        }
=======
    let libjpeg_a = out_dir.join("libjpeg.a");
    let mut libjpeg_src: Vec<PathBuf> = unwrap!(globʳ("crypto777/jpeg/*.c"))
        .map(|p| unwrap!(p))
        .collect();
    libjpeg_src.push(root.join("crypto777/jpeg/unix/jmemname.c"));
    if make(&libjpeg_a, &libjpeg_src[..]) {
        let mut cc = target.cc(false);
        for p in &libjpeg_src {
            cc.file(p);
        }
        cc.compile("jpeg");
        assert!(libjpeg_a.is_file());
    }
    println!("cargo:rustc-link-lib=static=jpeg");

    let libcrypto777_a = out_dir.join("libcrypto777.a");
    let libcrypto777_src: Vec<PathBuf> = unwrap!(globʳ("crypto777/*.c"))
        .map(|p| unwrap!(p))
        .collect();
    if make(&libcrypto777_a, &libcrypto777_src[..]) {
        let mut cc = target.cc(false);
        for p in &libcrypto777_src {
            cc.file(p);
        }
        cc.compile("crypto777");
        assert!(libcrypto777_a.is_file());
>>>>>>> b9b02304
    }
    println!("cargo:rustc-link-lib=static=crypto777");
}

/// Build helper C code.
///
/// I think "git clone ... && cargo build" should be enough to start hacking on the Rust code.
///
/// For now we're building the Structured Exception Handling code here,
/// but in the future we might subsume the rest of the C build under build.rs.
fn build_c_code(mm_version: &str) {
    // Link in the Windows-specific crash handling code.

    if cfg!(windows) {
        let lm_seh = unwrap!(last_modified_sec(&"seh.c"), "Can't stat seh.c");
        let out_dir = unwrap!(var("OUT_DIR"), "!OUT_DIR");
        let lib_path = Path::new(&out_dir).join("libseh.a");
        let lm_lib = last_modified_sec(&lib_path).unwrap_or(0.);
        if lm_seh >= lm_lib - SLIDE {
            cc::Build::new().file("seh.c").warnings(true).compile("seh");
        }
        println!("cargo:rustc-link-lib=static=seh");
        println!("cargo:rustc-link-search=native={}", out_dir);
    }

    // The MM1 library.

    let target = Target::load();
<<<<<<< HEAD
    if target.is_android_cross() {
=======
    if target.is_android_cross() || target.is_ios() {
>>>>>>> b9b02304
        manual_mm1_build(target);
        return;
    }

    let _ = fs::create_dir(root().join("build"));
    let _ = fs::create_dir_all(root().join("target/debug"));

    // NB: With "duct 0.11.0" the `let _` variable binding is necessary in order for the build not to fall detached into background.
    let mut cmake_prep_args: Vec<String> = Vec::new();
    if cfg!(windows) {
        // To flush the build problems early we explicitly specify that we want a 64-bit MSVC build and not a GNU or 32-bit one.
        cmake_prep_args.push("-G".into());
        cmake_prep_args.push("Visual Studio 15 2017 Win64".into());
    }
    cmake_prep_args.push("-DETOMIC=ON".into());
    cmake_prep_args.push(format!("-DMM_VERSION={}", mm_version));
    cmake_prep_args.push("-DCMAKE_BUILD_TYPE=Debug".into());
    cmake_prep_args.push("..".into());
    eprintln!("$ cmake{}", show_args(&cmake_prep_args));
    unwrap!(
        cmd("cmake", cmake_prep_args)
            .env("PATH", cmake_path())
            .env("VERBOSE", "1")
            .dir(root().join("build"))
            .stdout_to_stderr() // NB: stderr is visible through "cargo build -vv".
            .run(),
        "!cmake"
    );

    let mut cmake_args: Vec<String> = vec![
        "--build".into(),
        ".".into(),
        "--target".into(),
        "marketmaker-lib".into(),
    ];
    if !cfg!(windows) {
        // Doesn't currently work on AppVeyor.
        cmake_args.push("-j".into());
        cmake_args.push(format!("{}", num_cpus::get()));
    }
    eprintln!("$ cmake{}", show_args(&cmake_args));
    unwrap!(
        cmd("cmake", cmake_args)
            .env("PATH", cmake_path())
            .dir(root().join("build"))
            .stdout_to_stderr() // NB: stderr is visible through "cargo build -vv".
            .run(),
        "!cmake"
    );

    println!("cargo:rustc-link-lib=static=marketmaker-lib");

    // Link in the libraries needed for MM1.

    println!("cargo:rustc-link-lib=static=libcrypto777");
    println!("cargo:rustc-link-lib=static=libjpeg");

    if cfg!(windows) {
        println!("cargo:rustc-link-search=native={}", path2s(rabs("x64")));
        // When building locally with CMake 3.12.0 on Windows the artefacts are created in the "Debug" folders:
        println!(
            "cargo:rustc-link-search=native={}",
            path2s(rabs("build/iguana/exchanges/Debug"))
        );
        println!(
            "cargo:rustc-link-search=native={}",
            path2s(rabs("build/crypto777/Debug"))
        );
        println!(
            "cargo:rustc-link-search=native={}",
            path2s(rabs("build/crypto777/jpeg/Debug"))
        );
    // https://stackoverflow.com/a/10234077/257568
    //println!(r"cargo:rustc-link-search=native=c:\Program Files (x86)\Microsoft Visual Studio\2017\BuildTools\VC\Tools\MSVC\14.14.26428\lib\x64");
    } else {
        println!(
            "cargo:rustc-link-search=native={}",
            path2s(rabs("build/iguana/exchanges"))
        );
        println!(
            "cargo:rustc-link-search=native={}",
            path2s(rabs("build/crypto777"))
        );
        println!(
            "cargo:rustc-link-search=native={}",
            path2s(rabs("build/crypto777/jpeg"))
        );
        println!(
            "cargo:rustc-link-search=native={}",
            path2s(rabs("build/nanomsg-build"))
        );
    }

    println!(
        "cargo:rustc-link-lib={}",
        if cfg!(windows) { "libcurl" } else { "curl" }
    );
    if cfg!(windows) {
        // https://sourceware.org/pthreads-win32/
        // ftp://sourceware.org/pub/pthreads-win32/prebuilt-dll-2-9-1-release/
        println!("cargo:rustc-link-lib=pthreadVC2");
        println!("cargo:rustc-link-lib=static=nanomsg");
        println!("cargo:rustc-link-lib=mswsock"); // For nanomsg.
        unwrap!(
            fs::copy(
                root().join("x64/pthreadVC2.dll"),
                root().join("target/debug/pthreadVC2.dll")
            ),
            "Can't copy pthreadVC2.dll"
        );
        unwrap!(
            fs::copy(
                root().join("x64/libcurl.dll"),
                root().join("target/debug/libcurl.dll")
            ),
            "Can't copy libcurl.dll"
        );
    } else {
        println!("cargo:rustc-link-lib=crypto");
        println!("cargo:rustc-link-lib=static=nanomsg");
    }
}

<<<<<<< HEAD
fn rerun_if_changed(rel_glob: &str) {
    let full_glob = root().join(rel_glob);
    let full_glob = unwrap!(full_glob.to_str());
    for path in unwrap!(glob(full_glob)) {
=======
/// Find shell-matching paths with the pattern relative to the `root`.
fn globʳ(root_glob: &str) -> Result<Paths, PatternError> {
    let full_glob = root().join(root_glob);
    let full_glob = unwrap!(full_glob.to_str());
    glob(full_glob)
}

fn rerun_if_changed(root_glob: &str) {
    for path in unwrap!(globʳ(root_glob)) {
>>>>>>> b9b02304
        let path = unwrap!(path);
        println!("cargo:rerun-if-changed={}", path2s(path));
    }
}

fn main() {
    // NB: `rerun-if-changed` will ALWAYS invoke the build.rs if the target does not exists.
    // cf. https://github.com/rust-lang/cargo/issues/4514#issuecomment-330976605
    //     https://github.com/rust-lang/cargo/issues/4213#issuecomment-310697337
    // `RUST_LOG=cargo::core::compiler::fingerprint cargo build` shows the fingerprit files used.

    rerun_if_changed("iguana/exchanges/*.c");
    rerun_if_changed("crypto777/*.c");
    rerun_if_changed("crypto777/jpeg/*.c");
    println!("cargo:rerun-if-changed={}", path2s(rabs("CMakeLists.txt")));

    // NB: Using `rerun-if-env-changed` disables the default dependency heuristics.
    // cf. https://github.com/rust-lang/cargo/issues/4587
    // We should avoid using it for now.

    // Rebuild when we change certain features.
    //println!("rerun-if-env-changed=CARGO_FEATURE_ETOMIC");
    //println!("rerun-if-env-changed=CARGO_FEATURE_NOP");

    windows_requirements();
    libtorrent();
    let mm_version = mm_version();
    build_c_code(&mm_version);
    generate_bindings();
}<|MERGE_RESOLUTION|>--- conflicted
+++ resolved
@@ -20,19 +20,12 @@
 use duct::cmd;
 use futures::{Future, Stream};
 use futures_cpupool::CpuPool;
-<<<<<<< HEAD
-use glob::glob;
-=======
 use glob::{glob, Paths, PatternError};
->>>>>>> b9b02304
 use gstuff::{last_modified_sec, now_float, slurp};
 use hyper_rustls::HttpsConnector;
 use std::cmp::max;
 use std::env::var;
-<<<<<<< HEAD
-=======
 use std::fmt;
->>>>>>> b9b02304
 use std::fs;
 use std::io::{Read, Write};
 use std::iter::empty;
@@ -670,8 +663,6 @@
     })
 }
 
-<<<<<<< HEAD
-=======
 #[derive(Debug)]
 struct IosClangOps {
     /// iPhone SDK (iPhoneOS for arm64, iPhoneSimulator for x86_64)
@@ -683,7 +674,6 @@
 }
 
 #[allow(non_camel_case_types)]
->>>>>>> b9b02304
 #[derive(PartialEq, Eq, Debug)]
 enum Target {
     Unix,
@@ -691,12 +681,6 @@
     Windows,
     /// https://github.com/rust-embedded/cross
     AndroidCross,
-<<<<<<< HEAD
-}
-impl Target {
-    fn load() -> Target {
-        match &unwrap!(var("TARGET"))[..] {
-=======
     /// https://github.com/TimNN/cargo-lipo
     iOS(String),
 }
@@ -704,7 +688,6 @@
     fn load() -> Target {
         let targetᴱ = unwrap!(var("TARGET"));
         match &targetᴱ[..] {
->>>>>>> b9b02304
             "x86_64-unknown-linux-gnu" => Target::Unix,
             // Used when compiling MM from under Raspberry Pi.
             "armv7-unknown-linux-gnueabihf" => Target::Unix,
@@ -720,13 +703,10 @@
                     )
                 }
             }
-<<<<<<< HEAD
-=======
             "aarch64-apple-ios" => Target::iOS(targetᴱ),
             "x86_64-apple-ios" => Target::iOS(targetᴱ),
             "armv7-apple-ios" => Target::iOS(targetᴱ),
             "armv7s-apple-ios" => Target::iOS(targetᴱ),
->>>>>>> b9b02304
             t => panic!("Target not (yet) supported: {}", t),
         }
     }
@@ -735,11 +715,6 @@
     fn is_android_cross(&self) -> bool {
         *self == Target::AndroidCross
     }
-<<<<<<< HEAD
-    fn is_mac(&self) -> bool {
-        *self == Target::Mac
-    }
-=======
     fn is_ios(&self) -> bool {
         match self {
             &Target::iOS(_) => true,
@@ -807,7 +782,6 @@
             _ => wite!(f, [self]),
         }
     }
->>>>>>> b9b02304
 }
 
 /// Downloads and builds from bz2 sources.  
@@ -841,11 +815,7 @@
         // and might hit the CI space limits.
         // To avoid this we unpack only a small subset.
 
-<<<<<<< HEAD
-        // Example using bcp to help with finding the subset:
-=======
         // Example using bcp to help with finding a part of the subset:
->>>>>>> b9b02304
         // sh bootstrap.sh
         // ./b2 release address-model=64 link=static cxxflags=-fPIC cxxstd=11 define=BOOST_ERROR_CODE_HEADER_ONLY stage --with-date_time --with-system
         // ./b2 release address-model=64 link=static cxxflags=-fPIC cxxstd=11 define=BOOST_ERROR_CODE_HEADER_ONLY tools/bcp
@@ -857,77 +827,6 @@
         for en in unwrap!(a.entries()) {
             let mut en = unwrap!(en);
             let path = unwrap!(en.path());
-<<<<<<< HEAD
-            let pathˇ = unwrap!(path.to_str());
-            assert!(pathˇ.starts_with("boost_1_68_0/"));
-            let pathˇ = &pathˇ[13..];
-            let unpack = pathˇ == "bootstrap.sh"
-                || pathˇ == "boost-build.jam"
-                || pathˇ == "boostcpp.jam"
-                || pathˇ == "boost/assert.hpp"
-                || pathˇ == "boost/aligned_storage.hpp"
-                || pathˇ.starts_with("boost/asio/")
-                || pathˇ.starts_with("boost/blank")
-                || pathˇ == "boost/call_traits.hpp"
-                || pathˇ.starts_with("boost/callable_traits/")
-                || pathˇ == "boost/cerrno.hpp"
-                || pathˇ == "boost/config.hpp"
-                || pathˇ == "boost/concept_check.hpp"
-                || pathˇ == "boost/crc.hpp"
-                || pathˇ.starts_with("boost/container_hash/")
-                || pathˇ.starts_with("boost/concept/")
-                || pathˇ.starts_with("boost/config/")
-                || pathˇ.starts_with("boost/core/")
-                || pathˇ.starts_with("boost/chrono")
-                || pathˇ == "boost/cstdint.hpp"
-                || pathˇ == "boost/current_function.hpp"
-                || pathˇ == "boost/checked_delete.hpp"
-                || pathˇ.starts_with("boost/date_time/")
-                || pathˇ.starts_with("boost/detail/")
-                || pathˇ.starts_with("boost/exception/")
-                || pathˇ.starts_with("boost/fusion/")
-                || pathˇ.starts_with("boost/functional")
-                || pathˇ.starts_with("boost/iterator/")
-                || pathˇ.starts_with("boost/intrusive")
-                || pathˇ.starts_with("boost/integer")
-                || pathˇ == "boost/limits.hpp"
-                || pathˇ.starts_with("boost/mpl/")
-                || pathˇ.starts_with("boost/move")
-                || pathˇ == "boost/next_prior.hpp"
-                || pathˇ == "boost/noncopyable.hpp"
-                || pathˇ.starts_with("boost/none")
-                || pathˇ.starts_with("boost/numeric/")
-                || pathˇ == "boost/operators.hpp"
-                || pathˇ.starts_with("boost/optional")
-                || pathˇ.starts_with("boost/predef")
-                || pathˇ.starts_with("boost/preprocessor/")
-                || pathˇ.starts_with("boost/pool/")
-                || pathˇ == "boost/ref.hpp"
-                || pathˇ.starts_with("boost/range/")
-                || pathˇ.starts_with("boost/ratio")
-                || pathˇ.starts_with("boost/system/")
-                || pathˇ.starts_with("boost/smart_ptr/")
-                || pathˇ == "boost/static_assert.hpp"
-                || pathˇ == "boost/shared_ptr.hpp"
-                || pathˇ == "boost/shared_array.hpp"
-                || pathˇ.starts_with("boost/type_traits")
-                || pathˇ.starts_with("boost/type_index")
-                || pathˇ.starts_with("boost/tuple/")
-                || pathˇ.starts_with("boost/thread")
-                || pathˇ == "boost/throw_exception.hpp"
-                || pathˇ == "boost/type.hpp"
-                || pathˇ.starts_with("boost/utility/")
-                || pathˇ == "boost/utility.hpp"
-                || pathˇ.starts_with("boost/variant")
-                || pathˇ == "boost/version.hpp"
-                || pathˇ.starts_with("boost/winapi/")
-                || pathˇ.starts_with("libs/config/")
-                || pathˇ.starts_with("libs/chrono/")
-                || pathˇ.starts_with("libs/date_time/")
-                || pathˇ.starts_with("libs/system/")
-                || pathˇ.starts_with("tools/build/")
-                || pathˇ == "Jamroot";
-=======
             let pathˢ = unwrap!(path.to_str());
             assert!(pathˢ.starts_with("boost_1_68_0/"));
             let pathˢ = &pathˢ[13..];
@@ -1004,7 +903,6 @@
                 || pathˢ.starts_with("libs/system/")
                 || pathˢ.starts_with("tools/build/")
                 || pathˢ == "Jamroot";
->>>>>>> b9b02304
             if !unpack {
                 continue;
             }
@@ -1021,80 +919,6 @@
         assert!(b2.exists());
     }
 
-<<<<<<< HEAD
-    let bin = out_dir.join("bin");
-    let bin = unwrap!(bin.to_str());
-    let _ = fs::create_dir(&bin);
-    if target.is_android_cross() && !Path::new("/tmp/bin/g++").exists() {
-        unwrap!(ecmd!(
-            "ln",
-            "-sf",
-            "/android-ndk/bin/arm-linux-androideabi-g++",
-            fomat!((bin) "/g++")
-        )
-        .run());
-    }
-
-    unwrap!(ecmd!(
-        "/bin/sh",
-        "-c",
-        "./b2 release address-model=64 link=static cxxflags=-fPIC cxxstd=11 \
-         define=BOOST_ERROR_CODE_HEADER_ONLY \
-         install --with-date_time --with-system --prefix=../boost"
-    )
-    .env("PATH", fomat!((bin) ":"(unwrap!(var("PATH")))))
-    .dir(&boost)
-    .unchecked()
-    .run());
-
-    assert!(boost_system.exists());
-    assert!(prefix.is_dir());
-
-    let _ = fs::remove_dir_all(boost);
-
-    prefix
-}
-
-/// In-place modification of file contents. Like "sed -i" (or "perl -i") but with a Rust code instead of a sed pattern.  
-/// Uses `String` instead of `Vec<u8>` simply because `str` has more helpers out of the box (`std::str::pattern` works with `str`).  
-/// Returns `false` if the file is absent or empty. Panics on errors.
-fn with_file(path: &AsRef<Path>, visitor: &Fn(&mut String)) -> bool {
-    let bulk = slurp(path);
-    if bulk.is_empty() {
-        return false;
-    }
-    let mut bulk = unwrap!(String::from_utf8(bulk));
-    let copy = bulk.clone();
-    visitor(&mut bulk);
-    if copy == bulk {
-        return true; // Not modified.
-    }
-    let tmp = fomat! ((unwrap! (path.as_ref().to_str())) ".tmp");
-    let mut out = unwrap!(fs::File::create(&tmp));
-    unwrap!(out.write_all(bulk.as_bytes()));
-    drop(out);
-    let permissions = unwrap!(fs::metadata(path)).permissions();
-    unwrap!(fs::set_permissions(&tmp, permissions));
-    unwrap!(fs::rename(tmp, path));
-    eprintln!("Patched {:?}", path.as_ref());
-    true
-}
-
-/// Downloads and builds libtorrent.  
-/// Only for UNIX and macOS as of now (Windows needs a different approach to Boost).  
-/// Tailored to work with Android `cross`-compilation.
-///
-/// * `boost` - Used when there is a STAGE build of Boost under that path.
-///             If absent then we'll be trying to link against the system version of Boost (not recommended).
-fn build_libtorrent(boost: Option<&Path>) -> (PathBuf, PathBuf) {
-    let target = Target::load();
-
-    let tgz = out_dir().join("libtorrent-rasterbar-1.2.0.tar.gz");
-    if !tgz.exists() {
-        hget (
-            "https://github.com/arvidn/libtorrent/releases/download/libtorrent_1_2_0/libtorrent-rasterbar-1.2.0.tar.gz",
-            tgz.clone()
-=======
     if target.is_ios() {
         if 1 == 1 {
             return boost;
@@ -1116,7 +940,6 @@
             ": <striper> \n"  // `options`
             ": <architecture>arm <target-os>iphone <address-model>64 \n"  // `requirement`
             ";\n"
->>>>>>> b9b02304
         );
         let user_config_jamᵖ = boost.join("tools/build/src/user-config.jam");
         let mut user_config_jamᶠ = unwrap!(fs::File::create(&user_config_jamᵖ));
@@ -1169,18 +992,6 @@
         .run());
     }
 
-<<<<<<< HEAD
-    let rasterbar = out_dir().join("libtorrent-rasterbar-1.2.0");
-    epintln!("libtorrent at "[rasterbar]);
-    if !rasterbar.exists() {
-        unwrap!(
-            ecmd!("tar", "-xzf", "libtorrent-rasterbar-1.2.0.tar.gz")
-                .dir(&out_dir())
-                .run(),
-            "Can't unpack libtorrent-rasterbar-1.2.0.tar.gz"
-        );
-        assert!(rasterbar.exists());
-=======
     assert!(boost_system.exists());
     assert!(prefix.is_dir());
 
@@ -1296,13 +1107,11 @@
         assert!(include.is_dir());
 
         return (a, include);
->>>>>>> b9b02304
     }
 
     if !rasterbar.join("Makefile").exists() {
         let with_boost = if let Some(boost) = boost {
             fomat!("--with-boost="(unwrap!(boost.to_str())))
-<<<<<<< HEAD
         } else {
             fomat!("--with-boost")
         };
@@ -1324,29 +1133,6 @@
             .env("CC", "/android-ndk/bin/clang")
             .env("CXXPP", "/android-ndk/bin/arm-linux-androideabi-cpp")
         } else {
-=======
-        } else {
-            fomat!("--with-boost")
-        };
-
-        let e = if target.is_android_cross() {
-            ecmd!(
-                "/bin/sh",
-                "configure",
-                "--host=armv7-linux-androideabi",
-                "--with-openssl=/openssl",
-                "--without-libiconv",
-                "--disable-encryption",
-                "--disable-shared",
-                "--enable-static",
-                "--with-pic",
-                with_boost
-            )
-            .env("CXX", "/android-ndk/bin/clang++")
-            .env("CC", "/android-ndk/bin/clang")
-            .env("CXXPP", "/android-ndk/bin/arm-linux-androideabi-cpp")
-        } else {
->>>>>>> b9b02304
             ecmd!(
                 "/bin/sh",
                 "configure",
@@ -1441,17 +1227,10 @@
     }
 
     unwrap!(ecmd!("make", "-j2").dir(&rasterbar).run());
-<<<<<<< HEAD
 
     let a = rasterbar.join("src/.libs/libtorrent-rasterbar.a");
     assert!(a.exists());
 
-=======
-
-    let a = rasterbar.join("src/.libs/libtorrent-rasterbar.a");
-    assert!(a.exists());
-
->>>>>>> b9b02304
     if target.is_android_cross() {
         unwrap!(ecmd!(
             "/android-ndk/bin/arm-linux-androideabi-strip",
@@ -1459,11 +1238,7 @@
             unwrap!(a.to_str())
         )
         .run());
-<<<<<<< HEAD
-    } else if target.is_mac() {
-=======
     } else if target.is_mac() || target.is_ios() {
->>>>>>> b9b02304
         unwrap!(ecmd!("strip", "-S", unwrap!(a.to_str())).run());
     } else {
         // 85 MiB reduction in mm2 binary size on Linux.
@@ -1578,11 +1353,7 @@
             // [Download and] unpack.
             if !mmd.join("libtorrent-rasterbar-1.2.0.tar.gz").exists() {
                 hget (
-<<<<<<< HEAD
-                    "https://github.com/arvidn/libtorrent/releases/download/libtorrent-1_2_0_RC/libtorrent-rasterbar-1.2.0.tar.gz",
-=======
                     "https://github.com/arvidn/libtorrent/releases/download/libtorrent_1_2_0/libtorrent-rasterbar-1.2.0.tar.gz",
->>>>>>> b9b02304
                     mmd.join ("libtorrent-rasterbar-1.2.0.tar.gz.tmp")
                 );
                 unwrap!(fs::rename(
@@ -1607,22 +1378,6 @@
             r"bin\msvc-14.1\release\address-model-64\iconv-off\link-static\threading-multi\libtorrent.lib",              
         );
         if !lt.exists() {
-<<<<<<< HEAD
-            unwrap!(
-                ecmd! (
-                    "cmd", "/c",
-                    "b2 release toolset=msvc-14.1 address-model=64 link=static dht=on debug-symbols=off"
-                )
-                .env(
-                    "PATH",
-                    format!("{};{}", unwrap!(boost.to_str()), unwrap!(var("PATH")))
-                )
-                .env("BOOST_BUILD_PATH", unwrap!(boost.to_str()))
-                .env("BOOST_ROOT", unwrap!(boost.to_str()))
-                .dir(&rasterbar)
-                .run()
-            );
-=======
             // cf. tools\build\src\tools\msvc.jam
             unwrap!(ecmd!(
                 "cmd",
@@ -1644,7 +1399,6 @@
             .env_remove("BOOST_ROOT") // cf. https://stackoverflow.com/a/55141466/257568
             .dir(&rasterbar)
             .run());
->>>>>>> b9b02304
             assert!(lt.exists());
         }
 
@@ -1723,22 +1477,6 @@
         println!("cargo:rustc-link-search=native={}", out_dir);
     } else {
         let boost = build_boost_bz2();
-<<<<<<< HEAD
-
-        let (lt_a, lt_include) = build_libtorrent(Some(&boost));
-        println!("cargo:rustc-link-lib=static=torrent-rasterbar");
-        println!(
-            "cargo:rustc-link-search=native={}",
-            unwrap!(unwrap!(lt_a.parent()).to_str())
-        );
-
-        // NB: We should prefer linking boost in AFTER libtorrent,
-        // cf. "Linking boost_system last fixed the issue for me" in https://stackoverflow.com/a/30877725/257568.
-        println!("cargo:rustc-link-lib=static=boost_system");
-        println!(
-            "cargo:rustc-link-search=native={}",
-            unwrap!(boost.join("lib").to_str())
-=======
         let (lt_a, lt_include) = build_libtorrent(Some(&boost));
         println!("cargo:rustc-link-lib=static={}", {
             let name = unwrap!(unwrap!(lt_a.file_stem()).to_str());
@@ -1747,7 +1485,6 @@
         println!(
             "cargo:rustc-link-search=native={}",
             unwrap!(unwrap!(lt_a.parent()).to_str())
->>>>>>> b9b02304
         );
 
         if !target.is_ios() {
@@ -1764,17 +1501,12 @@
         let out_dir = unwrap!(var("OUT_DIR"), "!OUT_DIR");
         let lib_path = Path::new(&out_dir).join("libdht.a");
         let lm_lib = last_modified_sec(&lib_path).unwrap_or(0.);
-<<<<<<< HEAD
-        let boost_inc = boost.join("include");
-        assert!(boost_inc.join("boost/version.hpp").exists());
-=======
         let boost_inc = if boost.join("include/boost/version.hpp").exists() {
             boost.join("include")
         } else {
             assert!(boost.join("boost/version.hpp").exists());
             boost.clone()
         };
->>>>>>> b9b02304
         if lm_dht >= lm_lib - SLIDE {
             let mut cc = target.cc(true);
             if target.is_ios() {
@@ -1803,23 +1535,6 @@
             }
             cc.file("dht.cc")
                 .warnings(true)
-<<<<<<< HEAD
-                // cf. .../out/libtorrent-rasterbar-1.2.0/config.report and Makefile/CXX
-                // Mismatch between the libtorrent and the dht.cc flags
-                // might produce weird "undefined reference" link errors.
-                .flag("-std=c++11")
-                .flag("-g")
-                .flag("-O2")
-                .flag("-ftemplate-depth=512")
-                .flag("-fvisibility=hidden")
-                .flag("-fvisibility-inlines-hidden")
-                .flag("-fPIC")
-                .flag("-DBOOST_ERROR_CODE_HEADER_ONLY=1")
-                .flag("-DTORRENT_DISABLE_ENCRYPTION=1")
-                .flag("-DBOOST_ASIO_HAS_STD_CHRONO=1")
-                .flag("-DBOOST_EXCEPTION_DISABLE=1")
-                .flag("-DBOOST_ASIO_ENABLE_CANCELIO=1")
-=======
                 // Mismatch between the libtorrent and the dht.cc flags
                 // might produce weird "undefined reference" link errors.
                 // Building libtorrent with "-d+2" passed to "b2" should show the actual defines.
@@ -1829,7 +1544,6 @@
                 .flag("-fvisibility=hidden")
                 .flag("-fvisibility-inlines-hidden")
                 .pic(true)
->>>>>>> b9b02304
                 .include(lt_include)
                 .include(boost_inc)
                 .compile("dht");
@@ -1854,20 +1568,6 @@
         rabs("iguana/segwit_addr.c"),
         rabs("iguana/keccak.c"),
     ];
-<<<<<<< HEAD
-}
-
-/// Build MM1 libraries without CMake, making cross-platform builds more transparent to us.
-fn manual_mm1_build(target: Target) {
-    let (root, out_dir) = (root(), out_dir());
-    let nanomsg = out_dir.join("nanomsg-1.1.5");
-    epintln!("nanomsg at "[nanomsg]);
-
-    let libnanomsg_a = out_dir.join("libnanomsg.a");
-    let nanomsg_mk = root.join("mm2src/common/android/nanomsg.mk");
-    if make(&libnanomsg_a, &vec![nanomsg_mk.clone()]) {
-        if !nanomsg.exists() {
-=======
     /// A list of nanomsg-1.1.5 source files known to cross-compile for Android (formerly android/nanomsg.mk).
     static ref LIBNANOMSG_115_ANDROID_SRC: Vec<&'static str> =
         "utils/efd.c core/sock.c core/poll.c                         \
@@ -1929,7 +1629,6 @@
     let libnanomsg_a = out_dir.join("libnanomsg.a");
     if !libnanomsg_a.exists() {
         if !nanomsg.exists() && !target.is_ios() {
->>>>>>> b9b02304
             let nanomsg_tgz = out_dir.join("nanomsg.tgz");
             if !nanomsg_tgz.exists() {
                 hget(
@@ -1940,17 +1639,6 @@
             }
             unwrap!(ecmd!("tar", "-xzf", "nanomsg.tgz").dir(&out_dir).run());
             assert!(nanomsg.exists());
-<<<<<<< HEAD
-        }
-
-        if target.is_android_cross() {
-            unwrap!(ecmd!("make", "-f", unwrap!(nanomsg_mk.to_str()))
-                .dir(&nanomsg)
-                .run());
-        } else {
-            panic!("Target {:?}", target);
-        }
-=======
         } else if !nanomsg.exists() && target.is_ios() {
             // NB: This is a port listed at https://nanomsg.org/documentation.html
             // and a cursory search has confirmed that this is what people use on iOS.
@@ -2004,7 +1692,6 @@
             cc.file(nanomsg.join("transports/tcpmux/atcpmux.c"));
         }
         cc.compile("nanomsg");
->>>>>>> b9b02304
         assert!(libnanomsg_a.exists());
     }
     println!("cargo:rustc-link-lib=static=nanomsg");
@@ -2012,15 +1699,12 @@
         "cargo:rustc-link-search=native={}",
         path2s(unwrap!(libnanomsg_a.parent()))
     );
-<<<<<<< HEAD
-=======
 }
 
 /// Build MM1 libraries without CMake, making cross-platform builds more transparent to us.
 fn manual_mm1_build(target: Target) {
     let (root, out_dir) = (root(), out_dir());
     manual_nanomsg_build(&root, &out_dir, &target);
->>>>>>> b9b02304
 
     let exchanges_build = out_dir.join("exchanges_build");
     epintln!("exchanges_build at "[exchanges_build]);
@@ -2028,35 +1712,6 @@
     let libexchanges_a = out_dir.join("libexchanges.a");
     if make(&libexchanges_a, &LIBEXCHANGES_SRC[..]) {
         let _ = fs::create_dir(&exchanges_build);
-<<<<<<< HEAD
-        if target.is_android_cross() {
-            unwrap!(ecmd!(
-                "/android-ndk/bin/clang",
-                "-O2",
-                "-g3",
-                "-c",
-                fomat!("-I"(path2s(rabs("crypto777")))),
-                i LIBEXCHANGES_SRC.iter().map(path2s)
-            )
-            .dir(&exchanges_build)
-            .run());
-
-            unwrap!(ecmd!(
-                "/android-ndk/bin/arm-linux-androideabi-ar",
-                "-rcs",
-                path2s(libexchanges_a),
-                "groestl.o",
-                "keccak.o",
-                "mini-gmp.o",
-                "mm.o",
-                "segwit_addr.o"
-            )
-            .dir(&exchanges_build)
-            .run());
-        } else {
-            panic!("Target {:?}", target);
-        }
-=======
         let mut cc = target.cc(false);
         for p in LIBEXCHANGES_SRC.iter() {
             cc.file(p);
@@ -2064,69 +1719,12 @@
         cc.include(rabs("crypto777"));
         cc.compile("exchanges");
         assert!(libexchanges_a.is_file());
->>>>>>> b9b02304
     }
     println!("cargo:rustc-link-lib=static=exchanges");
     println!("cargo:rustc-link-search=native={}", path2s(&out_dir));
 
     // TODO: Rebuild the libraries when the C source code is updated.
 
-<<<<<<< HEAD
-    let jpeg_build = out_dir.join("jpeg_build");
-    epintln!("jpeg_build at "[jpeg_build]);
-
-    let libjpeg_a = out_dir.join("libjpeg.a");
-    if !libjpeg_a.exists() {
-        let _ = fs::create_dir(&jpeg_build);
-        if target.is_android_cross() {
-            unwrap!(ecmd!(
-                "/bin/sh",
-                "-c",
-                "/android-ndk/bin/clang -O2 -g3 -c \
-                 /project/crypto777/jpeg/*.c /project/crypto777/jpeg/unix/jmemname.c"
-            )
-            .dir(&jpeg_build)
-            .run());
-
-            unwrap!(ecmd!(
-                "/bin/sh", "-c",
-                fomat! ("/android-ndk/bin/arm-linux-androideabi-ar -rcs " (unwrap!(libjpeg_a.to_str())) " *.o")
-            )
-            .dir(&jpeg_build)
-            .run());
-        } else {
-            panic!("Target {:?}", target);
-        }
-    }
-    println!("cargo:rustc-link-lib=static=jpeg");
-
-    let crypto777_build = out_dir.join("crypto777_build");
-    epintln!("crypto777_build at "[crypto777_build]);
-
-    let libcrypto777_a = out_dir.join("libcrypto777.a");
-    if !libcrypto777_a.exists() {
-        let _ = fs::create_dir(&crypto777_build);
-        if target.is_android_cross() {
-            unwrap!(ecmd!(
-                "/bin/sh",
-                "-c",
-                "/android-ndk/bin/clang -O2 -g3 -c \
-                 -DUSE_STATIC_NANOMSG=1 \
-                 /project/crypto777/*.c"
-            )
-            .dir(&crypto777_build)
-            .run());
-
-            unwrap!(ecmd!(
-                "/bin/sh", "-c",
-                fomat! ("/android-ndk/bin/arm-linux-androideabi-ar -rcs " (unwrap!(libcrypto777_a.to_str())) " *.o")
-            )
-            .dir(&crypto777_build)
-            .run());
-        } else {
-            panic!("Target {:?}", target);
-        }
-=======
     let libjpeg_a = out_dir.join("libjpeg.a");
     let mut libjpeg_src: Vec<PathBuf> = unwrap!(globʳ("crypto777/jpeg/*.c"))
         .map(|p| unwrap!(p))
@@ -2153,7 +1751,6 @@
         }
         cc.compile("crypto777");
         assert!(libcrypto777_a.is_file());
->>>>>>> b9b02304
     }
     println!("cargo:rustc-link-lib=static=crypto777");
 }
@@ -2182,11 +1779,7 @@
     // The MM1 library.
 
     let target = Target::load();
-<<<<<<< HEAD
-    if target.is_android_cross() {
-=======
     if target.is_android_cross() || target.is_ios() {
->>>>>>> b9b02304
         manual_mm1_build(target);
         return;
     }
@@ -2310,12 +1903,6 @@
     }
 }
 
-<<<<<<< HEAD
-fn rerun_if_changed(rel_glob: &str) {
-    let full_glob = root().join(rel_glob);
-    let full_glob = unwrap!(full_glob.to_str());
-    for path in unwrap!(glob(full_glob)) {
-=======
 /// Find shell-matching paths with the pattern relative to the `root`.
 fn globʳ(root_glob: &str) -> Result<Paths, PatternError> {
     let full_glob = root().join(root_glob);
@@ -2325,7 +1912,6 @@
 
 fn rerun_if_changed(root_glob: &str) {
     for path in unwrap!(globʳ(root_glob)) {
->>>>>>> b9b02304
         let path = unwrap!(path);
         println!("cargo:rerun-if-changed={}", path2s(path));
     }
