--- conflicted
+++ resolved
@@ -621,17 +621,10 @@
 
 /// Asks MM to enable the given currency in electrum mode
 /// fresh list of servers at https://github.com/jl777/coins/blob/master/electrums/.
-<<<<<<< HEAD
-pub async fn enable_electrum(mm: &MarketMakerIt, coin: &str, urls: Vec<&str>) -> Json {
-    let servers: Vec<_> = urls.into_iter().map(|url| json!({ "url": url })).collect();
+pub async fn enable_electrum(mm: &MarketMakerIt, coin: &str, tx_history: bool, urls: &[&str]) -> Json {
+    let servers: Vec<_> = urls.iter().map(|url| json!({ "url": url })).collect();
     let electrum = mm
         .rpc(json! ({
-=======
-pub async fn enable_electrum(mm: &MarketMakerIt, coin: &str, tx_history: bool, urls: &[&str]) -> Json {
-    let servers: Vec<_> = urls.iter().map(|url| json!({ "url": url })).collect();
-    let electrum = unwrap!(
-        mm.rpc(json! ({
->>>>>>> 4f378cdc
             "userpass": mm.userpass,
             "method": "electrum",
             "coin": coin,
@@ -712,15 +705,9 @@
 
 /// Asks MM to enable the given currency in native mode.
 /// Returns the RPC reply containing the corresponding wallet address.
-<<<<<<< HEAD
-pub async fn enable_native(mm: &MarketMakerIt, coin: &str, urls: Vec<&str>) -> Json {
+pub async fn enable_native(mm: &MarketMakerIt, coin: &str, urls: &[&str]) -> Json {
     let native = mm
         .rpc(json! ({
-=======
-pub async fn enable_native(mm: &MarketMakerIt, coin: &str, urls: &[&str]) -> Json {
-    let native = unwrap!(
-        mm.rpc(json! ({
->>>>>>> 4f378cdc
             "userpass": mm.userpass,
             "method": "enable",
             "coin": coin,
