//! A common dependency for subcrates.
//!
//!                   common
//!                     ^
//!                     |
//!     subcrate A   ---+---   subcrate B
//!         ^                      ^
//!         |                      |
//!         +-----------+----------+
//!                     |
//!                   binary

#![allow(uncommon_codepoints)]
#![feature(integer_atomics, panic_info_message)]
#![feature(async_closure)]
#![feature(hash_raw_entry)]
#![feature(negative_impls)]
#![feature(auto_traits)]
#![feature(drain_filter)]

#[macro_use] extern crate arrayref;
#[macro_use] extern crate fomat_macros;
#[macro_use] extern crate gstuff;
#[macro_use] extern crate lazy_static;
#[macro_use] pub extern crate serde_derive;
#[macro_use] pub extern crate serde_json;
#[cfg(test)]
#[macro_use]
extern crate ser_error_derive;

/// Fills a C character array with a zero-terminated C string,
/// returning an error if the string is too large.
#[macro_export]
#[allow(unused_unsafe)]
macro_rules! safecopy {
    ($to: expr, $format: expr, $($args: tt)+) => {{
        use ::std::io::Write;
        let to: &mut [i8] = &mut $to[..];  // Check the type.
        let to: &mut [u8] = unsafe {::std::mem::transmute (to)};  // c_char to Rust.
        let mut wr = ::std::io::Cursor::new (to);
        write! (&mut wr, concat! ($format, "\0"), $($args)+)
    }}
}

/// Implements a `From` for `enum` with a variant name matching the name of the type stored.
///
/// This is helpful as a workaround for the lack of datasort refinements.  
/// And also as a simpler alternative to `enum_dispatch` and `enum_derive`.
///
///     enum Color {Red (Red)}
///     ifrom! (Color, Red);
#[macro_export]
macro_rules! ifrom {
    ($enum: ident, $id: ident) => {
        impl From<$id> for $enum {
            fn from(t: $id) -> $enum { $enum::$id(t) }
        }
    };
}

#[macro_export]
macro_rules! cfg_wasm32 {
    ($($tokens:tt)*) => {
        cfg_if::cfg_if! {
            if #[cfg(target_arch = "wasm32")] {
                $($tokens)*
            }
        }
    };
}

#[macro_export]
macro_rules! cfg_native {
    ($($tokens:tt)*) => {
        cfg_if::cfg_if! {
            if #[cfg(not(target_arch = "wasm32"))] {
                $($tokens)*
            }
        }
    };
}

#[macro_use]
pub mod jsonrpc_client;
#[macro_use]
pub mod log;
#[macro_use]
pub mod mm_metrics;
pub mod big_int_str;
pub mod crash_reports;
pub mod custom_futures;
pub mod duplex_mutex;
pub mod event_dispatcher;
pub mod for_tests;
pub mod grpc_web;
pub mod iguana_utils;
#[cfg(not(target_arch = "wasm32"))] pub mod ip_addr;
pub mod mm_ctx;
#[path = "mm_error/mm_error.rs"] pub mod mm_error;
pub mod mm_number;
pub mod privkey;
pub mod seri;
#[path = "patterns/state_machine.rs"] pub mod state_machine;
pub mod time_cache;
#[path = "transport/transport.rs"] pub mod transport;

#[cfg(not(target_arch = "wasm32"))]
#[path = "executor/native_executor.rs"]
pub mod executor;

#[cfg(not(target_arch = "wasm32"))]
#[path = "wio.rs"]
pub mod wio;

#[cfg(target_arch = "wasm32")]
#[path = "executor/wasm_executor.rs"]
pub mod executor;

#[cfg(target_arch = "wasm32")]
#[path = "indexed_db/indexed_db.rs"]
pub mod indexed_db;

#[cfg(target_arch = "wasm32")] pub mod wasm_rpc;

use backtrace::SymbolName;
use bigdecimal::BigDecimal;
use futures::compat::Future01CompatExt;
use futures::future::FutureExt;
use futures::task::Waker;
use futures01::{future, task::Task, Future};
use gstuff::binprint;
use hex::FromHex;
use http::header::{HeaderValue, CONTENT_TYPE};
use http::{Response, StatusCode};
use parking_lot::{Mutex as PaMutex, MutexGuard as PaMutexGuard};
use rand::{rngs::SmallRng, SeedableRng};
use serde::{de, ser};
use serde_bytes::ByteBuf;
use serde_json::{self as json, Value as Json};
use std::collections::HashMap;
use std::ffi::CStr;
use std::fmt::{self, Write as FmtWrite};
use std::future::Future as Future03;
use std::io::Write;
use std::mem::{forget, size_of, zeroed};
use std::net::SocketAddr;
use std::num::NonZeroUsize;
use std::ops::{Add, Deref, Div, RangeInclusive};
use std::os::raw::{c_char, c_void};
use std::panic::{set_hook, PanicInfo};
use std::path::Path;
use std::ptr::read_volatile;
use std::sync::atomic::{AtomicUsize, Ordering};
use std::sync::{Arc, Mutex};
use uuid::Uuid;

pub use serde;

#[cfg(not(target_arch = "wasm32"))] pub mod for_c;

#[cfg(not(target_arch = "wasm32"))]
#[path = "fs/fs.rs"]
pub mod fs;

cfg_native! {
    pub use gstuff::{now_float, now_ms};
    pub use rusqlite;

    #[cfg(not(windows))]
    use findshlibs::{IterationControl, Segment, SharedLibrary, TargetSharedLibrary};
    use libc::{free, malloc};
    use std::env;
    use std::path::PathBuf;
}

cfg_wasm32! {
    use wasm_bindgen::prelude::*;
}

pub const SATOSHIS: u64 = 100_000_000;

pub const DEX_FEE_ADDR_PUBKEY: &str = "03bc2c7ba671bae4a6fc835244c9762b41647b9827d4780a89a949b984a8ddcc06";
lazy_static! {
    pub static ref DEX_FEE_ADDR_RAW_PUBKEY: Vec<u8> =
        hex::decode(DEX_FEE_ADDR_PUBKEY).expect("DEX_FEE_ADDR_PUBKEY is expected to be a hexadecimal string");
}

pub auto trait NotSame {}
impl<X> !NotSame for (X, X) {}
// Makes the error conversion work for structs/enums containing Box<dyn ...>
impl<T: ?Sized> NotSame for Box<T> {}

/// Converts u64 satoshis to f64
pub fn sat_to_f(sat: u64) -> f64 { sat as f64 / SATOSHIS as f64 }

#[allow(non_camel_case_types)]
#[derive(Clone, Copy, Eq, Hash, PartialEq)]
#[repr(transparent)]
pub struct bits256 {
    pub bytes: [u8; 32],
}

impl Default for bits256 {
    fn default() -> bits256 {
        bits256 {
            bytes: unsafe { zeroed() },
        }
    }
}

impl fmt::Display for bits256 {
    fn fmt(&self, fm: &mut fmt::Formatter) -> fmt::Result {
        for &ch in self.bytes.iter() {
            fn hex_from_digit(num: u8) -> char {
                if num < 10 {
                    (b'0' + num) as char
                } else {
                    (b'a' + num - 10) as char
                }
            }
            fm.write_char(hex_from_digit(ch / 16))?;
            fm.write_char(hex_from_digit(ch % 16))?;
        }
        Ok(())
    }
}

impl ser::Serialize for bits256 {
    fn serialize<S>(&self, se: S) -> Result<S::Ok, S::Error>
    where
        S: ser::Serializer,
    {
        se.serialize_bytes(&self.bytes[..])
    }
}

impl<'de> de::Deserialize<'de> for bits256 {
    fn deserialize<D>(deserializer: D) -> Result<bits256, D::Error>
    where
        D: de::Deserializer<'de>,
    {
        struct Bits256Visitor;
        impl<'de> de::Visitor<'de> for Bits256Visitor {
            type Value = bits256;
            fn expecting(&self, fm: &mut fmt::Formatter) -> fmt::Result { fm.write_str("a byte array") }
            fn visit_seq<S>(self, mut seq: S) -> Result<bits256, S::Error>
            where
                S: de::SeqAccess<'de>,
            {
                let mut bytes: [u8; 32] = [0; 32];
                let mut pos = 0;
                while let Some(byte) = seq.next_element()? {
                    if pos >= bytes.len() {
                        return Err(de::Error::custom("bytes length > 32"));
                    }
                    bytes[pos] = byte;
                    pos += 1;
                }
                Ok(bits256 { bytes })
            }
            fn visit_bytes<E>(self, v: &[u8]) -> Result<Self::Value, E>
            where
                E: de::Error,
            {
                if v.len() != 32 {
                    return Err(de::Error::custom("bytes length <> 32"));
                }
                Ok(bits256 {
                    bytes: *array_ref![v, 0, 32],
                })
            }
        }
        deserializer.deserialize_bytes(Bits256Visitor)
    }
}

impl fmt::Debug for bits256 {
    fn fmt(&self, f: &mut fmt::Formatter) -> fmt::Result { (self as &dyn fmt::Display).fmt(f) }
}

impl From<[u8; 32]> for bits256 {
    fn from(bytes: [u8; 32]) -> Self { bits256 { bytes } }
}

impl bits256 {
    /// Returns true if the hash is not zero.  
    /// Port of `#define bits256_nonz`.
    pub fn nonz(&self) -> bool { self.bytes.iter().any(|ch| *ch != 0) }
}

pub fn nonz(k: [u8; 32]) -> bool { k.iter().any(|ch| *ch != 0) }

/// Decodes a HEX string into a 32-bytes array.  
/// But only if the HEX string is 64 characters long, returning a zeroed array otherwise.  
/// (Use `fn nonz` to check if the array is zeroed).  
/// A port of cJSON.c/jbits256.
pub fn jbits256(json: &Json) -> Result<bits256, String> {
    if let Some(hex) = json.as_str() {
        if hex.len() == 64 {
            //try_s! (::common::iguana_utils::decode_hex (unsafe {&mut hash.bytes[..]}, hex.as_bytes()));
            let bytes: [u8; 32] = try_s!(FromHex::from_hex(hex));
            return Ok(bits256::from(bytes));
        }
    }
    Ok(unsafe { zeroed() })
}

pub const SATOSHIDEN: i64 = 100_000_000;
pub fn dstr(x: i64, decimals: u8) -> f64 { x as f64 / 10.0_f64.powf(decimals as f64) }

/// Apparently helps to workaround `double` fluctuations occuring on *certain* systems.
/// cf. https://stackoverflow.com/questions/19804472/double-randomly-adds-0-000000000000001.
/// Not sure it's needed in Rust, the floating point operations should be determenistic here,
/// but better safe than sorry.
pub const SMALLVAL: f64 = 0.000_000_000_000_001; // 1e-15f64

/// Helps sharing a string slice with C code by allocating a zero-terminated string with the C standard library allocator.
///
/// The difference from `CString` is that the memory is then *owned* by the C code instead of being temporarily borrowed,
/// that is it doesn't need to be recycled in Rust.
/// Plus we don't check the slice for zeroes, most of our code doesn't need that extra check.
#[cfg(not(target_arch = "wasm32"))]
pub fn str_to_malloc(s: &str) -> *mut c_char { slice_to_malloc(s.as_bytes()) as *mut c_char }

/// Helps sharing a byte slice with C code by allocating a zero-terminated string with the C standard library allocator.
#[cfg(not(target_arch = "wasm32"))]
pub fn slice_to_malloc(bytes: &[u8]) -> *mut u8 {
    unsafe {
        let buf = malloc(bytes.len() + 1) as *mut u8;
        std::intrinsics::copy(bytes.as_ptr(), buf, bytes.len());
        *buf.add(bytes.len()) = 0;
        buf
    }
}

/// Converts *mut c_char to Rust String
/// Doesn't free the allocated memory
/// It's responsibility of the caller to free the memory when required
/// Returns error in case of null pointer input
#[allow(clippy::missing_safety_doc)]
pub unsafe fn c_char_to_string(ptr: *mut c_char) -> Result<String, String> {
    if !ptr.is_null() {
        let res_str = try_s!(CStr::from_ptr(ptr).to_str());
        let res_str = String::from(res_str);
        Ok(res_str)
    } else {
        ERR!("Tried to convert null pointer to Rust String!")
    }
}

/// Frees C raw pointer
/// Does nothing in case of null pointer input
#[cfg(not(target_arch = "wasm32"))]
pub fn free_c_ptr(ptr: *mut c_void) {
    unsafe {
        if !ptr.is_null() {
            free(ptr as *mut libc::c_void);
        }
    }
}

/// Use the value, preventing the compiler and linker from optimizing it away.
pub fn black_box<T>(v: T) -> T {
    // https://github.com/rust-lang/rfcs/issues/1484#issuecomment-240853111
    //std::hint::black_box (v)

    let ret = unsafe { read_volatile(&v) };
    forget(v);
    ret
}

/// Attempts to remove the `Path` on `drop`.
#[derive(Debug)]
pub struct RaiiRm<'a>(pub &'a Path);
impl<'a> AsRef<Path> for RaiiRm<'a> {
    fn as_ref(&self) -> &Path { self.0 }
}
impl<'a> Drop for RaiiRm<'a> {
    fn drop(&mut self) { let _ = std::fs::remove_file(self); }
}

/// Using a static buffer in order to minimize the chance of heap and stack allocations in the signal handler.
fn trace_buf() -> PaMutexGuard<'static, [u8; 256]> {
    static TRACE_BUF: PaMutex<[u8; 256]> = PaMutex::new([0; 256]);
    TRACE_BUF.lock()
}

fn trace_name_buf() -> PaMutexGuard<'static, [u8; 128]> {
    static TRACE_NAME_BUF: PaMutex<[u8; 128]> = PaMutex::new([0; 128]);
    TRACE_NAME_BUF.lock()
}

/// Formats a stack frame.
/// Some common and less than useful frames are skipped.
pub fn stack_trace_frame(instr_ptr: *mut c_void, buf: &mut dyn Write, symbol: &backtrace::Symbol) {
    let filename = match symbol.filename() {
        Some(path) => match path.components().rev().next() {
            Some(c) => c.as_os_str().to_string_lossy(),
            None => "??".into(),
        },
        None => "??".into(),
    };
    let lineno = symbol.lineno().unwrap_or(0);
    let name = match symbol.name() {
        Some(name) => name,
        None => SymbolName::new(&[]),
    };
    let mut name_buf = trace_name_buf();
    let name = gstring!(name_buf, {
        let _ = write!(name_buf, "{}", name); // NB: `fmt` is different from `SymbolName::as_str`.
    });

    // Skip common and less than informative frames.

    match name {
        "mm2::crash_reports::rust_seh_handler"
        | "veh_exception_filter"
        | "common::stack_trace"
        | "common::log_stacktrace"
        // Super-main on Windows.
        | "__scrt_common_main_seh" => return,
        _ => (),
    }

    match filename.as_ref() {
        "boxed.rs" | "panic.rs" => return,
        _ => (),
    }

    if name.starts_with("alloc::")
        || name.starts_with("backtrace::")
        || name.starts_with("common::set_panic_hook")
        || name.starts_with("common::stack_trace")
        || name.starts_with("core::ops::")
        || name.starts_with("futures::")
        || name.starts_with("hyper::")
        || name.starts_with("mm2::crash_reports::signal_handler")
        || name.starts_with("panic_unwind::")
        || name.starts_with("std::")
        || name.starts_with("scoped_tls::")
        || name.starts_with("test::run_test::")
        || name.starts_with("tokio::")
        || name.starts_with("tokio_core::")
        || name.starts_with("tokio_reactor::")
        || name.starts_with("tokio_executor::")
        || name.starts_with("tokio_timer::")
    {
        return;
    }

    let _ = writeln!(buf, "  {}:{}] {} {:?}", filename, lineno, name, instr_ptr);
}

/// Generates a string with the current stack trace.
///
/// To get a simple stack trace:
///
///     let mut trace = String::with_capacity (4096);
///     stack_trace (&mut stack_trace_frame, &mut |l| trace.push_str (l));
///
/// * `format` - Generates the string representation of a frame.
/// * `output` - Function used to print the stack trace.
///              Printing immediately, without buffering, should make the tracing somewhat more reliable.
pub fn stack_trace(
    format: &mut dyn FnMut(*mut c_void, &mut dyn Write, &backtrace::Symbol),
    output: &mut dyn FnMut(&str),
) {
    // cf. https://github.com/rust-lang/rust/pull/64154 (standard library backtrace)

    backtrace::trace(|frame| {
        backtrace::resolve(frame.ip(), |symbol| {
            let mut trace_buf = trace_buf();
            let trace = gstring!(trace_buf, {
                // frame.ip() is next instruction pointer typically so offset(-1) points to current instruction
                format(frame.ip().wrapping_offset(-1), trace_buf, symbol);
            });
            output(trace);
        });
        true
    });

    // not(wasm) and not(windows)
    #[cfg(not(any(target_arch = "wasm32", windows)))]
    output_pc_mem_addr(output)
}

// not(wasm) and not(windows)
#[cfg(not(any(target_arch = "wasm32", windows)))]
fn output_pc_mem_addr(output: &mut dyn FnMut(&str)) {
    TargetSharedLibrary::each(|shlib| {
        let mut trace_buf = trace_buf();
        let name = gstring!(trace_buf, {
            let _ = write!(
                trace_buf,
                "Virtual memory addresses of {}",
                shlib.name().to_string_lossy()
            );
        });
        output(name);
        for seg in shlib.segments() {
            let segment = gstring!(trace_buf, {
                let _ = write!(
                    trace_buf,
                    "  {}:{}",
                    seg.name(),
                    seg.actual_virtual_memory_address(shlib)
                );
            });
            output(segment);
        }
        // First TargetSharedLibrary is initial executable, we are not interested in other libs
        IterationControl::Break
    });
}

/// Set up a panic hook that prints the panic location, the message and the backtrace.
/// (The default Rust handler doesn't have the means to print the message).
#[cfg(target_arch = "wasm32")]
pub fn set_panic_hook() {
    set_hook(Box::new(|info: &PanicInfo| {
        let mut trace = String::new();
        stack_trace(&mut stack_trace_frame, &mut |l| trace.push_str(l));
        console_err!("{}", info);
        console_err!("backtrace\n{}", trace);
    }))
}

/// Sets our own panic handler using patched backtrace crate. It was discovered that standard Rust panic
/// handlers print only "unknown" in Android backtraces which is not helpful.
/// Using custom hook with patched backtrace version solves this issue.
/// NB: https://github.com/rust-lang/backtrace-rs/issues/227
#[cfg(not(target_arch = "wasm32"))]
pub fn set_panic_hook() {
    use std::sync::atomic::AtomicBool;

    thread_local! {static ENTERED: AtomicBool = AtomicBool::new(false);}

    set_hook(Box::new(|info: &PanicInfo| {
        // Stack tracing and logging might panic (in `println!` for example).
        // Let us detect this and do nothing on second panic.
        // We'll likely still get a crash after the hook is finished
        // (experimenting with this I'm getting the "thread panicked while panicking. aborting." on Windows)
        // but that crash will have a better stack trace compared to the one with deep hook recursion.
        if let Ok(Err(_)) = ENTERED.try_with(|e| e.compare_exchange(false, true, Ordering::Relaxed, Ordering::Relaxed))
        {
            return;
        }

        let mut trace = String::new();
        stack_trace(&mut stack_trace_frame, &mut |l| trace.push_str(l));
        log!((info));
        log!("backtrace\n"(trace));

        let _ = ENTERED.try_with(|e| e.compare_exchange(true, false, Ordering::Relaxed, Ordering::Relaxed));
    }))
}

/// Simulates the panic-in-panic crash.
pub fn double_panic_crash() {
    struct Panicker;
    impl Drop for Panicker {
        fn drop(&mut self) { panic!("panic in drop") }
    }
    let panicker = Panicker;
    if 1 < 2 {
        panic!("first panic")
    }
    drop(panicker) // Delays the drop.
}

/// Tries to detect if we're running under a test, allowing us to be lazy and *delay* some costly operations.
///
/// Note that the code SHOULD behave uniformely regardless of where it's invoked from
/// (nondeterminism breaks POLA and we don't know how the code will be used in the future)
/// but in certain cases we have a leeway of adjusting to being run from a test
/// without breaking any invariants or expectations.
/// For instance, DHT might take unknown time to initialize, and by delaying this initialization in the tests
/// we can avoid the unnecessary overhead of DHT initializaion and destruction while maintaining the contract.
pub fn is_a_test_drill() -> bool {
    // Stack tracing would sometimes crash on Windows, doesn't worth the risk here.
    if cfg!(windows) {
        return false;
    }

    let mut trace = String::with_capacity(1024);
    stack_trace(
        &mut |_ptr, mut fwr, sym| {
            if let Some(name) = sym.name() {
                let _ = witeln!(fwr, (name));
            }
        },
        &mut |tr| trace.push_str(tr),
    );

    if trace.contains("\nmm2::main\n") || trace.contains("\nmm2::run_lp_main\n") {
        return false;
    }

    if let Some(executable) = std::env::args().next() {
        if executable.ends_with(r"\mm2.exe") {
            return false;
        }
        if executable.ends_with("/mm2") {
            return false;
        }
    }

    true
}

/// RPC response, returned by the RPC handlers.  
/// NB: By default the future is executed on the shared asynchronous reactor (`CORE`),
/// the handler is responsible for spawning the future on another reactor if it doesn't fit the `CORE` well.
pub type HyRes = Box<dyn Future<Item = Response<Vec<u8>>, Error = String> + Send>;

pub type BoxFut<T, E> = Box<dyn Future<Item = T, Error = E> + Send>;

pub trait HttpStatusCode {
    fn status_code(&self) -> StatusCode;
}

#[derive(Debug, Deserialize, Serialize)]
struct HostedHttpRequest {
    method: String,
    uri: String,
    headers: HashMap<String, String>,
    body: Vec<u8>,
}

#[derive(Debug, Deserialize, Serialize)]
struct HostedHttpResponse {
    status: u16,
    headers: HashMap<String, String>,
    body: Vec<u8>,
}

// To improve git history and ease of exploratory refactoring
// we're splitting the code in place with conditional compilation.
// wio stands for "web I/O" or "wasm I/O",
// it contains the parts which aren't directly available with WASM.

pub mod lazy {
    #[cfg(test)] use super::block_on;
    use async_trait::async_trait;
    use std::future::Future;

    /// Wrapper of lazily evaluated variables.
    /// A `LazyLocal` object initializes the [`LazyLocal::inner`] value once
    /// on [`LazyLocal::get()`] or [`LazyLocal::get_mut()`] calls using [`LazyLocal::constructor`] callback.
    pub struct LazyLocal<'a, T> {
        inner: Option<T>,
        constructor: Option<Box<dyn FnOnce() -> T + 'a>>,
    }

    impl<'a, T> LazyLocal<'a, T> {
        pub fn with_constructor(constructor: impl FnOnce() -> T + 'a) -> Self {
            Self {
                inner: None,
                constructor: Some(Box::new(constructor)),
            }
        }

        pub fn is_initialized(&self) -> bool { self.inner.is_some() }

        /// Initialize the [`LazyLocal::inner`] value if it is not yet and get the immutable reference on it.
        pub fn get(&mut self) -> &T { self.get_mut() }

        /// Initialize the [`LazyLocal::inner`] value if it is not yet and get the mutable reference on it.
        pub fn get_mut(&mut self) -> &mut T {
            match self.inner {
                Some(ref mut inner) => inner,
                None => {
                    let mut constructor = None;
                    std::mem::swap(&mut self.constructor, &mut constructor);
                    let constructor = constructor.expect("constructor is used already");
                    self.inner = Some(constructor());
                    self.inner.as_mut().unwrap()
                },
            }
        }
    }

    /// Searches for an element of an iterator that satisfies a predicate function.
    /// `find_lazy()` takes a closure that returns `true` or `false`.
    /// It applies this closure to each execution result of the futures stored within iterator, and if any of them return
    /// `true`, then `find_lazy()` returns [`Some(element)`]. If they all return
    /// `false`, it returns [`None`].
    #[async_trait]
    pub trait FindLazy: Iterator {
        type FutureOutput;

        async fn find_lazy<F>(self, f: F) -> Option<Self::FutureOutput>
        where
            F: FnMut(&Self::FutureOutput) -> bool + Send;
    }

    /// Is equivalent to `FindLazy` except a predicate function can modify a return element.
    #[async_trait]
    pub trait FindMapLazy: Iterator {
        type FutureOutput;

        async fn find_map_lazy<M, F>(self, f: F) -> Option<M>
        where
            F: FnMut(Self::FutureOutput) -> Option<M> + Send;
    }

    /// Implement the `FindLazy` for iterator of futures.
    #[async_trait]
    impl<T, I> FindLazy for I
    where
        T: Future + Send + 'static,
        I: Iterator<Item = T> + Send,
    {
        type FutureOutput = T::Output;

        async fn find_lazy<F>(mut self, mut f: F) -> Option<Self::FutureOutput>
        where
            F: FnMut(&Self::FutureOutput) -> bool + Send,
        {
            for item in self {
                let result = item.await;
                if f(&result) {
                    return Some(result);
                }
            }
            None
        }
    }

    /// Implement the `FindMapLazy` for iterators of futures.
    #[async_trait]
    impl<T, I> FindMapLazy for I
    where
        T: Future + Send + 'static,
        I: Iterator<Item = T> + Send,
    {
        type FutureOutput = T::Output;

        async fn find_map_lazy<M, F>(mut self, mut f: F) -> Option<M>
        where
            F: FnMut(Self::FutureOutput) -> Option<M> + Send,
        {
            for item in self {
                let mres = f(item.await);
                if mres.is_some() {
                    return mres;
                }
            }
            None
        }
    }

    #[cfg(test)]
    async fn future_helper(msg: &str, panic: bool) -> String {
        if panic {
            panic!("This future must not be executed");
        }

        msg.into()
    }

    #[test]
    fn test_lazy_local() {
        let template = "Default".to_string();
        let mut local = LazyLocal::with_constructor(|| template.clone());

        assert!(!local.is_initialized());
        assert!(local.constructor.is_some());
        assert_eq!(local.inner, None);

        assert_eq!(local.get(), &template);
        assert!(local.is_initialized());
        assert!(local.constructor.is_none());
        assert_eq!(local.get_mut(), &template);

        *local.get_mut() = "Another string".into();
        assert_eq!(local.get(), "Another string");
    }

    #[test]
    fn test_find_lazy() {
        let futures = vec![
            future_helper("say", false),
            future_helper("hello", false),
            future_helper("world", true), // this future must not be executed
        ];

        let actual = block_on(futures.into_iter().find_lazy(|x| x == "hello"));
        assert_eq!(actual, Some("hello".into()));
    }

    #[test]
    fn test_find_map_lazy() {
        let futures = vec![
            future_helper("say", false),
            future_helper("hello", false),
            future_helper("world", true), // this future must not be executed
        ];

        let actual =
            block_on(
                futures
                    .into_iter()
                    .find_map_lazy(|x| if x == "hello" { Some(x.to_uppercase()) } else { None }),
            );
        assert_eq!(actual, Some("HELLO".into()));
    }
}

/// Returns a JSON error HyRes on a failure.
#[macro_export]
macro_rules! try_h {
    ($e: expr) => {
        match $e {
            Ok(ok) => ok,
            Err(err) => return $crate::rpc_err_response(500, &ERRL!("{}", err)),
        }
    };
}

<<<<<<< HEAD
/// Executes a GET request, returning the response status, headers and body.
#[cfg(not(target_arch = "wasm32"))]
pub async fn slurp_url(url: &str) -> SlurpRes {
    wio::slurp_req(try_s!(Request::builder().uri(url).body(Vec::new()))).await
}

/// Executes a GET request, returning the response status, headers and body.
/// Please note the return header map is empty, because `wasm_bindgen` doesn't provide the way to extract all headers.
#[cfg(target_arch = "wasm32")]
pub async fn slurp_url(url: &str) -> SlurpRes {
    wasm_http::FetchRequest::get(url)
        .request_str()
        .await
        .map(|(status_code, response)| (status_code, HeaderMap::new(), response.into_bytes()))
}

/// Executes a POST request, returning the response status, headers and body.
#[cfg(not(target_arch = "wasm32"))]
pub async fn slurp_post_json(url: &str, body: String) -> SlurpRes {
    let request = try_s!(Request::builder()
        .method("POST")
        .uri(url)
        .header(CONTENT_TYPE, HeaderValue::from_static("application/json"))
        .body(body.into()));
    wio::slurp_req(request).await
}

/// Executes a POST request, returning the response status, headers and body.
/// Please note the return header map is empty, because `wasm_bindgen` doesn't provide the way to extract all headers.
#[cfg(target_arch = "wasm32")]
pub async fn slurp_post_json(url: &str, body: String) -> SlurpRes {
    wasm_http::FetchRequest::post(url)
        .header("Content-Type", "application/json")
        .body_utf8(body)
        .request_str()
        .await
        .map(|(status_code, response)| (status_code, HeaderMap::new(), response.into_bytes()))
}

#[test]
fn test_slurp_req() {
    let (status, headers, body) = block_on(slurp_url("https://httpbin.org/get")).unwrap();
    assert!(status.is_success(), "{:?} {:?} {:?}", status, headers, body);
}

#[test]
fn test_slurp_post_req() {
    let (status, headers, body) = block_on(slurp_post_json("https://httpbin.org/post", "".to_string())).unwrap();
    assert!(status.is_success(), "{:?} {:?} {:?}", status, headers, body);
}

/// Fetch URL by HTTPS and parse JSON response
pub async fn fetch_json<T>(url: &str) -> Result<T, String>
where
    T: serde::de::DeserializeOwned + Send + 'static,
{
    let result = try_s!(slurp_url(url).await);
    let result = try_s!(serde_json::from_slice(&result.2));
    Ok(result)
}

/// Send POST JSON HTTPS request and parse response
pub async fn post_json<T>(url: &str, json: String) -> Result<T, String>
where
    T: serde::de::DeserializeOwned + Send + 'static,
{
    let result = try_s!(slurp_post_json(url, json).await);
    let result = try_s!(serde_json::from_slice(&result.2));
    Ok(result)
}

=======
>>>>>>> 5c042d8a
/// Wraps a JSON string into the `HyRes` RPC response future.
pub fn rpc_response<T>(status: u16, body: T) -> HyRes
where
    Vec<u8>: From<T>,
{
    let rf = match Response::builder()
        .status(status)
        .header(CONTENT_TYPE, HeaderValue::from_static("application/json"))
        .body(Vec::from(body))
    {
        Ok(r) => future::ok::<Response<Vec<u8>>, String>(r),
        Err(err) => {
            let err = ERRL!("{}", err);
            future::err::<Response<Vec<u8>>, String>(json!({ "error": err }).to_string())
        },
    };
    Box::new(rf)
}

#[derive(Serialize)]
struct ErrResponse {
    error: String,
}

/// Converts the given `err` message into the `{error: $err}` JSON string.
pub fn err_to_rpc_json_string(err: &str) -> String {
    let err = ErrResponse { error: err.to_owned() };
    json::to_string(&err).unwrap()
}

pub fn err_tp_rpc_json(error: String) -> Json { json::to_value(ErrResponse { error }).unwrap() }

/// Returns the `{error: $msg}` JSON response with the given HTTP `status`.
/// Also logs the error (if possible).
pub fn rpc_err_response(status: u16, msg: &str) -> HyRes {
    // TODO: Like in most other places, we should check for a thread-local access to the proper log here.
    // Might be a good idea to use emoji too, like "🤒" or "🤐" or "😕".
    // TODO: Consider turning this into a macros or merging with `try_h` in order to retain the `line!`.
    log! ({"RPC error response: {}", msg});

    rpc_response(status, err_to_rpc_json_string(msg))
}

/// A closure that would (re)start a `Future` to synchronize with an external resource in `RefreshedExternalResource`.
type ExternalResourceSync<R> =
    Box<dyn Fn() -> Box<dyn Future<Item = R, Error = String> + Send + 'static> + Send + 'static>;

/// Memory space accessible to the `Future` tail spawned by the `RefreshedExternalResource`.
struct RerShelf<R: Send + 'static> {
    /// The time when the `Future` generated by `sync` has filled this shell.
    time: f64,
    /// Results of the `sync`-generated `Future`.
    result: Result<R, String>,
}

/// Often we have an external resource that we need a fresh copy of.
/// (Or the other way around, when there is an external resource that we need to periodically update or synchronize with).
/// Particular property of such resources is that they might be unavailable,
/// might be slow due to resource overload or network congestion,
/// need to be resynchronized periodically
/// while being nice to the resource by maintaining rate limits.
///
/// Some of these resources are naturally singleton.
/// For exampe, we have only one "bittrex.com" and we need not multiple copies of its market data withing the process.
///
/// This helper here will organize the handling of such synchronization, periodically starting the synchronization `Future`,
/// restarting it on timeout, maintaining rate limits.
pub struct RefreshedExternalResource<R: Send + 'static> {
    sync: Mutex<ExternalResourceSync<R>>,
    /// Rate limit in the form of the desired number of seconds between the syncs.
    every_n_sec: f64,
    /// Start a new `Future` and drop the old one if it fails to finish after this number of seconds.
    timeout_sec: f64,
    /// The time (in f64 seconds) when we last (re)started the `sync`.
    /// We want `AtomicU64` but it isn't yet stable.
    last_start: AtomicUsize,
    shelf: Arc<Mutex<Option<RerShelf<R>>>>,
    /// The `Future`s interested in the next update.  
    /// When there is an updated the `Task::notify` gets invoked once and then the `Task` is removed from the `listeners` list.
    listeners: Arc<Mutex<Vec<Task>>>,
}
impl<R: Send + 'static> RefreshedExternalResource<R> {
    /// New instance of the external resource tracker.
    ///
    /// * `every_n_sec` - Desired number of seconds between the syncs.
    /// * `timeout_sec` - Start a new `sync` and drop the old `Future` if it fails to finish after this number of seconds.
    ///                   Automatically bumped to be at least `every_n_sec` large.
    /// * `sync` - Generates the `Future` that should synchronize with the external resource in background.
    ///            Note that we'll tail the `Future`, polling the tail from the shared asynchronous reactor;
    ///            *spawn* the `Future` onto a different reactor if the shared asynchronous reactor is not the best option.
    pub fn new(every_n_sec: f64, timeout_sec: f64, sync: ExternalResourceSync<R>) -> RefreshedExternalResource<R> {
        assert_eq!(size_of::<usize>(), 8);
        RefreshedExternalResource {
            sync: Mutex::new(sync),
            every_n_sec,
            timeout_sec: timeout_sec.max(every_n_sec),
            last_start: AtomicUsize::new(0f64.to_bits() as usize),
            shelf: Arc::new(Mutex::new(None)),
            listeners: Arc::new(Mutex::new(Vec::new())),
        }
    }

    pub fn add_listeners(&self, mut tasks: Vec<Task>) -> Result<(), String> {
        let mut listeners = try_s!(self.listeners.lock());
        listeners.append(&mut tasks);
        Ok(())
    }

    /// Performs the maintenance operations necessary to periodically refresh the resource.
    pub fn tick(&self) -> Result<(), String> {
        let now = now_float();
        let last_finish = match *try_s!(self.shelf.lock()) {
            Some(ref rer_shelf) => rer_shelf.time,
            None => 0.,
        };
        let last_start = f64::from_bits(self.last_start.load(Ordering::Relaxed) as u64);

        if now - last_start > self.timeout_sec || (last_finish > last_start && now - last_start > self.every_n_sec) {
            self.last_start.store(now.to_bits() as usize, Ordering::Relaxed);
            let sync = try_s!(self.sync.lock());
            let f = (*sync)();
            let shelf_tx = self.shelf.clone();
            let listeners = self.listeners.clone();
            let f = f.then(move |result| -> Result<(), ()> {
                let mut shelf = match shelf_tx.lock() {
                    Ok(l) => l,
                    Err(err) => {
                        log! ({"RefreshedExternalResource::tick] Can't lock the shelf: {}", err});
                        return Err(());
                    },
                };
                let shelf_time = match *shelf {
                    Some(ref r) => r.time,
                    None => 0.,
                };
                if now > shelf_time {
                    // This check prevents out-of-order shelf updates.
                    *shelf = Some(RerShelf {
                        time: now_float(),
                        result,
                    });
                    drop(shelf); // Don't hold the lock unnecessarily.
                    {
                        let mut listeners = match listeners.lock() {
                            Ok(l) => l,
                            Err(err) => {
                                log! ({"RefreshedExternalResource::tick] Can't lock the listeners: {}", err});
                                return Err(());
                            },
                        };
                        for task in listeners.drain(..) {
                            task.notify()
                        }
                    }
                }
                Ok(())
            });
            executor::spawn(f.compat().map(|_| ())); // Polls `f` in background.
        }

        Ok(())
    }

    /// The time, in seconds since UNIX epoch, when the refresh `Future` resolved.
    pub fn last_finish(&self) -> Result<f64, String> {
        Ok(match *try_s!(self.shelf.lock()) {
            Some(ref rer_shelf) => rer_shelf.time,
            None => 0.,
        })
    }

    pub fn with_result<V, F: FnMut(Option<&Result<R, String>>) -> Result<V, String>>(
        &self,
        mut cb: F,
    ) -> Result<V, String> {
        let shelf = try_s!(self.shelf.lock());
        match *shelf {
            Some(ref rer_shelf) => cb(Some(&rer_shelf.result)),
            None => cb(None),
        }
    }
}

#[derive(Clone, Debug)]
pub struct P2PMessage {
    pub from: SocketAddr,
    pub content: String,
}

impl P2PMessage {
    pub fn from_string_with_default_addr(content: String) -> P2PMessage {
        P2PMessage {
            from: SocketAddr::new([0; 4].into(), 0),
            content,
        }
    }

    pub fn from_serialize_with_default_addr<T: serde::Serialize>(msg: &T) -> P2PMessage {
        P2PMessage {
            from: SocketAddr::new([0; 4].into(), 0),
            content: serde_json::to_string(msg).unwrap(),
        }
    }
}

#[derive(Debug)]
pub struct QueuedCommand {
    pub response_sock: i32,
    pub stats_json_only: i32,
    pub queue_id: u32,
    pub msg: P2PMessage,
    // retstrp: *mut *mut c_char,
}

#[cfg(not(target_arch = "wasm32"))]
pub fn var(name: &str) -> Result<String, String> {
    match std::env::var(name) {
        Ok(v) => Ok(v),
        Err(_err) => ERR!("No {}", name),
    }
}

/// TODO make it wasm32 only
#[cfg(target_arch = "wasm32")]
pub fn var(_name: &str) -> Result<String, String> { ERR!("Environment variable not supported in WASM") }

/// TODO make it wasm32 only
/// #[cfg(not(target_arch = "wasm32"))]
pub fn block_on<F>(f: F) -> F::Output
where
    F: Future03,
{
    if var("TRACE_BLOCK_ON").map(|v| v == "true") == Ok(true) {
        let mut trace = String::with_capacity(4096);
        stack_trace(&mut stack_trace_frame, &mut |l| trace.push_str(l));
        log!("block_on at\n"(trace));
    }

    futures::executor::block_on(f)
}

#[cfg(target_arch = "wasm32")]
pub fn now_ms() -> u64 { js_sys::Date::now() as u64 }

#[cfg(target_arch = "wasm32")]
pub fn now_float() -> f64 {
    use gstuff::duration_to_float;
    use std::time::Duration;
    duration_to_float(Duration::from_millis(now_ms()))
}

#[cfg(not(target_arch = "wasm32"))]
pub fn temp_dir() -> PathBuf { env::temp_dir() }

/// If the `MM_LOG` variable is present then tries to open that file.  
/// Prints a warning to `stdout` if there's a problem opening the file.  
/// Returns `None` if `MM_LOG` variable is not present or if the specified path can't be opened.
#[cfg(not(target_arch = "wasm32"))]
fn open_log_file() -> Option<std::fs::File> {
    let mm_log = match var("MM_LOG") {
        Ok(v) => v,
        Err(_) => return None,
    };

    // For security reasons we want the log path to always end with ".log".
    if !mm_log.ends_with(".log") {
        println!("open_log_file] MM_LOG doesn't end with '.log'");
        return None;
    }

    match std::fs::OpenOptions::new().append(true).create(true).open(&mm_log) {
        Ok(f) => Some(f),
        Err(err) => {
            println!("open_log_file] Can't open {}: {}", mm_log, err);
            None
        },
    }
}

#[cfg(not(target_arch = "wasm32"))]
pub fn writeln(line: &str) {
    use std::panic::catch_unwind;

    lazy_static! {
        static ref LOG_FILE: Mutex<Option<std::fs::File>> = Mutex::new(open_log_file());
    }

    // `catch_unwind` protects the tests from error
    //
    //     thread 'CORE' panicked at 'cannot access stdout during shutdown'
    //
    // (which might be related to https://github.com/rust-lang/rust/issues/29488).
    let _ = catch_unwind(|| {
        if let Ok(mut log_file) = LOG_FILE.lock() {
            if let Some(ref mut log_file) = *log_file {
                let _ = witeln!(log_file, (line));
                return;
            }
        }
        println!("{}", line);
    });
}

#[cfg(target_arch = "wasm32")]
static mut PROCESS_LOG_TAIL: [u8; 0x10000] = [0; 0x10000];

#[cfg(target_arch = "wasm32")]
static TAIL_CUR: AtomicUsize = AtomicUsize::new(0);

/// Keep a tail of the log in RAM for the integration tests.
#[cfg(target_arch = "wasm32")]
pub fn append_log_tail(line: &str) {
    unsafe {
        if line.len() < PROCESS_LOG_TAIL.len() {
            let posⁱ = TAIL_CUR.load(Ordering::Relaxed);
            let posⱼ = posⁱ + line.len();
            let (posˢ, posⱼ) = if posⱼ > PROCESS_LOG_TAIL.len() {
                (0, line.len())
            } else {
                (posⁱ, posⱼ)
            };
            if TAIL_CUR
                .compare_exchange(posⁱ, posⱼ, Ordering::Relaxed, Ordering::Relaxed)
                .is_ok()
            {
                for (cur, ix) in (posˢ..posⱼ).zip(0..line.len()) {
                    PROCESS_LOG_TAIL[cur] = line.as_bytes()[ix]
                }
            }
        }
    }
}

#[cfg(target_arch = "wasm32")]
pub fn writeln(line: &str) {
    use web_sys::console;
    console::log_1(&line.into());
    append_log_tail(line);
}

pub fn small_rng() -> SmallRng { SmallRng::seed_from_u64(now_ms()) }

lazy_static! {
    /// Maps helper request ID to the corresponding Waker,
    /// allowing WASM host to wake the `HelperReply`.
    static ref HELPER_REQUESTS: Mutex<HashMap<i32, Waker>> = Mutex::new (HashMap::new());
}

/// WASM host invokes this method to signal the readiness of the HTTP request.
#[no_mangle]
#[cfg(target_arch = "wasm32")]
pub extern "C" fn http_ready(helper_request_id: i32) {
    let mut helper_requests = HELPER_REQUESTS.lock().unwrap();
    if let Some(waker) = helper_requests.remove(&helper_request_id) {
        waker.wake()
    }
}

#[derive(Deserialize, Debug)]
pub struct HelperResponse {
    pub status: u32,
    #[serde(rename = "ct")]
    pub content_type: Option<ByteBuf>,
    #[serde(rename = "cs")]
    pub checksum: Option<ByteBuf>,
    pub body: ByteBuf,
}
/// Mostly used to log the errors coming from the other side.
impl fmt::Display for HelperResponse {
    fn fmt(&self, ft: &mut fmt::Formatter) -> fmt::Result {
        wite! (ft, (self.status) ", " (binprint (&self.body, b'.')))
    }
}

#[derive(Serialize, Deserialize)]
pub struct BroadcastP2pMessageArgs {
    pub ctx: u32,
    pub msg: String,
}

#[derive(Debug, Clone)]
/// Ordered from low to height inclusive range.
pub struct OrdRange<T>(RangeInclusive<T>);

impl<T> Deref for OrdRange<T> {
    type Target = RangeInclusive<T>;

    fn deref(&self) -> &Self::Target { &self.0 }
}

impl<T: PartialOrd> OrdRange<T> {
    /// Construct the OrderedRange from the start-end pair.
    pub fn new(start: T, end: T) -> Result<Self, String> {
        if start > end {
            return Err("".into());
        }

        Ok(Self(start..=end))
    }
}

impl<T: Copy> OrdRange<T> {
    /// Flatten a start-end pair into the vector.
    pub fn flatten(&self) -> Vec<T> { vec![*self.start(), *self.end()] }
}

fn without_trailing_zeroes(decimal: &str, dot: usize) -> &str {
    let mut pos = decimal.len() - 1;
    loop {
        let ch = decimal.as_bytes()[pos];
        if ch != b'0' {
            break &decimal[0..=pos];
        }
        if pos == dot {
            break &decimal[0..pos];
        }
        pos -= 1
    }
}

/// Round half away from zero (aka commercial rounding).
pub fn round_to(bd: &BigDecimal, places: u8) -> String {
    // Normally we'd do
    //
    //     let divisor = pow (10, places)
    //     round (self * divisor) / divisor
    //
    // But we don't have a `round` function in `BigDecimal` at present, so we're on our own.

    let bds = format!("{}", bd);
    let bda = bds.as_bytes();
    let dot = bda.iter().position(|&ch| ch == b'.');
    let dot = match dot {
        Some(dot) => dot,
        None => return bds,
    };

    if bda.len() - dot <= places as usize {
        return String::from(without_trailing_zeroes(&bds, dot));
    }

    let mut pos = bda.len() - 1;
    let mut ch = bda[pos];
    let mut prev_digit = 0;
    loop {
        let digit = ch - b'0';
        let rounded = if prev_digit > 5 { digit + 1 } else { digit };
        //println! ("{} at {}: prev_digit {}, digit {}, rounded {}", bds, pos, prev_digit, digit, rounded);

        if pos < dot {
            //println! ("{}, pos < dot, stopping at pos {}", bds, pos);
            let mut integer: i64 = (&bds[0..=pos]).parse().unwrap();
            if prev_digit > 5 {
                if bda[0] == b'-' {
                    integer = integer.checked_sub(1).unwrap()
                } else {
                    integer = integer.checked_add(1).unwrap()
                }
            }
            return format!("{}", integer);
        }

        if pos == dot + places as usize && rounded < 10 {
            //println! ("{}, stopping at pos {}", bds, pos);
            break format!("{}{}", &bds[0..pos], rounded);
        }

        pos -= 1;
        if pos == dot {
            pos -= 1
        } // Skip over the dot.
        ch = bda[pos];
        prev_digit = rounded
    }
}

#[test]
fn test_round_to() {
    assert_eq!(round_to(&BigDecimal::from(0.999), 2), "1");
    assert_eq!(round_to(&BigDecimal::from(-0.999), 2), "-1");

    assert_eq!(round_to(&BigDecimal::from(10.999), 2), "11");
    assert_eq!(round_to(&BigDecimal::from(-10.999), 2), "-11");

    assert_eq!(round_to(&BigDecimal::from(99.9), 1), "99.9");
    assert_eq!(round_to(&BigDecimal::from(-99.9), 1), "-99.9");

    assert_eq!(round_to(&BigDecimal::from(99.9), 0), "100");
    assert_eq!(round_to(&BigDecimal::from(-99.9), 0), "-100");

    let ouch = BigDecimal::from(1) / BigDecimal::from(7);
    assert_eq!(round_to(&ouch, 3), "0.143");

    let ouch = BigDecimal::from(1) / BigDecimal::from(3);
    assert_eq!(round_to(&ouch, 0), "0");
    assert_eq!(round_to(&ouch, 1), "0.3");
    assert_eq!(round_to(&ouch, 2), "0.33");
    assert_eq!(round_to(&ouch, 9), "0.333333333");

    assert_eq!(round_to(&BigDecimal::from(0.123), 99), "0.123");
    assert_eq!(round_to(&BigDecimal::from(-0.123), 99), "-0.123");

    assert_eq!(round_to(&BigDecimal::from(0), 99), "0");
    assert_eq!(round_to(&BigDecimal::from(-0), 99), "0");

    assert_eq!(round_to(&BigDecimal::from(0.123), 0), "0");
    assert_eq!(round_to(&BigDecimal::from(-0.123), 0), "0");

    assert_eq!(round_to(&BigDecimal::from(0), 0), "0");
    assert_eq!(round_to(&BigDecimal::from(-0), 0), "0");
}

const fn ten() -> usize { 10 }

fn one() -> NonZeroUsize { NonZeroUsize::new(1).unwrap() }

#[derive(Debug, Deserialize)]
pub struct PagingOptions {
    #[serde(default = "ten")]
    pub limit: usize,
    #[serde(default = "one")]
    pub page_number: NonZeroUsize,
    pub from_uuid: Option<Uuid>,
}

#[cfg(not(target_arch = "wasm32"))]
pub fn new_uuid() -> Uuid { Uuid::new_v4() }

#[cfg(target_arch = "wasm32")]
pub fn new_uuid() -> Uuid {
    use rand::RngCore;
    use uuid::{Builder, Variant, Version};

    let mut rng = rand::thread_rng();
    let mut bytes = [0; 16];

    rng.fill_bytes(&mut bytes);

    Builder::from_bytes(bytes)
        .set_variant(Variant::RFC4122)
        .set_version(Version::Random)
        .build()
}

/// Get only the first line of the error.
/// Generally, the `JsValue` error contains the stack trace of an error.
/// This function cuts off the stack trace.
#[cfg(target_arch = "wasm32")]
pub fn stringify_js_error(error: &JsValue) -> String {
    format!("{:?}", error)
        .lines()
        .next()
        .map(|e| e.to_owned())
        .unwrap_or_default()
}

/// The function helper for the `WasmUnwrapExt`, `WasmUnwrapErrExt` traits.
#[cfg(target_arch = "wasm32")]
#[track_caller]
fn caller_file_line() -> (&'static str, u32) {
    let location = std::panic::Location::caller();
    let file = gstuff::filename(location.file());
    let line = location.line();
    (file, line)
}

#[cfg(target_arch = "wasm32")]
pub trait WasmUnwrapExt<T> {
    fn unwrap_w(self) -> T;
    fn expect_w(self, description: &str) -> T;
}

#[cfg(target_arch = "wasm32")]
pub trait WasmUnwrapErrExt<E> {
    fn unwrap_err_w(self) -> E;
    fn expect_err_w(self, description: &str) -> E;
}

#[cfg(target_arch = "wasm32")]
impl<T, E: fmt::Debug> WasmUnwrapExt<T> for Result<T, E> {
    #[track_caller]
    fn unwrap_w(self) -> T {
        match self {
            Ok(t) => t,
            Err(e) => {
                let (file, line) = caller_file_line();
                let error = format!(
                    "{}:{}] 'Result::unwrap_w' called on an 'Err' value: {:?}",
                    file, line, e
                );
                wasm_bindgen::throw_str(&error)
            },
        }
    }

    #[track_caller]
    fn expect_w(self, description: &str) -> T {
        match self {
            Ok(t) => t,
            Err(e) => {
                let (file, line) = caller_file_line();
                let error = format!("{}:{}] {}: {:?}", file, line, description, e);
                wasm_bindgen::throw_str(&error)
            },
        }
    }
}

#[cfg(target_arch = "wasm32")]
impl<T> WasmUnwrapExt<T> for Option<T> {
    #[track_caller]
    fn unwrap_w(self) -> T {
        match self {
            Some(t) => t,
            None => {
                let (file, line) = caller_file_line();
                let error = format!("{}:{}] 'Option::unwrap_w' called on a 'None' value", file, line);
                wasm_bindgen::throw_str(&error)
            },
        }
    }

    #[track_caller]
    fn expect_w(self, description: &str) -> T {
        match self {
            Some(t) => t,
            None => {
                let (file, line) = caller_file_line();
                let error = format!("{}:{}] {}", file, line, description);
                wasm_bindgen::throw_str(&error)
            },
        }
    }
}

#[cfg(target_arch = "wasm32")]
impl<T: fmt::Debug, E> WasmUnwrapErrExt<E> for Result<T, E> {
    #[track_caller]
    fn unwrap_err_w(self) -> E {
        match self {
            Ok(t) => {
                let (file, line) = caller_file_line();
                let error = format!(
                    "{}:{}] 'Result::unwrap_err_w' called on an 'Ok' value: {:?}",
                    file, line, t
                );
                wasm_bindgen::throw_str(&error)
            },
            Err(e) => e,
        }
    }

    #[track_caller]
    fn expect_err_w(self, description: &str) -> E {
        match self {
            Ok(t) => {
                let (file, line) = caller_file_line();
                let error = format!("{}:{}] {}: {:?}", file, line, description, t);
                wasm_bindgen::throw_str(&error)
            },
            Err(e) => e,
        }
    }
}

#[cfg(target_arch = "wasm32")]
#[track_caller]
pub fn panic_w(description: &str) {
    let (file, line) = caller_file_line();
    let error = format!("{}:{}] 'panic_w' called: {:?}", file, line, description);
    wasm_bindgen::throw_str(&error)
}

pub fn first_char_to_upper(input: &str) -> String {
    let mut v: Vec<char> = input.chars().collect();
    if let Some(c) = v.first_mut() {
        c.make_ascii_uppercase()
    }
    v.into_iter().collect()
}

#[test]
fn test_first_char_to_upper() {
    assert_eq!("", first_char_to_upper(""));
    assert_eq!("K", first_char_to_upper("k"));
    assert_eq!("Komodo", first_char_to_upper("komodo"));
    assert_eq!(".komodo", first_char_to_upper(".komodo"));
}

/// Calculates the median of the set represented as slice
pub fn median<T: Add<Output = T> + Div<Output = T> + Copy + From<u8> + Ord>(input: &mut [T]) -> Option<T> {
    // median is undefined on empty sets
    if input.is_empty() {
        return None;
    }
    input.sort();
    let median_index = input.len() / 2;
    if input.len() % 2 == 0 {
        Some((input[median_index - 1] + input[median_index]) / T::from(2u8))
    } else {
        Some(input[median_index])
    }
}

#[test]
fn test_median() {
    let mut input = [3, 2, 1];
    let expected = Some(2u32);
    let actual = median(&mut input);
    assert_eq!(expected, actual);

    let mut input = [3, 1];
    let expected = Some(2u32);
    let actual = median(&mut input);
    assert_eq!(expected, actual);

    let mut input = [1, 3, 2, 8, 10];
    let expected = Some(3u32);
    let actual = median(&mut input);
    assert_eq!(expected, actual);
}

pub fn calc_total_pages(entries_len: usize, limit: usize) -> usize {
    if limit == 0 {
        return 0;
    }
    let pages_num = entries_len / limit;
    if entries_len % limit == 0 {
        pages_num
    } else {
        pages_num + 1
    }
}

#[test]
fn test_calc_total_pages() {
    assert_eq!(0, calc_total_pages(0, 0));
    assert_eq!(0, calc_total_pages(0, 1));
    assert_eq!(0, calc_total_pages(0, 100));
    assert_eq!(1, calc_total_pages(1, 1));
    assert_eq!(2, calc_total_pages(16, 8));
    assert_eq!(2, calc_total_pages(15, 8));
}<|MERGE_RESOLUTION|>--- conflicted
+++ resolved
@@ -86,6 +86,7 @@
 pub mod log;
 #[macro_use]
 pub mod mm_metrics;
+
 pub mod big_int_str;
 pub mod crash_reports;
 pub mod custom_futures;
@@ -818,80 +819,6 @@
     };
 }
 
-<<<<<<< HEAD
-/// Executes a GET request, returning the response status, headers and body.
-#[cfg(not(target_arch = "wasm32"))]
-pub async fn slurp_url(url: &str) -> SlurpRes {
-    wio::slurp_req(try_s!(Request::builder().uri(url).body(Vec::new()))).await
-}
-
-/// Executes a GET request, returning the response status, headers and body.
-/// Please note the return header map is empty, because `wasm_bindgen` doesn't provide the way to extract all headers.
-#[cfg(target_arch = "wasm32")]
-pub async fn slurp_url(url: &str) -> SlurpRes {
-    wasm_http::FetchRequest::get(url)
-        .request_str()
-        .await
-        .map(|(status_code, response)| (status_code, HeaderMap::new(), response.into_bytes()))
-}
-
-/// Executes a POST request, returning the response status, headers and body.
-#[cfg(not(target_arch = "wasm32"))]
-pub async fn slurp_post_json(url: &str, body: String) -> SlurpRes {
-    let request = try_s!(Request::builder()
-        .method("POST")
-        .uri(url)
-        .header(CONTENT_TYPE, HeaderValue::from_static("application/json"))
-        .body(body.into()));
-    wio::slurp_req(request).await
-}
-
-/// Executes a POST request, returning the response status, headers and body.
-/// Please note the return header map is empty, because `wasm_bindgen` doesn't provide the way to extract all headers.
-#[cfg(target_arch = "wasm32")]
-pub async fn slurp_post_json(url: &str, body: String) -> SlurpRes {
-    wasm_http::FetchRequest::post(url)
-        .header("Content-Type", "application/json")
-        .body_utf8(body)
-        .request_str()
-        .await
-        .map(|(status_code, response)| (status_code, HeaderMap::new(), response.into_bytes()))
-}
-
-#[test]
-fn test_slurp_req() {
-    let (status, headers, body) = block_on(slurp_url("https://httpbin.org/get")).unwrap();
-    assert!(status.is_success(), "{:?} {:?} {:?}", status, headers, body);
-}
-
-#[test]
-fn test_slurp_post_req() {
-    let (status, headers, body) = block_on(slurp_post_json("https://httpbin.org/post", "".to_string())).unwrap();
-    assert!(status.is_success(), "{:?} {:?} {:?}", status, headers, body);
-}
-
-/// Fetch URL by HTTPS and parse JSON response
-pub async fn fetch_json<T>(url: &str) -> Result<T, String>
-where
-    T: serde::de::DeserializeOwned + Send + 'static,
-{
-    let result = try_s!(slurp_url(url).await);
-    let result = try_s!(serde_json::from_slice(&result.2));
-    Ok(result)
-}
-
-/// Send POST JSON HTTPS request and parse response
-pub async fn post_json<T>(url: &str, json: String) -> Result<T, String>
-where
-    T: serde::de::DeserializeOwned + Send + 'static,
-{
-    let result = try_s!(slurp_post_json(url, json).await);
-    let result = try_s!(serde_json::from_slice(&result.2));
-    Ok(result)
-}
-
-=======
->>>>>>> 5c042d8a
 /// Wraps a JSON string into the `HyRes` RPC response future.
 pub fn rpc_response<T>(status: u16, body: T) -> HyRes
 where
