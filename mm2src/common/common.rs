//! A common dependency for subcrates.
//!
//!                   common
//!                     ^
//!                     |
//!     subcrate A   ---+---   subcrate B
//!         ^                      ^
//!         |                      |
//!         +-----------+----------+
//!                     |
//!                   binary

#![feature(non_ascii_idents, integer_atomics, panic_info_message)]
#![feature(async_closure)]
#![feature(hash_raw_entry)]
#![feature(optin_builtin_traits)]
<<<<<<< HEAD
#![feature(drain_filter)]

=======
#![feature(const_fn)]
>>>>>>> e51a128c
#![allow(uncommon_codepoints)]
#![cfg_attr(not(feature = "native"), allow(unused_imports))]
#![cfg_attr(not(feature = "native"), allow(dead_code))]

#[macro_use] extern crate arrayref;
#[macro_use] extern crate fomat_macros;
#[macro_use] extern crate gstuff;
#[macro_use] extern crate lazy_static;
#[macro_use] extern crate serde_derive;
#[macro_use] extern crate serde_json;
#[macro_use] extern crate unwrap;

/// Fills a C character array with a zero-terminated C string,
/// returning an error if the string is too large.
#[macro_export]
#[allow(unused_unsafe)]
macro_rules! safecopy {
    ($to: expr, $format: expr, $($args: tt)+) => {{
        use ::std::io::Write;
        let to: &mut [i8] = &mut $to[..];  // Check the type.
        let to: &mut [u8] = unsafe {::std::mem::transmute (to)};  // c_char to Rust.
        let mut wr = ::std::io::Cursor::new (to);
        write! (&mut wr, concat! ($format, "\0"), $($args)+)
    }}
}

/// Implements a `From` for `enum` with a variant name matching the name of the type stored.
///
/// This is helpful as a workaround for the lack of datasort refinements.  
/// And also as a simpler alternative to `enum_dispatch` and `enum_derive`.
///
///     enum Color {Red (Red)}
///     ifrom! (Color, Red);
#[macro_export]
macro_rules! ifrom {
    ($enum: ident, $id: ident) => {
        impl From<$id> for $enum {
            fn from(t: $id) -> $enum { $enum::$id(t) }
        }
    };
}

#[macro_use]
pub mod jsonrpc_client;
#[macro_use]
pub mod log;
#[macro_use]
pub mod mm_metrics;

pub mod big_int_str;
pub mod custom_futures;
pub mod duplex_mutex;
pub mod file_lock;
#[cfg(feature = "native")] pub mod for_c;
pub mod header;
pub mod iguana_utils;
pub mod mm_ctx;
pub mod mm_number;
pub mod privkey;
pub mod seri;

#[cfg(feature = "native")] pub mod lift_body;
#[cfg(not(feature = "native"))]
pub mod lift_body {
    #[derive(Debug)]
    pub struct LiftBody<T> {
        inner: T,
    }
}

use atomic::Atomic;
use bigdecimal::BigDecimal;
#[cfg(all(feature = "native", not(windows)))]
use findshlibs::{IterationControl, Segment, SharedLibrary, TargetSharedLibrary};
use futures::compat::Future01CompatExt;
use futures::future::FutureExt;
use futures::task::Waker;
#[cfg(not(feature = "native"))]
use futures::task::{Context, Poll as Poll03};
use futures01::{future, task::Task, Future};
use gstuff::binprint;
use hex::FromHex;
use http::header::{HeaderValue, CONTENT_TYPE};
use http::{HeaderMap, Request, Response, StatusCode};
#[cfg(feature = "native")] use libc::{free, malloc};
use parking_lot::{Mutex as PaMutex, MutexGuard as PaMutexGuard};
use rand::{rngs::SmallRng, SeedableRng};
use serde::{de, ser};
#[cfg(not(feature = "native"))]
use serde_bencode::de::from_bytes as bdecode;
use serde_bytes::ByteBuf;
use serde_json::{self as json, Value as Json};
use std::collections::HashMap;
use std::env::{self, args};
use std::ffi::{CStr, OsStr};
use std::fmt::{self, Write as FmtWrite};
use std::fs;
use std::fs::DirEntry;
use std::future::Future as Future03;
use std::intrinsics::copy;
use std::io::Write;
use std::mem::{forget, size_of, zeroed};
<<<<<<< HEAD
use std::net::SocketAddr;
use std::os::raw::{c_char, c_void};
use std::path::{Path, PathBuf};
#[cfg(not(feature = "native"))]
use std::pin::Pin;
use std::ptr::{read_volatile};
use std::sync::{Arc, Mutex};
=======
use std::ops::{Add, Deref, Div, RangeInclusive};
use std::os::raw::{c_char, c_void};
use std::path::{Path, PathBuf};
#[cfg(not(feature = "native"))] use std::pin::Pin;
use std::ptr::{null_mut, read_volatile};
>>>>>>> e51a128c
use std::sync::atomic::{AtomicUsize, Ordering};
use std::sync::{Arc, Mutex};
use std::time::UNIX_EPOCH;
use uuid::Uuid;
#[cfg(feature = "w-bindgen")] use wasm_bindgen::prelude::*;

pub use num_bigint::BigInt;

#[cfg(feature = "native")]
#[allow(dead_code, non_upper_case_globals, non_camel_case_types, non_snake_case)]
pub mod lp {
    include!("c_headers/LP_include.rs");
}

pub const MM_DATETIME: &str = env!("MM_DATETIME");
pub const MM_VERSION: &str = env!("MM_VERSION");

pub const SATOSHIS: u64 = 100_000_000;

/// Converts u64 satoshis to f64
pub fn sat_to_f(sat: u64) -> f64 { sat as f64 / SATOSHIS as f64 }

#[allow(non_camel_case_types)]
#[derive(Clone, Copy, Eq, Hash, PartialEq)]
#[repr(transparent)]
pub struct bits256 {
    pub bytes: [u8; 32],
}

impl Default for bits256 {
    fn default() -> bits256 {
        bits256 {
            bytes: unsafe { zeroed() },
        }
    }
}

impl fmt::Display for bits256 {
    fn fmt(&self, fm: &mut fmt::Formatter) -> fmt::Result {
        for &ch in self.bytes.iter() {
            fn hex_from_digit(num: u8) -> char {
                if num < 10 {
                    (b'0' + num) as char
                } else {
                    (b'a' + num - 10) as char
                }
            }
            fm.write_char(hex_from_digit(ch / 16))?;
            fm.write_char(hex_from_digit(ch % 16))?;
        }
        Ok(())
    }
}

impl ser::Serialize for bits256 {
    fn serialize<S>(&self, se: S) -> Result<S::Ok, S::Error>
    where
        S: ser::Serializer,
    {
        se.serialize_bytes(&self.bytes[..])
    }
}

impl<'de> de::Deserialize<'de> for bits256 {
    fn deserialize<D>(deserializer: D) -> Result<bits256, D::Error>
    where
        D: de::Deserializer<'de>,
    {
        struct Bits256Visitor;
        impl<'de> de::Visitor<'de> for Bits256Visitor {
            type Value = bits256;
            fn expecting(&self, fm: &mut fmt::Formatter) -> fmt::Result { fm.write_str("a byte array") }
            fn visit_seq<S>(self, mut seq: S) -> Result<bits256, S::Error>
            where
                S: de::SeqAccess<'de>,
            {
                let mut bytes: [u8; 32] = [0; 32];
                let mut pos = 0;
                while let Some(byte) = seq.next_element()? {
                    if pos >= bytes.len() {
                        return Err(de::Error::custom("bytes length > 32"));
                    }
                    bytes[pos] = byte;
                    pos += 1;
                }
                Ok(bits256 { bytes })
            }
            fn visit_bytes<E>(self, v: &[u8]) -> Result<Self::Value, E>
            where
                E: de::Error,
            {
                if v.len() != 32 {
                    return Err(de::Error::custom("bytes length <> 32"));
                }
                Ok(bits256 {
                    bytes: *array_ref![v, 0, 32],
                })
            }
        }
        deserializer.deserialize_bytes(Bits256Visitor)
    }
}

impl fmt::Debug for bits256 {
    fn fmt(&self, f: &mut fmt::Formatter) -> fmt::Result { (self as &dyn fmt::Display).fmt(f) }
}

impl From<[u8; 32]> for bits256 {
    fn from(bytes: [u8; 32]) -> Self { bits256 { bytes } }
}

impl bits256 {
    /// Returns true if the hash is not zero.  
    /// Port of `#define bits256_nonz`.
    pub fn nonz(&self) -> bool { self.bytes.iter().any(|ch| *ch != 0) }
}

pub fn nonz(k: [u8; 32]) -> bool { k.iter().any(|ch| *ch != 0) }

/// Decodes a HEX string into a 32-bytes array.  
/// But only if the HEX string is 64 characters long, returning a zeroed array otherwise.  
/// (Use `fn nonz` to check if the array is zeroed).  
/// A port of cJSON.c/jbits256.
pub fn jbits256(json: &Json) -> Result<bits256, String> {
    if let Some(hex) = json.as_str() {
        if hex.len() == 64 {
            //try_s! (::common::iguana_utils::decode_hex (unsafe {&mut hash.bytes[..]}, hex.as_bytes()));
            let bytes: [u8; 32] = try_s!(FromHex::from_hex(hex));
            return Ok(bits256::from(bytes));
        }
    }
    Ok(unsafe { zeroed() })
}

pub const SATOSHIDEN: i64 = 100_000_000;
pub fn dstr(x: i64, decimals: u8) -> f64 { x as f64 / 10.0_f64.powf(decimals as f64) }

/// Apparently helps to workaround `double` fluctuations occuring on *certain* systems.
/// cf. https://stackoverflow.com/questions/19804472/double-randomly-adds-0-000000000000001.
/// Not sure it's needed in Rust, the floating point operations should be determenistic here,
/// but better safe than sorry.
pub const SMALLVAL: f64 = 0.000_000_000_000_001; // 1e-15f64

/// Helps sharing a string slice with C code by allocating a zero-terminated string with the C standard library allocator.
///
/// The difference from `CString` is that the memory is then *owned* by the C code instead of being temporarily borrowed,
/// that is it doesn't need to be recycled in Rust.
/// Plus we don't check the slice for zeroes, most of our code doesn't need that extra check.
#[cfg(feature = "native")]
pub fn str_to_malloc(s: &str) -> *mut c_char { slice_to_malloc(s.as_bytes()) as *mut c_char }

/// Helps sharing a byte slice with C code by allocating a zero-terminated string with the C standard library allocator.
#[cfg(feature = "native")]
pub fn slice_to_malloc(bytes: &[u8]) -> *mut u8 {
    unsafe {
        let buf = malloc(bytes.len() + 1) as *mut u8;
        copy(bytes.as_ptr(), buf, bytes.len());
        *buf.add(bytes.len()) = 0;
        buf
    }
}

/// Converts *mut c_char to Rust String
/// Doesn't free the allocated memory
/// It's responsibility of the caller to free the memory when required
/// Returns error in case of null pointer input
#[cfg(feature = "native")]
#[allow(clippy::missing_safety_doc)]
pub unsafe fn c_char_to_string(ptr: *mut c_char) -> Result<String, String> {
    if !ptr.is_null() {
        let res_str = try_s!(CStr::from_ptr(ptr).to_str());
        let res_str = String::from(res_str);
        Ok(res_str)
    } else {
        ERR!("Tried to convert null pointer to Rust String!")
    }
}

/// Frees C raw pointer
/// Does nothing in case of null pointer input
#[cfg(feature = "native")]
pub fn free_c_ptr(ptr: *mut c_void) {
    unsafe {
        if !ptr.is_null() {
            free(ptr as *mut libc::c_void);
        }
    }
}

/// Use the value, preventing the compiler and linker from optimizing it away.
pub fn black_box<T>(v: T) -> T {
    // https://github.com/rust-lang/rfcs/issues/1484#issuecomment-240853111
    //std::hint::black_box (v)

    let ret = unsafe { read_volatile(&v) };
    forget(v);
    ret
}

/// Attempts to remove the `Path` on `drop`.
#[derive(Debug)]
pub struct RaiiRm<'a>(pub &'a Path);
impl<'a> AsRef<Path> for RaiiRm<'a> {
    fn as_ref(&self) -> &Path { self.0 }
}
impl<'a> Drop for RaiiRm<'a> {
    fn drop(&mut self) { let _ = fs::remove_file(self); }
}

/// Using a static buffer in order to minimize the chance of heap and stack allocations in the signal handler.
fn trace_buf() -> PaMutexGuard<'static, [u8; 256]> {
    static TRACE_BUF: PaMutex<[u8; 256]> = PaMutex::new([0; 256]);
    TRACE_BUF.lock()
}

fn trace_name_buf() -> PaMutexGuard<'static, [u8; 128]> {
    static TRACE_NAME_BUF: PaMutex<[u8; 128]> = PaMutex::new([0; 128]);
    TRACE_NAME_BUF.lock()
}

/// Formats a stack frame.
/// Some common and less than useful frames are skipped.
pub fn stack_trace_frame(instr_ptr: *mut c_void, buf: &mut dyn Write, symbol: &backtrace::Symbol) {
    let filename = match symbol.filename() {
        Some(path) => match path.components().rev().next() {
            Some(c) => c.as_os_str().to_string_lossy(),
            None => "??".into(),
        },
        None => "??".into(),
    };
    let lineno = match symbol.lineno() {
        Some(lineno) => lineno,
        None => 0,
    };
    let name = match symbol.name() {
        Some(name) => name,
        None => SymbolName::new(&[]),
    };
    let mut name_buf = trace_name_buf();
    let name = gstring!(name_buf, {
        let _ = write!(name_buf, "{}", name); // NB: `fmt` is different from `SymbolName::as_str`.
    });

    // Skip common and less than informative frames.

    match name {
        "mm2::crash_reports::rust_seh_handler"
        | "veh_exception_filter"
        | "common::stack_trace"
        | "common::log_stacktrace"
        // Super-main on Windows.
        | "__scrt_common_main_seh" => return,
        _ => (),
    }

    match filename.as_ref() {
        "boxed.rs" | "panic.rs" => return,
        _ => (),
    }

    if name.starts_with("alloc::")
        || name.starts_with("backtrace::")
        || name.starts_with("common::set_panic_hook")
        || name.starts_with("common::stack_trace")
        || name.starts_with("core::ops::")
        || name.starts_with("futures::")
        || name.starts_with("hyper::")
        || name.starts_with("mm2::crash_reports::signal_handler")
        || name.starts_with("panic_unwind::")
        || name.starts_with("std::")
        || name.starts_with("scoped_tls::")
        || name.starts_with("test::run_test::")
        || name.starts_with("tokio::")
        || name.starts_with("tokio_core::")
        || name.starts_with("tokio_reactor::")
        || name.starts_with("tokio_executor::")
        || name.starts_with("tokio_timer::")
    {
        return;
    }

    let _ = writeln!(buf, "  {}:{}] {} {:?}", filename, lineno, name, instr_ptr);
}

/// Generates a string with the current stack trace.
///
/// To get a simple stack trace:
///
///     let mut trace = String::with_capacity (4096);
///     stack_trace (&mut stack_trace_frame, &mut |l| trace.push_str (l));
///
/// * `format` - Generates the string representation of a frame.
/// * `output` - Function used to print the stack trace.
///              Printing immediately, without buffering, should make the tracing somewhat more reliable.
pub fn stack_trace(
    format: &mut dyn FnMut(*mut c_void, &mut dyn Write, &backtrace::Symbol),
    output: &mut dyn FnMut(&str),
) {
    // cf. https://github.com/rust-lang/rust/pull/64154 (standard library backtrace)

    backtrace::trace(|frame| {
        backtrace::resolve(frame.ip(), |symbol| {
            let mut trace_buf = trace_buf();
            let trace = gstring!(trace_buf, {
                // frame.ip() is next instruction pointer typically so offset(-1) points to current instruction
                format(frame.ip().wrapping_offset(-1), trace_buf, symbol);
            });
            output(trace);
        });
        true
    });

    #[cfg(all(feature = "native", not(windows)))]
    output_pc_mem_addr(output)
}

#[cfg(all(feature = "native", not(windows)))]
fn output_pc_mem_addr(output: &mut dyn FnMut(&str)) {
    TargetSharedLibrary::each(|shlib| {
        let mut trace_buf = trace_buf();
        let name = gstring!(trace_buf, {
            let _ = write!(
                trace_buf,
                "Virtual memory addresses of {}",
                shlib.name().to_string_lossy()
            );
        });
        output(name);
        for seg in shlib.segments() {
            let segment = gstring!(trace_buf, {
                let _ = write!(
                    trace_buf,
                    "  {}:{}",
                    seg.name(),
                    seg.actual_virtual_memory_address(shlib)
                );
            });
            output(segment);
        }
        // First TargetSharedLibrary is initial executable, we are not interested in other libs
        IterationControl::Break
    });
}

/// Sets our own panic handler using patched backtrace crate. It was discovered that standard Rust panic
/// handlers print only "unknown" in Android backtraces which is not helpful.
/// Using custom hook with patched backtrace version solves this issue.
/// NB: https://github.com/rust-lang/backtrace-rs/issues/227
#[cfg(feature = "native")]
pub fn set_panic_hook() {
    use std::panic::{set_hook, PanicInfo};

    thread_local! {static ENTERED: Atomic<bool> = Atomic::new (false);}

    set_hook(Box::new(|info: &PanicInfo| {
        // Stack tracing and logging might panic (in `println!` for example).
        // Let us detect this and do nothing on second panic.
        // We'll likely still get a crash after the hook is finished
        // (experimenting with this I'm getting the "thread panicked while panicking. aborting." on Windows)
        // but that crash will have a better stack trace compared to the one with deep hook recursion.
        if let Ok(Err(_)) = ENTERED.try_with(|e| e.compare_exchange(false, true, Ordering::Relaxed, Ordering::Relaxed))
        {
            return;
        }

        let mut trace = String::new();
        stack_trace(&mut stack_trace_frame, &mut |l| trace.push_str(l));
        log!((info));
        log!("backtrace\n"(trace));

        let _ = ENTERED.try_with(|e| e.compare_exchange(true, false, Ordering::Relaxed, Ordering::Relaxed));
    }))
}

/// Simulates the panic-in-panic crash.
pub fn double_panic_crash() {
    struct Panicker;
    impl Drop for Panicker {
        fn drop(&mut self) { panic!("panic in drop") }
    }
    let panicker = Panicker;
    if 1 < 2 {
        panic!("first panic")
    }
    drop(panicker) // Delays the drop.
}

/// Tries to detect if we're running under a test, allowing us to be lazy and *delay* some costly operations.
///
/// Note that the code SHOULD behave uniformely regardless of where it's invoked from
/// (nondeterminism breaks POLA and we don't know how the code will be used in the future)
/// but in certain cases we have a leeway of adjusting to being run from a test
/// without breaking any invariants or expectations.
/// For instance, DHT might take unknown time to initialize, and by delaying this initialization in the tests
/// we can avoid the unnecessary overhead of DHT initializaion and destruction while maintaining the contract.
pub fn is_a_test_drill() -> bool {
    // Stack tracing would sometimes crash on Windows, doesn't worth the risk here.
    if cfg!(windows) {
        return false;
    }

    let mut trace = String::with_capacity(1024);
    stack_trace(
        &mut |_ptr, mut fwr, sym| {
            if let Some(name) = sym.name() {
                let _ = witeln!(fwr, (name));
            }
        },
        &mut |tr| trace.push_str(tr),
    );

    if trace.contains("\nmm2::main\n") || trace.contains("\nmm2::run_lp_main\n") {
        return false;
    }

    if let Some(executable) = args().next() {
        if executable.ends_with(r"\mm2.exe") {
            return false;
        }
        if executable.ends_with("/mm2") {
            return false;
        }
    }

    true
}

pub type SlurpFut = Box<dyn Future<Item = (StatusCode, HeaderMap, Vec<u8>), Error = String> + Send + 'static>;

/// RPC response, returned by the RPC handlers.  
/// NB: By default the future is executed on the shared asynchronous reactor (`CORE`),
/// the handler is responsible for spawning the future on another reactor if it doesn't fit the `CORE` well.
pub type HyRes = Box<dyn Future<Item = Response<Vec<u8>>, Error = String> + Send>;

#[derive(Debug, Deserialize, Serialize)]
struct HostedHttpRequest {
    method: String,
    uri: String,
    headers: HashMap<String, String>,
    body: Vec<u8>,
}

#[derive(Debug, Deserialize, Serialize)]
struct HostedHttpResponse {
    status: u16,
    headers: HashMap<String, String>,
    body: Vec<u8>,
}

// To improve git history and ease of exploratory refactoring
// we're splitting the code in place with conditional compilation.
// wio stands for "web I/O" or "wasm I/O",
// it contains the parts which aren't directly available with WASM.

#[cfg(not(feature = "native"))]
pub mod wio {
    use super::SlurpFut;
    use futures::channel::oneshot::{channel, Receiver, Sender};
    use futures::compat::Compat;
    use futures::future::FutureExt;
    use futures::lock::Mutex;
    use futures01::future::IntoFuture;
    use http::header::{HeaderName, HeaderValue};
    use http::{HeaderMap, Method, Request, StatusCode};
    use rand::Rng;
    use serde_bencode::de::from_bytes as bdecode;
    use serde_bencode::ser::to_bytes as bencode;
    use std::collections::HashMap;
    use std::os::raw::c_char;
    use std::str::FromStr;

    pub async fn slurp_reqʹ(request: Request<Vec<u8>>) -> Result<(StatusCode, HeaderMap, Vec<u8>), String> {
        let (parts, body) = request.into_parts();

        let hhreq = super::HostedHttpRequest {
            method: parts.method.as_str().to_owned(),
            uri: fomat!((parts.uri)),
            headers: parts
                .headers
                .iter()
                .filter_map(|(name, value)| {
                    let name = name.as_str().to_owned();
                    let v = match value.to_str() {
                        Ok(ascii) => ascii,
                        Err(err) => {
                            log! ("!ascii '" (name) "': " (err));
                            return None;
                        },
                    };
                    Some((name, v.to_owned()))
                })
                .collect(),
            body,
        };

        let hhreq = try_s!(bencode(&hhreq));
        let hhres = try_s!(super::helperᶜ("slurp_req", hhreq).await);
        let hhres: super::HostedHttpResponse = try_s!(bdecode(&hhres));
        let status = try_s!(StatusCode::from_u16(hhres.status));

        let mut headers = HeaderMap::<HeaderValue>::with_capacity(hhres.headers.len());
        for (n, v) in hhres.headers {
            headers.insert(
                try_s!(HeaderName::from_str(&n[..])),
                try_s!(HeaderValue::from_str(&v[..])),
            );
        }

        Ok((status, headers, hhres.body))
    }

    pub fn slurp_req(request: Request<Vec<u8>>) -> SlurpFut { Box::new(Compat::new(Box::pin(slurp_reqʹ(request)))) }
}

#[cfg(feature = "native")]
pub mod wio {
    use crate::lift_body::LiftBody;
    use crate::SlurpFut;
    use bytes::Bytes;
    use futures::compat::Future01CompatExt;
    use futures::executor::ThreadPool;
    use futures01::sync::oneshot::{self, Receiver};
    use futures01::{Async, Future, Poll};
    use futures_cpupool::CpuPool;
    use gstuff::{duration_to_float, now_float};
    use http::{HeaderMap, Method, Request, StatusCode};
    use hyper::client::HttpConnector;
    use hyper::rt::Stream;
    use hyper::server::conn::Http;
    use hyper::Client;
    use hyper_rustls::HttpsConnector;
    use serde_bencode::de::from_bytes as bdecode;
    use serde_bencode::ser::to_bytes as bencode;
    use std::fmt;
    use std::sync::Mutex;
    use std::thread::JoinHandle;
    use std::time::Duration;
    use tokio::runtime::Runtime;

    fn start_core_thread() -> Runtime { unwrap!(tokio::runtime::Builder::new().build()) }

    lazy_static! {
        /// Shared asynchronous reactor.
        pub static ref CORE: Mutex<Runtime> = Mutex::new (start_core_thread());
        /// Shared CPU pool to run intensive/sleeping requests on a separate thread.
        ///
        /// Deprecated, prefer the futures 0.3 `POOL` instead.
        pub static ref CPUPOOL: CpuPool = CpuPool::new(8);
        /// Shared CPU pool to run intensive/sleeping requests on s separate thread.
        pub static ref POOL: Mutex<ThreadPool> = Mutex::new (unwrap! (ThreadPool::builder()
            .pool_size (8)
            .name_prefix ("POOL")
            .create(), "!ThreadPool"));
        /// Shared HTTP server.
        pub static ref HTTP: Http = Http::new();
    }

    /// With a shared reactor drives the future `f` to completion.
    ///
    /// NB: This function is only useful if you need to get the results of the execution.
    /// If the results are not necessary then a future can be scheduled directly on the reactor:
    ///
    ///     CORE.spawn (|_| f);
    pub fn drive<F, R, E>(f: F) -> Receiver<Result<R, E>>
    where
        F: Future<Item = R, Error = E> + Send + 'static,
        R: Send + 'static,
        E: Send + 'static,
    {
        let (sx, rx) = oneshot::channel();
        unwrap!(CORE.lock()).spawn(f.then(move |fr: Result<R, E>| -> Result<(), ()> {
            let _ = sx.send(fr);
            Ok(())
        }));
        rx
    }

    /// With a shared reactor drives the future `f` to completion.
    ///
    /// Similar to `fn drive`, but returns a stringified error,
    /// allowing us to collapse the `Receiver` and return the `R` directly.
    pub fn drive_s<F, R, E>(f: F) -> impl Future<Item = R, Error = String>
    where
        F: Future<Item = R, Error = E> + Send + 'static,
        R: Send + 'static,
        E: fmt::Display + Send + 'static,
    {
        drive(f).then(move |r| -> Result<R, String> {
            let r = try_s!(r); // Peel the `Receiver`.
            let r = try_s!(r); // `E` to `String`.
            Ok(r)
        })
    }

    /// Finishes with the "timeout" error if the underlying future isn't ready withing the given timeframe.
    ///
    /// NB: Tokio timers (in `tokio::timer`) only seem to work under the Tokio runtime,
    /// which is unfortunate as we want the different futures executed on the different reactors
    /// depending on how much they're I/O-bound, CPU-bound or blocking.
    /// Unlike the Tokio timers this `Timeout` implementation works with any reactor.
    /// Another option to consider is https://github.com/alexcrichton/futures-timer.
    /// P.S. The older `0.1` version of the `tokio::timer` might work NP, it works in other parts of our code.
    ///      The new version, on the other hand, requires the Tokio runtime (https://tokio.rs/blog/2018-03-timers/).
    /// P.S. We could try using the `futures-timer` crate instead, but note that it is currently under-maintained,
    ///      https://github.com/rustasync/futures-timer/issues/9#issuecomment-400802515.
    pub struct Timeout<R> {
        fut: Box<dyn Future<Item = R, Error = String>>,
        started: f64,
        timeout: f64,
        monitor: Option<JoinHandle<()>>,
    }
    impl<R> Future for Timeout<R> {
        type Item = R;
        type Error = String;
        fn poll(&mut self) -> Poll<R, String> {
            match self.fut.poll() {
                Err(err) => Err(err),
                Ok(Async::Ready(r)) => Ok(Async::Ready(r)),
                Ok(Async::NotReady) => {
                    let now = now_float();
                    if now >= self.started + self.timeout {
                        Err(format!("timeout ({:.1} > {:.1})", now - self.started, self.timeout))
                    } else {
                        // Start waking up this future until it has a chance to timeout.
                        // For now it's just a basic separate thread. Will probably optimize later.
                        if self.monitor.is_none() {
                            let task = futures01::task::current();
                            let deadline = self.started + self.timeout;
                            self.monitor = Some(unwrap!(std::thread::Builder::new()
                                .name("timeout monitor".into())
                                .spawn(move || {
                                    loop {
                                        std::thread::sleep(Duration::from_secs(1));
                                        task.notify();
                                        if now_float() > deadline + 2. {
                                            break;
                                        }
                                    }
                                })));
                        }
                        Ok(Async::NotReady)
                    }
                },
            }
        }
    }
    impl<R> Timeout<R> {
        pub fn new(fut: Box<dyn Future<Item = R, Error = String>>, timeout: Duration) -> Timeout<R> {
            Timeout {
                fut,
                started: now_float(),
                timeout: duration_to_float(timeout),
                monitor: None,
            }
        }
    }

    unsafe impl<R> Send for Timeout<R> {}

    /// Initialize the crate.
    pub fn init() {
        // Pre-allocate the stack trace buffer in order to avoid allocating it from a signal handler.
        super::black_box(&*super::trace_buf());
        super::black_box(&*super::trace_name_buf());
    }

    lazy_static! {
        /// NB: With a shared client there is a possibility that keep-alive connections will be reused.
        pub static ref HYPER: Client<HttpsConnector<HttpConnector>, LiftBody<Vec<u8>>> = {
            let dns_threads = 2;
            let https = HttpsConnector::new (dns_threads);
            Client::builder()
                .executor (unwrap! (CORE.lock()) .executor())
                // Hyper had a lot of Keep-Alive bugs over the years and I suspect
                // that with the shared client we might be getting errno 10054
                // due to a closed Keep-Alive connection mismanagement.
                // (To solve this problem Hyper should proactively close the Keep-Alive
                // connections after a configurable amount of time has passed since
                // their creation, thus saving us from trying to use the connections
                // closed on the other side. I wonder if we can implement this strategy
                // ourselves with a custom connector or something).
                // Performance of Keep-Alive in the Hyper client is questionable as well,
                // should measure it on a case-by-case basis when we need it.
                .keep_alive (false)
                .build (https)
        };
    }

    /// Executes a Hyper request, returning the response status, headers and body.
    pub fn slurp_req(request: Request<Vec<u8>>) -> SlurpFut {
        let (head, body) = request.into_parts();
        let request = Request::from_parts(head, LiftBody::from(body));

        let uri = fomat!((request.uri()));
        let request_f = HYPER.request(request);
        let response_f = request_f.then(move |res| -> SlurpFut {
            // Can fail with:
            // "an IO error occurred: An existing connection was forcibly closed by the remote host. (os error 10054)" (on Windows)
            // "an error occurred trying to connect: No connection could be made because the target machine actively refused it. (os error 10061)"
            // "an error occurred trying to connect: Connection refused (os error 111)"
            let res = match res {
                Ok(r) => r,
                Err(err) => return Box::new(futures01::future::err(ERRL!("Error accessing '{}': {}", uri, err))),
            };
            let status = res.status();
            let headers = res.headers().clone();
            let body = res.into_body();
            let body_f = body.concat2();
            let combined_f = body_f.then(move |body| -> Result<(StatusCode, HeaderMap, Vec<u8>), String> {
                let body = try_s!(body);
                Ok((status, headers, body.to_vec()))
            });
            Box::new(combined_f)
        });
        Box::new(drive_s(response_f))
    }

    pub async fn slurp_reqʹ(request: Request<Vec<u8>>) -> Result<(StatusCode, HeaderMap, Vec<u8>), String> {
        slurp_req(request).compat().await
    }

    pub async fn slurp_reqʰ(req: Bytes) -> Result<Vec<u8>, String> {
        let hhreq: super::HostedHttpRequest = try_s!(bdecode(&req));
        //log! ("slurp_reqʰ] " [=hhreq]);

        let mut req = Request::builder();
        req.method(try_s!(Method::from_bytes(hhreq.method.as_bytes())));
        req.uri(hhreq.uri);
        for (n, v) in hhreq.headers {
            req.header(&n[..], &v[..]);
        }
        let req = try_s!(req.body(hhreq.body));

        let (status, headers, body) = try_s!(slurp_reqʹ(req).await);

        let hhres = super::HostedHttpResponse {
            status: status.as_u16(),
            headers: headers
                .iter()
                .filter_map(|(name, value)| {
                    let name = name.as_str().to_owned();
                    let v = match value.to_str() {
                        Ok(ascii) => ascii,
                        Err(err) => {
                            log! ("!ascii '" (name) "': " (err));
                            return None;
                        },
                    };
                    Some((name, v.to_owned()))
                })
                .collect(),
            body,
        };
        //log! ("HostedHttpResponse: " [=hhres]);

        let hhres = try_s!(bencode(&hhres));
        Ok(hhres)
    }
}

#[cfg(feature = "native")]
pub mod executor {
    use futures::task::Context;
    use futures::{Future as Future03, FutureExt, Poll as Poll03, TryFutureExt};
    use gstuff::now_float;
    use std::pin::Pin;
    use std::thread;
    use std::time::Duration;

    pub fn spawn(future: impl Future03<Output = ()> + Send + 'static) {
        let f = future.unit_error().boxed().compat();
        unwrap!(crate::wio::CORE.lock()).spawn(f);
    }

    /// Schedule the given `future` to be executed shortly after the given `utc` time is reached.
    pub fn spawn_after(utc: f64, future: impl Future03<Output = ()> + Send + 'static) {
        use crossbeam::channel;
        use gstuff::Constructible;
        use std::collections::BTreeMap;
        use std::sync::Once;

        type SheduleChannelItem = (f64, Pin<Box<dyn Future03<Output = ()> + Send + 'static>>);
        static START: Once = Once::new();
        static SCHEDULE: Constructible<channel::Sender<SheduleChannelItem>> = Constructible::new();
        START.call_once(|| {
            unwrap!(
                thread::Builder::new().name("spawn_after".into()).spawn(move || {
                    let (tx, rx) = channel::bounded(0);
                    unwrap!(SCHEDULE.pin(tx), "spawn_after] Can't pin the channel");
                    type Task = Pin<Box<dyn Future03<Output = ()> + Send + 'static>>;
                    let mut tasks: BTreeMap<Duration, Vec<Task>> = BTreeMap::new();
                    let mut ready = Vec::with_capacity(4);
                    loop {
                        let now = Duration::from_secs_f64(now_float());
                        let mut next_stop = Duration::from_secs_f64(0.1);
                        for (utc, _) in tasks.iter() {
                            if *utc <= now {
                                ready.push(*utc)
                            } else {
                                next_stop = *utc - now;
                                break;
                            }
                        }
                        for utc in ready.drain(..) {
                            let v = match tasks.remove(&utc) {
                                Some(v) => v,
                                None => continue,
                            };
                            //log! ("spawn_after] spawning " (v.len()) " tasks at " [utc]);
                            for f in v {
                                spawn(f)
                            }
                        }
                        let (utc, f) = match rx.recv_timeout(next_stop) {
                            Ok(t) => t,
                            Err(channel::RecvTimeoutError::Disconnected) => break,
                            Err(channel::RecvTimeoutError::Timeout) => continue,
                        };
                        tasks
                            .entry(Duration::from_secs_f64(utc))
                            .or_insert_with(Vec::new)
                            .push(f)
                    }
                }),
                "Can't spawn a spawn_after thread"
            );
        });
        loop {
            match SCHEDULE.as_option() {
                None => {
                    thread::yield_now();
                    continue;
                },
                Some(tx) => {
                    unwrap!(tx.send((utc, Box::pin(future))), "Can't reach spawn_after");
                    break;
                },
            }
        }
    }

    /// A future that completes at a given time.  
    pub struct Timer {
        till_utc: f64,
    }

    impl Timer {
        pub fn till(till_utc: f64) -> Timer { Timer { till_utc } }
        pub fn sleep(seconds: f64) -> Timer {
            Timer {
                till_utc: now_float() + seconds,
            }
        }
        pub fn till_utc(&self) -> f64 { self.till_utc }
    }

    impl Future03 for Timer {
        type Output = ();
        fn poll(self: Pin<&mut Self>, cx: &mut Context) -> Poll03<Self::Output> {
            let delta = self.till_utc - now_float();
            if delta <= 0. {
                return Poll03::Ready(());
            }
            // NB: We should get a new `Waker` on every `poll` in case the future migrates between executors.
            // cf. https://rust-lang.github.io/async-book/02_execution/03_wakeups.html
            let waker = cx.waker().clone();
            spawn_after(self.till_utc, async move { waker.wake() });
            Poll03::Pending
        }
    }

    #[test]
    fn test_timer() {
        let started = now_float();
        let ti = Timer::sleep(0.2);
        let delta = now_float() - started;
        assert!(delta < 0.04, "{}", delta);
        super::block_on(ti);
        let delta = now_float() - started;
        println!("time delta is {}", delta);
        assert!(delta > 0.2);
        assert!(delta < 0.4)
    }
}

#[cfg(not(feature = "native"))] pub mod executor;

/// Returns a JSON error HyRes on a failure.
#[macro_export]
macro_rules! try_h {
    ($e: expr) => {
        match $e {
            Ok(ok) => ok,
            Err(err) => return $crate::rpc_err_response(500, &ERRL!("{}", err)),
        }
    };
}

/// Executes a GET request, returning the response status, headers and body.
pub fn slurp_url(url: &str) -> SlurpFut { wio::slurp_req(try_fus!(Request::builder().uri(url).body(Vec::new()))) }

#[test]
#[ignore]
fn test_slurp_req() {
    let (status, headers, body) = unwrap!(slurp_url("https://httpbin.org/get").wait());
    assert!(status.is_success(), format!("{:?} {:?} {:?}", status, headers, body));
}

/// Fetch URL by HTTPS and parse JSON response
pub fn fetch_json<T>(url: &str) -> Box<dyn Future<Item = T, Error = String>>
where
    T: serde::de::DeserializeOwned + Send + 'static,
{
    Box::new(slurp_url(url).and_then(|result| {
        // try to parse as json with serde_json
        let result = try_s!(serde_json::from_slice(&result.2));

        Ok(result)
    }))
}

/// Send POST JSON HTTPS request and parse response
pub fn post_json<T>(url: &str, json: String) -> Box<dyn Future<Item = T, Error = String>>
where
    T: serde::de::DeserializeOwned + Send + 'static,
{
    let request = try_fus!(Request::builder()
        .method("POST")
        .uri(url)
        .header(CONTENT_TYPE, HeaderValue::from_static("application/json"))
        .body(json.into()));

    Box::new(wio::slurp_req(request).and_then(|result| {
        // try to parse as json with serde_json
        let result = try_s!(serde_json::from_slice(&result.2));

        Ok(result)
    }))
}

/// Wraps a JSON string into the `HyRes` RPC response future.
pub fn rpc_response<T>(status: u16, body: T) -> HyRes
where
    Vec<u8>: From<T>,
{
    let rf = match Response::builder()
        .status(status)
        .header(CONTENT_TYPE, HeaderValue::from_static("application/json"))
        .body(Vec::from(body))
    {
        Ok(r) => future::ok::<Response<Vec<u8>>, String>(r),
        Err(err) => future::err::<Response<Vec<u8>>, String>(ERRL!("{}", err)),
    };
    Box::new(rf)
}

#[derive(Serialize)]
struct ErrResponse {
    error: String,
}

/// Converts the given `err` message into the `{error: $err}` JSON string.
pub fn err_to_rpc_json_string(err: &str) -> String {
    let err = ErrResponse { error: err.to_owned() };
    json::to_string(&err).unwrap()
}

pub fn err_tp_rpc_json(error: String) -> Json { json::to_value(ErrResponse { error }).unwrap() }

/// Returns the `{error: $msg}` JSON response with the given HTTP `status`.
/// Also logs the error (if possible).
pub fn rpc_err_response(status: u16, msg: &str) -> HyRes {
    // TODO: Like in most other places, we should check for a thread-local access to the proper log here.
    // Might be a good idea to use emoji too, like "🤒" or "🤐" or "😕".
    // TODO: Consider turning this into a macros or merging with `try_h` in order to retain the `line!`.
    log! ({"RPC error response: {}", msg});

    rpc_response(status, err_to_rpc_json_string(msg))
}

/// A closure that would (re)start a `Future` to synchronize with an external resource in `RefreshedExternalResource`.
type ExternalResourceSync<R> =
    Box<dyn Fn() -> Box<dyn Future<Item = R, Error = String> + Send + 'static> + Send + 'static>;

/// Memory space accessible to the `Future` tail spawned by the `RefreshedExternalResource`.
struct RerShelf<R: Send + 'static> {
    /// The time when the `Future` generated by `sync` has filled this shell.
    time: f64,
    /// Results of the `sync`-generated `Future`.
    result: Result<R, String>,
}

/// Often we have an external resource that we need a fresh copy of.
/// (Or the other way around, when there is an external resource that we need to periodically update or synchronize with).
/// Particular property of such resources is that they might be unavailable,
/// might be slow due to resource overload or network congestion,
/// need to be resynchronized periodically
/// while being nice to the resource by maintaining rate limits.
///
/// Some of these resources are naturally singleton.
/// For exampe, we have only one "bittrex.com" and we need not multiple copies of its market data withing the process.
///
/// This helper here will organize the handling of such synchronization, periodically starting the synchronization `Future`,
/// restarting it on timeout, maintaining rate limits.
pub struct RefreshedExternalResource<R: Send + 'static> {
    sync: Mutex<ExternalResourceSync<R>>,
    /// Rate limit in the form of the desired number of seconds between the syncs.
    every_n_sec: f64,
    /// Start a new `Future` and drop the old one if it fails to finish after this number of seconds.
    timeout_sec: f64,
    /// The time (in f64 seconds) when we last (re)started the `sync`.
    /// We want `AtomicU64` but it isn't yet stable.
    last_start: AtomicUsize,
    shelf: Arc<Mutex<Option<RerShelf<R>>>>,
    /// The `Future`s interested in the next update.  
    /// When there is an updated the `Task::notify` gets invoked once and then the `Task` is removed from the `listeners` list.
    listeners: Arc<Mutex<Vec<Task>>>,
}
impl<R: Send + 'static> RefreshedExternalResource<R> {
    /// New instance of the external resource tracker.
    ///
    /// * `every_n_sec` - Desired number of seconds between the syncs.
    /// * `timeout_sec` - Start a new `sync` and drop the old `Future` if it fails to finish after this number of seconds.
    ///                   Automatically bumped to be at least `every_n_sec` large.
    /// * `sync` - Generates the `Future` that should synchronize with the external resource in background.
    ///            Note that we'll tail the `Future`, polling the tail from the shared asynchronous reactor;
    ///            *spawn* the `Future` onto a different reactor if the shared asynchronous reactor is not the best option.
    pub fn new(every_n_sec: f64, timeout_sec: f64, sync: ExternalResourceSync<R>) -> RefreshedExternalResource<R> {
        assert_eq!(size_of::<usize>(), 8);
        RefreshedExternalResource {
            sync: Mutex::new(sync),
            every_n_sec,
            timeout_sec: timeout_sec.max(every_n_sec),
            last_start: AtomicUsize::new(0f64.to_bits() as usize),
            shelf: Arc::new(Mutex::new(None)),
            listeners: Arc::new(Mutex::new(Vec::new())),
        }
    }

    pub fn add_listeners(&self, mut tasks: Vec<Task>) -> Result<(), String> {
        let mut listeners = try_s!(self.listeners.lock());
        listeners.append(&mut tasks);
        Ok(())
    }

    /// Performs the maintenance operations necessary to periodically refresh the resource.
    pub fn tick(&self) -> Result<(), String> {
        let now = now_float();
        let last_finish = match *try_s!(self.shelf.lock()) {
            Some(ref rer_shelf) => rer_shelf.time,
            None => 0.,
        };
        let last_start = f64::from_bits(self.last_start.load(Ordering::Relaxed) as u64);

        if now - last_start > self.timeout_sec || (last_finish > last_start && now - last_start > self.every_n_sec) {
            self.last_start.store(now.to_bits() as usize, Ordering::Relaxed);
            let sync = try_s!(self.sync.lock());
            let f = (*sync)();
            let shelf_tx = self.shelf.clone();
            let listeners = self.listeners.clone();
            let f = f.then(move |result| -> Result<(), ()> {
                let mut shelf = match shelf_tx.lock() {
                    Ok(l) => l,
                    Err(err) => {
                        log! ({"RefreshedExternalResource::tick] Can't lock the shelf: {}", err});
                        return Err(());
                    },
                };
                let shelf_time = match *shelf {
                    Some(ref r) => r.time,
                    None => 0.,
                };
                if now > shelf_time {
                    // This check prevents out-of-order shelf updates.
                    *shelf = Some(RerShelf {
                        time: now_float(),
                        result,
                    });
                    drop(shelf); // Don't hold the lock unnecessarily.
                    {
                        let mut listeners = match listeners.lock() {
                            Ok(l) => l,
                            Err(err) => {
                                log! ({"RefreshedExternalResource::tick] Can't lock the listeners: {}", err});
                                return Err(());
                            },
                        };
                        for task in listeners.drain(..) {
                            task.notify()
                        }
                    }
                }
                Ok(())
            });
            executor::spawn(f.compat().map(|_| ())); // Polls `f` in background.
        }

        Ok(())
    }

    /// The time, in seconds since UNIX epoch, when the refresh `Future` resolved.
    pub fn last_finish(&self) -> Result<f64, String> {
        Ok(match *try_s!(self.shelf.lock()) {
            Some(ref rer_shelf) => rer_shelf.time,
            None => 0.,
        })
    }

    pub fn with_result<V, F: FnMut(Option<&Result<R, String>>) -> Result<V, String>>(
        &self,
        mut cb: F,
    ) -> Result<V, String> {
        let shelf = try_s!(self.shelf.lock());
        match *shelf {
            Some(ref rer_shelf) => cb(Some(&rer_shelf.result)),
            None => cb(None),
        }
    }
}

/// From<io::Error> is required to be implemented by futures-timer timeout.
/// We can't implement it for String directly due to Rust restrictions.
/// So this solution looks like simplest at least for now. We have to remap errors to get proper type.
pub struct StringError(pub String);

impl From<std::io::Error> for StringError {
    fn from(e: std::io::Error) -> StringError { StringError(ERRL!("{}", e)) }
}

#[derive(Clone, Debug)]
pub struct P2PMessage {
    pub from: SocketAddr,
    pub content: String,
}

impl P2PMessage {
    pub fn from_string_with_default_addr(content: String) -> P2PMessage {
        P2PMessage {
            from: SocketAddr::new([0; 4].into(), 0),
            content,
        }
    }

    pub fn from_serialize_with_default_addr<T: serde::Serialize>(msg: &T) -> P2PMessage {
        P2PMessage {
            from: SocketAddr::new([0; 4].into(), 0),
            content: serde_json::to_string(msg).unwrap(),
        }
    }
}

#[derive(Debug)]
pub struct QueuedCommand {
    pub response_sock: i32,
    pub stats_json_only: i32,
    pub queue_id: u32,
    pub msg: P2PMessage,
    // retstrp: *mut *mut c_char,
}

/// Register an RPC command that came internally or from the peer-to-peer bus.
<<<<<<< HEAD
pub fn lp_queue_command (ctx: &mm_ctx::MmArc, msg: P2PMessage) -> Result<(), String> {
=======
#[no_mangle]
#[cfg(feature = "native")]
#[allow(clippy::missing_safety_doc)]
pub unsafe extern "C" fn lp_queue_command_for_c(
    retstrp: *mut *mut c_char,
    buf: *mut c_char,
    response_sock: i32,
    stats_json_only: i32,
    queue_id: u32,
) {
    if !retstrp.is_null() {
        *retstrp = null_mut()
    }

    if buf.is_null() {
        panic!("!buf")
    }
    let msg = String::from(unwrap!(CStr::from_ptr(buf).to_str()));
    let _cmd = QueuedCommand {
        msg,
        queue_id,
        response_sock,
        stats_json_only,
    };
    panic!("We need a context ID");
    //unwrap! ((*COMMAND_QUEUE).0.send (cmd))
}

pub fn lp_queue_command(ctx: &mm_ctx::MmArc, msg: String) -> Result<(), String> {
>>>>>>> e51a128c
    // If we're helping a WASM then leave a copy of the broadcast for them.
    if let Some(ref mut cq) = *try_s!(ctx.command_queueʰ.lock()) {
        // Monotonic increment.
        let now = if let Some(last) = cq.last() {
            (last.0 + 1).max(now_ms())
        } else {
            now_ms()
        };
        cq.push((now, msg.clone()))
    }

    let cmd = QueuedCommand {
        msg,
        queue_id: 0,
        response_sock: -1,
        stats_json_only: 0,
    };
    try_s!(ctx.command_queue.unbounded_send(cmd));
    Ok(())
}

pub fn var(name: &str) -> Result<String, String> {
    /// Obtains the environment variable `name` from the host, copying it into `rbuf`.
    /// Returns the length of the value copied to `rbuf` or -1 if there was an error.
    #[cfg(not(feature = "native"))]
    #[cfg_attr(feature = "w-bindgen", wasm_bindgen(raw_module = "../../../js/defined-in-js.js"))]
    extern "C" {
        pub fn host_env(name: *const c_char, nameˡ: i32, rbuf: *mut c_char, rcap: i32) -> i32;
    }

    #[cfg(feature = "native")]
    {
        match std::env::var(name) {
            Ok(v) => Ok(v),
            Err(_err) => ERR!("No {}", name),
        }
    }

    #[cfg(not(feature = "native"))]
    {
        // Get the environment variable from the host.
        use std::mem::zeroed;
        use std::str::from_utf8;

        let mut buf: [u8; 4096] = unsafe { zeroed() };
        let rc = unsafe {
            host_env(
                name.as_ptr() as *const c_char,
                name.len() as i32,
                buf.as_mut_ptr() as *mut c_char,
                buf.len() as i32,
            )
        };
        if rc <= 0 {
            return ERR!("No {}", name);
        }
        let s = try_s!(from_utf8(&buf[0..rc as usize]));
        Ok(String::from(s))
    }
}

pub fn block_on<F>(f: F) -> F::Output
where
    F: Future03,
{
    if var("TRACE_BLOCK_ON").map(|v| v == "true") == Ok(true) {
        let mut trace = String::with_capacity(4096);
        stack_trace(&mut stack_trace_frame, &mut |l| trace.push_str(l));
        log!("block_on at\n"(trace));
    }

    futures::executor::block_on(f)
}

use backtrace::SymbolName;
#[cfg(feature = "native")] pub use gstuff::{now_float, now_ms};

#[cfg(not(feature = "native"))]
pub fn now_ms() -> u64 {
    #[cfg_attr(feature = "w-bindgen", wasm_bindgen(raw_module = "../../../js/defined-in-js.js"))]
    extern "C" {
        pub fn date_now() -> f64;
    }
    unsafe { date_now() as u64 }
}
#[cfg(not(feature = "native"))]
pub fn now_float() -> f64 {
    use gstuff::duration_to_float;
    use std::time::Duration;
    duration_to_float(Duration::from_millis(now_ms()))
}

#[cfg(feature = "native")]
pub fn slurp(path: &dyn AsRef<Path>) -> Result<Vec<u8>, String> { Ok(gstuff::slurp(path)) }

#[cfg(not(feature = "native"))]
pub fn slurp(path: &dyn AsRef<Path>) -> Result<Vec<u8>, String> {
    use std::mem::MaybeUninit;

    #[cfg_attr(feature = "w-bindgen", wasm_bindgen(raw_module = "../../../js/defined-in-js.js"))]
    extern "C" {
        pub fn host_slurp(path_p: *const c_char, path_l: i32, rbuf: *mut c_char, rcap: i32) -> i32;
    }

    let path = try_s!(path.as_ref().to_str().ok_or("slurp: path not unicode"));
    let mut rbuf: [u8; 262144] = unsafe { MaybeUninit::uninit().assume_init() };
    let rc = unsafe {
        host_slurp(
            path.as_ptr() as *const c_char,
            path.len() as i32,
            rbuf.as_mut_ptr() as *mut c_char,
            rbuf.len() as i32,
        )
    };
    if rc < 0 {
        return ERR!("!host_slurp: {}", rc);
    }
    Ok(Vec::from(&rbuf[..rc as usize]))
}

#[cfg(feature = "native")]
pub fn temp_dir() -> PathBuf { env::temp_dir() }

#[cfg(not(feature = "native"))]
pub fn temp_dir() -> PathBuf {
    #[cfg_attr(feature = "w-bindgen", wasm_bindgen(raw_module = "../../../js/defined-in-js.js"))]
    extern "C" {
        pub fn temp_dir(rbuf: *mut c_char, rcap: i32) -> i32;
    }
    let mut buf: [u8; 4096] = unsafe { zeroed() };
    let rc = unsafe { temp_dir(buf.as_mut_ptr() as *mut c_char, buf.len() as i32) };
    if rc <= 0 {
        panic!("!temp_dir")
    }
    let path = unwrap!(std::str::from_utf8(&buf[0..rc as usize]));
    Path::new(path).into()
}

#[cfg(feature = "native")]
pub fn remove_file(path: &dyn AsRef<Path>) -> Result<(), String> {
    try_s!(fs::remove_file(path));
    Ok(())
}

#[cfg(not(feature = "native"))]
pub fn remove_file(path: &dyn AsRef<Path>) -> Result<(), String> {
    use std::os::raw::c_char;

    #[cfg_attr(feature = "w-bindgen", wasm_bindgen(raw_module = "../../../js/defined-in-js.js"))]
    extern "C" {
        pub fn host_rm(ptr: *const c_char, len: i32) -> i32;
    }

    let path = try_s!(path.as_ref().to_str().ok_or("Non-unicode path"));
    let rc = unsafe { host_rm(path.as_ptr() as *const c_char, path.len() as i32) };
    if rc != 0 {
        return ERR!("!host_rm: {}", rc);
    }
    Ok(())
}

#[cfg(feature = "native")]
pub fn write(path: &dyn AsRef<Path>, contents: &dyn AsRef<[u8]>) -> Result<(), String> {
    try_s!(fs::write(path, contents));
    Ok(())
}

#[cfg(not(feature = "native"))]
pub fn write(path: &dyn AsRef<Path>, contents: &dyn AsRef<[u8]>) -> Result<(), String> {
    use std::os::raw::c_char;

    #[cfg_attr(feature = "w-bindgen", wasm_bindgen(raw_module = "../../../js/defined-in-js.js"))]
    extern "C" {
        pub fn host_write(path_p: *const c_char, path_l: i32, ptr: *const c_char, len: i32) -> i32;
    }

    let path = try_s!(path.as_ref().to_str().ok_or("Non-unicode path"));
    let content = contents.as_ref();
    let rc = unsafe {
        host_write(
            path.as_ptr() as *const c_char,
            path.len() as i32,
            content.as_ptr() as *const c_char,
            content.len() as i32,
        )
    };
    if rc != 0 {
        return ERR!("!host_write: {}", rc);
    }
    Ok(())
}

/// Read a folder and return a list of files with their last-modified ms timestamps.
#[cfg(feature = "native")]
pub fn read_dir(dir: &dyn AsRef<Path>) -> Result<Vec<(u64, PathBuf)>, String> {
    let entries = try_s!(dir.as_ref().read_dir())
        .filter_map(|dir_entry| {
            let entry = match dir_entry {
                Ok(ent) => ent,
                Err(e) => {
                    log!("Error " (e) " reading from dir " (dir.as_ref().display()));
                    return None;
                },
            };

            let metadata = match entry.metadata() {
                Ok(m) => m,
                Err(e) => {
                    log!("Error " (e) " getting file " (entry.path().display()) " meta");
                    return None;
                },
            };

            let m_time = match metadata.modified() {
                Ok(time) => time,
                Err(e) => {
                    log!("Error " (e) " getting file " (entry.path().display()) " m_time");
                    return None;
                },
            };

            let lm = unwrap!(m_time.duration_since(UNIX_EPOCH), "!duration_since").as_millis();
            assert!(lm < u64::max_value() as u128);
            let lm = lm as u64;

            let path = entry.path();
            if path.extension() == Some(OsStr::new("json")) {
                Some((lm, path))
            } else {
                None
            }
        })
        .collect();

    Ok(entries)
}

#[cfg(not(feature = "native"))]
pub fn read_dir(dir: &dyn AsRef<Path>) -> Result<Vec<(u64, PathBuf)>, String> {
    use std::mem::MaybeUninit;

    #[cfg_attr(feature = "w-bindgen", wasm_bindgen(raw_module = "../../../js/defined-in-js.js"))]
    extern "C" {
        pub fn host_read_dir(path_p: *const c_char, path_l: i32, rbuf: *mut c_char, rcap: i32) -> i32;
    }

    let path = try_s!(dir.as_ref().to_str().ok_or("read_dir: dir path not unicode"));
    let mut rbuf: [u8; 262144] = unsafe { MaybeUninit::uninit().assume_init() };
    let rc = unsafe {
        host_read_dir(
            path.as_ptr() as *const c_char,
            path.len() as i32,
            rbuf.as_mut_ptr() as *mut c_char,
            rbuf.len() as i32,
        )
    };
    if rc <= 0 {
        return ERR!("!host_read_dir: {}", rc);
    }
    let jens: Vec<(u64, String)> = try_s!(json::from_slice(&rbuf[..rc as usize]));

    let mut entries: Vec<(u64, PathBuf)> = Vec::with_capacity(jens.len());
    for (lm, name) in jens {
        let path = dir.as_ref().join(name);
        entries.push((lm, path))
    }

    Ok(entries)
}

/// If the `MM_LOG` variable is present then tries to open that file.  
/// Prints a warning to `stdout` if there's a problem opening the file.  
/// Returns `None` if `MM_LOG` variable is not present or if the specified path can't be opened.
fn open_log_file() -> Option<fs::File> {
    let mm_log = match var("MM_LOG") {
        Ok(v) => v,
        Err(_) => return None,
    };

    // For security reasons we want the log path to always end with ".log".
    if !mm_log.ends_with(".log") {
        println!("open_log_file] MM_LOG doesn't end with '.log'");
        return None;
    }

    match fs::OpenOptions::new().append(true).create(true).open(&mm_log) {
        Ok(f) => Some(f),
        Err(err) => {
            println!("open_log_file] Can't open {}: {}", mm_log, err);
            None
        },
    }
}

#[cfg(feature = "native")]
pub fn writeln(line: &str) {
    use std::panic::catch_unwind;

    lazy_static! {
        static ref LOG_FILE: Mutex<Option<fs::File>> = Mutex::new(open_log_file());
    }

    // `catch_unwind` protects the tests from error
    //
    //     thread 'CORE' panicked at 'cannot access stdout during shutdown'
    //
    // (which might be related to https://github.com/rust-lang/rust/issues/29488).
    let _ = catch_unwind(|| {
        if let Ok(mut log_file) = LOG_FILE.lock() {
            if let Some(ref mut log_file) = *log_file {
                let _ = witeln!(log_file, (line));
                return;
            }
        }
        println!("{}", line);
    });
}

#[cfg(not(feature = "native"))]
const fn make_tail() -> [u8; 0x10000] { [0; 0x10000] }

#[cfg(not(feature = "native"))]
static mut PROCESS_LOG_TAIL: [u8; 0x10000] = make_tail();
#[cfg(not(feature = "native"))]
static TAIL_CUR: Atomic<usize> = Atomic::new(0);

#[cfg(all(not(feature = "native"), not(feature = "w-bindgen")))]
pub fn writeln(line: &str) {
    use std::ffi::CString;

    extern "C" {
        pub fn console_log(ptr: *const c_char, len: i32);
    }
    let lineᶜ = unwrap!(CString::new(line));
    unsafe { console_log(lineᶜ.as_ptr(), line.len() as i32) }

    // Keep a tail of the log in RAM for the integration tests.
    unsafe {
        if line.len() < PROCESS_LOG_TAIL.len() {
            let posⁱ = TAIL_CUR.load(Ordering::Relaxed);
            let posⱼ = posⁱ + line.len();
            let (posˢ, posⱼ) = if posⱼ > PROCESS_LOG_TAIL.len() {
                (0, line.len())
            } else {
                (posⁱ, posⱼ)
            };
            if TAIL_CUR
                .compare_exchange(posⁱ, posⱼ, Ordering::Relaxed, Ordering::Relaxed)
                .is_ok()
            {
                for (cur, ix) in (posˢ..posⱼ).zip(0..line.len()) {
                    PROCESS_LOG_TAIL[cur] = line.as_bytes()[ix]
                }
            }
        }
    }
}

#[cfg(all(not(feature = "native"), feature = "w-bindgen"))]
pub fn writeln(line: &str) {
    use web_sys::console;
    console::log_1(&line.into());
}

/// Set up a panic hook that prints the panic location and the message.  
/// (The default Rust handler doesn't have the means to print the message.
///  Note that we're also getting the stack trace from Node.js and rustfilt).
#[cfg(not(feature = "native"))]
#[no_mangle]
pub extern "C" fn set_panic_hook() {
    use gstuff::filename;
    use std::panic::{set_hook, PanicInfo};

    set_hook(Box::new(|info: &PanicInfo| {
        let mut msg = String::with_capacity(256);
        let _ = wite!(&mut msg, (info));
        writeln(&msg)
    }))
}

pub fn small_rng() -> SmallRng { SmallRng::seed_from_u64(now_ms()) }

/// Ask the WASM host to send HTTP request to the native helpers.
/// Returns request ID used to wait for the reply.
#[cfg(not(feature = "native"))]
#[cfg_attr(feature = "w-bindgen", wasm_bindgen(raw_module = "../../../js/defined-in-js.js"))]
extern "C" {
    fn http_helper_if(helper: *const u8, helper_len: i32, payload: *const u8, payload_len: i32, timeout_ms: i32)
        -> i32;
}

#[cfg(not(feature = "native"))]
#[cfg_attr(feature = "w-bindgen", wasm_bindgen(raw_module = "../../../js/defined-in-js.js"))]
extern "C" {
    /// Check with the WASM host to see if the given HTTP request is ready.
    ///
    /// Returns the amount of bytes copied to rbuf,  
    /// or `-1` if the request is not yet finished,  
    /// or `0 - amount of bytes` in case the intended size was larger than the `rcap`.
    ///
    /// The bytes copied to rbuf are in the bencode format,
    /// `{status: $number, ct: $bytes, cs: $bytes, body: $bytes}`
    /// (the `HelperResponse`).
    ///
    /// * `helper_request_id` - Request ID previously returned by `http_helper_if`.
    /// * `rbuf` - The buffer to copy the response payload into if the request is finished.
    /// * `rcap` - The size of the `rbuf` buffer.
    pub fn http_helper_check(helper_request_id: i32, rbuf: *mut u8, rcap: i32) -> i32;
}

lazy_static! {
    /// Maps helper request ID to the corresponding Waker,
    /// allowing WASM host to wake the `HelperReply`.
    static ref HELPER_REQUESTS: Mutex<HashMap<i32, Waker>> = Mutex::new (HashMap::new());
}

/// WASM host invokes this method to signal the readiness of the HTTP request.
#[no_mangle]
#[cfg(not(feature = "native"))]
pub extern "C" fn http_ready(helper_request_id: i32) {
    let mut helper_requests = unwrap!(HELPER_REQUESTS.lock());
    if let Some(waker) = helper_requests.remove(&helper_request_id) {
        waker.wake()
    }
}

#[derive(Deserialize, Debug)]
pub struct HelperResponse {
    pub status: u32,
    #[serde(rename = "ct")]
    pub content_type: Option<ByteBuf>,
    #[serde(rename = "cs")]
    pub checksum: Option<ByteBuf>,
    pub body: ByteBuf,
}
/// Mostly used to log the errors coming from the other side.
impl fmt::Display for HelperResponse {
    fn fmt(&self, ft: &mut fmt::Formatter) -> fmt::Result {
        wite! (ft, (self.status) ", " (binprint (&self.body, b'.')))
    }
}

#[cfg(not(feature = "native"))]
pub async fn helperᶜ(helper: &'static str, args: Vec<u8>) -> Result<Vec<u8>, String> {
    let helper_request_id = unsafe {
        http_helper_if(
            helper.as_ptr(),
            helper.len() as i32,
            args.as_ptr(),
            args.len() as i32,
            9999,
        )
    };

    struct HelperReply {
        helper: &'static str,
        helper_request_id: i32,
    }
    impl std::future::Future for HelperReply {
        type Output = Result<Vec<u8>, String>;
        fn poll(self: Pin<&mut Self>, cx: &mut Context) -> Poll03<Self::Output> {
            let mut buf: [u8; 65535] = unsafe { std::mem::MaybeUninit::uninit().assume_init() };
            let rlen = unsafe { http_helper_check(self.helper_request_id, buf.as_mut_ptr(), buf.len() as i32) };
            if rlen < -1 {
                // Response is larger than capacity.
                return Poll03::Ready(ERR!("Helper result is too large ({})", rlen));
            }
            if rlen >= 0 {
                return Poll03::Ready(Ok(Vec::from(&buf[0..rlen as usize])));
            }

            // NB: Need a fresh waker each time `Pending` is returned, to support switching tasks.
            // cf. https://rust-lang.github.io/async-book/02_execution/03_wakeups.html
            let waker = cx.waker().clone();
            unwrap!(HELPER_REQUESTS.lock()).insert(self.helper_request_id, waker);

            Poll03::Pending
        }
    }
    impl Drop for HelperReply {
        fn drop(&mut self) { unwrap!(HELPER_REQUESTS.lock()).remove(&self.helper_request_id); }
    }
    let rv: Vec<u8> = try_s!(
        HelperReply {
            helper,
            helper_request_id
        }
        .await
    );
    let rv: HelperResponse = try_s!(bdecode(&rv));
    if rv.status != 200 {
        return ERR!("!{}: {}", helper, rv);
    }
    // TODO: Check `rv.checksum` if present.
    Ok(rv.body.into_vec())
}

#[derive(Serialize, Deserialize)]
pub struct BroadcastP2pMessageArgs {
    pub ctx: u32,
    pub msg: String,
}

#[derive(Debug, Clone)]
/// Ordered from low to height inclusive range.
pub struct OrdRange<T>(RangeInclusive<T>);

impl<T> Deref for OrdRange<T> {
    type Target = RangeInclusive<T>;

    fn deref(&self) -> &Self::Target { &self.0 }
}

impl<T: PartialOrd> OrdRange<T> {
    /// Construct the OrderedRange from the start-end pair.
    pub fn new(start: T, end: T) -> Result<Self, String> {
        if start > end {
            return Err("".into());
        }

        Ok(Self(start..=end))
    }
}

impl<T: Copy> OrdRange<T> {
    /// Flatten a start-end pair into the vector.
    pub fn flatten(&self) -> Vec<T> { vec![*self.start(), *self.end()] }
}

/// Invokes callback `cb_id` in the WASM host, passing a `(ptr,len)` string to it.
#[cfg(not(feature = "native"))]
#[cfg_attr(feature = "w-bindgen", wasm_bindgen(raw_module = "../../../js/defined-in-js.js"))]
extern "C" {
    pub fn call_back(cb_id: i32, ptr: *const c_char, len: i32);
}
pub mod for_tests;

fn without_trailing_zeroes(decimal: &str, dot: usize) -> &str {
    let mut pos = decimal.len() - 1;
    loop {
        let ch = decimal.as_bytes()[pos];
        if ch != b'0' {
            break &decimal[0..=pos];
        }
        if pos == dot {
            break &decimal[0..pos];
        }
        pos -= 1
    }
}

/// Round half away from zero (aka commercial rounding).
pub fn round_to(bd: &BigDecimal, places: u8) -> String {
    // Normally we'd do
    //
    //     let divisor = pow (10, places)
    //     round (self * divisor) / divisor
    //
    // But we don't have a `round` function in `BigDecimal` at present, so we're on our own.

    let bds = format!("{}", bd);
    let bda = bds.as_bytes();
    let dot = bda.iter().position(|&ch| ch == b'.');
    let dot = match dot {
        Some(dot) => dot,
        None => return bds,
    };

    if bda.len() - dot <= places as usize {
        return String::from(without_trailing_zeroes(&bds, dot));
    }

    let mut pos = bda.len() - 1;
    let mut ch = bda[pos];
    let mut prev_digit = 0;
    loop {
        let digit = ch - b'0';
        let rounded = if prev_digit > 5 { digit + 1 } else { digit };
        //println! ("{} at {}: prev_digit {}, digit {}, rounded {}", bds, pos, prev_digit, digit, rounded);

        if pos < dot {
            //println! ("{}, pos < dot, stopping at pos {}", bds, pos);
            let mut integer: i64 = unwrap!((&bds[0..=pos]).parse());
            if prev_digit > 5 {
                if bda[0] == b'-' {
                    integer = unwrap!(integer.checked_sub(1))
                } else {
                    integer = unwrap!(integer.checked_add(1))
                }
            }
            return format!("{}", integer);
        }

        if pos == dot + places as usize && rounded < 10 {
            //println! ("{}, stopping at pos {}", bds, pos);
            break format!("{}{}", &bds[0..pos], rounded);
        }

        pos -= 1;
        if pos == dot {
            pos -= 1
        } // Skip over the dot.
        ch = bda[pos];
        prev_digit = rounded
    }
}

#[test]
fn test_round_to() {
    assert_eq!(round_to(&BigDecimal::from(0.999), 2), "1");
    assert_eq!(round_to(&BigDecimal::from(-0.999), 2), "-1");

    assert_eq!(round_to(&BigDecimal::from(10.999), 2), "11");
    assert_eq!(round_to(&BigDecimal::from(-10.999), 2), "-11");

    assert_eq!(round_to(&BigDecimal::from(99.9), 1), "99.9");
    assert_eq!(round_to(&BigDecimal::from(-99.9), 1), "-99.9");

    assert_eq!(round_to(&BigDecimal::from(99.9), 0), "100");
    assert_eq!(round_to(&BigDecimal::from(-99.9), 0), "-100");

    let ouch = BigDecimal::from(1) / BigDecimal::from(7);
    assert_eq!(round_to(&ouch, 3), "0.143");

    let ouch = BigDecimal::from(1) / BigDecimal::from(3);
    assert_eq!(round_to(&ouch, 0), "0");
    assert_eq!(round_to(&ouch, 1), "0.3");
    assert_eq!(round_to(&ouch, 2), "0.33");
    assert_eq!(round_to(&ouch, 9), "0.333333333");

    assert_eq!(round_to(&BigDecimal::from(0.123), 99), "0.123");
    assert_eq!(round_to(&BigDecimal::from(-0.123), 99), "-0.123");

    assert_eq!(round_to(&BigDecimal::from(0), 99), "0");
    assert_eq!(round_to(&BigDecimal::from(-0), 99), "0");

    assert_eq!(round_to(&BigDecimal::from(0.123), 0), "0");
    assert_eq!(round_to(&BigDecimal::from(-0.123), 0), "0");

    assert_eq!(round_to(&BigDecimal::from(0), 0), "0");
    assert_eq!(round_to(&BigDecimal::from(-0), 0), "0");
}

#[cfg(feature = "native")]
pub fn new_uuid() -> Uuid { Uuid::new_v4() }

#[cfg(not(feature = "native"))]
pub fn new_uuid() -> Uuid {
    use rand::RngCore;
    use uuid::{Builder, Variant, Version};

    let mut rng = small_rng();
    let mut bytes = [0; 16];

    rng.fill_bytes(&mut bytes);

    Builder::from_bytes(bytes)
        .set_variant(Variant::RFC4122)
        .set_version(Version::Random)
        .build()
}

pub fn first_char_to_upper(input: &str) -> String {
    let mut v: Vec<char> = input.chars().collect();
    if let Some(c) = v.first_mut() {
        c.make_ascii_uppercase()
    }
    v.into_iter().collect()
}

#[test]
fn test_first_char_to_upper() {
    assert_eq!("", first_char_to_upper(""));
    assert_eq!("K", first_char_to_upper("k"));
    assert_eq!("Komodo", first_char_to_upper("komodo"));
    assert_eq!(".komodo", first_char_to_upper(".komodo"));
}

pub fn json_dir_entries(path: &dyn AsRef<Path>) -> Result<Vec<DirEntry>, String> {
    Ok(try_s!(path.as_ref().read_dir())
        .filter_map(|dir_entry| {
            let entry = match dir_entry {
                Ok(ent) => ent,
                Err(e) => {
                    log!("Error " (e) " reading from dir " (path.as_ref().display()));
                    return None;
                },
            };

            if entry.path().extension() == Some(OsStr::new("json")) {
                Some(entry)
            } else {
                None
            }
        })
        .collect())
}

/// Calculates the median of the set represented as slice
pub fn median<T: Add<Output = T> + Div<Output = T> + Copy + From<u8> + Ord>(input: &mut [T]) -> Option<T> {
    // median is undefined on empty sets
    if input.is_empty() {
        return None;
    }
    input.sort();
    let median_index = input.len() / 2;
    if input.len() % 2 == 0 {
        Some((input[median_index - 1] + input[median_index]) / T::from(2u8))
    } else {
        Some(input[median_index])
    }
}

#[test]
fn test_median() {
    let mut input = [3, 2, 1];
    let expected = Some(2u32);
    let actual = median(&mut input);
    assert_eq!(expected, actual);

    let mut input = [3, 1];
    let expected = Some(2u32);
    let actual = median(&mut input);
    assert_eq!(expected, actual);

    let mut input = [1, 3, 2, 8, 10];
    let expected = Some(3u32);
    let actual = median(&mut input);
    assert_eq!(expected, actual);
}<|MERGE_RESOLUTION|>--- conflicted
+++ resolved
@@ -14,12 +14,8 @@
 #![feature(async_closure)]
 #![feature(hash_raw_entry)]
 #![feature(optin_builtin_traits)]
-<<<<<<< HEAD
 #![feature(drain_filter)]
-
-=======
 #![feature(const_fn)]
->>>>>>> e51a128c
 #![allow(uncommon_codepoints)]
 #![cfg_attr(not(feature = "native"), allow(unused_imports))]
 #![cfg_attr(not(feature = "native"), allow(dead_code))]
@@ -122,21 +118,12 @@
 use std::intrinsics::copy;
 use std::io::Write;
 use std::mem::{forget, size_of, zeroed};
-<<<<<<< HEAD
 use std::net::SocketAddr;
-use std::os::raw::{c_char, c_void};
-use std::path::{Path, PathBuf};
-#[cfg(not(feature = "native"))]
-use std::pin::Pin;
-use std::ptr::{read_volatile};
-use std::sync::{Arc, Mutex};
-=======
 use std::ops::{Add, Deref, Div, RangeInclusive};
 use std::os::raw::{c_char, c_void};
 use std::path::{Path, PathBuf};
 #[cfg(not(feature = "native"))] use std::pin::Pin;
 use std::ptr::{null_mut, read_volatile};
->>>>>>> e51a128c
 use std::sync::atomic::{AtomicUsize, Ordering};
 use std::sync::{Arc, Mutex};
 use std::time::UNIX_EPOCH;
@@ -1298,39 +1285,7 @@
 }
 
 /// Register an RPC command that came internally or from the peer-to-peer bus.
-<<<<<<< HEAD
-pub fn lp_queue_command (ctx: &mm_ctx::MmArc, msg: P2PMessage) -> Result<(), String> {
-=======
-#[no_mangle]
-#[cfg(feature = "native")]
-#[allow(clippy::missing_safety_doc)]
-pub unsafe extern "C" fn lp_queue_command_for_c(
-    retstrp: *mut *mut c_char,
-    buf: *mut c_char,
-    response_sock: i32,
-    stats_json_only: i32,
-    queue_id: u32,
-) {
-    if !retstrp.is_null() {
-        *retstrp = null_mut()
-    }
-
-    if buf.is_null() {
-        panic!("!buf")
-    }
-    let msg = String::from(unwrap!(CStr::from_ptr(buf).to_str()));
-    let _cmd = QueuedCommand {
-        msg,
-        queue_id,
-        response_sock,
-        stats_json_only,
-    };
-    panic!("We need a context ID");
-    //unwrap! ((*COMMAND_QUEUE).0.send (cmd))
-}
-
-pub fn lp_queue_command(ctx: &mm_ctx::MmArc, msg: String) -> Result<(), String> {
->>>>>>> e51a128c
+pub fn lp_queue_command(ctx: &mm_ctx::MmArc, msg: P2PMessage) -> Result<(), String> {
     // If we're helping a WASM then leave a copy of the broadcast for them.
     if let Some(ref mut cq) = *try_s!(ctx.command_queueʰ.lock()) {
         // Monotonic increment.
