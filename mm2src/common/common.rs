--- conflicted
+++ resolved
@@ -132,15 +132,6 @@
 
 pub use num_bigint::BigInt;
 
-<<<<<<< HEAD
-#[cfg(feature = "native")]
-#[allow(dead_code, non_upper_case_globals, non_camel_case_types, non_snake_case)]
-pub mod lp {
-    include!(concat!(env!("OUT_DIR"), "/c_headers/LP_include.rs"));
-}
-
-=======
->>>>>>> 3cc42ed4
 pub const MM_DATETIME: &str = env!("MM_DATETIME");
 pub const MM_VERSION: &str = env!("MM_VERSION");
 
