--- conflicted
+++ resolved
@@ -11,13 +11,7 @@
 //!                   binary
 
 #![allow(uncommon_codepoints)]
-<<<<<<< HEAD
 #![feature(hash_raw_entry)]
-=======
-#![feature(integer_atomics, panic_info_message)]
-#![feature(async_closure)]
-#![feature(drain_filter)]
->>>>>>> 7f27264d
 
 #[macro_use] extern crate arrayref;
 #[macro_use] extern crate gstuff;
