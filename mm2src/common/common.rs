//! A common dependency for subcrates.
//!
//!                   common
//!                     ^
//!                     |
//!     subcrate A   ---+---   subcrate B
//!         ^                      ^
//!         |                      |
//!         +-----------+----------+
//!                     |
//!                   binary

#![allow(uncommon_codepoints)]
#![feature(integer_atomics, panic_info_message)]
#![feature(async_closure)]
#![feature(hash_raw_entry)]
#![feature(negative_impls)]
#![feature(auto_traits)]
#![feature(drain_filter)]

#[macro_use] extern crate arrayref;
#[macro_use] extern crate gstuff;
#[macro_use] extern crate lazy_static;
#[macro_use] pub extern crate serde_derive;
#[macro_use] pub extern crate serde_json;
<<<<<<< HEAD
#[cfg(test)]
#[macro_use]
extern crate ser_error_derive;

/// Fills a C character array with a zero-terminated C string,
/// returning an error if the string is too large.
#[macro_export]
#[allow(unused_unsafe)]
macro_rules! safecopy {
    ($to: expr, $format: expr, $($args: tt)+) => {{
        use ::std::io::Write;
        let to = &mut $to[..];
        let to: &mut [u8] = unsafe {::std::mem::transmute (to)};  // c_char to Rust.
        let mut wr = ::std::io::Cursor::new (to);
        write! (&mut wr, concat! ($format, "\0"), $($args)+)
    }}
}
=======
#[macro_use] extern crate ser_error_derive;
>>>>>>> 41f5944d

/// Implements a `From` for `enum` with a variant name matching the name of the type stored.
///
/// This is helpful as a workaround for the lack of datasort refinements.  
/// And also as a simpler alternative to `enum_dispatch` and `enum_derive`.
///
///     enum Color {Red (Red)}
///     ifrom! (Color, Red);
#[macro_export]
macro_rules! ifrom {
    ($enum: ident, $id: ident) => {
        impl From<$id> for $enum {
            fn from(t: $id) -> $enum { $enum::$id(t) }
        }
    };
}

/// This macro is used to implement `From<$t>` for `$name`, where `$name($inner)`.
#[macro_export]
macro_rules! ifrom_inner {
    ($name:ident, $inner:ident, $($t:ty)*) => ($(
        impl From<$t> for $name {
            fn from(num: $t) -> $name { $name($inner::from(num)) }
        }
    )*);
}

#[macro_export]
macro_rules! cfg_wasm32 {
    ($($tokens:tt)*) => {
        cfg_if::cfg_if! {
            if #[cfg(target_arch = "wasm32")] {
                $($tokens)*
            }
        }
    };
}

#[macro_export]
macro_rules! cfg_native {
    ($($tokens:tt)*) => {
        cfg_if::cfg_if! {
            if #[cfg(not(target_arch = "wasm32"))] {
                $($tokens)*
            }
        }
    };
}

/// Returns a JSON error HyRes on a failure.
#[macro_export]
macro_rules! try_h {
    ($e: expr) => {
        match $e {
            Ok(ok) => ok,
            Err(err) => return $crate::rpc_err_response(500, &ERRL!("{}", err)),
        }
    };
}

#[macro_use]
pub mod jsonrpc_client;
#[macro_use]
pub mod log;
#[macro_use]
pub mod mm_metrics;

pub mod crash_reports;
pub mod custom_futures;
pub mod custom_iter;
pub mod duplex_mutex;
pub mod seri;
#[path = "patterns/state_machine.rs"] pub mod state_machine;
pub mod time_cache;

#[cfg(not(target_arch = "wasm32"))]
#[path = "executor/native_executor.rs"]
pub mod executor;

#[cfg(not(target_arch = "wasm32"))]
#[path = "wio.rs"]
pub mod wio;

#[cfg(target_arch = "wasm32")]
#[path = "executor/wasm_executor.rs"]
pub mod executor;

#[cfg(target_arch = "wasm32")] pub mod wasm;
#[cfg(target_arch = "wasm32")] pub use wasm::*;

use backtrace::SymbolName;
pub use futures::compat::Future01CompatExt;
use futures::future::{abortable, AbortHandle, FutureExt};
use futures01::{future, Future};
use http::header::{HeaderValue, CONTENT_TYPE};
use http::Response;
use parking_lot::{Mutex as PaMutex, MutexGuard as PaMutexGuard};
use rand::{rngs::SmallRng, SeedableRng};
use serde::{de, ser};
use serde_json::{self as json, Value as Json};
use std::fmt::{self, Write as FmtWrite};
use std::future::Future as Future03;
use std::io::Write;
use std::iter::Peekable;
use std::mem::{forget, zeroed};
use std::num::NonZeroUsize;
use std::ops::{Add, Deref, Div, RangeInclusive};
use std::os::raw::c_void;
use std::panic::{set_hook, PanicInfo};
use std::ptr::read_volatile;
use std::sync::atomic::Ordering;
use uuid::Uuid;

use crate::executor::spawn;
pub use http::StatusCode;
pub use serde;

cfg_native! {
    pub use gstuff::{now_float, now_ms};
    #[cfg(not(windows))]
    use findshlibs::{IterationControl, Segment, SharedLibrary, TargetSharedLibrary};
    use std::env;
    use std::path::PathBuf;
    use std::sync::Mutex;
}

cfg_wasm32! {
    use std::sync::atomic::AtomicUsize;
}

pub const SATOSHIS: u64 = 100_000_000;

pub const DEX_FEE_ADDR_PUBKEY: &str = "03bc2c7ba671bae4a6fc835244c9762b41647b9827d4780a89a949b984a8ddcc06";
lazy_static! {
    pub static ref DEX_FEE_ADDR_RAW_PUBKEY: Vec<u8> =
        hex::decode(DEX_FEE_ADDR_PUBKEY).expect("DEX_FEE_ADDR_PUBKEY is expected to be a hexadecimal string");
}

pub auto trait NotSame {}
impl<X> !NotSame for (X, X) {}
// Makes the error conversion work for structs/enums containing Box<dyn ...>
impl<T: ?Sized> NotSame for Box<T> {}

/// Converts u64 satoshis to f64
pub fn sat_to_f(sat: u64) -> f64 { sat as f64 / SATOSHIS as f64 }

#[allow(non_camel_case_types)]
#[derive(Clone, Copy, Eq, Hash, PartialEq)]
#[repr(transparent)]
pub struct bits256 {
    pub bytes: [u8; 32],
}

impl Default for bits256 {
    fn default() -> bits256 {
        bits256 {
            bytes: unsafe { zeroed() },
        }
    }
}

impl fmt::Display for bits256 {
    fn fmt(&self, fm: &mut fmt::Formatter) -> fmt::Result {
        for &ch in self.bytes.iter() {
            fn hex_from_digit(num: u8) -> char {
                if num < 10 {
                    (b'0' + num) as char
                } else {
                    (b'a' + num - 10) as char
                }
            }
            fm.write_char(hex_from_digit(ch / 16))?;
            fm.write_char(hex_from_digit(ch % 16))?;
        }
        Ok(())
    }
}

impl ser::Serialize for bits256 {
    fn serialize<S>(&self, se: S) -> Result<S::Ok, S::Error>
    where
        S: ser::Serializer,
    {
        se.serialize_bytes(&self.bytes[..])
    }
}

impl<'de> de::Deserialize<'de> for bits256 {
    fn deserialize<D>(deserializer: D) -> Result<bits256, D::Error>
    where
        D: de::Deserializer<'de>,
    {
        struct Bits256Visitor;
        impl<'de> de::Visitor<'de> for Bits256Visitor {
            type Value = bits256;
            fn expecting(&self, fm: &mut fmt::Formatter) -> fmt::Result { fm.write_str("a byte array") }
            fn visit_seq<S>(self, mut seq: S) -> Result<bits256, S::Error>
            where
                S: de::SeqAccess<'de>,
            {
                let mut bytes: [u8; 32] = [0; 32];
                let mut pos = 0;
                while let Some(byte) = seq.next_element()? {
                    if pos >= bytes.len() {
                        return Err(de::Error::custom("bytes length > 32"));
                    }
                    bytes[pos] = byte;
                    pos += 1;
                }
                Ok(bits256 { bytes })
            }
            fn visit_bytes<E>(self, v: &[u8]) -> Result<Self::Value, E>
            where
                E: de::Error,
            {
                if v.len() != 32 {
                    return Err(de::Error::custom("bytes length <> 32"));
                }
                Ok(bits256 {
                    bytes: *array_ref![v, 0, 32],
                })
            }
        }
        deserializer.deserialize_bytes(Bits256Visitor)
    }
}

impl fmt::Debug for bits256 {
    fn fmt(&self, f: &mut fmt::Formatter) -> fmt::Result { (self as &dyn fmt::Display).fmt(f) }
}

impl From<[u8; 32]> for bits256 {
    fn from(bytes: [u8; 32]) -> Self { bits256 { bytes } }
}

/// Use the value, preventing the compiler and linker from optimizing it away.
pub fn black_box<T>(v: T) -> T {
    // https://github.com/rust-lang/rfcs/issues/1484#issuecomment-240853111
    //std::hint::black_box (v)

    let ret = unsafe { read_volatile(&v) };
    forget(v);
    ret
}

/// Using a static buffer in order to minimize the chance of heap and stack allocations in the signal handler.
fn trace_buf() -> PaMutexGuard<'static, [u8; 256]> {
    static TRACE_BUF: PaMutex<[u8; 256]> = PaMutex::new([0; 256]);
    TRACE_BUF.lock()
}

fn trace_name_buf() -> PaMutexGuard<'static, [u8; 128]> {
    static TRACE_NAME_BUF: PaMutex<[u8; 128]> = PaMutex::new([0; 128]);
    TRACE_NAME_BUF.lock()
}

/// Shortcut to path->filename conversion.
///
/// # Notes
///
/// Returns the file name without extension if only the file name ends on `.rs`.
/// Returns the unchanged `path` if there is a character encoding error or something.
///
/// Inspired by https://docs.rs/gstuff/latest/gstuff/fn.filename.html
pub fn filename(path: &str) -> &str {
    // NB: `Path::new (path) .file_name()` only works for file separators of the current operating system,
    // whereas the error trace might be coming from another operating system.
    // In particular, I see `file_name` failing with WASM.

    let name = match path.rfind(|ch| ch == '/' || ch == '\\') {
        Some(ofs) => &path[ofs + 1..],
        None => path,
    };

    if name.ends_with(".rs") {
        &name[0..name.len() - 3]
    } else {
        name
    }
}

/// Formats a stack frame.
/// Some common and less than useful frames are skipped.
pub fn stack_trace_frame(instr_ptr: *mut c_void, buf: &mut dyn Write, symbol: &backtrace::Symbol) {
    let filename = match symbol.filename() {
        Some(path) => match path.components().rev().next() {
            Some(c) => c.as_os_str().to_string_lossy(),
            None => "??".into(),
        },
        None => "??".into(),
    };
    let lineno = symbol.lineno().unwrap_or(0);
    let name = match symbol.name() {
        Some(name) => name,
        None => SymbolName::new(&[]),
    };
    let mut name_buf = trace_name_buf();
    let name = gstring!(name_buf, {
        let _ = write!(name_buf, "{}", name); // NB: `fmt` is different from `SymbolName::as_str`.
    });

    // Skip common and less than informative frames.

    match name {
        "mm2::crash_reports::rust_seh_handler"
        | "veh_exception_filter"
        | "common::stack_trace"
        | "common::log_stacktrace"
        // Super-main on Windows.
        | "__scrt_common_main_seh" => return,
        _ => (),
    }

    match filename.as_ref() {
        "boxed.rs" | "panic.rs" => return,
        _ => (),
    }

    if name.starts_with("alloc::")
        || name.starts_with("backtrace::")
        || name.starts_with("common::set_panic_hook")
        || name.starts_with("common::stack_trace")
        || name.starts_with("core::ops::")
        || name.starts_with("futures::")
        || name.starts_with("hyper::")
        || name.starts_with("mm2::crash_reports::signal_handler")
        || name.starts_with("panic_unwind::")
        || name.starts_with("std::")
        || name.starts_with("scoped_tls::")
        || name.starts_with("test::run_test::")
        || name.starts_with("tokio::")
        || name.starts_with("tokio_core::")
        || name.starts_with("tokio_reactor::")
        || name.starts_with("tokio_executor::")
        || name.starts_with("tokio_timer::")
    {
        return;
    }

    let _ = writeln!(buf, "  {}:{}] {} {:?}", filename, lineno, name, instr_ptr);
}

/// Generates a string with the current stack trace.
///
/// To get a simple stack trace:
///
///     let mut trace = String::with_capacity (4096);
///     stack_trace (&mut stack_trace_frame, &mut |l| trace.push_str (l));
///
/// * `format` - Generates the string representation of a frame.
/// * `output` - Function used to print the stack trace.
///              Printing immediately, without buffering, should make the tracing somewhat more reliable.
pub fn stack_trace(
    format: &mut dyn FnMut(*mut c_void, &mut dyn Write, &backtrace::Symbol),
    output: &mut dyn FnMut(&str),
) {
    // cf. https://github.com/rust-lang/rust/pull/64154 (standard library backtrace)

    backtrace::trace(|frame| {
        backtrace::resolve(frame.ip(), |symbol| {
            let mut trace_buf = trace_buf();
            let trace = gstring!(trace_buf, {
                // frame.ip() is next instruction pointer typically so offset(-1) points to current instruction
                format(frame.ip().wrapping_offset(-1), trace_buf, symbol);
            });
            output(trace);
        });
        true
    });

    // not(wasm) and not(windows)
    #[cfg(not(any(target_arch = "wasm32", windows)))]
    output_pc_mem_addr(output)
}

// not(wasm) and not(windows)
#[cfg(not(any(target_arch = "wasm32", windows)))]
fn output_pc_mem_addr(output: &mut dyn FnMut(&str)) {
    TargetSharedLibrary::each(|shlib| {
        let mut trace_buf = trace_buf();
        let name = gstring!(trace_buf, {
            let _ = write!(
                trace_buf,
                "Virtual memory addresses of {}",
                shlib.name().to_string_lossy()
            );
        });
        output(name);
        for seg in shlib.segments() {
            let segment = gstring!(trace_buf, {
                let _ = write!(
                    trace_buf,
                    "  {}:{}",
                    seg.name(),
                    seg.actual_virtual_memory_address(shlib)
                );
            });
            output(segment);
        }
        // First TargetSharedLibrary is initial executable, we are not interested in other libs
        IterationControl::Break
    });
}

/// Set up a panic hook that prints the panic location, the message and the backtrace.
/// (The default Rust handler doesn't have the means to print the message).
#[cfg(target_arch = "wasm32")]
pub fn set_panic_hook() {
    set_hook(Box::new(|info: &PanicInfo| {
        let mut trace = String::new();
        stack_trace(&mut stack_trace_frame, &mut |l| trace.push_str(l));
        console_err!("{}", info);
        console_err!("backtrace\n{}", trace);
    }))
}

/// Sets our own panic handler using patched backtrace crate. It was discovered that standard Rust panic
/// handlers print only "unknown" in Android backtraces which is not helpful.
/// Using custom hook with patched backtrace version solves this issue.
/// NB: https://github.com/rust-lang/backtrace-rs/issues/227
#[cfg(not(target_arch = "wasm32"))]
pub fn set_panic_hook() {
    use std::sync::atomic::AtomicBool;

    thread_local! {static ENTERED: AtomicBool = AtomicBool::new(false);}

    set_hook(Box::new(|info: &PanicInfo| {
        // Stack tracing and logging might panic (in `println!` for example).
        // Let us detect this and do nothing on second panic.
        // We'll likely still get a crash after the hook is finished
        // (experimenting with this I'm getting the "thread panicked while panicking. aborting." on Windows)
        // but that crash will have a better stack trace compared to the one with deep hook recursion.
        if let Ok(Err(_)) = ENTERED.try_with(|e| e.compare_exchange(false, true, Ordering::Relaxed, Ordering::Relaxed))
        {
            return;
        }

        let mut trace = String::new();
        stack_trace(&mut stack_trace_frame, &mut |l| trace.push_str(l));
        log::info!("{}", info);
        log::info!("backtrace\n{}", trace);

        let _ = ENTERED.try_with(|e| e.compare_exchange(true, false, Ordering::Relaxed, Ordering::Relaxed));
    }))
}

/// Simulates the panic-in-panic crash.
pub fn double_panic_crash() {
    struct Panicker;
    impl Drop for Panicker {
        fn drop(&mut self) { panic!("panic in drop") }
    }
    let panicker = Panicker;
    if 1 < 2 {
        panic!("first panic")
    }
    drop(panicker) // Delays the drop.
}

/// RPC response, returned by the RPC handlers.  
/// NB: By default the future is executed on the shared asynchronous reactor (`CORE`),
/// the handler is responsible for spawning the future on another reactor if it doesn't fit the `CORE` well.
pub type HyRes = Box<dyn Future<Item = Response<Vec<u8>>, Error = String> + Send>;

pub type BoxFut<T, E> = Box<dyn Future<Item = T, Error = E> + Send>;

pub trait HttpStatusCode {
    fn status_code(&self) -> StatusCode;
}

/// Wraps a JSON string into the `HyRes` RPC response future.
pub fn rpc_response<T>(status: u16, body: T) -> HyRes
where
    Vec<u8>: From<T>,
{
    let rf = match Response::builder()
        .status(status)
        .header(CONTENT_TYPE, HeaderValue::from_static("application/json"))
        .body(Vec::from(body))
    {
        Ok(r) => future::ok::<Response<Vec<u8>>, String>(r),
        Err(err) => {
            let err = ERRL!("{}", err);
            future::err::<Response<Vec<u8>>, String>(json!({ "error": err }).to_string())
        },
    };
    Box::new(rf)
}

/// An mmrpc 2.0 compatible error variant that is used when the serialization of an RPC response is failed.
#[derive(Serialize, SerializeErrorType)]
#[serde(tag = "error_type", content = "error_data")]
pub enum SerializationError {
    InternalError(String),
}

impl fmt::Display for SerializationError {
    fn fmt(&self, f: &mut fmt::Formatter<'_>) -> fmt::Result {
        match self {
            SerializationError::InternalError(internal) => {
                write!(f, "Internal error: Couldn't serialize an RPC response: {}", internal)
            },
        }
    }
}

impl SerializationError {
    pub fn from_error<E: serde::ser::Error>(e: E) -> SerializationError {
        SerializationError::InternalError(e.to_string())
    }
}

#[derive(Clone, Serialize)]
pub struct SuccessResponse(&'static str);

impl SuccessResponse {
    pub fn new() -> SuccessResponse { SuccessResponse("success") }
}

impl Default for SuccessResponse {
    fn default() -> Self { SuccessResponse::new() }
}

#[derive(Serialize)]
struct ErrResponse {
    error: String,
}

/// Converts the given `err` message into the `{error: $err}` JSON string.
pub fn err_to_rpc_json_string(err: &str) -> String {
    let err = ErrResponse { error: err.to_owned() };
    json::to_string(&err).unwrap()
}

pub fn err_tp_rpc_json(error: String) -> Json { json::to_value(ErrResponse { error }).unwrap() }

/// Returns the `{error: $msg}` JSON response with the given HTTP `status`.
/// Also logs the error (if possible).
pub fn rpc_err_response(status: u16, msg: &str) -> HyRes {
    // TODO: Like in most other places, we should check for a thread-local access to the proper log here.
    // Might be a good idea to use emoji too, like "🤒" or "🤐" or "😕".
    // TODO: Consider turning this into a macros or merging with `try_h` in order to retain the `line!`.
    log::error!("RPC error response: {}", msg);

    rpc_response(status, err_to_rpc_json_string(msg))
}

#[cfg(not(target_arch = "wasm32"))]
pub fn var(name: &str) -> Result<String, String> {
    match std::env::var(name) {
        Ok(v) => Ok(v),
        Err(_err) => ERR!("No {}", name),
    }
}

/// TODO make it wasm32 only
#[cfg(target_arch = "wasm32")]
pub fn var(_name: &str) -> Result<String, String> { ERR!("Environment variable not supported in WASM") }

#[cfg(not(target_arch = "wasm32"))]
pub fn block_on<F>(f: F) -> F::Output
where
    F: Future03,
{
    if var("TRACE_BLOCK_ON").map(|v| v == "true") == Ok(true) {
        let mut trace = String::with_capacity(4096);
        stack_trace(&mut stack_trace_frame, &mut |l| trace.push_str(l));
        log::info!("block_on at\n{}", trace);
    }

    wio::CORE.0.block_on(f)
}

#[cfg(target_arch = "wasm32")]
pub fn block_on<F>(_f: F) -> F::Output
where
    F: Future03,
{
    panic!("block_on is not supported in WASM!");
}

#[cfg(not(target_arch = "wasm32"))]
pub async fn async_blocking<F, R>(blocking_fn: F) -> R
where
    F: FnOnce() -> R + Send + 'static,
    R: Send + 'static,
{
    tokio::task::spawn_blocking(blocking_fn)
        .await
        .expect("spawn_blocking to succeed")
}

#[cfg(target_arch = "wasm32")]
pub fn now_ms() -> u64 { js_sys::Date::now() as u64 }

#[cfg(target_arch = "wasm32")]
pub fn now_float() -> f64 {
    use gstuff::duration_to_float;
    use std::time::Duration;
    duration_to_float(Duration::from_millis(now_ms()))
}

#[cfg(not(target_arch = "wasm32"))]
pub fn temp_dir() -> PathBuf { env::temp_dir() }

/// If the `MM_LOG` variable is present then tries to open that file.  
/// Prints a warning to `stdout` if there's a problem opening the file.  
/// Returns `None` if `MM_LOG` variable is not present or if the specified path can't be opened.
#[cfg(not(target_arch = "wasm32"))]
fn open_log_file() -> Option<std::fs::File> {
    let mm_log = match var("MM_LOG") {
        Ok(v) => v,
        Err(_) => return None,
    };

    // For security reasons we want the log path to always end with ".log".
    if !mm_log.ends_with(".log") {
        println!("open_log_file] MM_LOG doesn't end with '.log'");
        return None;
    }

    match std::fs::OpenOptions::new().append(true).create(true).open(&mm_log) {
        Ok(f) => Some(f),
        Err(err) => {
            println!("open_log_file] Can't open {}: {}", mm_log, err);
            None
        },
    }
}

#[cfg(not(target_arch = "wasm32"))]
pub fn writeln(line: &str) {
    use std::panic::catch_unwind;

    lazy_static! {
        static ref LOG_FILE: Mutex<Option<std::fs::File>> = Mutex::new(open_log_file());
    }

    // `catch_unwind` protects the tests from error
    //
    //     thread 'CORE' panicked at 'cannot access stdout during shutdown'
    //
    // (which might be related to https://github.com/rust-lang/rust/issues/29488).
    let _ = catch_unwind(|| {
        if let Ok(mut log_file) = LOG_FILE.lock() {
            if let Some(ref mut log_file) = *log_file {
                writeln!(log_file, "{}", line).ok();
                return;
            }
        }
        println!("{}", line);
    });
}

#[cfg(target_arch = "wasm32")]
static mut PROCESS_LOG_TAIL: [u8; 0x10000] = [0; 0x10000];

#[cfg(target_arch = "wasm32")]
static TAIL_CUR: AtomicUsize = AtomicUsize::new(0);

/// Keep a tail of the log in RAM for the integration tests.
#[cfg(target_arch = "wasm32")]
pub fn append_log_tail(line: &str) {
    unsafe {
        if line.len() < PROCESS_LOG_TAIL.len() {
            let posⁱ = TAIL_CUR.load(Ordering::Relaxed);
            let posⱼ = posⁱ + line.len();
            let (posˢ, posⱼ) = if posⱼ > PROCESS_LOG_TAIL.len() {
                (0, line.len())
            } else {
                (posⁱ, posⱼ)
            };
            if TAIL_CUR
                .compare_exchange(posⁱ, posⱼ, Ordering::Relaxed, Ordering::Relaxed)
                .is_ok()
            {
                for (cur, ix) in (posˢ..posⱼ).zip(0..line.len()) {
                    PROCESS_LOG_TAIL[cur] = line.as_bytes()[ix]
                }
            }
        }
    }
}

#[cfg(target_arch = "wasm32")]
pub fn writeln(line: &str) {
    use web_sys::console;
    console::log_1(&line.into());
    append_log_tail(line);
}

<<<<<<< HEAD
/// Set up a panic hook that prints the panic location and the message.
/// (The default Rust handler doesn't have the means to print the message.
///  Note that we're also getting the stack trace from Node.js and rustfilt).
#[cfg(target_arch = "wasm32")]
#[no_mangle]
pub extern "C" fn set_panic_hook() {
    use std::panic::{set_hook, PanicInfo};

    set_hook(Box::new(|info: &PanicInfo| {
        let mut msg = String::with_capacity(256);
        let _ = wite!(&mut msg, (info));
        writeln(&msg)
    }))
}

=======
>>>>>>> 41f5944d
pub fn small_rng() -> SmallRng { SmallRng::seed_from_u64(now_ms()) }

#[derive(Debug, Clone)]
/// Ordered from low to height inclusive range.
pub struct OrdRange<T>(RangeInclusive<T>);

impl<T> Deref for OrdRange<T> {
    type Target = RangeInclusive<T>;

    fn deref(&self) -> &Self::Target { &self.0 }
}

impl<T: PartialOrd> OrdRange<T> {
    /// Construct the OrderedRange from the start-end pair.
    pub fn new(start: T, end: T) -> Result<Self, String> {
        if start > end {
            return Err("".into());
        }

        Ok(Self(start..=end))
    }
}

impl<T: Copy> OrdRange<T> {
    /// Flatten a start-end pair into the vector.
    pub fn flatten(&self) -> Vec<T> { vec![*self.start(), *self.end()] }
}

pub const fn true_f() -> bool { true }

pub const fn ten() -> usize { 10 }

pub const fn ten_f64() -> f64 { 10. }

pub const fn one_hundred() -> usize { 100 }

pub fn one() -> NonZeroUsize { NonZeroUsize::new(1).unwrap() }

#[derive(Debug, Deserialize)]
pub struct PagingOptions {
    #[serde(default = "ten")]
    pub limit: usize,
    #[serde(default = "one")]
    pub page_number: NonZeroUsize,
    pub from_uuid: Option<Uuid>,
}

#[cfg(not(target_arch = "wasm32"))]
pub fn new_uuid() -> Uuid { Uuid::new_v4() }

pub fn first_char_to_upper(input: &str) -> String {
    let mut v: Vec<char> = input.chars().collect();
    if let Some(c) = v.first_mut() {
        c.make_ascii_uppercase()
    }
    v.into_iter().collect()
}

#[test]
fn test_first_char_to_upper() {
    assert_eq!("", first_char_to_upper(""));
    assert_eq!("K", first_char_to_upper("k"));
    assert_eq!("Komodo", first_char_to_upper("komodo"));
    assert_eq!(".komodo", first_char_to_upper(".komodo"));
}

/// Calculates the median of the set represented as slice
pub fn median<T: Add<Output = T> + Div<Output = T> + Copy + From<u8> + Ord>(input: &mut [T]) -> Option<T> {
    // median is undefined on empty sets
    if input.is_empty() {
        return None;
    }
    input.sort();
    let median_index = input.len() / 2;
    if input.len() % 2 == 0 {
        Some((input[median_index - 1] + input[median_index]) / T::from(2u8))
    } else {
        Some(input[median_index])
    }
}

#[test]
fn test_median() {
    let mut input = [3, 2, 1];
    let expected = Some(2u32);
    let actual = median(&mut input);
    assert_eq!(expected, actual);

    let mut input = [3, 1];
    let expected = Some(2u32);
    let actual = median(&mut input);
    assert_eq!(expected, actual);

    let mut input = [1, 3, 2, 8, 10];
    let expected = Some(3u32);
    let actual = median(&mut input);
    assert_eq!(expected, actual);
}

pub fn calc_total_pages(entries_len: usize, limit: usize) -> usize {
    if limit == 0 {
        return 0;
    }
    let pages_num = entries_len / limit;
    if entries_len % limit == 0 {
        pages_num
    } else {
        pages_num + 1
    }
}

#[test]
fn test_calc_total_pages() {
    assert_eq!(0, calc_total_pages(0, 0));
    assert_eq!(0, calc_total_pages(0, 1));
    assert_eq!(0, calc_total_pages(0, 100));
    assert_eq!(1, calc_total_pages(1, 1));
    assert_eq!(2, calc_total_pages(16, 8));
    assert_eq!(2, calc_total_pages(15, 8));
}

struct SequentialCount<I>
where
    I: Iterator,
{
    iter: Peekable<I>,
}

impl<I> SequentialCount<I>
where
    I: Iterator,
{
    fn new(iter: I) -> Self { SequentialCount { iter: iter.peekable() } }
}

/// https://stackoverflow.com/questions/32702386/iterator-adapter-that-counts-repeated-characters
impl<I> Iterator for SequentialCount<I>
where
    I: Iterator,
    I::Item: Eq,
{
    type Item = (I::Item, usize);

    fn next(&mut self) -> Option<Self::Item> {
        // Check the next value in the inner iterator
        match self.iter.next() {
            // There is a value, so keep it
            Some(head) => {
                // We've seen one value so far
                let mut count = 1;
                // Check to see what the next value is without
                // actually advancing the inner iterator
                while self.iter.peek() == Some(&head) {
                    // It's the same value, so go ahead and consume it
                    self.iter.next();
                    count += 1;
                }
                // The next element doesn't match the current value
                // complete this iteration
                Some((head, count))
            },
            // The inner iterator is complete, so we are also complete
            None => None,
        }
    }
}

pub fn is_acceptable_input_on_repeated_characters(entry: &str, limit: usize) -> bool {
    for (_, count) in SequentialCount::new(entry.chars()) {
        if count >= limit {
            return false;
        }
    }
    true
}

#[test]
fn test_is_acceptable_input_on_repeated_characters() {
    assert_eq!(is_acceptable_input_on_repeated_characters("Hello", 3), true);
    assert_eq!(is_acceptable_input_on_repeated_characters("Hellooo", 3), false);
    assert_eq!(
        is_acceptable_input_on_repeated_characters("SuperStrongPassword123*", 3),
        true
    );
    assert_eq!(
        is_acceptable_input_on_repeated_characters("SuperStrongaaaPassword123*", 3),
        false
    );
}

#[derive(Debug, Clone, Deserialize, PartialEq, Serialize)]
pub enum PagingOptionsEnum<Id> {
    FromId(Id),
    PageNumber(NonZeroUsize),
}

impl<Id> PagingOptionsEnum<Id> {
    pub fn map<U, F>(self, f: F) -> PagingOptionsEnum<U>
    where
        F: FnOnce(Id) -> U,
    {
        match self {
            PagingOptionsEnum::FromId(id) => PagingOptionsEnum::FromId(f(id)),
            PagingOptionsEnum::PageNumber(s) => PagingOptionsEnum::PageNumber(s),
        }
    }
}

impl<Id> Default for PagingOptionsEnum<Id> {
    fn default() -> Self { PagingOptionsEnum::PageNumber(NonZeroUsize::new(1).expect("1 > 0")) }
}

/// The AbortHandle that aborts on drop
pub struct AbortOnDropHandle(AbortHandle);

impl Drop for AbortOnDropHandle {
    #[inline(always)]
    fn drop(&mut self) { self.0.abort(); }
}

pub fn spawn_abortable(fut: impl Future03<Output = ()> + Send + 'static) -> AbortOnDropHandle {
    let (abortable, handle) = abortable(fut);
    spawn(abortable.then(|_| async {}));
    AbortOnDropHandle(handle)
}<|MERGE_RESOLUTION|>--- conflicted
+++ resolved
@@ -23,27 +23,7 @@
 #[macro_use] extern crate lazy_static;
 #[macro_use] pub extern crate serde_derive;
 #[macro_use] pub extern crate serde_json;
-<<<<<<< HEAD
-#[cfg(test)]
-#[macro_use]
-extern crate ser_error_derive;
-
-/// Fills a C character array with a zero-terminated C string,
-/// returning an error if the string is too large.
-#[macro_export]
-#[allow(unused_unsafe)]
-macro_rules! safecopy {
-    ($to: expr, $format: expr, $($args: tt)+) => {{
-        use ::std::io::Write;
-        let to = &mut $to[..];
-        let to: &mut [u8] = unsafe {::std::mem::transmute (to)};  // c_char to Rust.
-        let mut wr = ::std::io::Cursor::new (to);
-        write! (&mut wr, concat! ($format, "\0"), $($args)+)
-    }}
-}
-=======
 #[macro_use] extern crate ser_error_derive;
->>>>>>> 41f5944d
 
 /// Implements a `From` for `enum` with a variant name matching the name of the type stored.
 ///
@@ -735,24 +715,6 @@
     append_log_tail(line);
 }
 
-<<<<<<< HEAD
-/// Set up a panic hook that prints the panic location and the message.
-/// (The default Rust handler doesn't have the means to print the message.
-///  Note that we're also getting the stack trace from Node.js and rustfilt).
-#[cfg(target_arch = "wasm32")]
-#[no_mangle]
-pub extern "C" fn set_panic_hook() {
-    use std::panic::{set_hook, PanicInfo};
-
-    set_hook(Box::new(|info: &PanicInfo| {
-        let mut msg = String::with_capacity(256);
-        let _ = wite!(&mut msg, (info));
-        writeln(&msg)
-    }))
-}
-
-=======
->>>>>>> 41f5944d
 pub fn small_rng() -> SmallRng { SmallRng::seed_from_u64(now_ms()) }
 
 #[derive(Debug, Clone)]
