//! A common dependency for subcrates.
//! 
//!                   common
//!                     ^
//!                     |
//!     subcrate A   ---+---   subcrate B
//!         ^                      ^
//!         |                      |
//!         +-----------+----------+
//!                     |
//!                   binary

#![feature(non_ascii_idents, integer_atomics, panic_info_message)]
#![cfg_attr(not(feature = "native"), allow(unused_imports))]
#![cfg_attr(not(feature = "native"), allow(dead_code))]

#[macro_use] extern crate fomat_macros;
#[macro_use] extern crate gstuff;
#[macro_use] extern crate lazy_static;
#[macro_use] extern crate serde_derive;
#[macro_use] extern crate serde_json;
#[macro_use] extern crate unwrap;

/// Fills a C character array with a zero-terminated C string,
/// returning an error if the string is too large.
#[macro_export]
#[allow(unused_unsafe)]
macro_rules! safecopy {
    ($to: expr, $format: expr, $($args: tt)+) => {{
        use ::std::io::Write;
        let to = &mut $to[..];
        let to: &mut [u8] = unsafe {::std::mem::transmute (to)};  // c_char to Rust.
        let mut wr = ::std::io::Cursor::new (to);
        write! (&mut wr, concat! ($format, "\0"), $($args)+)
    }}
}

/// Implements a `From` for `enum` with a variant name matching the name of the type stored.
/// 
/// This is helpful as a workaround for the lack of datasort refinements.  
/// And also as a simpler alternative to `enum_dispatch` and `enum_derive`.
/// 
///     enum Color {Red (Red)}
///     ifrom! (Color, Red);
#[macro_export]
macro_rules! ifrom {
    ($enum: ident, $id: ident) => {
        impl From<$id> for $enum {
            fn from (t: $id) -> $enum {
                $enum::$id (t)
}   }   }   }

#[macro_use]
pub mod jsonrpc_client;
#[macro_use]
pub mod log;

#[cfg(feature = "native")]
pub mod for_c;
pub mod for_tests;
pub mod custom_futures;
pub mod iguana_utils;
pub mod lp_privkey;
pub mod mm_ctx;
pub mod ser;
#[cfg(feature = "native")]
pub mod lift_body;

use crossbeam::{channel};
use futures::{future, Future};
use futures::task::Task;
use hex::FromHex;
use http::{Response, StatusCode, HeaderMap};
use http::header::{HeaderValue, CONTENT_TYPE};
#[cfg(feature = "native")]
use libc::{c_char, c_void, malloc, free};
use rand::{SeedableRng, rngs::SmallRng};
use serde_json::{self as json, Value as Json};
use std::env::args;
use std::fmt::{self, Write as FmtWrite};
use std::fs;
use std::ffi::{CStr};
use std::intrinsics::copy;
use std::io::{Write};
use std::mem::{forget, size_of, uninitialized, zeroed};
use std::path::{Path};
use std::ptr::{null_mut, read_volatile};
use std::sync::{Arc, Mutex, MutexGuard};
use std::sync::atomic::{AtomicUsize, Ordering};
use std::str;

#[cfg(feature = "native")]
#[allow(dead_code,non_upper_case_globals,non_camel_case_types,non_snake_case)]
pub mod lp {include! (concat! (env! ("OUT_DIR"), "/c_headers/LP_include.rs"));}

<<<<<<< HEAD
#[cfg(feature = "native")]
#[allow(dead_code,non_upper_case_globals,non_camel_case_types,non_snake_case)]
pub mod os {include! (concat! (env! ("OUT_DIR"), "/c_headers/OS_portable.rs"));}

=======
>>>>>>> fef7e1d8
pub const MM_VERSION: &'static str = env! ("MM_VERSION");

pub const SATOSHIS: u64 = 100000000;

/// Converts u64 satoshis to f64
pub fn sat_to_f(sat: u64) -> f64 { sat as f64 / SATOSHIS as f64 }

#[allow(non_camel_case_types)]
#[derive(Clone, Copy, Eq, Hash, PartialEq)]
#[repr(transparent)]
pub struct bits256 {pub bytes: [u8; 32]}

impl fmt::Display for bits256 {
    fn fmt (&self, fm: &mut fmt::Formatter) -> fmt::Result {
        for &ch in self.bytes.iter() {
            fn hex_from_digit (num: u8) -> char {
                if num < 10 {(b'0' + num) as char} else {(b'a' + num - 10) as char}}
            fm.write_char (hex_from_digit (ch / 16)) ?;
            fm.write_char (hex_from_digit (ch % 16)) ?;
        }
        Ok(())
}   }

impl fmt::Debug for bits256 {
    fn fmt (&self, f: &mut fmt::Formatter) -> fmt::Result {
        (self as &dyn fmt::Display) .fmt (f)
}   }

impl From<[u8; 32]> for bits256 {
    fn from (bytes: [u8; 32]) -> Self {bits256 {bytes}}
}

#[cfg(feature = "native")]
impl From<lp::_bits256> for bits256 {
    fn from (bits: lp::_bits256) -> Self {unsafe {bits256 {bytes: bits.bytes}}}
}

#[cfg(feature = "native")]
impl From<bits256> for lp::_bits256 {
    fn from (k: bits256) -> lp::_bits256 {unsafe {
        let mut bits: lp::_bits256 = zeroed();
        bits.bytes.copy_from_slice (&k.bytes[..]);
        bits
    }}
}

impl bits256 {
    /// Returns true if the hash is not zero.  
    /// Port of `#define bits256_nonz`.
    pub fn nonz (&self) -> bool {
        self.bytes.iter().any (|ch| *ch != 0)
    }
}

pub fn nonz (k: [u8; 32]) -> bool {
    k.iter().any (|ch| *ch != 0)
}

/// Decodes a HEX string into a 32-bytes array.  
/// But only if the HEX string is 64 characters long, returning a zeroed array otherwise.  
/// (Use `fn nonz` to check if the array is zeroed).  
/// A port of cJSON.c/jbits256.
pub fn jbits256 (json: &Json) -> Result<bits256, String> {
    if let Some (hex) = json.as_str() {
        if hex.len() == 64 {
            //try_s! (::common::iguana_utils::decode_hex (unsafe {&mut hash.bytes[..]}, hex.as_bytes()));
            let bytes: [u8; 32] = try_s! (FromHex::from_hex (hex));
            return Ok (bits256::from (bytes))
    }   }
    Ok (unsafe {zeroed()})
}

pub const SATOSHIDEN: i64 = 100000000;
pub fn dstr (x: i64, decimals: u8) -> f64 {x as f64 / 10.0_f64.powf(decimals as f64)}

/// Apparently helps to workaround `double` fluctuations occuring on *certain* systems.
/// cf. https://stackoverflow.com/questions/19804472/double-randomly-adds-0-000000000000001.
/// Not sure it's needed in Rust, the floating point operations should be determenistic here,
/// but better safe than sorry.
pub const SMALLVAL: f64 = 0.000000000000001;  // 1e-15f64

/// Helps sharing a string slice with C code by allocating a zero-terminated string with the C standard library allocator.
/// 
/// The difference from `CString` is that the memory is then *owned* by the C code instead of being temporarily borrowed,
/// that is it doesn't need to be recycled in Rust.
/// Plus we don't check the slice for zeroes, most of our code doesn't need that extra check.
#[cfg(feature = "native")]
pub fn str_to_malloc (s: &str) -> *mut c_char {
    slice_to_malloc (s.as_bytes()) as *mut c_char
}

/// Helps sharing a byte slice with C code by allocating a zero-terminated string with the C standard library allocator.
#[cfg(feature = "native")]
pub fn slice_to_malloc (bytes: &[u8]) -> *mut u8 {unsafe {
    let buf = malloc (bytes.len() + 1) as *mut u8;
    copy (bytes.as_ptr(), buf, bytes.len());
    *buf.offset (bytes.len() as isize) = 0;
    buf
}}

/// Converts *mut c_char to Rust String
/// Doesn't free the allocated memory
/// It's responsibility of the caller to free the memory when required
/// Returns error in case of null pointer input
#[cfg(feature = "native")]
pub fn c_char_to_string(ptr: *mut c_char) -> Result<String, String> { unsafe {
    if !ptr.is_null() {
        let res_str = try_s!(CStr::from_ptr(ptr).to_str());
        let res_str = String::from(res_str);
        Ok(res_str)
    } else {
        ERR!("Tried to convert null pointer to Rust String!")
    }
}}

/// Frees C raw pointer
/// Does nothing in case of null pointer input
#[cfg(feature = "native")]
pub fn free_c_ptr(ptr: *mut c_void) { unsafe {
    if !ptr.is_null() {
        free(ptr as *mut libc::c_void);
    }
}}

/// Use the value, preventing the compiler and linker from optimizing it away.
pub fn black_box<T> (v: T) -> T {
    // https://github.com/rust-lang/rfcs/issues/1484#issuecomment-240853111
    //std::hint::black_box (v)

    let ret = unsafe {read_volatile (&v)};
    forget (v);
    ret
}

/// Attempts to remove the `Path` on `drop`.
#[derive(Debug)]
pub struct RaiiRm<'a> (pub &'a Path);
impl<'a> AsRef<Path> for RaiiRm<'a> {
    fn as_ref (&self) -> &Path {
        self.0
    }
}
impl<'a> Drop for RaiiRm<'a> {
    fn drop (&mut self) {
        let _ = fs::remove_file (self);
    }
}

/// Using a static buffer in order to minimize the chance of heap and stack allocations in the signal handler.
fn trace_buf() -> MutexGuard<'static, [u8; 256]> {
    lazy_static! {static ref TRACE_BUF: Mutex<[u8; 256]> = Mutex::new (unsafe {uninitialized()});}
    unwrap! (TRACE_BUF.lock())
}

fn trace_name_buf() -> MutexGuard<'static, [u8; 128]> {
    lazy_static! {static ref TRACE_NAME_BUF: Mutex<[u8; 128]> = Mutex::new (unsafe {uninitialized()});}
    unwrap! (TRACE_NAME_BUF.lock())
}

/// Formats a stack frame.
/// Some common and less than useful frames are skipped.
pub fn stack_trace_frame (buf: &mut dyn Write, symbol: &backtrace::Symbol) {
    let filename = match symbol.filename() {Some (path) => path, None => return};
    let filename = match filename.components().rev().next() {Some (c) => c.as_os_str().to_string_lossy(), None => return};
    let lineno = match symbol.lineno() {Some (lineno) => lineno, None => return};
    let name = match symbol.name() {Some (name) => name, None => return};
    let mut name_buf = trace_name_buf();
    let name = gstring! (name_buf, {
        let _ = write! (name_buf, "{}", name);  // NB: `fmt` is different from `SymbolName::as_str`.
    });

    // Skip common and less than informative frames.

    if name == "mm2::crash_reports::rust_seh_handler" {return}
    if name == "veh_exception_filter" {return}
    if name == "common::stack_trace" {return}
    if name == "common::log_stacktrace" {return}
    if name == "__scrt_common_main_seh" {return}  // Super-main on Windows.

    if filename == "boxed.rs" {return}
    if filename == "panic.rs" {return}

    // Alphanumerically sorted on first letter.
    if name.starts_with ("alloc::") {return}
    if name.starts_with ("backtrace::") {return}
    if name.starts_with ("common::stack_trace") {return}
    if name.starts_with ("futures::") {return}
    if name.starts_with ("hyper::") {return}
    if name.starts_with ("mm2::crash_reports::signal_handler") {return}
    if name.starts_with ("panic_unwind::") {return}
    if name.starts_with ("std::") {return}
    if name.starts_with ("scoped_tls::") {return}
    if name.starts_with ("tokio::") {return}
    if name.starts_with ("tokio_core::") {return}
    if name.starts_with ("tokio_reactor::") {return}
    if name.starts_with ("tokio_executor::") {return}
    if name.starts_with ("tokio_timer::") {return}

    let _ = writeln! (buf, "  {}:{}] {}", filename, lineno, name);
}

/// Generates a string with the current stack trace.
/// 
/// To get a simple stack trace:
/// 
///     let mut trace = String::with_capacity (4096);
///     stack_trace (&mut stack_trace_frame, &mut |l| trace.push_str (l));
/// 
/// * `format` - Generates the string representation of a frame.
/// * `output` - Function used to print the stack trace.
///              Printing immediately, without buffering, should make the tracing somewhat more reliable.
pub fn stack_trace (format: &mut dyn FnMut (&mut dyn Write, &backtrace::Symbol), output: &mut dyn FnMut (&str)) {
    backtrace::trace (|frame| {
        backtrace::resolve (frame.ip(), |symbol| {
            let mut trace_buf = trace_buf();
            let trace = gstring! (trace_buf, {
              format (trace_buf, symbol);
            });
            output (trace);
        });
        true
    });
}

/// Sets our own panic handler using patched backtrace crate. It was discovered that standard Rust panic
/// handlers print only "unknown" in Android backtraces which is not helpful.
/// Using custom hook with patched backtrace version solves this issue.
/// NB: https://github.com/rust-lang/backtrace-rs/issues/227
#[cfg(feature = "native")]
pub fn set_panic_hook() {
    use std::panic::{set_hook, PanicInfo};

    set_hook (Box::new (|info: &PanicInfo| {
        let mut trace = String::new();
        stack_trace (&mut stack_trace_frame, &mut |l| trace.push_str (l));
        log!((info));
        log!("backtrace");
        log!((trace));
    }))
}

/// Helps logging binary data (particularly with text-readable parts, such as bencode, netstring)
/// by replacing all the non-printable bytes with the `blank` character.
pub fn binprint (bin: &[u8], blank: u8) -> String {
    let mut bin: Vec<u8> = bin.into();
    for ch in bin.iter_mut() {if *ch < 0x20 || *ch >= 0x7F {*ch = blank}}
    unsafe {String::from_utf8_unchecked (bin)}
}

/// Tries to detect if we're running under a test, allowing us to be lazy and *delay* some costly operations.
/// 
/// Note that the code SHOULD behave uniformely regardless of where it's invoked from
/// (nondeterminism breaks POLA and we don't know how the code will be used in the future)
/// but in certain cases we have a leeway of adjusting to being run from a test
/// without breaking any invariants or expectations.
/// For instance, DHT might take unknown time to initialize, and by delaying this initialization in the tests
/// we can avoid the unnecessary overhead of DHT initializaion and destruction while maintaining the contract.
pub fn is_a_test_drill() -> bool {
    // Stack tracing would sometimes crash on Windows, doesn't worth the risk here.
    if cfg! (windows) {return false}

    let mut trace = String::with_capacity (1024);
    stack_trace (
        &mut |mut fwr, sym| {if let Some (name) = sym.name() {let _ = witeln! (fwr, (name));}},
        &mut |tr| {trace.push_str (tr)});

    if trace.contains ("\nmm2::main\n") || trace.contains ("\nmm2::run_lp_main\n") {return false}

    if let Some (executable) = args().next() {
        if executable.ends_with (r"\mm2.exe") {return false}
        if executable.ends_with ("/mm2") {return false}
    }

    true
}

pub type SlurpFut = Box<dyn Future<Item=(StatusCode, HeaderMap, Vec<u8>), Error=String> + Send + 'static>;

/// RPC response, returned by the RPC handlers.  
/// NB: By default the future is executed on the shared asynchronous reactor (`CORE`),
/// the handler is responsible for spawning the future on another reactor if it doesn't fit the `CORE` well.
pub type HyRes = Box<dyn Future<Item=Response<Vec<u8>>, Error=String> + Send>;

// To improve git history and ease of exploratory refactoring
// we're splitting the code in place with conditional compilation.
// wio stands for "web I/O" or "wasm I/O",
// it contains the parts which aren't directly available with WASM.

// TODO: Move this.
// How to link them together...
// 1) Use separate folders for wasm and native builds in order not to mess the C objects and linking.
// 2) In the native Rust binary add a mode which will run the WASM core (on wasmi),
//    supplying it with the necessary helpers.

#[cfg(not(feature = "native"))]
pub mod wio {
    use futures::future::IntoFuture;
    use http::Request;
    use super::SlurpFut;

    pub fn spawn<F, R> (_f: F) where
        F: FnOnce(()) -> R + Send + 'static,
        R: IntoFuture<Item = (), Error = ()>,
        R::Future: 'static
    {
        unimplemented!()
    }

    #[allow(dead_code)]
    pub fn slurp_req (_request: Request<Vec<u8>>) -> SlurpFut {
        unimplemented!()
    }
}

#[cfg(feature = "native")]
pub mod wio {
    use crate::lift_body::LiftBody;
    use crate::SlurpFut;
    use futures::{future, Async, Future, Poll};
    use futures::sync::oneshot::{self, Receiver};
    use future::IntoFuture;
    use gstuff::{any_to_str, duration_to_float, now_float};
    use http::{Request, StatusCode, HeaderMap};
    //use http_body::Body;
    use hyper::Client;
    use hyper::client::HttpConnector;
    use hyper::header::{ HeaderValue, CONTENT_TYPE };
    use hyper::rt::Stream;
    use hyper::server::conn::Http;
    use hyper_rustls::HttpsConnector;
    use std::fmt;
    use std::panic::{catch_unwind, AssertUnwindSafe};
    use std::process::abort;
    use std::thread;
    use std::thread::JoinHandle;
    use std::time::Duration;
    use std::str;
    use tokio_core::reactor::Remote;
    use tokio_core::reactor::Handle;

    fn start_core_thread() -> Remote {
        let (tx, rx) = oneshot::channel();
        unwrap! (thread::Builder::new().name ("CORE".into()) .spawn (move || {
            if let Err (err) = catch_unwind (AssertUnwindSafe (move || {
                let mut core = unwrap! (tokio_core::reactor::Core::new(), "!core");
                unwrap! (tx.send (core.remote()), "Can't send Remote.");
                loop {core.turn (None)}
            })) {
                log! ({"CORE panic! {:?}", any_to_str (&*err)});
                abort()
            }
        }), "!spawn");
        let core: Remote = unwrap! (rx.wait(), "!wait");
        core
    }

    lazy_static! {
        /// Shared asynchronous reactor.
        pub static ref CORE: Remote = start_core_thread();
        /// Shared HTTP server.
        pub static ref HTTP: Http = Http::new();
    }

    pub fn spawn<F, R> (f: F) where
        F: FnOnce(&Handle) -> R + Send + 'static,
        R: IntoFuture<Item = (), Error = ()>,
        R::Future: 'static
    {
        CORE.spawn (f);
    }

    /// With a shared reactor drives the future `f` to completion.
    ///
    /// NB: This function is only useful if you need to get the results of the execution.
    /// If the results are not necessary then a future can be scheduled directly on the reactor:
    ///
    ///     CORE.spawn (|_| f);
    pub fn drive<F, R, E> (f: F) -> Receiver<Result<R, E>> where
    F: Future<Item=R, Error=E> + Send + 'static,
    R: Send + 'static,
    E: Send + 'static {
        let (sx, rx) = oneshot::channel();
        CORE.spawn (move |_handle| {
            f.then (move |fr: Result<R, E>| -> Result<(),()> {
                let _ = sx.send (fr);
                Ok(())
            })
        });
        rx
    }

    /// With a shared reactor drives the future `f` to completion.
    ///
    /// Similar to `fn drive`, but returns a stringified error,
    /// allowing us to collapse the `Receiver` and return the `R` directly.
    pub fn drive_s<F, R, E> (f: F) -> impl Future<Item=R, Error=String> where
    F: Future<Item=R, Error=E> + Send + 'static,
    R: Send + 'static,
    E: fmt::Display + Send + 'static {
        drive (f) .then (move |r| -> Result<R, String> {
            let r = try_s! (r);  // Peel the `Receiver`.
            let r = try_s! (r);  // `E` to `String`.
            Ok (r)
        })
    }

    /// Finishes with the "timeout" error if the underlying future isn't ready withing the given timeframe.
    /// 
    /// NB: Tokio timers (in `tokio::timer`) only seem to work under the Tokio runtime,
    /// which is unfortunate as we want the different futures executed on the different reactors
    /// depending on how much they're I/O-bound, CPU-bound or blocking.
    /// Unlike the Tokio timers this `Timeout` implementation works with any reactor.
    /// Another option to consider is https://github.com/alexcrichton/futures-timer.
    /// P.S. The older `0.1` version of the `tokio::timer` might work NP, it works in other parts of our code.
    ///      The new version, on the other hand, requires the Tokio runtime (https://tokio.rs/blog/2018-03-timers/).
    /// P.S. We could try using the `futures-timer` crate instead, but note that it is currently under-maintained,
    ///      https://github.com/rustasync/futures-timer/issues/9#issuecomment-400802515. 
    pub struct Timeout<R> {
        fut: Box<dyn Future<Item=R, Error=String>>,
        started: f64,
        timeout: f64,
        monitor: Option<JoinHandle<()>>
    }
    impl<R> Future for Timeout<R> {
        type Item = R;
        type Error = String;
        fn poll (&mut self) -> Poll<R, String> {
            match self.fut.poll() {
                Err (err) => Err (err),
                Ok (Async::Ready (r)) => Ok (Async::Ready (r)),
                Ok (Async::NotReady) => {
                    let now = now_float();
                    if now >= self.started + self.timeout {
                        Err (format! ("timeout ({:.1} > {:.1})", now - self.started, self.timeout))
                    } else {
                        // Start waking up this future until it has a chance to timeout.
                        // For now it's just a basic separate thread. Will probably optimize later.
                        if self.monitor.is_none() {
                            let task = futures::task::current();
                            let deadline = self.started + self.timeout;
                            self.monitor = Some (unwrap! (std::thread::Builder::new().name ("timeout monitor".into()) .spawn (move || {
                                loop {
                                    std::thread::sleep (Duration::from_secs (1));
                                    task.notify();
                                    if now_float() > deadline + 2. {break}
                                }
                            })));
                        }
                        Ok (Async::NotReady)
    }   }   }   }   }
    impl<R> Timeout<R> {
        pub fn new (fut: Box<dyn Future<Item=R, Error=String>>, timeout: Duration) -> Timeout<R> {
            Timeout {
                fut: fut,
                started: now_float(),
                timeout: duration_to_float (timeout),
                monitor: None
    }   }   }

    unsafe impl<R> Send for Timeout<R> {}

    /// Initialize the crate.
    pub fn init() {
        // Pre-allocate the stack trace buffer in order to avoid allocating it from a signal handler.
        super::black_box (&*super::trace_buf());
        super::black_box (&*super::trace_name_buf());
    }

    lazy_static! {
        /// NB: With a shared client there is a possibility that keep-alive connections will be reused.
        pub static ref HYPER: Client<HttpsConnector<HttpConnector>, LiftBody<Vec<u8>>> = {
            let dns_threads = 2;
            let https = HttpsConnector::new (dns_threads);
            let client = Client::builder()
                .executor (CORE.clone())
                // Hyper had a lot of Keep-Alive bugs over the years and I suspect
                // that with the shared client we might be getting errno 10054
                // due to a closed Keep-Alive connection mismanagement.
                // (To solve this problem Hyper should proactively close the Keep-Alive
                // connections after a configurable amount of time has passed since
                // their creation, thus saving us from trying to use the connections
                // closed on the other side. I wonder if we can implement this strategy
                // ourselves with a custom connector or something).
                // Performance of Keep-Alive in the Hyper client is questionable as well,
                // should measure it on a case-by-case basis when we need it.
                .keep_alive (false)
                .build (https);
            client
        };
    }

    /// Executes a Hyper request, returning the response status, headers and body.
    pub fn slurp_req (request: Request<Vec<u8>>) -> SlurpFut {
        let (head, body) = request.into_parts();
        let request = Request::from_parts (head, LiftBody::from (body));

        let uri = fomat! ((request.uri()));
        let request_f = HYPER.request (request);
        let response_f = request_f.then (move |res| -> SlurpFut {
            // Can fail with:
            // "an IO error occurred: An existing connection was forcibly closed by the remote host. (os error 10054)" (on Windows)
            // "an error occurred trying to connect: No connection could be made because the target machine actively refused it. (os error 10061)"
            // "an error occurred trying to connect: Connection refused (os error 111)"
            let res = match res {
                Ok (r) => r,
                Err (err) => return Box::new (futures::future::err (
                    ERRL! ("Error accessing '{}': {}", uri, err)))
            };
            let status = res.status();
            let headers = res.headers().clone();
            let body = res.into_body();
            let body_f = body.concat2();
            let combined_f = body_f.then (move |body| -> Result<(StatusCode, HeaderMap, Vec<u8>), String> {
                let body = try_s! (body);
                Ok ((status, headers, body.to_vec()))
            });
            Box::new (combined_f)
        });
        Box::new (drive_s (response_f))
    }

    /// Executes a GET request, returning the response status, headers and body.
    pub fn slurp_url (url: &str) -> SlurpFut {
        slurp_req (try_fus! (Request::builder().uri (url) .body (Vec::new())))
    }

    #[test]
    #[ignore]
    fn test_slurp_req() {
        let (status, headers, body) = unwrap! (slurp_url ("https://httpbin.org/get") .wait());
        assert! (status.is_success(), format!("{:?} {:?} {:?}", status, headers, body));
    }

    /// Fetch URL by HTTPS and parse JSON response
    pub fn fetch_json<T>(url: &str) -> Box<dyn Future<Item=T, Error=String>>
    where T: serde::de::DeserializeOwned + Send + 'static {
        Box::new(slurp_url(url).and_then(|result| {
            // try to parse as json with serde_json
            let result = try_s!(serde_json::from_slice(&result.2));

            Ok(result)
        }))
    }

    /// Send POST JSON HTTPS request and parse response
    pub fn post_json<T>(url: &str, json: String) -> Box<dyn Future<Item=T, Error=String>>
    where T: serde::de::DeserializeOwned + Send + 'static {
        let request = try_fus!(Request::builder()
            .method("POST")
            .uri(url)
            .header(
                CONTENT_TYPE,
                HeaderValue::from_static("application/json")
            )
            .body(json.into())
        );

        Box::new(slurp_req(request).and_then(|result| {
            // try to parse as json with serde_json
            let result = try_s!(serde_json::from_slice(&result.2));

            Ok(result)
        }))
    }

    /// Returns a JSON error HyRes on a failure.
    #[macro_export]
    macro_rules! try_h {
        ($e: expr) => {
            match $e {
                Ok (ok) => ok,
                Err (err) => {return $crate::rpc_err_response (500, &ERRL! ("{}", err))}
            }
        }
    }
}

/// Wraps a JSON string into the `HyRes` RPC response future.
pub fn rpc_response<T> (status: u16, body: T) -> HyRes where Vec<u8>: From<T> {
    let rf = match Response::builder()
        .status (status)
        .header (CONTENT_TYPE, HeaderValue::from_static ("application/json"))
        .body (Vec::from (body)) {
            Ok (r) => future::ok::<Response<Vec<u8>>, String> (r),
            Err (err) => future::err::<Response<Vec<u8>>, String> (ERRL! ("{}", err))
        };
    Box::new (rf)
}

/// Converts the given `err` message into the `{error: $err}` JSON string.
pub fn err_to_rpc_json_string(err: &str) -> String {
    #[derive(Serialize)]
    struct ErrResponse {
        error: String,
    }

    let err = ErrResponse {
        error: err.to_owned(),
    };
    json::to_string(&err).unwrap()
}

/// Returns the `{error: $msg}` JSON response with the given HTTP `status`.  
/// Also logs the error (if possible).
pub fn rpc_err_response(status: u16, msg: &str) -> HyRes {
    // TODO: Like in most other places, we should check for a thread-local access to the proper log here.
    // Might be a good idea to use emoji too, like "🤒" or "🤐" or "😕".
    // TODO: Consider turning this into a macros or merging with `try_h` in order to retain the `line!`.
    log! ({"RPC error response: {}", msg});

    rpc_response(status, err_to_rpc_json_string(msg))
}

/// A closure that would (re)start a `Future` to synchronize with an external resource in `RefreshedExternalResource`.
type ExternalResourceSync<R> = Box<dyn Fn()->Box<dyn Future<Item=R,Error=String> + Send + 'static> + Send + 'static>;

/// Memory space accessible to the `Future` tail spawned by the `RefreshedExternalResource`.
struct RerShelf<R: Send + 'static> {
    /// The time when the `Future` generated by `sync` has filled this shell.
    time: f64,
    /// Results of the `sync`-generated `Future`.
    result: Result<R, String>
}

/// Often we have an external resource that we need a fresh copy of.
/// (Or the other way around, when there is an external resource that we need to periodically update or synchronize with).
/// Particular property of such resources is that they might be unavailable,
/// might be slow due to resource overload or network congestion,
/// need to be resynchronized periodically
/// while being nice to the resource by maintaining rate limits.
///
/// Some of these resources are naturally singleton.
/// For exampe, we have only one "bittrex.com" and we need not multiple copies of its market data withing the process.
///
/// This helper here will organize the handling of such synchronization, periodically starting the synchronization `Future`,
/// restarting it on timeout, maintaining rate limits.
pub struct RefreshedExternalResource<R: Send + 'static> {
    sync: Mutex<ExternalResourceSync<R>>,
    /// Rate limit in the form of the desired number of seconds between the syncs.
    every_n_sec: f64,
    /// Start a new `Future` and drop the old one if it fails to finish after this number of seconds.
    timeout_sec: f64,
    /// The time (in f64 seconds) when we last (re)started the `sync`.
    /// We want `AtomicU64` but it isn't yet stable.
    last_start: AtomicUsize,
    shelf: Arc<Mutex<Option<RerShelf<R>>>>,
    /// The `Future`s interested in the next update.  
    /// When there is an updated the `Task::notify` gets invoked once and then the `Task` is removed from the `listeners` list.
    listeners: Arc<Mutex<Vec<Task>>>
}
impl<R: Send + 'static> RefreshedExternalResource<R> {
    /// New instance of the external resource tracker.
    ///
    /// * `every_n_sec` - Desired number of seconds between the syncs.
    /// * `timeout_sec` - Start a new `sync` and drop the old `Future` if it fails to finish after this number of seconds.
    ///                   Automatically bumped to be at least `every_n_sec` large.
    /// * `sync` - Generates the `Future` that should synchronize with the external resource in background.
    ///            Note that we'll tail the `Future`, polling the tail from the shared asynchronous reactor;
    ///            *spawn* the `Future` onto a different reactor if the shared asynchronous reactor is not the best option.
    pub fn new (every_n_sec: f64, timeout_sec: f64, sync: ExternalResourceSync<R>) -> RefreshedExternalResource<R> {
        assert_eq! (size_of::<usize>(), 8);
        RefreshedExternalResource {
            sync: Mutex::new (sync),
            every_n_sec,
            timeout_sec: timeout_sec .max (every_n_sec),
            last_start: AtomicUsize::new (0f64.to_bits() as usize),
            shelf: Arc::new (Mutex::new (None)),
            listeners: Arc::new (Mutex::new (Vec::new()))
        }
    }

    pub fn add_listeners (&self, mut tasks: Vec<Task>) -> Result<(), String> {
        let mut listeners = try_s! (self.listeners.lock());
        listeners.append (&mut tasks);
        Ok(())
    }

    /// Performs the maintenance operations necessary to periodically refresh the resource.
    pub fn tick (&self) -> Result<(), String> {
        let now = now_float();
        let last_finish = match * try_s! (self.shelf.lock()) {Some (ref rer_shelf) => rer_shelf.time, None => 0.};
        let last_start = f64::from_bits (self.last_start.load (Ordering::Relaxed) as u64);

        if now - last_start > self.timeout_sec || (last_finish > last_start && now - last_start > self.every_n_sec) {
            self.last_start.store (now.to_bits() as usize, Ordering::Relaxed);
            let sync = try_s! (self.sync.lock());
            let f = (*sync)();
            let shelf_tx = self.shelf.clone();
            let listeners = self.listeners.clone();
            let f = f.then (move |result| -> Result<(), ()> {
                let mut shelf = match shelf_tx.lock() {Ok (l) => l, Err (err) => {
                    log! ({"RefreshedExternalResource::tick] Can't lock the shelf: {}", err});
                    return Err(())
                }};
                let shelf_time = match *shelf {Some (ref r) => r.time, None => 0.};
                if now > shelf_time {  // This check prevents out-of-order shelf updates.
                    *shelf = Some (RerShelf {
                        time: now_float(),
                        result
                    });
                    drop (shelf);  // Don't hold the lock unnecessarily.
                    {
                        let mut listeners = match listeners.lock() {Ok (l) => l, Err (err) => {
                            log! ({"RefreshedExternalResource::tick] Can't lock the listeners: {}", err});
                            return Err(())
                        }};
                        for task in listeners.drain (..) {task.notify()}
                    }
                }
                Ok(())
            });
            wio::spawn (move |_| f);  // Polls `f` in background.
        }

        Ok(())
    }

    /// The time, in seconds since UNIX epoch, when the refresh `Future` resolved.
    pub fn last_finish (&self) -> Result<f64, String> {
        Ok (match * try_s! (self.shelf.lock()) {
            Some (ref rer_shelf) => rer_shelf.time,
            None => 0.
        })
    }

    pub fn with_result<V, F: FnMut (Option<&Result<R, String>>) -> Result<V, String>> (&self, mut cb: F) -> Result<V, String> {
        let shelf = try_s! (self.shelf.lock());
        match *shelf {
            Some (ref rer_shelf) => cb (Some (&rer_shelf.result)),
            None => cb (None)
        }
    }
}

/// A Send wrapper for MutexGuard
pub struct MutexGuardWrapper(pub MutexGuard<'static, ()>);
unsafe impl Send for MutexGuardWrapper {}

/// From<io::Error> is required to be implemented by futures-timer timeout.
/// We can't implement it for String directly due to Rust restrictions.
/// So this solution looks like simplest at least for now. We have to remap errors to get proper type.
pub struct StringError(pub String);

impl From<std::io::Error> for StringError {
    fn from(e: std::io::Error) -> StringError {
        StringError(ERRL!("{}", e))
    }
}

#[derive(Debug)]
pub struct QueuedCommand {
    pub response_sock: i32,
    pub stats_json_only: i32,
    pub queue_id: u32,
    pub msg: String,
    // retstrp: *mut *mut c_char,
}

lazy_static! {
    // TODO: Move to `MmCtx`.
    pub static ref COMMAND_QUEUE: (channel::Sender<QueuedCommand>, channel::Receiver<QueuedCommand>) = channel::unbounded();
}

/// Register an RPC command that came internally or from the peer-to-peer bus.
#[no_mangle]
#[cfg(feature = "native")]
pub extern "C" fn lp_queue_command_for_c (retstrp: *mut *mut c_char, buf: *mut c_char, response_sock: i32,
                                          stats_json_only: i32, queue_id: u32) -> () {
    if retstrp != null_mut() {
        unsafe { *retstrp = null_mut() }
    }

    if buf == null_mut() {panic! ("!buf")}
    let msg = String::from (unwrap! (unsafe {CStr::from_ptr (buf)} .to_str()));
    let cmd = QueuedCommand {
        msg,
        queue_id,
        response_sock,
        stats_json_only
    };
    unwrap! ((*COMMAND_QUEUE).0.send (cmd))
}

pub fn lp_queue_command (msg: String) -> () {
    let cmd = QueuedCommand {
        msg,
        queue_id: 0,
        response_sock: -1,
        stats_json_only: 0,
    };
    unwrap! ((*COMMAND_QUEUE).0.send (cmd))
}

#[cfg(feature = "native")]
pub use gstuff::{now_ms, now_float};
#[cfg(not(feature = "native"))]
pub fn now_ms() -> u64 {
    extern "C" {pub fn date_now() -> f64;}
    unsafe {date_now() as u64}
}
#[cfg(not(feature = "native"))]
pub fn now_float() -> f64 {
    use gstuff::duration_to_float;
    use std::time::Duration;
    duration_to_float (Duration::from_millis (now_ms()))
}

#[cfg(feature = "native")]
pub fn writeln (line: &str) {
    use std::panic::catch_unwind;

    // `catch_unwind` protects the tests from error
    // 
    //     thread 'CORE' panicked at 'cannot access stdout during shutdown'
    // 
    // (which might be related to https://github.com/rust-lang/rust/issues/29488).
    let _ = catch_unwind (|| {
        println! ("{}", line);
    });
}
#[cfg(not(feature = "native"))]
pub fn writeln (line: &str) {
    use std::ffi::CString;
    use std::os::raw::c_char;

    extern "C" {pub fn console_log (ptr: *const c_char, len: i32);}
    let lineᶜ = unwrap! (CString::new (line));
    unsafe {console_log (lineᶜ.as_ptr(), line.len() as i32)}
}

/// Set up a panic hook that prints the panic location and the message.  
/// (The default Rust handler doesn't have the means to print the message.
///  Note that we're also getting the stack trace from Node.js and rustfilt).
#[cfg(not(feature = "native"))]
#[no_mangle]
pub extern fn set_panic_hook() {
    use gstuff::filename;
    use std::panic::{set_hook, PanicInfo};

    set_hook (Box::new (|info: &PanicInfo| {
        let mut msg = String::new();
        if let Some (loc) = info.location() {
            let _ = wite! (&mut msg, (filename (loc.file())) ':' (loc.line()) "] ");
        } else {
            msg.push_str ("?] ");
        }
        if let Some (message) = info.message() {
            let _ = wite! (&mut msg, "panick: " (message));
        } else {
            msg.push_str ("panick!")
        }
        writeln (&msg)
    }))
}

pub fn small_rng() -> SmallRng {
    SmallRng::seed_from_u64 (now_ms())
}<|MERGE_RESOLUTION|>--- conflicted
+++ resolved
@@ -93,13 +93,6 @@
 #[allow(dead_code,non_upper_case_globals,non_camel_case_types,non_snake_case)]
 pub mod lp {include! (concat! (env! ("OUT_DIR"), "/c_headers/LP_include.rs"));}
 
-<<<<<<< HEAD
-#[cfg(feature = "native")]
-#[allow(dead_code,non_upper_case_globals,non_camel_case_types,non_snake_case)]
-pub mod os {include! (concat! (env! ("OUT_DIR"), "/c_headers/OS_portable.rs"));}
-
-=======
->>>>>>> fef7e1d8
 pub const MM_VERSION: &'static str = env! ("MM_VERSION");
 
 pub const SATOSHIS: u64 = 100000000;
@@ -912,9 +905,9 @@
     use std::panic::catch_unwind;
 
     // `catch_unwind` protects the tests from error
-    // 
+    //
     //     thread 'CORE' panicked at 'cannot access stdout during shutdown'
-    // 
+    //
     // (which might be related to https://github.com/rust-lang/rust/issues/29488).
     let _ = catch_unwind (|| {
         println! ("{}", line);
@@ -930,7 +923,7 @@
     unsafe {console_log (lineᶜ.as_ptr(), line.len() as i32)}
 }
 
-/// Set up a panic hook that prints the panic location and the message.  
+/// Set up a panic hook that prints the panic location and the message.
 /// (The default Rust handler doesn't have the means to print the message.
 ///  Note that we're also getting the stack trace from Node.js and rustfilt).
 #[cfg(not(feature = "native"))]
