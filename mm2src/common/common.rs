--- conflicted
+++ resolved
@@ -709,11 +709,7 @@
         let (sx, rx) = futures::channel::oneshot::channel();
         CORE.0.spawn(async move {
             let res = f.await;
-<<<<<<< HEAD
-            if let Err(_) = sx.send(res) {
-=======
             if sx.send(res).is_err() {
->>>>>>> b72a4bf0
                 log!("drive03 receiver is dropped");
             };
         });
@@ -846,8 +842,6 @@
 
     pub async fn slurp_reqʹ(request: Request<Vec<u8>>) -> Result<(StatusCode, HeaderMap, Vec<u8>), String> {
         slurp_req(request).await
-<<<<<<< HEAD
-=======
     }
 }
 
@@ -1016,7 +1010,6 @@
                     .find_map_lazy(|x| if x == "hello" { Some(x.to_uppercase()) } else { None }),
             );
         assert_eq!(actual, Some("HELLO".into()));
->>>>>>> b72a4bf0
     }
 }
 
