--- conflicted
+++ resolved
@@ -424,71 +424,6 @@
     }
 }
 
-<<<<<<< HEAD
-/// Receives a subset of a portable context in order to recreate a native copy of it.
-/// Can be invoked with the same context multiple times, synchronizing some of the fields.
-/// As of now we're expecting a one-to-one pairing between the portable and the native versions of MM
-/// so the uniqueness of the `ffi_handle` is not a concern yet.
-#[cfg(feature = "native")]
-pub async fn ctx2helpers(main_ctx: MmArc, req: Bytes) -> Result<Vec<u8>, String> {
-    let ctxʷ: PortableCtx = try_s!(bdecode(&req));
-    let private = try_s!(Private::from_layout(&ctxʷ.secp256k1_key_pair[..]));
-    let main_key = try_s!(main_ctx.secp256k1_key_pair.as_option().ok_or("No key"));
-
-    if *main_key.private() == private {
-        // We have a match with the primary native context, the one configured on the command line.
-        let res = try_s!(bencode(&NativeCtx {
-            ffi_handle: try_s!(main_ctx.ffi_handle())
-        }));
-        return Ok(res);
-    }
-
-    if let Some(ffi_handle) = ctxʷ.ffi_handle {
-        if let Ok(ctx) = MmArc::from_ffi_handle(ffi_handle) {
-            let key = try_s!(ctx.secp256k1_key_pair.as_option().ok_or("No key"));
-            if *key.private() != private {
-                return ERR!("key mismatch");
-            }
-            let res = try_s!(bencode(&NativeCtx {
-                ffi_handle: try_s!(ctx.ffi_handle())
-            }));
-            return Ok(res);
-        }
-    }
-
-    // Create a native copy of the portable context.
-
-    let pair: Option<KeyPair> = if ctxʷ.secp256k1_key_pair.is_empty() {
-        None
-    } else {
-        let private = try_s!(Private::from_layout(&ctxʷ.secp256k1_key_pair[..]));
-        Some(try_s!(KeyPair::from_private(private)))
-    };
-
-    let ctx = MmCtx {
-        conf: try_s!(json::from_str(&ctxʷ.conf)),
-        secp256k1_key_pair: pair.into(),
-        ffi_handle: ctxʷ.ffi_handle.into(),
-        ..MmCtx::with_log_state(LogState::in_memory())
-    };
-    let ctx = MmArc(Arc::new(ctx));
-    if let Some(ffi_handle) = ctxʷ.ffi_handle {
-        let mut ctx_ffi = try_s!(MM_CTX_FFI.lock());
-        if ctx_ffi.contains_key(&ffi_handle) {
-            return ERR!("ID race");
-        }
-        ctx_ffi.insert(ffi_handle, ctx.weak());
-    }
-    let res = try_s!(bencode(&NativeCtx {
-        ffi_handle: try_s!(ctx.ffi_handle())
-    }));
-    Arc::into_raw(ctx.0); // Leak.
-
-    Ok(res)
-}
-
-=======
->>>>>>> 00963846
 /// Helps getting a crate context from a corresponding `MmCtx` field.
 ///
 /// * `ctx_field` - A dedicated crate context field in `MmCtx`, such as the `MmCtx::portfolio_ctx`.
