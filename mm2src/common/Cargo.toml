[package]
name = "common"
version = "0.1.0"
links = "marketmaker-mainnet-lib"
edition = "2018"

[lib]
name = "common"
path = "common.rs"
doctest = false

[features]
track-ctx-pointer = ["shared_ref_counter/enable", "shared_ref_counter/log"]

[dependencies]
arrayref = "0.3"
async-trait = "0.1"
backtrace = "0.3"
base64 = "0.10.0"
bigdecimal = { version = "0.3", features = ["serde"] }
bytes = "1.1"
cfg-if = "1.0"
crossbeam = "0.7"
fnv = "1.0.6"
fomat-macros = "0.2"
futures01 = { version = "0.1", package = "futures" }
futures = { version = "0.3", package = "futures", features = ["compat", "async-await", "thread-pool"] }
futures-cpupool = "0.1"
hex = "0.4.2"
http = "0.2"
http-body = "0.1"
itertools = "0.10"
lazy_static = "1.4"
lightning = { git = "https://github.com/shamardy/rust-lightning", branch = "0.0.106" }
log = "0.4.8"
num-bigint = { version = "0.4", features = ["serde", "std"] }
num-rational = { version = "0.4", features = ["serde"] }
num-traits = "0.2"
parking_lot = { version = "0.12.0", features = ["nightly"] }
parking_lot_core = { version = "0.6", features = ["nightly"] }
paste = "1.0"
<<<<<<< HEAD
primitives = { path = "../mm2_bitcoin/primitives" }
prost = "0.10"
=======
>>>>>>> 0f95b8d9
rand = { version = "0.7", features = ["std", "small_rng", "wasm-bindgen"] }
serde = "1"
serde_bytes = "0.11"
serde_derive = "1"
serde_json = { version = "1.0", features = ["preserve_order", "raw_value"] }
ser_error = { path = "../derives/ser_error" }
ser_error_derive = { path = "../derives/ser_error_derive" }
shared_ref_counter = { path = "shared_ref_counter", optional = true }
uuid = { version = "0.7", features = ["serde", "v4"] }
wasm-timer = "0.2.4"

[target.'cfg(target_arch = "wasm32")'.dependencies]
chrono = { version = "0.4", features = ["wasmbind"] }
getrandom = { version = "0.2", features = ["js"] } # see https://docs.rs/getrandom/0.2.0/getrandom/#webassembly-support
gstuff = { version = "0.7", features = ["nightly"] }
js-sys = "0.3.27"
serde_repr = "0.1.6"
serde-wasm-bindgen = "0.4.3"
wasm-bindgen = { version = "0.2.50", features = ["nightly"] }
wasm-bindgen-futures = "0.4.21"
wasm-bindgen-test = { version = "0.3.2" }
web-sys = { version = "0.3.55", features = ["console", "CloseEvent", "DomException", "ErrorEvent", "IdbDatabase", "IdbCursor", "IdbCursorWithValue", "IdbFactory", "IdbIndex", "IdbIndexParameters", "IdbObjectStore", "IdbObjectStoreParameters", "IdbOpenDbRequest", "IdbKeyRange", "IdbTransaction", "IdbTransactionMode", "IdbVersionChangeEvent", "MessageEvent", "WebSocket"] }

[target.'cfg(not(target_arch = "wasm32"))'.dependencies]
anyhow = "1.0"
chrono = "0.4"
crossterm = "0.20"
gstuff = { version = "0.7", features = ["crossterm", "nightly"] }
hdrhistogram = { version = "7.0", default-features = false, features = ["sync"] }
hyper = { version = "0.14.11", features = ["client", "http2", "server", "tcp"] }
# using webpki-tokio to avoid rejecting valid certificates
# got "invalid certificate: UnknownIssuer" for https://ropsten.infura.io on iOS using default-features
hyper-rustls = { version = "0.23", default-features = false, features = ["http1", "http2", "webpki-tokio"] }
libc = { version = "0.2" }
log4rs = { version = "1.0", default-features = false, features = ["console_appender", "pattern_encoder"] }
metrics = { version = "0.12" }
metrics-runtime = { version = "0.13", default-features = false, features = ["metrics-observer-prometheus"] }
metrics-core = { version = "0.5" }
metrics-util = { version = "0.3" }
tokio = { version = "1.7", features = ["io-util", "rt-multi-thread", "net"] }

[target.'cfg(windows)'.dependencies]
winapi = "0.3"

[target.'cfg(not(windows))'.dependencies]
findshlibs = "0.5"

[build-dependencies]
cc = "1.0"
fomat-macros = "0.3"
gstuff = { version = "0.7", features = ["nightly"] }<|MERGE_RESOLUTION|>--- conflicted
+++ resolved
@@ -39,11 +39,8 @@
 parking_lot = { version = "0.12.0", features = ["nightly"] }
 parking_lot_core = { version = "0.6", features = ["nightly"] }
 paste = "1.0"
-<<<<<<< HEAD
 primitives = { path = "../mm2_bitcoin/primitives" }
 prost = "0.10"
-=======
->>>>>>> 0f95b8d9
 rand = { version = "0.7", features = ["std", "small_rng", "wasm-bindgen"] }
 serde = "1"
 serde_bytes = "0.11"
