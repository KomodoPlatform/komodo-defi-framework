--- conflicted
+++ resolved
@@ -55,14 +55,9 @@
 glob = "0.3"
 gstuff = "0.5"
 hyper = "0.12"
-<<<<<<< HEAD
-hyper-rustls = "0.16.1"
-itertools = "0.7.8"
-lazy_static = "1.3"
-=======
 hyper-rustls = "0.16"
 itertools = "0.8"
->>>>>>> 7845a016
+lazy_static = "1.3"
 libflate = "0.1"
 num_cpus = "1.10"
 regex = "1"
