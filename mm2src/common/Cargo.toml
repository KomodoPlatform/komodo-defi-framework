--- conflicted
+++ resolved
@@ -28,13 +28,8 @@
 http = "0.1"
 http-body = "0.1"
 keys = { git = "https://github.com/artemii235/parity-bitcoin.git" }
-<<<<<<< HEAD
 lazy_static = "1.3"
-libc = "0.2"
-=======
-lazy_static = "1.2"
 libc = { version = "0.2", optional = true }
->>>>>>> 38ed05e9
 hyper = { version = "0.12", optional = true }
 hyper-rustls = { version = "0.16", optional = true }
 primitives = { git = "https://github.com/artemii235/parity-bitcoin.git" }
