--- conflicted
+++ resolved
@@ -49,11 +49,6 @@
 serde_derive = "1"
 serde_json = { version = "1.0", features = ["raw_value", "preserve_order"] }
 term = "0.5"
-<<<<<<< HEAD
-unwrap = "1.2"
-=======
-tokio = { version = "0.2.22", features = ["io-util", "rt-threaded", "stream", "tcp"], optional = true }
->>>>>>> 70794051
 uuid = { version = "0.7", features = ["serde", "v4"] }
 winapi = "0.3"
 
