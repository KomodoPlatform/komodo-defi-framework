[package]
name = "mm2_p2p"
version = "0.1.0"
edition = "2021"

[features]
default = ["application"]
application = ["dep:mm2_number"]

[lib]
doctest = false

[dependencies]
async-trait.workspace = true
common = { path = "../common" }
<<<<<<< HEAD
compatible-time = { version = "1.1.0", package = "web-time" }
derive_more = "0.99.20"
futures = { version = "0.3.1", default-features = false }
futures-ticker = "0.0.3"
hex = "0.4.2"
lazy_static = "1.4"
log = "0.4"
=======
compatible-time.workspace = true
derive_more.workspace = true
futures.workspace = true
futures-ticker.workspace = true
hex.workspace = true
lazy_static.workspace = true
log.workspace = true
>>>>>>> e42a9af8
mm2_core = { path = "../mm2_core" }
mm2_event_stream = { path = "../mm2_event_stream" }
mm2_net = { path = "../mm2_net" }
mm2_number = { path = "../mm2_number", optional = true }
parking_lot = { workspace = true, features = ["nightly"] }
rand = { workspace = true, features = ["wasm-bindgen"] }
regex.workspace = true
rmp-serde.workspace = true
secp256k1 = { workspace = true, features = ["rand"] }
serde = { workspace = true, default-features = false }
serde_bytes.workspace = true
serde_json = { workspace = true, features = ["preserve_order", "raw_value"] }
sha2.workspace = true
smallvec.workspace = true
void.workspace = true 

[target.'cfg(not(target_arch = "wasm32"))'.dependencies]
futures-rustls.workspace = true
libp2p = { workspace = true, features = ["dns", "identify", "floodsub", "gossipsub", "noise", "ping", "request-response", "secp256k1", "tcp", "tokio", "websocket", "macros", "yamux"] }
timed-map = { workspace = true, features = ["rustc-hash"] }
tokio.workspace = true

[target.'cfg(target_arch = "wasm32")'.dependencies]
futures-rustls = "0.22"
libp2p = { workspace = true, features = ["identify", "floodsub", "noise", "gossipsub", "ping", "request-response", "secp256k1", "wasm-ext", "wasm-ext-websocket", "macros", "yamux"] }
timed-map = { workspace = true, features = ["rustc-hash", "wasm"] }

[dev-dependencies]
async-std.workspace = true 
env_logger.workspace = true
common = { path = "../common", features = ["for-tests"] }<|MERGE_RESOLUTION|>--- conflicted
+++ resolved
@@ -13,15 +13,6 @@
 [dependencies]
 async-trait.workspace = true
 common = { path = "../common" }
-<<<<<<< HEAD
-compatible-time = { version = "1.1.0", package = "web-time" }
-derive_more = "0.99.20"
-futures = { version = "0.3.1", default-features = false }
-futures-ticker = "0.0.3"
-hex = "0.4.2"
-lazy_static = "1.4"
-log = "0.4"
-=======
 compatible-time.workspace = true
 derive_more.workspace = true
 futures.workspace = true
@@ -29,7 +20,6 @@
 hex.workspace = true
 lazy_static.workspace = true
 log.workspace = true
->>>>>>> e42a9af8
 mm2_core = { path = "../mm2_core" }
 mm2_event_stream = { path = "../mm2_event_stream" }
 mm2_net = { path = "../mm2_net" }
