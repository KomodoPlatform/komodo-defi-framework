#![allow(uncommon_codepoints)]
#![feature(async_closure)]
#![feature(drain_filter)]
#![feature(hash_raw_entry)]
#![feature(integer_atomics)]
#![feature(non_ascii_idents)]
#![recursion_limit = "512"]
#![cfg_attr(target_arch = "wasm32", allow(unused_imports))]

#[macro_use] extern crate common;
#[macro_use] extern crate enum_primitive_derive;
#[macro_use] extern crate fomat_macros;
#[macro_use] extern crate gstuff;
#[macro_use] extern crate serde_json;
#[macro_use] extern crate serde_derive;
#[macro_use] extern crate serialization_derive;

#[path = "mm2.rs"] mod mm2;

#[cfg(not(target_arch = "wasm32"))]
#[path = "mm2_lib/mm2_native_lib.rs"]
mod mm2_native_lib;

#[cfg(target_arch = "wasm32")]
#[path = "mm2_lib/mm2_wasm_lib.rs"]
mod mm2_wasm_lib;

use crate::common::mm_ctx::MmArc;
<<<<<<< HEAD
use common::crash_reports::init_crash_reports;
use futures01::Future;
use gstuff::{any_to_str, now_float};
#[cfg(not(target_arch = "wasm32"))] use libc::c_char;
use num_traits::FromPrimitive;
use serde_json::{self as json};
use std::ffi::{CStr, CString};
use std::panic::catch_unwind;
=======
>>>>>>> dd24de2a
use std::sync::atomic::{AtomicBool, AtomicU32, Ordering};
#[cfg(target_arch = "wasm32")] use wasm_bindgen::prelude::*;

static LP_MAIN_RUNNING: AtomicBool = AtomicBool::new(false);
static CTX: AtomicU32 = AtomicU32::new(0);

<<<<<<< HEAD
#[derive(Debug, PartialEq, Primitive)]
enum MainErr {
    Ok = 0,
    AlreadyRuns = 1,
    ConfIsNull = 2,
    ConfNotUtf8 = 3,
    CantThread = 5,
}

/// Starts the MM2 in a detached singleton thread.
#[no_mangle]
#[cfg(not(target_arch = "wasm32"))]
#[allow(clippy::missing_safety_doc)]
pub unsafe extern "C" fn mm2_main(conf: *const c_char, log_cb: extern "C" fn(line: *const c_char)) -> i8 {
    init_crash_reports();
    macro_rules! log {
        ($($args: tt)+) => {{
            let msg = fomat! ("mm2_lib:" ((line!())) "] " $($args)+ '\0');
            log_cb (msg.as_ptr() as *const c_char);
        }}
    }
    macro_rules! eret {
        ($rc: expr, $($args: tt)+) => {{log! ("error " ($rc as i8) ", " [$rc] ": " $($args)+); return $rc as i8}};
        ($rc: expr) => {{log! ("error " ($rc as i8) ", " [$rc]); return $rc as i8}};
    }

    if LP_MAIN_RUNNING.load(Ordering::Relaxed) {
        eret!(MainErr::AlreadyRuns)
    }
    CTX.store(0, Ordering::Relaxed); // Remove the old context ID during restarts.

    if conf.is_null() {
        eret!(MainErr::ConfIsNull)
    }
    let conf = CStr::from_ptr(conf);
    let conf = match conf.to_str() {
        Ok(s) => s,
        Err(e) => eret!(MainErr::ConfNotUtf8, (e)),
    };
    let conf = conf.to_owned();

    let mut log_output = LOG_OUTPUT.lock();
    *log_output = Some(log_cb);

    let rc = thread::Builder::new().name("lp_main".into()).spawn(move || {
        if LP_MAIN_RUNNING.compare_and_swap(false, true, Ordering::Relaxed) {
            log!("lp_main already started!");
            return;
        }
        let ctx_cb = &|ctx| CTX.store(ctx, Ordering::Relaxed);
        match catch_unwind(move || mm2::run_lp_main(Some(&conf), ctx_cb)) {
            Ok(Ok(_)) => log!("run_lp_main finished"),
            Ok(Err(err)) => log!("run_lp_main error: "(err)),
            Err(err) => log!("run_lp_main panic: "[any_to_str(&*err)]),
        };
        LP_MAIN_RUNNING.store(false, Ordering::Relaxed)
    });
    if let Err(e) = rc {
        eret!(MainErr::CantThread, (e))
    }
    MainErr::Ok as i8
=======
#[cfg_attr(target_arch = "wasm32", wasm_bindgen)]
pub enum MainStatus {
    /// MM2 is not running yet.
    NotRunning = 0,
    /// MM2 is running, but no context yet.
    NoContext = 1,
    /// MM2 is running, but no RPC yet.
    NoRpc = 2,
    /// MM2's RPC is up.
    RpcIsUp = 3,
>>>>>>> dd24de2a
}

/// Checks if the MM2 singleton thread is currently running or not.
pub fn mm2_status() -> MainStatus {
    if !LP_MAIN_RUNNING.load(Ordering::Relaxed) {
        return MainStatus::NotRunning;
    }
<<<<<<< HEAD
}

/// Run a few hand-picked tests.
///
/// The tests are wrapped into a library method in order to run them in such embedded environments
/// where running "cargo test" is not an easy option.
///
/// MM2 is mostly used as a library in environments where we can't simpy run it as a separate process
/// and we can't spawn multiple MM2 instances in the same process YET
/// therefore our usual process-spawning tests can not be used here.
///
/// Returns the `torch` (as in Olympic flame torch) if the tests have passed. Panics otherwise.
#[no_mangle]
#[cfg(not(target_arch = "wasm32"))]
pub extern "C" fn mm2_test(torch: i32, log_cb: extern "C" fn(line: *const c_char)) -> i32 {
    *LOG_OUTPUT.lock() = Some(log_cb);
=======
>>>>>>> dd24de2a

    let ctx = CTX.load(Ordering::Relaxed);
    if ctx == 0 {
        return MainStatus::NoContext;
    }

    let ctx = match MmArc::from_ffi_handle(ctx) {
        Ok(ctx) => ctx,
        Err(_) => return MainStatus::NoRpc,
    };

    if ctx.rpc_started.copy_or(false) {
        MainStatus::RpcIsUp
    } else {
        MainStatus::NoRpc
    }
}<|MERGE_RESOLUTION|>--- conflicted
+++ resolved
@@ -26,86 +26,12 @@
 mod mm2_wasm_lib;
 
 use crate::common::mm_ctx::MmArc;
-<<<<<<< HEAD
-use common::crash_reports::init_crash_reports;
-use futures01::Future;
-use gstuff::{any_to_str, now_float};
-#[cfg(not(target_arch = "wasm32"))] use libc::c_char;
-use num_traits::FromPrimitive;
-use serde_json::{self as json};
-use std::ffi::{CStr, CString};
-use std::panic::catch_unwind;
-=======
->>>>>>> dd24de2a
 use std::sync::atomic::{AtomicBool, AtomicU32, Ordering};
 #[cfg(target_arch = "wasm32")] use wasm_bindgen::prelude::*;
 
 static LP_MAIN_RUNNING: AtomicBool = AtomicBool::new(false);
 static CTX: AtomicU32 = AtomicU32::new(0);
 
-<<<<<<< HEAD
-#[derive(Debug, PartialEq, Primitive)]
-enum MainErr {
-    Ok = 0,
-    AlreadyRuns = 1,
-    ConfIsNull = 2,
-    ConfNotUtf8 = 3,
-    CantThread = 5,
-}
-
-/// Starts the MM2 in a detached singleton thread.
-#[no_mangle]
-#[cfg(not(target_arch = "wasm32"))]
-#[allow(clippy::missing_safety_doc)]
-pub unsafe extern "C" fn mm2_main(conf: *const c_char, log_cb: extern "C" fn(line: *const c_char)) -> i8 {
-    init_crash_reports();
-    macro_rules! log {
-        ($($args: tt)+) => {{
-            let msg = fomat! ("mm2_lib:" ((line!())) "] " $($args)+ '\0');
-            log_cb (msg.as_ptr() as *const c_char);
-        }}
-    }
-    macro_rules! eret {
-        ($rc: expr, $($args: tt)+) => {{log! ("error " ($rc as i8) ", " [$rc] ": " $($args)+); return $rc as i8}};
-        ($rc: expr) => {{log! ("error " ($rc as i8) ", " [$rc]); return $rc as i8}};
-    }
-
-    if LP_MAIN_RUNNING.load(Ordering::Relaxed) {
-        eret!(MainErr::AlreadyRuns)
-    }
-    CTX.store(0, Ordering::Relaxed); // Remove the old context ID during restarts.
-
-    if conf.is_null() {
-        eret!(MainErr::ConfIsNull)
-    }
-    let conf = CStr::from_ptr(conf);
-    let conf = match conf.to_str() {
-        Ok(s) => s,
-        Err(e) => eret!(MainErr::ConfNotUtf8, (e)),
-    };
-    let conf = conf.to_owned();
-
-    let mut log_output = LOG_OUTPUT.lock();
-    *log_output = Some(log_cb);
-
-    let rc = thread::Builder::new().name("lp_main".into()).spawn(move || {
-        if LP_MAIN_RUNNING.compare_and_swap(false, true, Ordering::Relaxed) {
-            log!("lp_main already started!");
-            return;
-        }
-        let ctx_cb = &|ctx| CTX.store(ctx, Ordering::Relaxed);
-        match catch_unwind(move || mm2::run_lp_main(Some(&conf), ctx_cb)) {
-            Ok(Ok(_)) => log!("run_lp_main finished"),
-            Ok(Err(err)) => log!("run_lp_main error: "(err)),
-            Err(err) => log!("run_lp_main panic: "[any_to_str(&*err)]),
-        };
-        LP_MAIN_RUNNING.store(false, Ordering::Relaxed)
-    });
-    if let Err(e) = rc {
-        eret!(MainErr::CantThread, (e))
-    }
-    MainErr::Ok as i8
-=======
 #[cfg_attr(target_arch = "wasm32", wasm_bindgen)]
 pub enum MainStatus {
     /// MM2 is not running yet.
@@ -116,7 +42,6 @@
     NoRpc = 2,
     /// MM2's RPC is up.
     RpcIsUp = 3,
->>>>>>> dd24de2a
 }
 
 /// Checks if the MM2 singleton thread is currently running or not.
@@ -124,25 +49,6 @@
     if !LP_MAIN_RUNNING.load(Ordering::Relaxed) {
         return MainStatus::NotRunning;
     }
-<<<<<<< HEAD
-}
-
-/// Run a few hand-picked tests.
-///
-/// The tests are wrapped into a library method in order to run them in such embedded environments
-/// where running "cargo test" is not an easy option.
-///
-/// MM2 is mostly used as a library in environments where we can't simpy run it as a separate process
-/// and we can't spawn multiple MM2 instances in the same process YET
-/// therefore our usual process-spawning tests can not be used here.
-///
-/// Returns the `torch` (as in Olympic flame torch) if the tests have passed. Panics otherwise.
-#[no_mangle]
-#[cfg(not(target_arch = "wasm32"))]
-pub extern "C" fn mm2_test(torch: i32, log_cb: extern "C" fn(line: *const c_char)) -> i32 {
-    *LOG_OUTPUT.lock() = Some(log_cb);
-=======
->>>>>>> dd24de2a
 
     let ctx = CTX.load(Ordering::Relaxed);
     if ctx == 0 {
