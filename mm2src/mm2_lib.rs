--- conflicted
+++ resolved
@@ -18,14 +18,6 @@
 
 use crate::common::mm_ctx::MmArc;
 use crate::common::log::LOG_OUTPUT;
-<<<<<<< HEAD
-use gstuff::any_to_str;
-use libc::c_char;
-use std::ffi::{CStr};
-use std::panic::catch_unwind;
-use std::sync::atomic::{AtomicBool, AtomicU32, Ordering};
-use std::thread;
-=======
 use crate::common::lp;
 use futures::Future;
 use gstuff::{any_to_str, now_float};
@@ -38,21 +30,10 @@
 use std::sync::atomic::{AtomicBool, AtomicU32, Ordering};
 use std::thread;
 use std::time::Duration;
->>>>>>> 0ae49dd4
 
 static LP_MAIN_RUNNING: AtomicBool = AtomicBool::new (false);
 static CTX: AtomicU32 = AtomicU32::new (0);
 
-<<<<<<< HEAD
-#[derive(Debug)]
-enum MainErr {
-    Ok = 0,
-    AlreadyRuns,
-    ConfIsNull,
-    ConfNotUtf8,
-    NoOutputLock,
-    CantThread
-=======
 #[derive(Debug, PartialEq, Primitive)]
 enum MainErr {
     Ok = 0,
@@ -61,7 +42,6 @@
     ConfNotUtf8 = 3,
     NoOutputLock = 4,
     CantThread = 5
->>>>>>> 0ae49dd4
 }
 
 /// Starts the MM2 in a detached singleton thread.
@@ -80,11 +60,8 @@
     }
 
     if LP_MAIN_RUNNING.load (Ordering::Relaxed) {eret! (MainErr::AlreadyRuns)}
-<<<<<<< HEAD
-=======
     CTX.store (0, Ordering::Relaxed);  // Remove the old context ID during restarts.
     unsafe {write_volatile (&mut lp::LP_STOP_RECEIVED, 0)}  // Erase the global stop flag on restart.
->>>>>>> 0ae49dd4
 
     if conf.is_null() {eret! (MainErr::ConfIsNull)}
     let conf = unsafe {CStr::from_ptr (conf)};
@@ -150,17 +127,6 @@
         panic! ("Can't lock LOG_OUTPUT")
     }
 
-<<<<<<< HEAD
-    log! ("test_status...");
-    common::log::tests::test_status();
-
-    log! ("test_peers_dht...");
-    peers::peers_tests::peers_dht();
-
-    log! ("test_peers_direct_send...");
-    peers::peers_tests::peers_direct_send();
-
-=======
     static RUNNING: AtomicBool = AtomicBool::new (false);
     if RUNNING.compare_and_swap (false, true, Ordering::Relaxed) != false {
         log! ("mm2_test] Running already!");
@@ -244,6 +210,5 @@
 
     RUNNING.store (false, Ordering::Relaxed);
     log! ("mm2_test] All done, passing the torch.");
->>>>>>> 0ae49dd4
     torch
 }