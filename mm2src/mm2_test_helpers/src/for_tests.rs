--- conflicted
+++ resolved
@@ -2095,10 +2095,6 @@
         }))
         .await
         .unwrap();
-<<<<<<< HEAD
-
-=======
->>>>>>> b641d2fe
     assert_eq!(
         enable.0,
         StatusCode::OK,
