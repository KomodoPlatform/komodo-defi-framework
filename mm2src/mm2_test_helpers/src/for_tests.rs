//! Helpers used in the unit and integration tests.

use gstuff::{try_s, ERR, ERRL};
use http::{HeaderMap, StatusCode};
use lazy_static::lazy_static;
use mm2_number::BigDecimal;
use rand::Rng;
use serde::{Deserialize, Serialize};
use serde_json::{self as json, json, Value as Json};
use std::collections::HashMap;
use std::net::IpAddr;
use std::num::NonZeroUsize;
use std::process::Child;
use std::sync::Mutex;
use uuid::Uuid;

use common::executor::Timer;
use common::log;
use common::{cfg_native, now_float, now_ms, PagingOptionsEnum};
use mm2_core::mm_ctx::{MmArc, MmCtxBuilder};
use mm2_metrics::{MetricType, MetricsJson};

cfg_native! {
    use common::block_on;
    use common::log::dashboard_path;
    use mm2_io::fs::slurp;
    use mm2_net::transport::slurp_req;
    use common::wio::POOL;
    use chrono::{Local, TimeZone};
    use bytes::Bytes;
    use futures::channel::oneshot;
    use futures::task::SpawnExt;
    use gstuff::ISATTY;
    use http::Request;
    use regex::Regex;
    use std::env;
    use std::fs;
    use std::net::Ipv4Addr;
    use std::path::{Path, PathBuf};
    use std::process::Command;
}

pub const MAKER_SUCCESS_EVENTS: [&str; 11] = [
    "Started",
    "Negotiated",
    "TakerFeeValidated",
    "MakerPaymentSent",
    "TakerPaymentReceived",
    "TakerPaymentWaitConfirmStarted",
    "TakerPaymentValidatedAndConfirmed",
    "TakerPaymentSpent",
    "TakerPaymentSpendConfirmStarted",
    "TakerPaymentSpendConfirmed",
    "Finished",
];

pub const MAKER_ERROR_EVENTS: [&str; 13] = [
    "StartFailed",
    "NegotiateFailed",
    "TakerFeeValidateFailed",
    "MakerPaymentTransactionFailed",
    "MakerPaymentDataSendFailed",
    "MakerPaymentWaitConfirmFailed",
    "TakerPaymentValidateFailed",
    "TakerPaymentWaitConfirmFailed",
    "TakerPaymentSpendFailed",
    "TakerPaymentSpendConfirmFailed",
    "MakerPaymentWaitRefundStarted",
    "MakerPaymentRefunded",
    "MakerPaymentRefundFailed",
];

pub const TAKER_SUCCESS_EVENTS: [&str; 10] = [
    "Started",
    "Negotiated",
    "TakerFeeSent",
    "MakerPaymentReceived",
    "MakerPaymentWaitConfirmStarted",
    "MakerPaymentValidatedAndConfirmed",
    "TakerPaymentSent",
    "TakerPaymentSpent",
    "MakerPaymentSpent",
    "Finished",
];

pub const TAKER_ERROR_EVENTS: [&str; 13] = [
    "StartFailed",
    "NegotiateFailed",
    "TakerFeeSendFailed",
    "MakerPaymentValidateFailed",
    "MakerPaymentWaitConfirmFailed",
    "TakerPaymentTransactionFailed",
    "TakerPaymentWaitConfirmFailed",
    "TakerPaymentDataSendFailed",
    "TakerPaymentWaitForSpendFailed",
    "MakerPaymentSpendFailed",
    "TakerPaymentWaitRefundStarted",
    "TakerPaymentRefunded",
    "TakerPaymentRefundFailed",
];

pub const RICK: &str = "RICK";
pub const RICK_ELECTRUM_ADDRS: &[&str] = &[
    "electrum1.cipig.net:10017",
    "electrum2.cipig.net:10017",
    "electrum3.cipig.net:10017",
];
pub const MORTY: &str = "MORTY";
pub const MORTY_ELECTRUM_ADDRS: &[&str] = &[
    "electrum1.cipig.net:10018",
    "electrum2.cipig.net:10018",
    "electrum3.cipig.net:10018",
];
pub const ZOMBIE_TICKER: &str = "ZOMBIE";
pub const ARRR: &str = "ARRR";
pub const ZOMBIE_ELECTRUMS: &[&str] = &["zombie.sirseven.me:10033"];
pub const ZOMBIE_LIGHTWALLETD_URLS: &[&str] = &["http://zombie.sirseven.me:443"];
pub const PIRATE_ELECTRUMS: &[&str] = &["pirate.sirseven.me:10032"];
pub const PIRATE_LIGHTWALLETD_URLS: &[&str] = &["http://pirate.sirseven.me:443"];
const DEFAULT_RPC_PASSWORD: &str = "pass";

pub struct Mm2TestConf {
    pub conf: Json,
    pub rpc_password: String,
    /// This doesn't seem to be really used, so we will possibly remove it soon
    pub local: Option<LocalStart>,
}

impl Mm2TestConf {
    pub fn seednode(passphrase: &str, coins: &Json) -> Self {
        Mm2TestConf {
            conf: json!({
                "gui": "nogui",
                "netid": 9998,
                "passphrase": passphrase,
                "coins": coins,
                "rpc_password": DEFAULT_RPC_PASSWORD,
                "i_am_seed": true,
            }),
            rpc_password: DEFAULT_RPC_PASSWORD.into(),
            local: None,
        }
    }

    pub fn light_node(passphrase: &str, coins: &Json, seednodes: &[&str]) -> Self {
        Mm2TestConf {
            conf: json!({
                "gui": "nogui",
                "netid": 9998,
                "passphrase": passphrase,
                "coins": coins,
                "rpc_password": DEFAULT_RPC_PASSWORD,
                "seednodes": seednodes,
            }),
            rpc_password: DEFAULT_RPC_PASSWORD.into(),
            local: None,
        }
    }

    pub fn no_login_node(coins: &Json, seednodes: &[&str]) -> Self {
        Mm2TestConf {
            conf: json!({
                "gui": "nogui",
                "netid": 9998,
                "coins": coins,
                "rpc_password": DEFAULT_RPC_PASSWORD,
                "seednodes": seednodes,
            }),
            rpc_password: DEFAULT_RPC_PASSWORD.into(),
            local: None,
        }
    }
}

pub fn zombie_conf() -> Json {
    json!({
        "coin":"ZOMBIE",
        "asset":"ZOMBIE",
        "txversion":4,
        "overwintered":1,
        "mm2":1,
        "protocol":{
            "type":"ZHTLC",
            "protocol_data": {
                "consensus_params": {
                    "overwinter_activation_height": 0,
                    "sapling_activation_height": 1,
                    "blossom_activation_height": null,
                    "heartwood_activation_height": null,
                    "canopy_activation_height": null,
                    "coin_type": 133,
                    "hrp_sapling_extended_spending_key": "secret-extended-key-main",
                    "hrp_sapling_extended_full_viewing_key": "zxviews",
                    "hrp_sapling_payment_address": "zs",
                    "b58_pubkey_address_prefix": [ 28, 184 ],
                    "b58_script_address_prefix": [ 28, 189 ]
                }
            }
        },
        "required_confirmations":0
    })
}

pub fn pirate_conf() -> Json {
    json!({
        "coin":"ARRR",
        "asset":"PIRATE",
        "txversion":4,
        "overwintered":1,
        "mm2":1,
        "protocol":{
            "type":"ZHTLC",
            "protocol_data": {
                "consensus_params": {
                    "overwinter_activation_height": 152855,
                    "sapling_activation_height": 152855,
                    "blossom_activation_height": null,
                    "heartwood_activation_height": null,
                    "canopy_activation_height": null,
                    "coin_type": 133,
                    "hrp_sapling_extended_spending_key": "secret-extended-key-main",
                    "hrp_sapling_extended_full_viewing_key": "zxviews",
                    "hrp_sapling_payment_address": "zs",
                    "b58_pubkey_address_prefix": [ 28, 184 ],
                    "b58_script_address_prefix": [ 28, 189 ]
                },
                "check_point_block": {
                    "height": 2010000,
                    "time": 1659288887,
                    "hash": "b9024dc7a9b1bb0fe5c3f84175be91c572706d3268f1dc74bbe5121a00000000",
                    "sapling_tree": "019b6df2c6f4f42d867ac881f9f728e7954ed2e6922801a60c492b4ff85ef5f0400135609f387dd5034be026b7223ec5a85037b6a9d58f9afac8b7373e2606a5be6f150104bdb768da2504afb2f1963c340668490873885c22a06a7a9ac866320f10030d010e2e8e76a1e8bf8a1146661b48296ff36d5ce2082284193346b8ee7e4ec0e33600012f7f502f94a659eee3425e22a66ab4656fb7791ca0a2ac8a558a5fca7e4fbf630000019a9f3d2f985e10841c71bd70b84bb209a51a15680943842fa232e8ad4dc0b8590001b289928cbcc0c951720f14d35db6ea6383e67e62cebbf6d60103f4b0faadbd63000001ff9a30c61d63bb599e967dcac24ab6fedc0e8daa618a0efbd0314366fa05994200014d7ad3b2f0ee6ec7fa8cb4a0e9fadbaac4a3ed7d07f5643171a8eba26f93fc5a0001efa2884b5610614c3676441010863dc4fa6959f4df7a8018e74b93bb26b9d412014b705396332773077e58f73fe5a4c2c1d7ad2a1058bd5856670fb9529d1cd61c01e29681aab902f9876726a6fada746879e13af24d3675ae53fcc20629a85e196b010b5fd8e7610754075f936463780e85841f3ab8ca2978f9afdf7c2c250f16a75f01db56bc66eb1cd54ec6861e5cf24af2f4a17991556a52ca781007569e95b9842401c03877ecdd98378b321250640a1885604d675aaa50380e49da8cfa6ff7deaf15"
                },
            }
        },
        "required_confirmations":0
    })
}

pub fn rick_conf() -> Json {
    json!({
        "coin":"RICK",
        "asset":"RICK",
        "required_confirmations":0,
        "txversion":4,
        "overwintered":1,
        "protocol":{
            "type":"UTXO"
        }
    })
}

pub fn morty_conf() -> Json {
    json!({
        "coin":"MORTY",
        "asset":"MORTY",
        "required_confirmations":0,
        "txversion":4,
        "overwintered":1,
        "protocol":{
            "type":"UTXO"
        }
    })
}

pub fn atom_testnet_conf() -> Json {
    json!({
        "coin":"ATOM",
        "protocol":{
            "type":"TENDERMINT",
            "protocol_data": {
                "decimals": 6,
                "denom": "uatom",
                "account_prefix": "cosmos",
                "chain_id": "theta-testnet-001",
            },
        }
    })
}

<<<<<<< HEAD
pub fn iris_testnet_conf() -> Json {
    json!({
        "coin":"IRIS-TEST",
        "protocol":{
            "type":"TENDERMINT",
            "protocol_data": {
                "decimals": 6,
                "denom": "unyan",
                "account_prefix": "iaa",
                "chain_id": "nyancat-9",
            },
        }
    })
}

pub fn usdc_ibc_iris_testnet_conf() -> Json {
    json!({
        "coin":"USDC-IBC-IRIS",
        "protocol":{
            "type":"TENDERMINT-IBC",
            "protocol_data": {
                "platform": "IRIS-TEST",
                "decimals": 6,
                "denom": "ibc/5C465997B4F582F602CD64E12031C6A6E18CAF1E6EDC9B5D808822DC0B5F850C",
            },
=======
pub fn btc_with_spv_conf() -> Json {
    json!({
        "coin": "BTC",
        "asset":"BTC",
        "pubtype": 0,
        "p2shtype": 5,
        "wiftype": 128,
        "segwit": true,
        "bech32_hrp": "bc",
        "txfee": 0,
        "estimate_fee_mode": "ECONOMICAL",
        "required_confirmations": 0,
        "enable_spv_proof": true,
        "protocol": {
            "type": "UTXO"
        },
        "block_headers_verification_params": {
            "difficulty_check": true,
            "constant_difficulty": false,
            "difficulty_algorithm": "Bitcoin Mainnet",
            "genesis_block_header": "010000006fe28c0ab6f1b372c1a6a246ae63f74f931e8365e15a089c68d6190000000000982051fd1e4ba744bbbe680e1fee14677ba1a3c3540bf7b1cdb606e857233e0e61bc6649ffff001d01e36299"
        }
    })
}

pub fn tbtc_with_spv_conf() -> Json {
    json!({
        "coin": "tBTC-TEST",
        "asset":"tBTC-TEST",
        "pubtype": 0,
        "p2shtype": 5,
        "wiftype": 128,
        "segwit": true,
        "bech32_hrp": "tb",
        "txfee": 0,
        "estimate_fee_mode": "ECONOMICAL",
        "required_confirmations": 0,
        "enable_spv_proof": true,
        "protocol": {
            "type": "UTXO"
        },
        "block_headers_verification_params": {
            "difficulty_check": true,
            "constant_difficulty": false,
            "difficulty_algorithm": "Bitcoin Testnet",
            "genesis_block_header": "0100000043497fd7f826957108f4a30fd9cec3aeba79972084e90ead01ea330900000000bac8b0fa927c0ac8234287e33c5f74d38d354820e24756ad709d7038fc5f31f020e7494dffff001d03e4b672"
>>>>>>> 1438bf91
        }
    })
}

#[cfg(target_arch = "wasm32")]
pub fn mm_ctx_with_custom_db() -> MmArc { MmCtxBuilder::new().with_test_db_namespace().into_mm_arc() }

#[cfg(not(target_arch = "wasm32"))]
pub fn mm_ctx_with_custom_db() -> MmArc {
    use db_common::sqlite::rusqlite::Connection;
    use std::sync::Arc;

    let ctx = MmCtxBuilder::new().into_mm_arc();
    let connection = Connection::open_in_memory().unwrap();
    let _ = ctx.sqlite_connection.pin(Arc::new(Mutex::new(connection)));
    ctx
}

/// Automatically kill a wrapped process.
pub struct RaiiKill {
    pub handle: Child,
    running: bool,
}
impl RaiiKill {
    pub fn from_handle(handle: Child) -> RaiiKill { RaiiKill { handle, running: true } }
    pub fn running(&mut self) -> bool {
        if !self.running {
            return false;
        }
        match self.handle.try_wait() {
            Ok(None) => true,
            _ => {
                self.running = false;
                false
            },
        }
    }
}
impl Drop for RaiiKill {
    fn drop(&mut self) {
        // The cached `running` check might provide some protection against killing a wrong process under the same PID,
        // especially if the cached `running` check is also used to monitor the status of the process.
        if self.running() {
            let _ = self.handle.kill();
        }
    }
}

/// When `drop`ped, dumps the given file to the stdout.
///
/// Used in the tests, copying the MM log to the test output.
///
/// Note that because of https://github.com/rust-lang/rust/issues/42474 it's currently impossible to share the MM log interactively,
/// hence we're doing it in the `drop`.
pub struct RaiiDump {
    #[cfg(not(target_arch = "wasm32"))]
    pub log_path: PathBuf,
}
#[cfg(not(target_arch = "wasm32"))]
impl Drop for RaiiDump {
    fn drop(&mut self) {
        use crossterm::execute;
        use crossterm::style::{Color, Print, SetForegroundColor};

        // `term` bypasses the stdout capturing, we should only use it if the capturing was disabled.
        let nocapture = env::args().any(|a| a == "--nocapture");

        let log = slurp(&self.log_path).unwrap();

        // Make sure the log is Unicode.
        // We'll get the "io error when listing tests: Custom { kind: InvalidData, error: StringError("text was not valid unicode") }" otherwise.
        let log = String::from_utf8_lossy(&log);
        let log = log.trim();

        if let (true, true, mut stdout) = (nocapture, *ISATTY, std::io::stdout()) {
            execute!(
                stdout,
                SetForegroundColor(Color::DarkYellow),
                Print(format!("vvv {:?} vvv\n", self.log_path)),
                SetForegroundColor(Color::Yellow),
                Print(log),
            )
            .expect("Printing to stdout failed");
        } else {
            log!("vvv {:?} vvv\n{}", self.log_path, log);
        }
    }
}

lazy_static! {
    /// A singleton with the IPs used by the MarketMakerIt instances created in this session.
    /// The value is set to `false` when the instance is retired.
    static ref MM_IPS: Mutex<HashMap<IpAddr, bool>> = Mutex::new (HashMap::new());
}

#[cfg(not(target_arch = "wasm32"))]
pub type LocalStart = fn(PathBuf, PathBuf, Json);

#[cfg(target_arch = "wasm32")]
pub type LocalStart = fn(MmArc);

/// An instance of a MarketMaker process started by and for an integration test.
/// Given that [in CI] the tests are executed before the build, the binary of that process is the tests binary.
#[cfg(not(target_arch = "wasm32"))]
pub struct MarketMakerIt {
    /// The MarketMaker's current folder where it will try to open the database files.
    pub folder: PathBuf,
    /// Unique (to run multiple instances) IP, like "127.0.0.$x".
    pub ip: IpAddr,
    /// The file we redirected the standard output and error streams to.
    pub log_path: PathBuf,
    /// The PID of the MarketMaker process.
    pub pc: Option<RaiiKill>,
    /// RPC API key.
    pub userpass: String,
}

/// A MarketMaker instance started by and for an integration test.
#[cfg(target_arch = "wasm32")]
pub struct MarketMakerIt {
    pub ctx: mm2_core::mm_ctx::MmArc,
    /// RPC API key.
    pub userpass: String,
}

#[cfg(not(target_arch = "wasm32"))]
impl std::fmt::Debug for MarketMakerIt {
    fn fmt(&self, f: &mut std::fmt::Formatter) -> std::fmt::Result {
        write!(
            f,
            "MarketMakerIt {{ folder: {:?}, ip: {}, log_path: {:?}, userpass: {} }}",
            self.folder, self.ip, self.log_path, self.userpass
        )
    }
}

impl MarketMakerIt {
    /// Start a new MarketMaker node without any specific environment variables.
    /// For more information see [`MarketMakerIt::start_with_envs`].
    #[cfg(not(target_arch = "wasm32"))]
    pub fn start(conf: Json, userpass: String, local: Option<LocalStart>) -> Result<MarketMakerIt, String> {
        block_on(MarketMakerIt::start_with_envs(conf, userpass, local, &[]))
    }

    /// Start a new MarketMaker node asynchronously without any specific environment variables.
    /// For more information see [`MarketMakerIt::start_with_envs`].
    pub async fn start_async(conf: Json, userpass: String, local: Option<LocalStart>) -> Result<MarketMakerIt, String> {
        MarketMakerIt::start_with_envs(conf, userpass, local, &[]).await
    }

    /// Create a new temporary directory and start a new MarketMaker process there.
    ///
    /// * `conf` - The command-line configuration passed to the MarketMaker.
    ///            Unique local IP address is injected as "myipaddr" unless this field is already present.
    /// * `userpass` - RPC API key. We should probably extract it automatically from the MM log.
    /// * `local` - Function to start the MarketMaker in a local thread, instead of spawning a process.
    /// * `envs` - The enviroment variables passed to the process
    /// It's required to manually add 127.0.0.* IPs aliases on Mac to make it properly work.
    /// cf. https://superuser.com/a/458877, https://superuser.com/a/635327
    #[cfg(not(target_arch = "wasm32"))]
    pub async fn start_with_envs(
        mut conf: Json,
        userpass: String,
        local: Option<LocalStart>,
        envs: &[(&str, &str)],
    ) -> Result<MarketMakerIt, String> {
        conf["allow_weak_password"] = true.into();
        let ip = try_s!(Self::myipaddr_from_conf(&mut conf));
        let folder = new_mm2_temp_folder_path(Some(ip));
        let db_dir = match conf["dbdir"].as_str() {
            Some(path) => path.into(),
            None => {
                let dir = folder.join("DB");
                conf["dbdir"] = dir.to_str().unwrap().into();
                dir
            },
        };

        try_s!(fs::create_dir(&folder));
        match fs::create_dir(db_dir) {
            Ok(_) => (),
            Err(ref ie) if ie.kind() == std::io::ErrorKind::AlreadyExists => (),
            Err(e) => return ERR!("{}", e),
        };
        let log_path = match conf["log"].as_str() {
            Some(path) => path.into(),
            None => {
                let path = folder.join("mm2.log");
                conf["log"] = path.to_str().unwrap().into();
                path
            },
        };

        // If `local` is provided
        // then instead of spawning a process we start the MarketMaker in a local thread,
        // allowing us to easily *debug* the tested MarketMaker code.
        // Note that this should only be used while running a single test,
        // using this option while running multiple tests (or multiple MarketMaker instances) is currently UB.
        let pc = if let Some(local) = local {
            local(folder.clone(), log_path.clone(), conf.clone());
            None
        } else {
            let executable = try_s!(env::args().next().ok_or("No program name"));
            let executable = try_s!(Path::new(&executable).canonicalize());
            let log = try_s!(fs::File::create(&log_path));
            let child = try_s!(Command::new(&executable)
                .arg("test_mm_start")
                .arg("--nocapture")
                .current_dir(&folder)
                .env("_MM2_TEST_CONF", try_s!(json::to_string(&conf)))
                .env("MM2_UNBUFFERED_OUTPUT", "1")
                .env("RUST_LOG", "debug")
                .envs(envs.to_vec())
                .stdout(try_s!(log.try_clone()))
                .stderr(log)
                .spawn());
            Some(RaiiKill::from_handle(child))
        };

        let mut mm = MarketMakerIt {
            folder,
            ip,
            log_path,
            pc,
            userpass,
        };

        try_s!(mm.startup_checks(&conf).await);
        Ok(mm)
    }

    /// Start a new MarketMaker locally.
    ///
    /// * `conf` - The command-line configuration passed to the MarketMaker.
    ///            Unique P2P in-memory port is injected as `p2p_in_memory_port` unless this field is already present.
    /// * `userpass` - RPC API key. We should probably extract it automatically from the MM log.
    /// * `local` - Function to start the MarketMaker locally. Required for nodes running in a browser.
    /// * `envs` - The enviroment variables passed to the process.
    ///            The argument is ignore for nodes running in a browser.
    #[cfg(target_arch = "wasm32")]
    pub async fn start_with_envs(
        mut conf: Json,
        userpass: String,
        local: Option<LocalStart>,
        _envs: &[(&str, &str)],
    ) -> Result<MarketMakerIt, String> {
        if conf["p2p_in_memory"].is_null() {
            conf["p2p_in_memory"] = Json::Bool(true);
        }

        let i_am_seed = conf["i_am_seed"].as_bool().unwrap_or_default();
        let p2p_in_memory_port_missed = conf["p2p_in_memory_port"].is_null();
        if i_am_seed && p2p_in_memory_port_missed {
            let mut rng = common::small_rng();
            let new_p2p_port: u64 = rng.gen();

            log!("Set 'p2p_in_memory_port' to {:?}", new_p2p_port);
            conf["p2p_in_memory_port"] = Json::Number(new_p2p_port.into());
        }

        let ctx = mm2_core::mm_ctx::MmCtxBuilder::new()
            .with_conf(conf.clone())
            .with_test_db_namespace()
            .into_mm_arc();
        let local = try_s!(local.ok_or("!local"));
        local(ctx.clone());

        let mut mm = MarketMakerIt { ctx, userpass };
        try_s!(mm.startup_checks(&conf).await);
        Ok(mm)
    }

    #[cfg(not(target_arch = "wasm32"))]
    pub fn log_as_utf8(&self) -> Result<String, String> {
        let mm_log = try_s!(slurp(&self.log_path));
        let mm_log = unsafe { String::from_utf8_unchecked(mm_log) };
        Ok(mm_log)
    }

    /// Busy-wait on the log until the `pred` returns `true` or `timeout_sec` expires.
    #[cfg(not(target_arch = "wasm32"))]
    pub async fn wait_for_log<F>(&mut self, timeout_sec: f64, pred: F) -> Result<(), String>
    where
        F: Fn(&str) -> bool,
    {
        let start = now_float();
        let ms = 50.min((timeout_sec * 1000.) as u64 / 20 + 10);
        loop {
            let mm_log = try_s!(self.log_as_utf8());
            if pred(&mm_log) {
                return Ok(());
            }
            if now_float() - start > timeout_sec {
                return ERR!("Timeout expired waiting for a log condition");
            }
            if let Some(ref mut pc) = self.pc {
                if !pc.running() {
                    return ERR!("MM process terminated prematurely at: {:?}.", self.folder);
                }
            }
            Timer::sleep(ms as f64 / 1000.).await
        }
    }

    /// Busy-wait on the log until the `pred` returns `true` or `timeout_sec` expires.
    /// The difference from standard wait_for_log is this function keeps working
    /// after process is stopped
    #[cfg(not(target_arch = "wasm32"))]
    pub async fn wait_for_log_after_stop<F>(&mut self, timeout_sec: f64, pred: F) -> Result<(), String>
    where
        F: Fn(&str) -> bool,
    {
        let start = now_float();
        let ms = 50.min((timeout_sec * 1000.) as u64 / 20 + 10);
        loop {
            let mm_log = try_s!(self.log_as_utf8());
            if pred(&mm_log) {
                return Ok(());
            }
            if now_float() - start > timeout_sec {
                return ERR!("Timeout expired waiting for a log condition");
            }
            Timer::sleep(ms as f64 / 1000.).await
        }
    }

    /// Busy-wait on the instance in-memory log until the `pred` returns `true` or `timeout_sec` expires.
    #[cfg(target_arch = "wasm32")]
    pub async fn wait_for_log<F>(&mut self, timeout_sec: f64, pred: F) -> Result<(), String>
    where
        F: Fn(&str) -> bool,
    {
        wait_for_log(&self.ctx, timeout_sec, pred).await
    }

    /// Invokes the locally running MM and returns its reply.
    #[cfg(target_arch = "wasm32")]
    pub async fn rpc(&self, payload: &Json) -> Result<(StatusCode, String, HeaderMap), String> {
        let wasm_rpc = self
            .ctx
            .wasm_rpc
            .as_option()
            .expect("'MmCtx::rpc' must be initialized already");
        match wasm_rpc.request(payload.clone()).await {
            // Please note a new type of error will be introduced soon.
            Ok(body) => {
                let status_code = if body["error"].is_null() {
                    StatusCode::OK
                } else {
                    StatusCode::INTERNAL_SERVER_ERROR
                };
                let body_str = json::to_string(&body).expect(&format!("Response {:?} is not a valid JSON", body));
                Ok((status_code, body_str, HeaderMap::new()))
            },
            Err(e) => Ok((StatusCode::INTERNAL_SERVER_ERROR, e, HeaderMap::new())),
        }
    }

    /// Invokes the locally running MM and returns its reply.
    #[cfg(not(target_arch = "wasm32"))]
    pub async fn rpc(&self, payload: &Json) -> Result<(StatusCode, String, HeaderMap), String> {
        let uri = format!("http://{}:7783", self.ip);
        log!("sending rpc request {} to {}", json::to_string(payload).unwrap(), uri);

        let payload = try_s!(json::to_vec(payload));
        let request = try_s!(Request::builder().method("POST").uri(uri).body(payload));

        let (status, headers, body) = try_s!(slurp_req(request).await);
        Ok((status, try_s!(std::str::from_utf8(&body)).trim().into(), headers))
    }

    /// Sends the &str payload to the locally running MM and returns it's reply.
    #[cfg(not(target_arch = "wasm32"))]
    pub fn rpc_str(&self, payload: &'static str) -> Result<(StatusCode, String, HeaderMap), String> {
        let uri = format!("http://{}:7783", self.ip);
        let request = try_s!(Request::builder().method("POST").uri(uri).body(payload.into()));
        let (status, headers, body) = try_s!(block_on(slurp_req(request)));
        Ok((status, try_s!(std::str::from_utf8(&body)).trim().into(), headers))
    }

    #[cfg(target_arch = "wasm32")]
    pub fn rpc_str(&self, _payload: &'static str) -> Result<(StatusCode, String, HeaderMap), String> {
        unimplemented!()
    }

    #[cfg(not(target_arch = "wasm32"))]
    pub fn mm_dump(&self) -> (RaiiDump, RaiiDump) { mm_dump(&self.log_path) }

    #[cfg(target_arch = "wasm32")]
    pub fn mm_dump(&self) -> (RaiiDump, RaiiDump) { (RaiiDump {}, RaiiDump {}) }

    #[cfg(not(target_arch = "wasm32"))]
    pub fn my_seed_addr(&self) -> String { format!("{}", self.ip) }

    /// # Panic
    ///
    /// Panic if this instance is not a seed.
    #[cfg(target_arch = "wasm32")]
    pub fn my_seed_addr(&self) -> String {
        let p2p_port = self
            .ctx
            .p2p_in_memory_port()
            .expect("This instance is not a seed, so 'p2p_in_memory_port' is None");
        format!("/memory/{}", p2p_port)
    }

    /// Send the "stop" request to the locally running MM.
    pub async fn stop(&self) -> Result<(), String> {
        let (status, body, _headers) = match self.rpc(&json! ({"userpass": self.userpass, "method": "stop"})).await {
            Ok(t) => t,
            Err(err) => {
                // Downgrade the known errors into log warnings,
                // in order not to spam the unit test logs with confusing panics, obscuring the real issue.
                if err.contains("An existing connection was forcibly closed by the remote host") {
                    log!("stop] MM already down? {}", err);
                    return Ok(());
                } else {
                    return ERR!("{}", err);
                }
            },
        };
        if status != StatusCode::OK {
            return ERR!("MM didn't accept a stop. body: {}", body);
        }
        Ok(())
    }

    /// Currently, we cannot wait for the `Completed IAmrelay handling for peer` log entry on WASM node,
    /// because the P2P module logs to a global logger and doesn't log to the dashboard.
    #[cfg(not(target_arch = "wasm32"))]
    pub async fn check_seednodes(&mut self) -> Result<(), String> {
        // wait for at least 1 node to be added to relay mesh
        self.wait_for_log(22., |log| log.contains("Completed IAmrelay handling for peer"))
            .await
            .map_err(|e| ERRL!("{}", e))
    }

    /// Wait for the node to start listening to new P2P connections.
    /// Please note the node is expected to be a seed.
    ///
    /// Currently, we cannot wait for the `INFO Listening on` log entry on WASM node,
    /// because the P2P module logs to a global logger and doesn't log to the dashboard.
    #[cfg(not(target_arch = "wasm32"))]
    pub async fn wait_for_p2p_listen(&mut self) -> Result<(), String> {
        self.wait_for_log(22., |log| log.contains("INFO Listening on"))
            .await
            .map_err(|e| ERRL!("{}", e))
    }

    /// Wait for the RPC to be up.
    pub async fn wait_for_rpc_is_up(&mut self) -> Result<(), String> {
        self.wait_for_log(22., |log| log.contains(">>>>>>>>> DEX stats "))
            .await
            .map_err(|e| ERRL!("{}", e))
    }

    async fn startup_checks(&mut self, conf: &Json) -> Result<(), String> {
        let skip_startup_checks = conf["skip_startup_checks"].as_bool().unwrap_or_default();
        if skip_startup_checks {
            return Ok(());
        }

        try_s!(self.wait_for_rpc_is_up().await);

        #[cfg(not(target_arch = "wasm32"))]
        {
            let is_seed = conf["i_am_seed"].as_bool().unwrap_or_default();
            if is_seed {
                try_s!(self.wait_for_p2p_listen().await);
            }

            let skip_seednodes_check = conf["skip_seednodes_check"].as_bool().unwrap_or_default();
            if conf["seednodes"].as_array().is_some() && !skip_seednodes_check {
                try_s!(self.check_seednodes().await);
            }
        }

        Ok(())
    }

    #[cfg(not(target_arch = "wasm32"))]
    fn myipaddr_from_conf(conf: &mut Json) -> Result<IpAddr, String> {
        if conf["myipaddr"].is_null() {
            // Generate an unique IP.
            let mut attempts = 0;
            let mut rng = common::small_rng();
            loop {
                if attempts > 128 {
                    return ERR!("Out of local IPs?");
                }
                let ip4 = Ipv4Addr::new(127, 0, 0, rng.gen_range(1, 255));
                let ip = IpAddr::from(ip4);
                let mut mm_ips = try_s!(MM_IPS.lock());
                if mm_ips.contains_key(&ip) {
                    attempts += 1;
                    continue;
                }
                mm_ips.insert(ip, true);
                conf["myipaddr"] = format!("{}", ip).into();
                conf["rpcip"] = format!("{}", ip).into();
                return Ok(ip);
            }
        }

        // Just use the IP given in the `conf`.

        let ip: IpAddr = try_s!(try_s!(conf["myipaddr"].as_str().ok_or("myipaddr is not a string")).parse());
        let mut mm_ips = try_s!(MM_IPS.lock());
        if mm_ips.contains_key(&ip) {
            log!("MarketMakerIt] Warning, IP {} was already used.", ip)
        }
        mm_ips.insert(ip, true);
        Ok(ip)
    }
}

#[cfg(not(target_arch = "wasm32"))]
impl Drop for MarketMakerIt {
    fn drop(&mut self) {
        if let Ok(mut mm_ips) = MM_IPS.lock() {
            mm_ips.remove(&self.ip);
        } else {
            log!("MarketMakerIt] Can't lock MM_IPS.")
        }
    }
}

/// Busy-wait on the log until the `pred` returns `true` or `timeout_sec` expires.
pub async fn wait_for_log<F>(ctx: &MmArc, timeout_sec: f64, pred: F) -> Result<(), String>
where
    F: Fn(&str) -> bool,
{
    let start = now_float();
    let ms = 50.min((timeout_sec * 1000.) as u32 / 20 + 10);
    let mut buf = String::with_capacity(128);
    let mut found = false;
    loop {
        ctx.log.with_tail(&mut |tail| {
            for en in tail {
                if en.format(&mut buf).is_ok() && pred(&buf) {
                    found = true;
                    break;
                }
            }
        });
        if found {
            return Ok(());
        }

        ctx.log.with_gravity_tail(&mut |tail| {
            for chunk in tail {
                if pred(chunk) {
                    found = true;
                    break;
                }
            }
        });
        if found {
            return Ok(());
        }

        if now_float() - start > timeout_sec {
            return ERR!("Timeout expired waiting for a log condition");
        }
        Timer::sleep_ms(ms).await;
    }
}

#[derive(Serialize, Deserialize, Debug)]
struct ToWaitForLogRe {
    ctx: u32,
    timeout_sec: f64,
    re_pred: String,
}

#[cfg(not(target_arch = "wasm32"))]
pub async fn common_wait_for_log_re(req: Bytes) -> Result<Vec<u8>, String> {
    let args: ToWaitForLogRe = try_s!(json::from_slice(&req));
    let ctx = try_s!(MmArc::from_ffi_handle(args.ctx));
    let re = try_s!(Regex::new(&args.re_pred));

    // Run the blocking `wait_for_log` in the `POOL`.
    let (tx, rx) = oneshot::channel();
    try_s!(try_s!(POOL.lock()).spawn(async move {
        let res = wait_for_log(&ctx, args.timeout_sec, |line| re.is_match(line)).await;
        let _ = tx.send(res);
    }));
    try_s!(try_s!(rx.await));

    Ok(Vec::new())
}

#[cfg(not(target_arch = "wasm32"))]
pub async fn wait_for_log_re(ctx: &MmArc, timeout_sec: f64, re_pred: &str) -> Result<(), String> {
    let re = try_s!(Regex::new(re_pred));
    wait_for_log(ctx, timeout_sec, |line| re.is_match(line)).await
}

/// Create RAII variables to the effect of dumping the log and the status dashboard at the end of the scope.
#[cfg(not(target_arch = "wasm32"))]
pub fn mm_dump(log_path: &Path) -> (RaiiDump, RaiiDump) {
    (
        RaiiDump {
            log_path: log_path.to_path_buf(),
        },
        RaiiDump {
            log_path: dashboard_path(log_path).unwrap(),
        },
    )
}

/// A typical MM instance.
#[cfg(not(target_arch = "wasm32"))]
pub fn mm_spat(
    local_start: LocalStart,
    conf_mod: &dyn Fn(Json) -> Json,
) -> (&'static str, MarketMakerIt, RaiiDump, RaiiDump) {
    let passphrase = "SPATsRps3dhEtXwtnpRCKF";
    let mm = MarketMakerIt::start(
        conf_mod(json! ({
            "gui": "nogui",
            "passphrase": passphrase,
            "rpccors": "http://localhost:4000",
            "coins": [
                {"coin":"RICK","asset":"RICK","rpcport":8923},
                {"coin":"MORTY","asset":"MORTY","rpcport":11608},
            ],
            "i_am_seed": true,
            "rpc_password": "pass",
        })),
        "pass".into(),
        match common::var("LOCAL_THREAD_MM") {
            Ok(ref e) if e == "1" => Some(local_start),
            _ => None,
        },
    )
    .unwrap();
    let (dump_log, dump_dashboard) = mm_dump(&mm.log_path);
    (passphrase, mm, dump_log, dump_dashboard)
}

#[cfg(target_arch = "wasm32")]
pub fn mm_spat(
    _local_start: LocalStart,
    _conf_mod: &dyn Fn(Json) -> Json,
) -> (&'static str, MarketMakerIt, RaiiDump, RaiiDump) {
    unimplemented!()
}

/// Asks MM to enable the given currency in electrum mode
/// fresh list of servers at https://github.com/jl777/coins/blob/master/electrums/.
pub async fn enable_electrum(mm: &MarketMakerIt, coin: &str, tx_history: bool, urls: &[&str]) -> Json {
    let servers = urls.iter().map(|url| json!({ "url": url })).collect();
    enable_electrum_json(mm, coin, tx_history, servers).await
}

/// Asks MM to enable the given currency in electrum mode
/// fresh list of servers at https://github.com/jl777/coins/blob/master/electrums/.
pub async fn enable_electrum_json(mm: &MarketMakerIt, coin: &str, tx_history: bool, servers: Vec<Json>) -> Json {
    let electrum = mm
        .rpc(&json! ({
            "userpass": mm.userpass,
            "method": "electrum",
            "coin": coin,
            "servers": servers,
            "mm2": 1,
            "tx_history": tx_history,
        }))
        .await
        .unwrap();
    assert_eq!(
        electrum.0,
        StatusCode::OK,
        "RPC «electrum» failed with {} {}",
        electrum.0,
        electrum.1
    );
    json::from_str(&electrum.1).unwrap()
}

pub async fn enable_qrc20(mm: &MarketMakerIt, coin: &str, urls: &[&str], swap_contract_address: &str) -> Json {
    let servers: Vec<_> = urls.iter().map(|url| json!({ "url": url })).collect();
    let electrum = mm
        .rpc(&json! ({
            "userpass": mm.userpass,
            "method": "electrum",
            "coin": coin,
            "servers": servers,
            "mm2": 1,
            "swap_contract_address": swap_contract_address,
        }))
        .await
        .unwrap();
    assert_eq!(
        electrum.0,
        StatusCode::OK,
        "RPC «electrum» failed with {} {}",
        electrum.0,
        electrum.1
    );
    json::from_str(&electrum.1).unwrap()
}

/// Reads passphrase and userpass from .env file
pub fn from_env_file(env: Vec<u8>) -> (Option<String>, Option<String>) {
    use regex::bytes::Regex;
    let (mut passphrase, mut userpass) = (None, None);
    for cap in Regex::new(r"(?m)^(PASSPHRASE|USERPASS)=(\w[\w ]+)$")
        .unwrap()
        .captures_iter(&env)
    {
        match cap.get(1) {
            Some(name) if name.as_bytes() == b"PASSPHRASE" => {
                passphrase = cap.get(2).map(|v| String::from_utf8(v.as_bytes().into()).unwrap())
            },
            Some(name) if name.as_bytes() == b"USERPASS" => {
                userpass = cap.get(2).map(|v| String::from_utf8(v.as_bytes().into()).unwrap())
            },
            _ => (),
        }
    }
    (passphrase, userpass)
}

#[macro_export]
#[cfg(target_arch = "wasm32")]
macro_rules! get_passphrase {
    ($_env_file:literal, $env:literal) => {
        option_env!($env).ok_or_else(|| ERRL!("No such '{}' environment variable", $env))
    };
}

#[macro_export]
#[cfg(not(target_arch = "wasm32"))]
macro_rules! get_passphrase {
    ($env_file:literal, $env:literal) => {
        $crate::for_tests::get_passphrase(&$env_file, $env)
    };
}

/// Reads passphrase from file or environment.
#[cfg(not(target_arch = "wasm32"))]
pub fn get_passphrase(path: &dyn AsRef<Path>, env: &str) -> Result<String, String> {
    if let (Some(file_passphrase), _file_userpass) = from_env_file(try_s!(slurp(path))) {
        return Ok(file_passphrase);
    }

    if let Ok(v) = common::var(env) {
        Ok(v)
    } else {
        ERR!("No {} or {}", env, path.as_ref().display())
    }
}

/// Asks MM to enable the given currency in native mode.
/// Returns the RPC reply containing the corresponding wallet address.
pub async fn enable_native(mm: &MarketMakerIt, coin: &str, urls: &[&str]) -> Json {
    let native = mm
        .rpc(&json! ({
            "userpass": mm.userpass,
            "method": "enable",
            "coin": coin,
            "urls": urls,
            // Dev chain swap contract address
            "swap_contract_address": "0xa09ad3cd7e96586ebd05a2607ee56b56fb2db8fd",
            "mm2": 1,
        }))
        .await
        .unwrap();
    assert_eq!(native.0, StatusCode::OK, "'enable' failed: {}", native.1);
    json::from_str(&native.1).unwrap()
}

pub async fn enable_spl(mm: &MarketMakerIt, coin: &str) -> Json {
    let req = json!({
        "userpass": mm.userpass,
        "method": "enable_spl",
        "mmrpc": "2.0",
        "params": {
            "ticker": coin,
            "activation_params": {}
        }
    });
    let enable = mm.rpc(&req).await.unwrap();
    assert_eq!(enable.0, StatusCode::OK, "'enable_spl' failed: {}", enable.1);
    json::from_str(&enable.1).unwrap()
}

pub async fn enable_slp(mm: &MarketMakerIt, coin: &str) -> Json {
    let enable = mm
        .rpc(&json! ({
            "userpass": mm.userpass,
            "method": "enable_slp",
            "mmrpc": "2.0",
            "params": {
                "ticker": coin,
                "activation_params": {}
            }
        }))
        .await
        .unwrap();
    assert_eq!(enable.0, StatusCode::OK, "'enable_slp' failed: {}", enable.1);
    json::from_str(&enable.1).unwrap()
}

#[derive(Serialize)]
pub struct ElectrumRpcRequest {
    pub url: String,
}

#[derive(Serialize)]
#[serde(tag = "rpc", content = "rpc_data")]
pub enum UtxoRpcMode {
    Native,
    Electrum { servers: Vec<ElectrumRpcRequest> },
}

fn electrum_servers_rpc(servers: &[&str]) -> Vec<ElectrumRpcRequest> {
    servers
        .iter()
        .map(|url| ElectrumRpcRequest { url: url.to_string() })
        .collect()
}

impl UtxoRpcMode {
    pub fn electrum(servers: &[&str]) -> Self {
        UtxoRpcMode::Electrum {
            servers: electrum_servers_rpc(servers),
        }
    }
}

pub async fn enable_bch_with_tokens(
    mm: &MarketMakerIt,
    platform_coin: &str,
    tokens: &[&str],
    mode: UtxoRpcMode,
    tx_history: bool,
) -> Json {
    let slp_requests: Vec<_> = tokens.iter().map(|ticker| json!({ "ticker": ticker })).collect();

    let enable = mm
        .rpc(&json! ({
            "userpass": mm.userpass,
            "method": "enable_bch_with_tokens",
            "mmrpc": "2.0",
            "params": {
                "ticker": platform_coin,
                "allow_slp_unsafe_conf": true,
                "bchd_urls": [],
                "mode": mode,
                "tx_history": tx_history,
                "slp_tokens_requests": slp_requests,
            }
        }))
        .await
        .unwrap();
    assert_eq!(
        enable.0,
        StatusCode::OK,
        "'enable_bch_with_tokens' failed: {}",
        enable.1
    );
    json::from_str(&enable.1).unwrap()
}

pub async fn enable_solana_with_tokens(
    mm: &MarketMakerIt,
    platform_coin: &str,
    tokens: &[&str],
    solana_client_url: &str,
    tx_history: bool,
) -> Json {
    let spl_requests: Vec<_> = tokens.iter().map(|ticker| json!({ "ticker": ticker })).collect();
    let req = json! ({
        "userpass": mm.userpass,
        "method": "enable_solana_with_tokens",
        "mmrpc": "2.0",
        "params": {
            "ticker": platform_coin,
            "confirmation_commitment": "finalized",
            "allow_slp_unsafe_conf": true,
            "client_url": solana_client_url,
            "tx_history": tx_history,
            "spl_tokens_requests": spl_requests,
        }
    });

    let enable = mm.rpc(&req).await.unwrap();
    assert_eq!(
        enable.0,
        StatusCode::OK,
        "'enable_bch_with_tokens' failed: {}",
        enable.1
    );
    json::from_str(&enable.1).unwrap()
}

pub async fn my_tx_history_v2(
    mm: &MarketMakerIt,
    coin: &str,
    limit: usize,
    paging: Option<PagingOptionsEnum<String>>,
) -> Json {
    let paging = paging.unwrap_or(PagingOptionsEnum::PageNumber(NonZeroUsize::new(1).unwrap()));
    let request = mm
        .rpc(&json! ({
            "userpass": mm.userpass,
            "method": "my_tx_history",
            "mmrpc": "2.0",
            "params": {
                "coin": coin,
                "limit": limit,
                "paging_options": paging,
            }
        }))
        .await
        .unwrap();
    assert_eq!(request.0, StatusCode::OK, "'my_tx_history' failed: {}", request.1);
    json::from_str(&request.1).unwrap()
}

pub async fn z_coin_tx_history(
    mm: &MarketMakerIt,
    coin: &str,
    limit: usize,
    paging: Option<PagingOptionsEnum<i64>>,
) -> Json {
    let paging = paging.unwrap_or_default();
    let request = mm
        .rpc(&json! ({
            "userpass": mm.userpass,
            "method": "z_coin_tx_history",
            "mmrpc": "2.0",
            "params": {
                "coin": coin,
                "limit": limit,
                "paging_options": paging,
            }
        }))
        .await
        .unwrap();
    assert_eq!(request.0, StatusCode::OK, "'z_coin_tx_history' failed: {}", request.1);
    json::from_str(&request.1).unwrap()
}

pub async fn enable_native_bch(mm: &MarketMakerIt, coin: &str, bchd_urls: &[&str]) -> Json {
    let native = mm
        .rpc(&json! ({
            "userpass": mm.userpass,
            "method": "enable",
            "coin": coin,
            "bchd_urls": bchd_urls,
            "allow_slp_unsafe_conf": true,
            "mm2": 1,
        }))
        .await
        .unwrap();
    assert_eq!(native.0, StatusCode::OK, "'enable' failed: {}", native.1);
    json::from_str(&native.1).unwrap()
}

pub async fn enable_lightning(mm: &MarketMakerIt, coin: &str) -> Json {
    let enable = mm
        .rpc(&json! ({
            "userpass": mm.userpass,
            "method": "enable_lightning",
            "mmrpc": "2.0",
            "params": {
                "ticker": coin,
                "activation_params": {
                    "name": "test-node"
                }
            }
        }))
        .await
        .unwrap();
    assert_eq!(enable.0, StatusCode::OK, "'enable_lightning' failed: {}", enable.1);
    json::from_str(&enable.1).unwrap()
}

/// Use a separate (unique) temporary folder for each MM.
/// We could also remove the old folders after some time in order not to spam the temporary folder.
/// Though we don't always want to remove them right away, allowing developers to check the files).
/// Appends IpAddr if it is pre-known
#[cfg(not(target_arch = "wasm32"))]
pub fn new_mm2_temp_folder_path(ip: Option<IpAddr>) -> PathBuf {
    let now = common::now_ms();
    let now = Local.timestamp((now / 1000) as i64, (now % 1000) as u32 * 1_000_000);
    let folder = match ip {
        Some(ip) => format!("mm2_{}_{}", now.format("%Y-%m-%d_%H-%M-%S-%3f"), ip),
        None => format!("mm2_{}", now.format("%Y-%m-%d_%H-%M-%S-%3f")),
    };
    common::temp_dir().join(folder)
}

pub fn find_metrics_in_json(
    metrics: MetricsJson,
    search_key: &str,
    search_labels: &[(&str, &str)],
) -> Option<MetricType> {
    metrics.metrics.into_iter().find(|metric| {
        let (key, labels) = match metric {
            MetricType::Counter { key, labels, .. } => (key, labels),
            _ => return false,
        };

        if key != search_key {
            return false;
        }

        for (s_label_key, s_label_value) in search_labels.iter() {
            let label_value = match labels.get(&(*s_label_key).to_string()) {
                Some(x) => x,
                _ => return false,
            };

            if s_label_value != label_value {
                return false;
            }
        }

        true
    })
}

/// Helper function requesting my swap status and checking it's events
pub async fn check_my_swap_status(
    mm: &MarketMakerIt,
    uuid: &str,
    expected_success_events: &[&str],
    expected_error_events: &[&str],
    maker_amount: BigDecimal,
    taker_amount: BigDecimal,
) {
    let response = mm
        .rpc(&json! ({
            "userpass": mm.userpass,
            "method": "my_swap_status",
            "params": {
                "uuid": uuid,
            }
        }))
        .await
        .unwrap();
    assert!(response.0.is_success(), "!status of {}: {}", uuid, response.1);
    let status_response: Json = json::from_str(&response.1).unwrap();
    let success_events: Vec<String> = json::from_value(status_response["result"]["success_events"].clone()).unwrap();
    assert_eq!(expected_success_events, success_events.as_slice());
    let error_events: Vec<String> = json::from_value(status_response["result"]["error_events"].clone()).unwrap();
    assert_eq!(expected_error_events, error_events.as_slice());

    let events_array = status_response["result"]["events"].as_array().unwrap();
    let actual_maker_amount = json::from_value(events_array[0]["event"]["data"]["maker_amount"].clone()).unwrap();
    assert_eq!(maker_amount, actual_maker_amount);
    let actual_taker_amount = json::from_value(events_array[0]["event"]["data"]["taker_amount"].clone()).unwrap();
    assert_eq!(taker_amount, actual_taker_amount);
    let actual_events = events_array.iter().map(|item| item["event"]["type"].as_str().unwrap());
    let actual_events: Vec<&str> = actual_events.collect();
    assert_eq!(expected_success_events, actual_events.as_slice());
}

pub async fn check_my_swap_status_amounts(
    mm: &MarketMakerIt,
    uuid: Uuid,
    maker_amount: BigDecimal,
    taker_amount: BigDecimal,
) {
    let response = mm
        .rpc(&json! ({
            "userpass": mm.userpass,
            "method": "my_swap_status",
            "params": {
                "uuid": uuid,
            }
        }))
        .await
        .unwrap();
    assert!(response.0.is_success(), "!status of {}: {}", uuid, response.1);
    let status_response: Json = json::from_str(&response.1).unwrap();

    let events_array = status_response["result"]["events"].as_array().unwrap();
    let actual_maker_amount = json::from_value(events_array[0]["event"]["data"]["maker_amount"].clone()).unwrap();
    assert_eq!(maker_amount, actual_maker_amount);
    let actual_taker_amount = json::from_value(events_array[0]["event"]["data"]["taker_amount"].clone()).unwrap();
    assert_eq!(taker_amount, actual_taker_amount);
}

pub async fn check_stats_swap_status(
    mm: &MarketMakerIt,
    uuid: &str,
    maker_expected_events: &[&str],
    taker_expected_events: &[&str],
) {
    let response = mm
        .rpc(&json! ({
            "method": "stats_swap_status",
            "params": {
                "uuid": uuid,
            }
        }))
        .await
        .unwrap();
    assert!(response.0.is_success(), "!status of {}: {}", uuid, response.1);
    let status_response: Json = json::from_str(&response.1).unwrap();
    let maker_events_array = status_response["result"]["maker"]["events"].as_array().unwrap();
    let taker_events_array = status_response["result"]["taker"]["events"].as_array().unwrap();
    let maker_actual_events = maker_events_array
        .iter()
        .map(|item| item["event"]["type"].as_str().unwrap());
    let maker_actual_events: Vec<&str> = maker_actual_events.collect();
    let taker_actual_events = taker_events_array
        .iter()
        .map(|item| item["event"]["type"].as_str().unwrap());
    let taker_actual_events: Vec<&str> = taker_actual_events.collect();
    assert_eq!(maker_expected_events, maker_actual_events.as_slice());
    assert_eq!(taker_expected_events, taker_actual_events.as_slice());
}

pub async fn check_recent_swaps(mm: &MarketMakerIt, expected_len: usize) {
    let response = mm
        .rpc(&json! ({
            "method": "my_recent_swaps",
            "userpass": mm.userpass,
        }))
        .await
        .unwrap();
    assert!(response.0.is_success(), "!status of my_recent_swaps {}", response.1);
    let swaps_response: Json = json::from_str(&response.1).unwrap();
    let swaps: &Vec<Json> = swaps_response["result"]["swaps"].as_array().unwrap();
    assert_eq!(expected_len, swaps.len());
}

pub async fn wait_till_history_has_records(mm: &MarketMakerIt, coin: &str, expected_len: usize) {
    // give 2 second max to fetch a single transaction
    let to_wait = expected_len as u64 * 2;
    let wait_until = now_ms() + to_wait * 1000;
    loop {
        let tx_history = mm
            .rpc(&json!({
                "userpass": mm.userpass,
                "method": "my_tx_history",
                "coin": coin,
                "limit": 100,
            }))
            .await
            .unwrap();
        assert_eq!(
            tx_history.0,
            StatusCode::OK,
            "RPC «my_tx_history» failed with status «{}», response «{}»",
            tx_history.0,
            tx_history.1
        );
        log!("{:?}", tx_history.1);
        let tx_history_json: Json = json::from_str(&tx_history.1).unwrap();
        if tx_history_json["result"]["transactions"].as_array().unwrap().len() >= expected_len {
            break;
        }

        Timer::sleep(1.).await;
        assert!(now_ms() <= wait_until, "wait_till_history_has_records timed out");
    }
}

pub async fn orderbook_v2(mm: &MarketMakerIt, base: &str, rel: &str) -> Json {
    let request = mm
        .rpc(&json! ({
            "userpass": mm.userpass,
            "method": "orderbook",
            "mmrpc": "2.0",
            "params": {
                "base": base,
                "rel": rel,
            }
        }))
        .await
        .unwrap();
    assert_eq!(request.0, StatusCode::OK, "'orderbook' failed: {}", request.1);
    json::from_str(&request.1).unwrap()
}

pub async fn best_orders_v2(mm: &MarketMakerIt, coin: &str, action: &str, volume: &str) -> Json {
    let request = mm
        .rpc(&json! ({
            "userpass": mm.userpass,
            "method": "best_orders",
            "mmrpc": "2.0",
            "params": {
                "coin": coin,
                "action": action,
                "volume": volume,
            }
        }))
        .await
        .unwrap();
    assert_eq!(request.0, StatusCode::OK, "'best_orders' failed: {}", request.1);
    json::from_str(&request.1).unwrap()
}

pub async fn init_withdraw(mm: &MarketMakerIt, coin: &str, to: &str, amount: &str) -> Json {
    let request = mm
        .rpc(&json! ({
            "userpass": mm.userpass,
            "method": "init_withdraw",
            "mmrpc": "2.0",
            "params": {
                "coin": coin,
                "to": to,
                "amount": amount,
            }
        }))
        .await
        .unwrap();
    assert_eq!(request.0, StatusCode::OK, "'init_withdraw' failed: {}", request.1);
    json::from_str(&request.1).unwrap()
}

pub async fn withdraw_v1(mm: &MarketMakerIt, coin: &str, to: &str, amount: &str) -> Json {
    let request = mm
        .rpc(&json! ({
            "userpass": mm.userpass,
            "method": "withdraw",
            "coin": coin,
            "to": to,
            "amount": amount,
        }))
        .await
        .unwrap();
    assert_eq!(request.0, StatusCode::OK, "'withdraw' failed: {}", request.1);
    json::from_str(&request.1).unwrap()
}

pub async fn withdraw_status(mm: &MarketMakerIt, task_id: u64) -> Json {
    let request = mm
        .rpc(&json! ({
            "userpass": mm.userpass,
            "method": "withdraw_status",
            "mmrpc": "2.0",
            "params": {
                "task_id": task_id,
            }
        }))
        .await
        .unwrap();
    assert_eq!(request.0, StatusCode::OK, "'withdraw_status' failed: {}", request.1);
    json::from_str(&request.1).unwrap()
}

pub async fn init_z_coin_native(mm: &MarketMakerIt, coin: &str) -> Json {
    let request = mm
        .rpc(&json! ({
            "userpass": mm.userpass,
            "method": "init_z_coin",
            "mmrpc": "2.0",
            "params": {
                "ticker": coin,
                "activation_params": {
                    "mode": {
                        "rpc": "Native",
                    }
                },
            }
        }))
        .await
        .unwrap();
    assert_eq!(request.0, StatusCode::OK, "'init_z_coin' failed: {}", request.1);
    json::from_str(&request.1).unwrap()
}

pub async fn init_z_coin_light(mm: &MarketMakerIt, coin: &str, electrums: &[&str], lightwalletd_urls: &[&str]) -> Json {
    let request = mm
        .rpc(&json! ({
            "userpass": mm.userpass,
            "method": "init_z_coin",
            "mmrpc": "2.0",
            "params": {
                "ticker": coin,
                "activation_params": {
                    "mode": {
                        "rpc": "Light",
                        "rpc_data": {
                            "electrum_servers": electrum_servers_rpc(electrums),
                            "light_wallet_d_servers": lightwalletd_urls,
                        },
                    }
                },
            }
        }))
        .await
        .unwrap();
    assert_eq!(request.0, StatusCode::OK, "'init_z_coin' failed: {}", request.1);
    json::from_str(&request.1).unwrap()
}

pub async fn init_z_coin_status(mm: &MarketMakerIt, task_id: u64) -> Json {
    let request = mm
        .rpc(&json! ({
            "userpass": mm.userpass,
            "method": "init_z_coin_status",
            "mmrpc": "2.0",
            "params": {
                "task_id": task_id,
            }
        }))
        .await
        .unwrap();
    assert_eq!(request.0, StatusCode::OK, "'init_z_coin_status' failed: {}", request.1);
    json::from_str(&request.1).unwrap()
}

pub async fn sign_message(mm: &MarketMakerIt, coin: &str) -> Json {
    let request = mm
        .rpc(&json! ({
            "userpass": mm.userpass,
            "method":"sign_message",
            "mmrpc":"2.0",
            "id": 0,
            "params":{
              "coin": coin,
              "message":"test"
            }
        }))
        .await
        .unwrap();
    assert_eq!(request.0, StatusCode::OK, "'sign_message' failed: {}", request.1);
    json::from_str(&request.1).unwrap()
}

pub async fn verify_message(mm: &MarketMakerIt, coin: &str, signature: &str, address: &str) -> Json {
    let request = mm
        .rpc(&json! ({
            "userpass": mm.userpass,
            "method":"verify_message",
            "mmrpc":"2.0",
            "id": 0,
            "params":{
              "coin": coin,
              "message":"test",
              "signature": signature,
              "address": address

            }
        }))
        .await
        .unwrap();
    assert_eq!(request.0, StatusCode::OK, "'verify_message' failed: {}", request.1);
    json::from_str(&request.1).unwrap()
}

pub async fn send_raw_transaction(mm: &MarketMakerIt, coin: &str, tx: &str) -> Json {
    let request = mm
        .rpc(&json! ({
            "userpass": mm.userpass,
            "method": "send_raw_transaction",
            "coin": coin,
            "tx_hex": tx,
        }))
        .await
        .unwrap();
    assert_eq!(
        request.0,
        StatusCode::OK,
        "'send_raw_transaction' failed: {}",
        request.1
    );
    json::from_str(&request.1).unwrap()
}

pub async fn my_balance(mm: &MarketMakerIt, coin: &str) -> Json {
    let request = mm
        .rpc(&json! ({
            "userpass": mm.userpass,
            "method": "my_balance",
            "coin": coin
        }))
        .await
        .unwrap();
    assert_eq!(request.0, StatusCode::OK, "'my_balance' failed: {}", request.1);
    json::from_str(&request.1).unwrap()
}

pub async fn enable_tendermint(mm: &MarketMakerIt, coin: &str, ibc_assets: &[&str], rpc_urls: &[&str]) -> Json {
    let request = mm
        .rpc(&json! ({
            "userpass": mm.userpass,
            "method": "enable_tendermint_with_assets",
            "mmrpc": "2.0",
            "params": {
                "ticker": coin,
                "ibc_assets_params": ibc_assets,
                "rpc_urls": rpc_urls,
            }
        }))
        .await
        .unwrap();
    assert_eq!(
        request.0,
        StatusCode::OK,
        "'enable_tendermint_with_assets' failed: {}",
        request.1
    );
    json::from_str(&request.1).unwrap()
}

pub async fn init_utxo_electrum(mm: &MarketMakerIt, coin: &str, servers: Vec<Json>) -> Json {
    let request = mm
        .rpc(&json! ({
            "userpass": mm.userpass,
            "method": "init_utxo",
            "mmrpc": "2.0",
            "params": {
                "ticker": coin,
                "activation_params": {
                    "mode": {
                        "rpc": "Electrum",
                        "rpc_data": {
                            "servers": servers
                        }
                    }
                },
            }
        }))
        .await
        .unwrap();
    assert_eq!(request.0, StatusCode::OK, "'init_z_coin' failed: {}", request.1);
    json::from_str(&request.1).unwrap()
}

pub async fn init_utxo_status(mm: &MarketMakerIt, task_id: u64) -> Json {
    let request = mm
        .rpc(&json! ({
            "userpass": mm.userpass,
            "method": "init_utxo_status",
            "mmrpc": "2.0",
            "params": {
                "task_id": task_id,
            }
        }))
        .await
        .unwrap();
    assert_eq!(request.0, StatusCode::OK, "'init_utxo_status' failed: {}", request.1);
    json::from_str(&request.1).unwrap()
}<|MERGE_RESOLUTION|>--- conflicted
+++ resolved
@@ -277,33 +277,6 @@
     })
 }
 
-<<<<<<< HEAD
-pub fn iris_testnet_conf() -> Json {
-    json!({
-        "coin":"IRIS-TEST",
-        "protocol":{
-            "type":"TENDERMINT",
-            "protocol_data": {
-                "decimals": 6,
-                "denom": "unyan",
-                "account_prefix": "iaa",
-                "chain_id": "nyancat-9",
-            },
-        }
-    })
-}
-
-pub fn usdc_ibc_iris_testnet_conf() -> Json {
-    json!({
-        "coin":"USDC-IBC-IRIS",
-        "protocol":{
-            "type":"TENDERMINT-IBC",
-            "protocol_data": {
-                "platform": "IRIS-TEST",
-                "decimals": 6,
-                "denom": "ibc/5C465997B4F582F602CD64E12031C6A6E18CAF1E6EDC9B5D808822DC0B5F850C",
-            },
-=======
 pub fn btc_with_spv_conf() -> Json {
     json!({
         "coin": "BTC",
@@ -350,7 +323,35 @@
             "constant_difficulty": false,
             "difficulty_algorithm": "Bitcoin Testnet",
             "genesis_block_header": "0100000043497fd7f826957108f4a30fd9cec3aeba79972084e90ead01ea330900000000bac8b0fa927c0ac8234287e33c5f74d38d354820e24756ad709d7038fc5f31f020e7494dffff001d03e4b672"
->>>>>>> 1438bf91
+        }
+    })
+}
+
+pub fn iris_testnet_conf() -> Json {
+    json!({
+        "coin":"IRIS-TEST",
+        "protocol":{
+            "type":"TENDERMINT",
+            "protocol_data": {
+                "decimals": 6,
+                "denom": "unyan",
+                "account_prefix": "iaa",
+                "chain_id": "nyancat-9",
+            },
+        }
+    })
+}
+
+pub fn usdc_ibc_iris_testnet_conf() -> Json {
+    json!({
+        "coin":"USDC-IBC-IRIS",
+        "protocol":{
+            "type":"TENDERMINT-IBC",
+            "protocol_data": {
+                "platform": "IRIS-TEST",
+                "decimals": 6,
+                "denom": "ibc/5C465997B4F582F602CD64E12031C6A6E18CAF1E6EDC9B5D808822DC0B5F850C",
+            },
         }
     })
 }
