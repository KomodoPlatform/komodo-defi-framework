--- conflicted
+++ resolved
@@ -2324,17 +2324,13 @@
     coin: &str,
     electrums: &[&str],
     lightwalletd_urls: &[&str],
-<<<<<<< HEAD
     starting_date: Option<u64>,
+    account: Option<u32>,
 ) -> Json {
     // Number of seconds in a day
     let one_day_seconds = 24 * 60 * 60;
     let starting_date = starting_date.unwrap_or(now_sec() - one_day_seconds);
 
-=======
-    account: Option<u32>,
-) -> Json {
->>>>>>> 96a53ce5
     let request = mm
         .rpc(&json!({
             "userpass": mm.userpass,
