//! Helpers used in the unit and integration tests.

#![allow(missing_docs)]

use crate::electrums::qtum_electrums;
use crate::structs::*;
use common::custom_futures::repeatable::{Ready, Retry};
use common::executor::Timer;
use common::log::{debug, info};
use common::{cfg_native, now_float, now_ms, now_sec, repeatable, wait_until_ms, wait_until_sec, PagingOptionsEnum};
use common::{get_utc_timestamp, log};
use crypto::CryptoCtx;
use gstuff::{try_s, ERR, ERRL};
use http::{HeaderMap, StatusCode};
use lazy_static::lazy_static;
use mm2_core::mm_ctx::{MmArc, MmCtxBuilder};
use mm2_metrics::{MetricType, MetricsJson};
use mm2_number::BigDecimal;
use mm2_rpc::data::legacy::{BalanceResponse, ElectrumProtocol};
use rand::Rng;
use serde::{Deserialize, Serialize};
use serde_json::{self as json, json, Value as Json};
use std::collections::HashMap;
use std::convert::TryFrom;
use std::env;
use std::net::IpAddr;
use std::num::NonZeroUsize;
use std::process::Child;
use std::sync::Mutex;
use uuid::Uuid;

cfg_native! {
    use common::block_on;
    use common::log::dashboard_path;
    use mm2_io::fs::slurp;
    use mm2_net::transport::slurp_req;
    use common::wio::POOL;
    use chrono::{Local, TimeZone};
    use bytes::Bytes;
    use futures::channel::oneshot;
    use futures::task::SpawnExt;
    use http::Request;
    use regex::Regex;
    use std::fs;
    use std::io::Write;
    use std::net::Ipv4Addr;
    use std::path::{Path, PathBuf};
    use std::process::Command;
}

pub const MAKER_SUCCESS_EVENTS: [&str; 12] = [
    "Started",
    "Negotiated",
    "MakerPaymentInstructionsReceived",
    "TakerFeeValidated",
    "MakerPaymentSent",
    "TakerPaymentReceived",
    "TakerPaymentWaitConfirmStarted",
    "TakerPaymentValidatedAndConfirmed",
    "TakerPaymentSpent",
    "TakerPaymentSpendConfirmStarted",
    "TakerPaymentSpendConfirmed",
    "Finished",
];

pub const MAKER_ERROR_EVENTS: [&str; 15] = [
    "StartFailed",
    "NegotiateFailed",
    "TakerFeeValidateFailed",
    "MakerPaymentTransactionFailed",
    "MakerPaymentDataSendFailed",
    "MakerPaymentWaitConfirmFailed",
    "TakerPaymentValidateFailed",
    "TakerPaymentWaitConfirmFailed",
    "TakerPaymentSpendFailed",
    "TakerPaymentSpendConfirmFailed",
    "MakerPaymentWaitRefundStarted",
    "MakerPaymentRefundStarted",
    "MakerPaymentRefunded",
    "MakerPaymentRefundFailed",
    "MakerPaymentRefundFinished",
];

pub const TAKER_SUCCESS_EVENTS: [&str; 11] = [
    "Started",
    "Negotiated",
    "TakerFeeSent",
    "TakerPaymentInstructionsReceived",
    "MakerPaymentReceived",
    "MakerPaymentWaitConfirmStarted",
    "MakerPaymentValidatedAndConfirmed",
    "TakerPaymentSent",
    "TakerPaymentSpent",
    "MakerPaymentSpent",
    "Finished",
];

pub const TAKER_USING_WATCHERS_SUCCESS_EVENTS: [&str; 13] = [
    "Started",
    "Negotiated",
    "TakerFeeSent",
    "TakerPaymentInstructionsReceived",
    "MakerPaymentReceived",
    "MakerPaymentWaitConfirmStarted",
    "MakerPaymentValidatedAndConfirmed",
    "TakerPaymentSent",
    "WatcherMessageSent",
    "TakerPaymentSpent",
    "MakerPaymentSpent",
    "MakerPaymentSpentByWatcher",
    "Finished",
];

// Taker using watchers and watcher spends maker payment
pub const TAKER_ACTUAL_EVENTS_WATCHER_SPENDS_MAKER_PAYMENT: [&str; 12] = [
    "Started",
    "Negotiated",
    "TakerFeeSent",
    "TakerPaymentInstructionsReceived",
    "MakerPaymentReceived",
    "MakerPaymentWaitConfirmStarted",
    "MakerPaymentValidatedAndConfirmed",
    "TakerPaymentSent",
    "WatcherMessageSent",
    "TakerPaymentSpent",
    "MakerPaymentSpentByWatcher",
    "Finished",
];

// Taker using watchers and spends maker payment instead of watcher
pub const TAKER_ACTUAL_EVENTS_TAKER_SPENDS_MAKER_PAYMENT: [&str; 12] = [
    "Started",
    "Negotiated",
    "TakerFeeSent",
    "TakerPaymentInstructionsReceived",
    "MakerPaymentReceived",
    "MakerPaymentWaitConfirmStarted",
    "MakerPaymentValidatedAndConfirmed",
    "TakerPaymentSent",
    "WatcherMessageSent",
    "TakerPaymentSpent",
    "MakerPaymentSpent",
    "Finished",
];

pub const TAKER_ERROR_EVENTS: [&str; 16] = [
    "StartFailed",
    "NegotiateFailed",
    "TakerFeeSendFailed",
    "MakerPaymentValidateFailed",
    "MakerPaymentWaitConfirmFailed",
    "TakerPaymentTransactionFailed",
    "TakerPaymentWaitConfirmFailed",
    "TakerPaymentDataSendFailed",
    "TakerPaymentWaitForSpendFailed",
    "MakerPaymentSpendFailed",
    "TakerPaymentWaitRefundStarted",
    "TakerPaymentRefundStarted",
    "TakerPaymentRefunded",
    "TakerPaymentRefundedByWatcher",
    "TakerPaymentRefundFailed",
    "TakerPaymentRefundFinished",
];

pub const RICK: &str = "RICK";
pub const RICK_ELECTRUM_ADDRS: &[&str] = &[
    "electrum1.cipig.net:10017",
    "electrum2.cipig.net:10017",
    "electrum3.cipig.net:10017",
];
pub const MORTY: &str = "MORTY";
pub const MORTY_ELECTRUM_ADDRS: &[&str] = &[
    "electrum1.cipig.net:10018",
    "electrum2.cipig.net:10018",
    "electrum3.cipig.net:10018",
];
pub const DOC: &str = "DOC";
#[cfg(not(target_arch = "wasm32"))]
pub const DOC_ELECTRUM_ADDRS: &[&str] = &[
    "electrum1.cipig.net:10020",
    "electrum2.cipig.net:10020",
    "electrum3.cipig.net:10020",
];
#[cfg(target_arch = "wasm32")]
pub const DOC_ELECTRUM_ADDRS: &[&str] = &[
    "electrum1.cipig.net:30020",
    "electrum2.cipig.net:30020",
    "electrum3.cipig.net:30020",
];
pub const MARTY: &str = "MARTY";
pub const MARTY_ELECTRUM_ADDRS: &[&str] = &[
    "electrum1.cipig.net:10021",
    "electrum2.cipig.net:10021",
    "electrum3.cipig.net:10021",
];
pub const ZOMBIE_TICKER: &str = "ZOMBIE";
pub const ARRR: &str = "ARRR";
pub const ZOMBIE_ELECTRUMS: &[&str] = &[
    "electrum1.cipig.net:10008",
    "electrum2.cipig.net:10008",
    "electrum3.cipig.net:10008",
];
pub const ZOMBIE_LIGHTWALLETD_URLS: &[&str] = &[
    "https://lightd1.pirate.black:443",
    "https://piratelightd1.cryptoforge.cc:443",
    "https://piratelightd2.cryptoforge.cc:443",
    "https://piratelightd3.cryptoforge.cc:443",
    "https://piratelightd4.cryptoforge.cc:443",
];
#[cfg(not(target_arch = "wasm32"))]
pub const PIRATE_ELECTRUMS: &[&str] = &["node1.chainkeeper.pro:10132"];
#[cfg(target_arch = "wasm32")]
pub const PIRATE_ELECTRUMS: &[&str] = &[
    "electrum3.cipig.net:30008",
    "electrum1.cipig.net:30008",
    "electrum2.cipig.net:30008",
];
#[cfg(not(target_arch = "wasm32"))]
pub const PIRATE_LIGHTWALLETD_URLS: &[&str] = &["http://node1.chainkeeper.pro:443"];
#[cfg(target_arch = "wasm32")]
pub const PIRATE_LIGHTWALLETD_URLS: &[&str] = &["https://pirate.battlefield.earth:8581"];
pub const DEFAULT_RPC_PASSWORD: &str = "pass";
pub const QRC20_ELECTRUMS: &[&str] = &[
    "electrum1.cipig.net:10071",
    "electrum2.cipig.net:10071",
    "electrum3.cipig.net:10071",
];
pub const T_BCH_ELECTRUMS: &[&str] = &["tbch.loping.net:60001", "bch0.kister.net:51001"];
pub const TBTC_ELECTRUMS: &[&str] = &[
    "electrum1.cipig.net:10068",
    "electrum2.cipig.net:10068",
    "electrum3.cipig.net:10068",
];

pub const ETH_MAINNET_NODE: &str = "https://mainnet.infura.io/v3/c01c1b4cf66642528547624e1d6d9d6b";
pub const ETH_MAINNET_SWAP_CONTRACT: &str = "0x24abe4c71fc658c91313b6552cd40cd808b3ea80";

pub const ETH_DEV_NODE: &str = "http://195.201.137.5:8545";
pub const ETH_DEV_NODES: &[&str] = &["http://195.201.137.5:8545"];
pub const ETH_DEV_SWAP_CONTRACT: &str = "0x83965c539899cc0f918552e5a26915de40ee8852";
pub const ETH_DEV_FALLBACK_CONTRACT: &str = "0xEA6CFe3D0f6B8814A88027b9cA865b82816409a4";
pub const ETH_DEV_TOKEN_CONTRACT: &str = "0x6c2858f6aFaC835c43ffDa248aFA167e1a58436C";

pub const ETH_SEPOLIA_NODES: &[&str] = &["https://rpc2.sepolia.org"];
pub const ETH_SEPOLIA_SWAP_CONTRACT: &str = "0xeA6D65434A15377081495a9E7C5893543E7c32cB";
pub const ETH_SEPOLIA_TOKEN_CONTRACT: &str = "0x09d0d71FBC00D7CCF9CFf132f5E6825C88293F19";

pub const BCHD_TESTNET_URLS: &[&str] = &["https://bchd-testnet.greyh.at:18335"];

pub struct Mm2TestConf {
    pub conf: Json,
    pub rpc_password: String,
}

impl Mm2TestConf {
    pub fn seednode(passphrase: &str, coins: &Json) -> Self {
        Mm2TestConf {
            conf: json!({
                "gui": "nogui",
                "netid": 9998,
                "passphrase": passphrase,
                "coins": coins,
                "rpc_password": DEFAULT_RPC_PASSWORD,
                "i_am_seed": true,
            }),
            rpc_password: DEFAULT_RPC_PASSWORD.into(),
        }
    }

    /// Generates a seed node conf enabling use_trading_proto_v2
    pub fn seednode_trade_v2(passphrase: &str, coins: &Json) -> Self {
        Mm2TestConf {
            conf: json!({
                "gui": "nogui",
                "netid": 9998,
                "passphrase": passphrase,
                "coins": coins,
                "rpc_password": DEFAULT_RPC_PASSWORD,
                "i_am_seed": true,
                "use_trading_proto_v2": true,
            }),
            rpc_password: DEFAULT_RPC_PASSWORD.into(),
        }
    }

    pub fn seednode_with_hd_account(passphrase: &str, coins: &Json) -> Self {
        Mm2TestConf {
            conf: json!({
                "gui": "nogui",
                "netid": 9998,
                "passphrase": passphrase,
                "coins": coins,
                "rpc_password": DEFAULT_RPC_PASSWORD,
                "i_am_seed": true,
                "enable_hd": true,
            }),
            rpc_password: DEFAULT_RPC_PASSWORD.into(),
        }
    }

    pub fn seednode_with_hd_account_trade_v2(passphrase: &str, coins: &Json) -> Self {
        Mm2TestConf {
            conf: json!({
                "gui": "nogui",
                "netid": 9998,
                "passphrase": passphrase,
                "coins": coins,
                "rpc_password": DEFAULT_RPC_PASSWORD,
                "i_am_seed": true,
                "enable_hd": true,
                "use_trading_proto_v2": true,
            }),
            rpc_password: DEFAULT_RPC_PASSWORD.into(),
        }
    }

    pub fn light_node(passphrase: &str, coins: &Json, seednodes: &[&str]) -> Self {
        Mm2TestConf {
            conf: json!({
                "gui": "nogui",
                "netid": 9998,
                "passphrase": passphrase,
                "coins": coins,
                "rpc_password": DEFAULT_RPC_PASSWORD,
                "seednodes": seednodes
            }),
            rpc_password: DEFAULT_RPC_PASSWORD.into(),
        }
    }

    /// Generates a light node conf enabling use_trading_proto_v2
    pub fn light_node_trade_v2(passphrase: &str, coins: &Json, seednodes: &[&str]) -> Self {
        Mm2TestConf {
            conf: json!({
                "gui": "nogui",
                "netid": 9998,
                "passphrase": passphrase,
                "coins": coins,
                "rpc_password": DEFAULT_RPC_PASSWORD,
                "seednodes": seednodes,
                "use_trading_proto_v2": true,
            }),
            rpc_password: DEFAULT_RPC_PASSWORD.into(),
        }
    }

    pub fn watcher_light_node(passphrase: &str, coins: &Json, seednodes: &[&str], conf: WatcherConf) -> Self {
        Mm2TestConf {
            conf: json!({
                "gui": "nogui",
                "netid": 9998,
                "passphrase": passphrase,
                "coins": coins,
                "rpc_password": DEFAULT_RPC_PASSWORD,
                "seednodes": seednodes,
                "is_watcher": true,
                "watcher_conf": conf
            }),
            rpc_password: DEFAULT_RPC_PASSWORD.into(),
        }
    }

    pub fn light_node_with_hd_account(passphrase: &str, coins: &Json, seednodes: &[&str]) -> Self {
        Mm2TestConf {
            conf: json!({
                "gui": "nogui",
                "netid": 9998,
                "passphrase": passphrase,
                "coins": coins,
                "rpc_password": DEFAULT_RPC_PASSWORD,
                "seednodes": seednodes,
                "enable_hd": true,
            }),
            rpc_password: DEFAULT_RPC_PASSWORD.into(),
        }
    }

    pub fn light_node_with_hd_account_trade_v2(passphrase: &str, coins: &Json, seednodes: &[&str]) -> Self {
        Mm2TestConf {
            conf: json!({
                "gui": "nogui",
                "netid": 9998,
                "passphrase": passphrase,
                "coins": coins,
                "rpc_password": DEFAULT_RPC_PASSWORD,
                "seednodes": seednodes,
                "enable_hd": true,
                "use_trading_proto_v2": true,
            }),
            rpc_password: DEFAULT_RPC_PASSWORD.into(),
        }
    }

    pub fn no_login_node(coins: &Json, seednodes: &[&str]) -> Self {
        Mm2TestConf {
            conf: json!({
                "gui": "nogui",
                "netid": 9998,
                "coins": coins,
                "rpc_password": DEFAULT_RPC_PASSWORD,
                "seednodes": seednodes,
            }),
            rpc_password: DEFAULT_RPC_PASSWORD.into(),
        }
    }
}

pub struct Mm2TestConfForSwap;

impl Mm2TestConfForSwap {
    /// TODO consider moving it to read it from a env file.
    pub const BOB_HD_PASSPHRASE: &'static str =
        "involve work eager scene give acoustic tooth mimic dance smoke hold foster";
    /// TODO consider moving it to read it from a env file.
    pub const ALICE_HD_PASSPHRASE: &'static str =
        "tank abandon bind salon remove wisdom net size aspect direct source fossil";

    pub fn bob_conf_with_policy(priv_key_policy: &Mm2InitPrivKeyPolicy, coins: &Json) -> Mm2TestConf {
        match priv_key_policy {
            Mm2InitPrivKeyPolicy::Iguana => {
                let bob_passphrase = crate::get_passphrase!(".env.seed", "BOB_PASSPHRASE").unwrap();
                Mm2TestConf::seednode(&bob_passphrase, coins)
            },
            Mm2InitPrivKeyPolicy::GlobalHDAccount => {
                Mm2TestConf::seednode_with_hd_account(Self::BOB_HD_PASSPHRASE, coins)
            },
        }
    }

    pub fn alice_conf_with_policy(priv_key_policy: &Mm2InitPrivKeyPolicy, coins: &Json, bob_ip: &str) -> Mm2TestConf {
        match priv_key_policy {
            Mm2InitPrivKeyPolicy::Iguana => {
                let alice_passphrase = crate::get_passphrase!(".env.client", "ALICE_PASSPHRASE").unwrap();
                Mm2TestConf::light_node(&alice_passphrase, coins, &[bob_ip])
            },
            Mm2InitPrivKeyPolicy::GlobalHDAccount => {
                Mm2TestConf::light_node_with_hd_account(Self::ALICE_HD_PASSPHRASE, coins, &[bob_ip])
            },
        }
    }
}

pub enum Mm2InitPrivKeyPolicy {
    Iguana,
    GlobalHDAccount,
}

pub fn zombie_conf() -> Json {
    json!({
        "coin":"ZOMBIE",
        "asset":"ZOMBIE",
        "txversion":4,
        "overwintered":1,
        "mm2":1,
        "avg_blocktime": 60,
        "protocol":{
            "type":"ZHTLC",
            "protocol_data": {
                "consensus_params": {
                    "overwinter_activation_height": 0,
                    "sapling_activation_height": 1,
                    "blossom_activation_height": null,
                    "heartwood_activation_height": null,
                    "canopy_activation_height": null,
                    "coin_type": 133,
                    "hrp_sapling_extended_spending_key": "secret-extended-key-main",
                    "hrp_sapling_extended_full_viewing_key": "zxviews",
                    "hrp_sapling_payment_address": "zs",
                    "b58_pubkey_address_prefix": [ 28, 184 ],
                    "b58_script_address_prefix": [ 28, 189 ]
                },
                "z_derivation_path": "m/32'/133'",
            }
        },
        "required_confirmations":0,
        "derivation_path": "m/44'/133'",
    })
}

pub fn pirate_conf() -> Json {
    json!({
        "coin":"ARRR",
        "asset":"PIRATE",
        "txversion":4,
        "overwintered":1,
        "mm2":1,
        "avg_blocktime": 60,
        "protocol":{
            "type":"ZHTLC",
            "protocol_data": {
                "consensus_params": {
                    "overwinter_activation_height": 152855,
                    "sapling_activation_height": 152855,
                    "blossom_activation_height": null,
                    "heartwood_activation_height": null,
                    "canopy_activation_height": null,
                    "coin_type": 133,
                    "hrp_sapling_extended_spending_key": "secret-extended-key-main",
                    "hrp_sapling_extended_full_viewing_key": "zxviews",
                    "hrp_sapling_payment_address": "zs",
                    "b58_pubkey_address_prefix": [ 28, 184 ],
                    "b58_script_address_prefix": [ 28, 189 ]
                },
            }
        },
        "required_confirmations":0
    })
}

pub fn rick_conf() -> Json {
    json!({
        "coin":"RICK",
        "asset":"RICK",
        "required_confirmations":0,
        "txversion":4,
        "overwintered":1,
        "derivation_path": "m/44'/141'",
        "protocol":{
            "type":"UTXO"
        }
    })
}

pub fn morty_conf() -> Json {
    json!({
        "coin":"MORTY",
        "asset":"MORTY",
        "required_confirmations":0,
        "txversion":4,
        "overwintered":1,
        "derivation_path": "m/44'/141'",
        "protocol":{
            "type":"UTXO"
        }
    })
}

pub fn kmd_conf(tx_fee: u64) -> Json {
    json!({
        "coin":"KMD",
        "txversion":4,
        "overwintered":1,
        "txfee":tx_fee,
        "protocol":{
            "type":"UTXO"
        }
    })
}

pub fn mycoin_conf(tx_fee: u64) -> Json {
    json!({
        "coin":"MYCOIN",
        "asset":"MYCOIN",
        "txversion":4,
        "overwintered":1,
        "txfee":tx_fee,
        "protocol":{
            "type":"UTXO"
        }
    })
}

pub fn mycoin1_conf(tx_fee: u64) -> Json {
    json!({
        "coin":"MYCOIN1",
        "asset":"MYCOIN1",
        "txversion":4,
        "overwintered":1,
        "txfee":tx_fee,
        "protocol":{
            "type":"UTXO"
        }
    })
}

pub fn atom_testnet_conf() -> Json {
    json!({
        "coin":"ATOM",
        "avg_blocktime": 5,
        "protocol":{
            "type":"TENDERMINT",
            "protocol_data": {
                "decimals": 6,
                "denom": "uatom",
                "account_prefix": "cosmos",
                "chain_id": "theta-testnet-001",
            },
        },
        "derivation_path": "m/44'/118'",
    })
}

pub fn btc_segwit_conf() -> Json {
    json!({
        "coin": "BTC-segwit",
        "name": "bitcoin",
        "fname": "Bitcoin",
        "rpcport": 8332,
        "pubtype": 0,
        "p2shtype": 5,
        "wiftype": 128,
        "segwit": true,
        "bech32_hrp": "bc",
        "address_format": {
            "format": "segwit"
        },
        "orderbook_ticker": "BTC",
        "txfee": 0,
        "estimate_fee_mode": "ECONOMICAL",
        "mm2": 1,
        "required_confirmations": 1,
        "avg_blocktime": 10,
        "derivation_path": "m/84'/0'",
        "protocol": {
            "type": "UTXO"
        }
    })
}

pub fn btc_with_spv_conf() -> Json {
    json!({
        "coin": "BTC",
        "asset":"BTC",
        "pubtype": 0,
        "p2shtype": 5,
        "wiftype": 128,
        "segwit": true,
        "bech32_hrp": "bc",
        "txfee": 0,
        "estimate_fee_mode": "ECONOMICAL",
        "required_confirmations": 0,
        "protocol": {
            "type": "UTXO"
        },
        "spv_conf": {
            "starting_block_header": {
                "height": 0,
                "hash": "000000000019d6689c085ae165831e934ff763ae46a2a6c172b3f1b60a8ce26f",
                "bits": 486604799,
                "time": 1231006505,
            },
            "validation_params": {
                "difficulty_check": true,
                "constant_difficulty": false,
                "difficulty_algorithm": "Bitcoin Mainnet"
            }
        }
    })
}

pub fn btc_with_sync_starting_header() -> Json {
    json!({
        "coin": "BTC",
        "asset":"BTC",
        "pubtype": 0,
        "p2shtype": 5,
        "wiftype": 128,
        "segwit": true,
        "bech32_hrp": "bc",
        "txfee": 0,
        "estimate_fee_mode": "ECONOMICAL",
        "required_confirmations": 0,
        "protocol": {
            "type": "UTXO"
        },
        "spv_conf": {
            "starting_block_header": {
                "height": 764064,
                "hash": "00000000000000000006da48b920343944908861fa05b28824922d9e60aaa94d",
                "bits": 386375189,
                "time": 1668986059,
            },
            "max_stored_block_headers": 3000,
            "validation_params": {
                "difficulty_check": true,
                "constant_difficulty": false,
                "difficulty_algorithm": "Bitcoin Mainnet"
            }
        }
    })
}

pub fn tbtc_conf() -> Json {
    json!({
        "coin": "tBTC",
        "asset":"tBTC",
        "pubtype": 111,
        "p2shtype": 196,
        "wiftype": 239,
        "segwit": true,
        "bech32_hrp": "tb",
        "txfee": 0,
        "estimate_fee_mode": "ECONOMICAL",
        "required_confirmations": 0,
        "protocol": {
            "type": "UTXO"
        }
    })
}

pub fn tbtc_segwit_conf() -> Json {
    json!({
        "coin": "tBTC-Segwit",
        "asset":"tBTC-Segwit",
        "pubtype": 111,
        "p2shtype": 196,
        "wiftype": 239,
        "segwit": true,
        "bech32_hrp": "tb",
        "txfee": 0,
        "estimate_fee_mode": "ECONOMICAL",
        "required_confirmations": 0,
        "derivation_path": "m/84'/1'",
        "address_format": {
            "format": "segwit"
        },
        "protocol": {
            "type": "UTXO"
        },
        "orderbook_ticker": "tBTC",
    })
}

pub fn tbtc_with_spv_conf() -> Json {
    json!({
        "coin": "tBTC-TEST",
        "asset":"tBTC-TEST",
        "pubtype": 111,
        "p2shtype": 196,
        "wiftype": 239,
        "segwit": true,
        "bech32_hrp": "tb",
        "txfee": 0,
        "estimate_fee_mode": "ECONOMICAL",
        "required_confirmations": 0,
        "enable_spv_proof": true,
        "protocol": {
            "type": "UTXO"
        },
        "spv_conf": {
            "starting_block_header": {
                "height": 0,
                "hash": "000000000933ea01ad0ee984209779baaec3ced90fa3f408719526f8d77f4943",
                "bits": 486604799,
                "time": 1296688602,
            },
            "validation_params": {
                "difficulty_check": true,
                "constant_difficulty": false,
                "difficulty_algorithm": "Bitcoin Testnet"
            }
        }
    })
}

pub fn tbtc_legacy_conf() -> Json {
    json!({
        "coin": "tBTC",
        "asset":"tBTC",
        "pubtype": 111,
        "p2shtype": 196,
        "wiftype": 239,
        "segwit": false,
        "bech32_hrp": "tb",
        "txfee": 0,
        "estimate_fee_mode": "ECONOMICAL",
        "required_confirmations": 0,
        "protocol": {
            "type": "UTXO"
        }
    })
}

pub fn eth_testnet_conf() -> Json {
    json!({
        "coin": "ETH",
        "name": "ethereum",
        "mm2": 1,
        "derivation_path": "m/44'/60'",
        "protocol": {
            "type": "ETH"
        }
    })
}

<<<<<<< HEAD
pub fn eth_testnet_conf_trezor() -> Json {
=======
/// ETH configuration used for dockerized Geth dev node
pub fn eth_dev_conf() -> Json {
>>>>>>> 75ecef04
    json!({
        "coin": "ETH",
        "name": "ethereum",
        "mm2": 1,
<<<<<<< HEAD
        "derivation_path": "m/44'/1'", // Trezor uses coin type 1 for testnet
        "protocol": {
            "type": "ETH"
        },
        "trezor_coin": "Ethereum"
=======
        "chain_id": 1337,
        "derivation_path": "m/44'/60'",
        "protocol": {
            "type": "ETH"
        }
    })
}

/// ERC20 token configuration used for dockerized Geth dev node
pub fn erc20_dev_conf(contract_address: &str) -> Json {
    json!({
        "coin": "ERC20DEV",
        "name": "erc20dev",
        "chain_id": 1337,
        "mm2": 1,
        "derivation_path": "m/44'/60'",
        "protocol": {
            "type": "ERC20",
            "protocol_data": {
                "platform": "ETH",
                "contract_address": contract_address,
            }
        }
>>>>>>> 75ecef04
    })
}

pub fn eth_sepolia_conf() -> Json {
    json!({
        "coin": "ETH",
        "name": "ethereum",
        "derivation_path": "m/44'/60'",
        "chain_id": 11155111,
        "protocol": {
            "type": "ETH"
        },
        "trezor_coin": "Ethereum"
    })
}

pub fn eth_sepolia_trezor_firmware_compat_conf() -> Json {
    json!({
        "coin": "tETH",
        "name": "ethereum",
        "derivation_path": "m/44'/1'", // Note: trezor uses coin type 1' for eth for testnet (SLIP44_TESTNET)
        "chain_id": 11155111,
        "protocol": {
            "type": "ETH"
        },
        "trezor_coin": "tETH"
    })
}

pub fn eth_jst_testnet_conf() -> Json {
    json!({
        "coin": "JST",
        "name": "jst",
        "derivation_path": "m/44'/60'",
        "protocol": {
            "type": "ERC20",
            "protocol_data": {
                "platform": "ETH",
                "contract_address": ETH_DEV_TOKEN_CONTRACT
            }
        }
    })
}

pub fn jst_sepolia_conf() -> Json {
    json!({
        "coin": "JST",
        "name": "jst",
        "chain_id": 11155111,
        "protocol": {
            "type": "ERC20",
            "protocol_data": {
                "platform": "ETH",
                "chain_id": 11155111,
                "contract_address": ETH_SEPOLIA_TOKEN_CONTRACT
            }
        }
    })
}

pub fn jst_sepolia_trezor_conf() -> Json {
    json!({
        "coin": "tJST",
        "name": "tjst",
        "chain_id": 11155111,
        "derivation_path": "m/44'/1'", // Note: Trezor uses 1' coin type for all testnets
        "trezor_coin": "tETH",
        "protocol": {
            "type": "ERC20",
            "protocol_data": {
                "platform": "ETH",
                "chain_id": 11155111,
                "contract_address": ETH_SEPOLIA_TOKEN_CONTRACT
            }
        }
    })
}

pub fn iris_testnet_conf() -> Json {
    json!({
        "coin": "IRIS-TEST",
        "avg_blocktime": 5,
        "derivation_path": "m/44'/566'",
        "protocol":{
            "type":"TENDERMINT",
            "protocol_data": {
                "decimals": 6,
                "denom": "unyan",
                "account_prefix": "iaa",
                "chain_id": "nyancat-9",
            },
        }
    })
}

pub fn iris_nimda_testnet_conf() -> Json {
    json!({
        "coin": "IRIS-NIMDA",
        "derivation_path": "m/44'/566'",
        "protocol": {
            "type": "TENDERMINTTOKEN",
            "protocol_data": {
                "platform": "IRIS-TEST",
                "decimals": 6,
                "denom": "nim",
            },
        }
    })
}

pub fn usdc_ibc_iris_testnet_conf() -> Json {
    json!({
        "coin":"USDC-IBC-IRIS",
        "protocol":{
            "type":"TENDERMINTTOKEN",
            "protocol_data": {
                "platform": "IRIS-TEST",
                "decimals": 6,
                "denom": "ibc/5C465997B4F582F602CD64E12031C6A6E18CAF1E6EDC9B5D808822DC0B5F850C",
            },
        }
    })
}

/// `245` is SLP coin type within the derivation path.
pub fn tbch_for_slp_conf() -> Json {
    json!({
        "coin": "tBCH",
        "pubtype": 0,
        "p2shtype": 5,
        "mm2": 1,
        "derivation_path": "m/44'/245'",
        "protocol": {
            "type": "BCH",
            "protocol_data": {
                "slp_prefix": "slptest"
            }
        },
        "address_format": {
            "format": "cashaddress",
            "network": "bchtest"
        }
    })
}

pub fn tbch_usdf_conf() -> Json {
    json!({
        "coin": "USDF",
        "protocol": {
            "type": "SLPTOKEN",
            "protocol_data": {
                "decimals": 4,
                "token_id": "bb309e48930671582bea508f9a1d9b491e49b69be3d6f372dc08da2ac6e90eb7",
                "platform": "tBCH",
                "required_confirmations": 1
            }
        }
    })
}

pub fn tbnb_conf() -> Json {
    json!({
        "coin": "tBNB",
        "name": "binancesmartchaintest",
        "avg_blocktime": 0.25,
        "chain_id": 97,
        "mm2": 1,
        "required_confirmations": 0,
        "protocol": {
            "type": "ETH"
        }
    })
}

pub fn tqrc20_conf() -> Json {
    json!({
        "coin": "QRC20",
        "required_confirmations": 0,
        "pubtype": 120,
        "p2shtype": 50,
        "wiftype": 128,
        "txfee": 0,
        "mm2": 1,
        "mature_confirmations": 2000,
        "derivation_path": "m/44'/2301'",
        "protocol": {
            "type": "QRC20",
            "protocol_data": {
                "platform": "QTUM",
                "contract_address": "0xd362e096e873eb7907e205fadc6175c6fec7bc44"
            }
        }
    })
}

pub fn mm_ctx_with_iguana(passphrase: Option<&str>) -> MmArc {
    const DEFAULT_IGUANA_PASSPHRASE: &str = "123";

    let ctx = MmCtxBuilder::default().into_mm_arc();
    CryptoCtx::init_with_iguana_passphrase(ctx.clone(), passphrase.unwrap_or(DEFAULT_IGUANA_PASSPHRASE)).unwrap();
    ctx
}

#[cfg(target_arch = "wasm32")]
pub fn mm_ctx_with_custom_db() -> MmArc { MmCtxBuilder::new().with_test_db_namespace().into_mm_arc() }

#[cfg(not(target_arch = "wasm32"))]
pub fn mm_ctx_with_custom_db() -> MmArc { mm_ctx_with_custom_db_with_conf(None) }

#[cfg(not(target_arch = "wasm32"))]
pub fn mm_ctx_with_custom_db_with_conf(conf: Option<Json>) -> MmArc {
    use db_common::sqlite::rusqlite::Connection;
    use std::sync::Arc;

    let mut ctx_builder = MmCtxBuilder::new();
    if let Some(conf) = conf {
        ctx_builder = ctx_builder.with_conf(conf);
    }
    let ctx = ctx_builder.into_mm_arc();

    let connection = Connection::open_in_memory().unwrap();
    let _ = ctx.sqlite_connection.pin(Arc::new(Mutex::new(connection)));

    let connection = Connection::open_in_memory().unwrap();
    let _ = ctx.shared_sqlite_conn.pin(Arc::new(Mutex::new(connection)));

    ctx
}

#[cfg(not(target_arch = "wasm32"))]
pub async fn mm_ctx_with_custom_async_db() -> MmArc {
    use db_common::async_sql_conn::AsyncConnection;
    use futures::lock::Mutex as AsyncMutex;
    use std::sync::Arc;

    let ctx = MmCtxBuilder::new().into_mm_arc();

    let connection = AsyncConnection::open_in_memory().await.unwrap();
    let _ = ctx.async_sqlite_connection.pin(Arc::new(AsyncMutex::new(connection)));

    ctx
}

/// Automatically kill a wrapped process.
pub struct RaiiKill {
    pub handle: Child,
    running: bool,
}
impl RaiiKill {
    pub fn from_handle(handle: Child) -> RaiiKill { RaiiKill { handle, running: true } }
    pub fn running(&mut self) -> bool {
        if !self.running {
            return false;
        }
        match self.handle.try_wait() {
            Ok(None) => true,
            _ => {
                self.running = false;
                false
            },
        }
    }
}
impl Drop for RaiiKill {
    fn drop(&mut self) {
        // The cached `running` check might provide some protection against killing a wrong process under the same PID,
        // especially if the cached `running` check is also used to monitor the status of the process.
        if self.running() {
            let _ = self.handle.kill();
        }
    }
}

/// When `drop`ped, dumps the given file to the stdout.
///
/// Used in the tests, copying the MM log to the test output.
///
/// Note that because of https://github.com/rust-lang/rust/issues/42474 it's currently impossible to share the MM log interactively,
/// hence we're doing it in the `drop`.
pub struct RaiiDump {
    #[cfg(not(target_arch = "wasm32"))]
    pub log_path: PathBuf,
}
#[cfg(not(target_arch = "wasm32"))]
impl Drop for RaiiDump {
    fn drop(&mut self) {
        const DARK_YELLOW_ANSI_CODE: &str = "\x1b[33m";
        const YELLOW_ANSI_CODE: &str = "\x1b[93m";
        const RESET_COLOR_ANSI_CODE: &str = "\x1b[0m";

        // `term` bypasses the stdout capturing, we should only use it if the capturing was disabled.
        let nocapture = env::args().any(|a| a == "--nocapture");

        let log = slurp(&self.log_path).unwrap();

        // Make sure the log is Unicode.
        // We'll get the "io error when listing tests: Custom { kind: InvalidData, error: StringError("text was not valid unicode") }" otherwise.
        let log = String::from_utf8_lossy(&log);
        let log = log.trim();

        // If we want to determine is a tty or not here and write logs to stdout only if it's tty,
        // we can use something like https://docs.rs/atty/latest/atty/ here, look like it's more cross-platform than gstuff::ISATTY .

        if nocapture {
            std::io::stdout()
                .write_all(format!("{}vvv {:?} vvv\n", DARK_YELLOW_ANSI_CODE, self.log_path).as_bytes())
                .expect("Printing to stdout failed");
            std::io::stdout()
                .write_all(format!("{}{}{}\n", YELLOW_ANSI_CODE, log, RESET_COLOR_ANSI_CODE).as_bytes())
                .expect("Printing to stdout failed");
        } else {
            log!("vvv {:?} vvv\n{}", self.log_path, log);
        }
    }
}

lazy_static! {
    /// A singleton with the IPs used by the MarketMakerIt instances created in this session.
    /// The value is set to `false` when the instance is retired.
    static ref MM_IPS: Mutex<HashMap<IpAddr, bool>> = Mutex::new (HashMap::new());
}

#[cfg(not(target_arch = "wasm32"))]
pub type LocalStart = fn(PathBuf, PathBuf, Json);

#[cfg(target_arch = "wasm32")]
pub type LocalStart = fn(MmArc);

/// An instance of a MarketMaker process started by and for an integration test.
/// Given that [in CI] the tests are executed before the build, the binary of that process is the tests binary.
#[cfg(not(target_arch = "wasm32"))]
pub struct MarketMakerIt {
    /// The MarketMaker's current folder where it will try to open the database files.
    pub folder: PathBuf,
    /// Unique (to run multiple instances) IP, like "127.0.0.$x".
    pub ip: IpAddr,
    /// The file we redirected the standard output and error streams to.
    pub log_path: PathBuf,
    /// The PID of the MarketMaker process.
    pub pc: Option<RaiiKill>,
    /// RPC API key.
    pub userpass: String,
}

/// A MarketMaker instance started by and for an integration test.
#[cfg(target_arch = "wasm32")]
pub struct MarketMakerIt {
    pub ctx: mm2_core::mm_ctx::MmArc,
    /// RPC API key.
    pub userpass: String,
}

#[cfg(not(target_arch = "wasm32"))]
impl std::fmt::Debug for MarketMakerIt {
    fn fmt(&self, f: &mut std::fmt::Formatter) -> std::fmt::Result {
        write!(
            f,
            "MarketMakerIt {{ folder: {:?}, ip: {}, log_path: {:?}, userpass: {} }}",
            self.folder, self.ip, self.log_path, self.userpass
        )
    }
}

impl MarketMakerIt {
    /// Start a new MarketMaker node without any specific environment variables.
    /// For more information see [`MarketMakerIt::start_with_envs`].
    #[cfg(not(target_arch = "wasm32"))]
    pub fn start(conf: Json, userpass: String, local: Option<LocalStart>) -> Result<MarketMakerIt, String> {
        block_on(MarketMakerIt::start_with_envs(conf, userpass, local, &[]))
    }

    /// Start a new MarketMaker node asynchronously without any specific environment variables.
    /// For more information see [`MarketMakerIt::start_with_envs`].
    pub async fn start_async(conf: Json, userpass: String, local: Option<LocalStart>) -> Result<MarketMakerIt, String> {
        MarketMakerIt::start_with_envs(conf, userpass, local, &[]).await
    }

    /// Create a new temporary directory and start a new MarketMaker process there.
    ///
    /// * `conf` - The command-line configuration passed to the MarketMaker.
    ///            Unique local IP address is injected as "myipaddr" unless this field is already present.
    /// * `userpass` - RPC API key. We should probably extract it automatically from the MM log.
    /// * `local` - Function to start the MarketMaker in a local thread, instead of spawning a process.
    /// * `envs` - The enviroment variables passed to the process
    /// It's required to manually add 127.0.0.* IPs aliases on Mac to make it properly work.
    /// cf. https://superuser.com/a/458877, https://superuser.com/a/635327
    #[cfg(not(target_arch = "wasm32"))]
    pub async fn start_with_envs(
        mut conf: Json,
        userpass: String,
        local: Option<LocalStart>,
        envs: &[(&str, &str)],
    ) -> Result<MarketMakerIt, String> {
        conf["allow_weak_password"] = true.into();
        let ip = try_s!(Self::myipaddr_from_conf(&mut conf));
        let folder = new_mm2_temp_folder_path(Some(ip));
        let db_dir = match conf["dbdir"].as_str() {
            Some(path) => path.into(),
            None => {
                let dir = folder.join("DB");
                conf["dbdir"] = dir.to_str().unwrap().into();
                dir
            },
        };

        try_s!(fs::create_dir(&folder));
        match fs::create_dir(db_dir) {
            Ok(_) => (),
            Err(ref ie) if ie.kind() == std::io::ErrorKind::AlreadyExists => (),
            Err(e) => return ERR!("{}", e),
        };
        let log_path = match conf["log"].as_str() {
            Some(path) => path.into(),
            None => {
                let path = folder.join("mm2.log");
                conf["log"] = path.to_str().unwrap().into();
                path
            },
        };

        // If `local` is provided
        // then instead of spawning a process we start the MarketMaker in a local thread,
        // allowing us to easily *debug* the tested MarketMaker code.
        // Note that this should only be used while running a single test,
        // using this option while running multiple tests (or multiple MarketMaker instances) is currently UB.
        let pc = if let Some(local) = local {
            local(folder.clone(), log_path.clone(), conf.clone());
            None
        } else {
            let executable = try_s!(env::args().next().ok_or("No program name"));
            let executable = try_s!(Path::new(&executable).canonicalize());
            let log = try_s!(fs::File::create(&log_path));
            let child = try_s!(Command::new(executable)
                .arg("test_mm_start")
                .arg("--nocapture")
                .current_dir(&folder)
                .env("_MM2_TEST_CONF", try_s!(json::to_string(&conf)))
                .env("MM2_UNBUFFERED_OUTPUT", "1")
                .env("RUST_LOG", "debug")
                .envs(envs.to_vec())
                .stdout(try_s!(log.try_clone()))
                .stderr(log)
                .spawn());
            Some(RaiiKill::from_handle(child))
        };

        let mut mm = MarketMakerIt {
            folder,
            ip,
            log_path,
            pc,
            userpass,
        };

        try_s!(mm.startup_checks(&conf).await);
        Ok(mm)
    }

    /// Start a new MarketMaker locally.
    ///
    /// * `conf` - The command-line configuration passed to the MarketMaker.
    ///            Unique P2P in-memory port is injected as `p2p_in_memory_port` unless this field is already present.
    /// * `userpass` - RPC API key. We should probably extract it automatically from the MM log.
    /// * `local` - Function to start the MarketMaker locally. Required for nodes running in a browser.
    /// * `envs` - The enviroment variables passed to the process.
    ///            The argument is ignore for nodes running in a browser.
    #[cfg(target_arch = "wasm32")]
    pub async fn start_with_envs(
        mut conf: Json,
        userpass: String,
        local: Option<LocalStart>,
        _envs: &[(&str, &str)],
    ) -> Result<MarketMakerIt, String> {
        if conf["p2p_in_memory"].is_null() {
            conf["p2p_in_memory"] = Json::Bool(true);
        }

        let i_am_seed = conf["i_am_seed"].as_bool().unwrap_or_default();
        let p2p_in_memory_port_missed = conf["p2p_in_memory_port"].is_null();
        if i_am_seed && p2p_in_memory_port_missed {
            let mut rng = common::small_rng();
            let new_p2p_port: u64 = rng.gen();

            log!("Set 'p2p_in_memory_port' to {:?}", new_p2p_port);
            conf["p2p_in_memory_port"] = Json::Number(new_p2p_port.into());
        }

        let ctx = mm2_core::mm_ctx::MmCtxBuilder::new()
            .with_conf(conf.clone())
            .with_test_db_namespace()
            .into_mm_arc();
        let local = try_s!(local.ok_or("!local"));
        local(ctx.clone());

        let mut mm = MarketMakerIt { ctx, userpass };
        try_s!(mm.startup_checks(&conf).await);
        Ok(mm)
    }

    #[cfg(not(target_arch = "wasm32"))]
    pub fn log_as_utf8(&self) -> Result<String, String> {
        let mm_log = try_s!(slurp(&self.log_path));
        let mm_log = unsafe { String::from_utf8_unchecked(mm_log) };
        Ok(mm_log)
    }

    /// Busy-wait on the log until the `pred` returns `true` or `timeout_sec` expires.
    #[cfg(not(target_arch = "wasm32"))]
    pub async fn wait_for_log<F>(&mut self, timeout_sec: f64, pred: F) -> Result<(), String>
    where
        F: Fn(&str) -> bool,
    {
        let start = now_float();
        let ms = 50.min((timeout_sec * 1000.) as u64 / 20 + 10);
        loop {
            let mm_log = try_s!(self.log_as_utf8());
            if pred(&mm_log) {
                return Ok(());
            }
            if now_float() - start > timeout_sec {
                return ERR!("Timeout expired waiting for a log condition");
            }
            if let Some(ref mut pc) = self.pc {
                if !pc.running() {
                    return ERR!("MM process terminated prematurely at: {:?}.", self.folder);
                }
            }
            Timer::sleep(ms as f64 / 1000.).await
        }
    }

    /// Busy-wait on the log until the `pred` returns `true` or `timeout_sec` expires.
    /// The difference from standard wait_for_log is this function keeps working
    /// after process is stopped
    #[cfg(not(target_arch = "wasm32"))]
    pub async fn wait_for_log_after_stop<F>(&self, timeout_sec: f64, pred: F) -> Result<(), String>
    where
        F: Fn(&str) -> bool,
    {
        use common::try_or_ready_err;

        let ms = 50.min((timeout_sec * 1000.) as u64 / 20 + 10);

        repeatable!(async {
            let mm_log = try_or_ready_err!(self.log_as_utf8());
            if pred(&mm_log) {
                return Ready(Ok(()));
            }
            Retry(())
        })
        .repeat_every_ms(ms)
        .with_timeout_secs(timeout_sec)
        .await
        .map_err(|e| ERRL!("{:?}", e))
        // Convert `Result<Result<(), String>, String>` to `Result<(), String>`
        .flatten()
    }

    /// Busy-wait on the instance in-memory log until the `pred` returns `true` or `timeout_sec` expires.
    #[cfg(target_arch = "wasm32")]
    pub async fn wait_for_log<F>(&mut self, timeout_sec: f64, pred: F) -> Result<(), String>
    where
        F: Fn(&str) -> bool,
    {
        wait_for_log(&self.ctx, timeout_sec, pred).await
    }

    /// Invokes the locally running MM and returns its reply.
    #[cfg(target_arch = "wasm32")]
    pub async fn rpc(&self, payload: &Json) -> Result<(StatusCode, String, HeaderMap), String> {
        let wasm_rpc = self
            .ctx
            .wasm_rpc
            .as_option()
            .expect("'MmCtx::rpc' must be initialized already");
        match wasm_rpc.request(payload.clone()).await {
            // Please note a new type of error will be introduced soon.
            Ok(body) => {
                let status_code = if body["error"].is_null() {
                    StatusCode::OK
                } else {
                    StatusCode::INTERNAL_SERVER_ERROR
                };
                let body_str =
                    json::to_string(&body).unwrap_or_else(|_| panic!("Response {:?} is not a valid JSON", body));
                Ok((status_code, body_str, HeaderMap::new()))
            },
            Err(e) => Ok((StatusCode::INTERNAL_SERVER_ERROR, e, HeaderMap::new())),
        }
    }

    /// Invokes the locally running MM and returns its reply.
    #[cfg(not(target_arch = "wasm32"))]
    pub async fn rpc(&self, payload: &Json) -> Result<(StatusCode, String, HeaderMap), String> {
        let uri = format!("http://{}:7783", self.ip);
        log!("sending rpc request {} to {}", json::to_string(payload).unwrap(), uri);

        let payload = try_s!(json::to_vec(payload));
        let request = try_s!(Request::builder().method("POST").uri(uri).body(payload));

        let (status, headers, body) = try_s!(slurp_req(request).await);
        Ok((status, try_s!(std::str::from_utf8(&body)).trim().into(), headers))
    }

    /// Sends the &str payload to the locally running MM and returns it's reply.
    #[cfg(not(target_arch = "wasm32"))]
    pub fn rpc_str(&self, payload: &'static str) -> Result<(StatusCode, String, HeaderMap), String> {
        let uri = format!("http://{}:7783", self.ip);
        let request = try_s!(Request::builder().method("POST").uri(uri).body(payload.into()));
        let (status, headers, body) = try_s!(block_on(slurp_req(request)));
        Ok((status, try_s!(std::str::from_utf8(&body)).trim().into(), headers))
    }

    #[cfg(target_arch = "wasm32")]
    pub fn rpc_str(&self, _payload: &'static str) -> Result<(StatusCode, String, HeaderMap), String> {
        unimplemented!()
    }

    #[cfg(not(target_arch = "wasm32"))]
    pub fn mm_dump(&self) -> (RaiiDump, RaiiDump) { mm_dump(&self.log_path) }

    #[cfg(target_arch = "wasm32")]
    pub fn mm_dump(&self) -> (RaiiDump, RaiiDump) { (RaiiDump {}, RaiiDump {}) }

    #[cfg(not(target_arch = "wasm32"))]
    pub fn my_seed_addr(&self) -> String { format!("{}", self.ip) }

    /// # Panic
    ///
    /// Panic if this instance is not a seed.
    #[cfg(target_arch = "wasm32")]
    pub fn my_seed_addr(&self) -> String {
        let p2p_port = self
            .ctx
            .p2p_in_memory_port()
            .expect("This instance is not a seed, so 'p2p_in_memory_port' is None");
        format!("/memory/{}", p2p_port)
    }

    /// Send the "stop" request to the locally running MM.
    pub async fn stop(&self) -> Result<(), String> {
        let (status, body, _headers) = match self.rpc(&json!({"userpass": self.userpass, "method": "stop"})).await {
            Ok(t) => t,
            Err(err) => {
                // Downgrade the known errors into log warnings,
                // in order not to spam the unit test logs with confusing panics, obscuring the real issue.
                if err.contains("An existing connection was forcibly closed by the remote host") {
                    log!("stop] MM already down? {}", err);
                    return Ok(());
                } else {
                    return ERR!("{}", err);
                }
            },
        };
        if status != StatusCode::OK {
            return ERR!("MM didn't accept a stop. body: {}", body);
        }
        Ok(())
    }

    #[cfg(target_arch = "wasm32")]
    pub async fn stop_and_wait_for_ctx_is_dropped(self, timeout_ms: u64) -> Result<(), String> {
        try_s!(self.stop().await);
        let ctx_weak = self.ctx.weak();
        drop(self);

        let started_at = now_ms();
        repeatable!(async {
            if MmArc::from_weak(&ctx_weak).is_none() {
                let took_ms = now_ms() - started_at;
                log!("stop] MmCtx was dropped in {took_ms}ms");
                return Ready(());
            }
            Retry(())
        })
        .repeat_every_secs(0.05)
        .with_timeout_ms(timeout_ms)
        .await
        .map_err(|e| ERRL!("{:?}", e))
    }

    /// Currently, we cannot wait for the `Completed IAmrelay handling for peer` log entry on WASM node,
    /// because the P2P module logs to a global logger and doesn't log to the dashboard.
    #[cfg(not(target_arch = "wasm32"))]
    pub async fn check_seednodes(&mut self) -> Result<(), String> {
        // wait for at least 1 node to be added to relay mesh
        self.wait_for_log(22., |log| log.contains("Completed IAmrelay handling for peer"))
            .await
            .map_err(|e| ERRL!("{}", e))
    }

    /// Wait for the node to start listening to new P2P connections.
    /// Please note the node is expected to be a seed.
    ///
    /// Currently, we cannot wait for the `INFO Listening on` log entry on WASM node,
    /// because the P2P module logs to a global logger and doesn't log to the dashboard.
    #[cfg(not(target_arch = "wasm32"))]
    pub async fn wait_for_p2p_listen(&mut self) -> Result<(), String> {
        self.wait_for_log(22., |log| log.contains("INFO Listening on"))
            .await
            .map_err(|e| ERRL!("{}", e))
    }

    /// Wait for the RPC to be up.
    pub async fn wait_for_rpc_is_up(&mut self) -> Result<(), String> {
        self.wait_for_log(22., |log| log.contains(">>>>>>>>> DEX stats "))
            .await
            .map_err(|e| ERRL!("{}", e))
    }

    async fn startup_checks(&mut self, conf: &Json) -> Result<(), String> {
        let skip_startup_checks = conf["skip_startup_checks"].as_bool().unwrap_or_default();
        if skip_startup_checks {
            return Ok(());
        }

        try_s!(self.wait_for_rpc_is_up().await);

        #[cfg(not(target_arch = "wasm32"))]
        {
            let is_seed = conf["i_am_seed"].as_bool().unwrap_or_default();
            if is_seed {
                try_s!(self.wait_for_p2p_listen().await);
            }

            let skip_seednodes_check = conf["skip_seednodes_check"].as_bool().unwrap_or_default();
            if conf["seednodes"].as_array().is_some() && !skip_seednodes_check {
                try_s!(self.check_seednodes().await);
            }
        }

        Ok(())
    }

    #[cfg(not(target_arch = "wasm32"))]
    fn myipaddr_from_conf(conf: &mut Json) -> Result<IpAddr, String> {
        if conf["myipaddr"].is_null() {
            // Generate an unique IP.
            let mut attempts = 0;
            let mut rng = common::small_rng();
            loop {
                if attempts > 128 {
                    return ERR!("Out of local IPs?");
                }
                let ip4 = Ipv4Addr::new(127, 0, 0, rng.gen_range(1, 255));
                let ip = IpAddr::from(ip4);
                let mut mm_ips = try_s!(MM_IPS.lock());
                if mm_ips.contains_key(&ip) {
                    attempts += 1;
                    continue;
                }
                mm_ips.insert(ip, true);
                conf["myipaddr"] = format!("{}", ip).into();
                conf["rpcip"] = format!("{}", ip).into();
                return Ok(ip);
            }
        }

        // Just use the IP given in the `conf`.

        let ip: IpAddr = try_s!(try_s!(conf["myipaddr"].as_str().ok_or("myipaddr is not a string")).parse());
        let mut mm_ips = try_s!(MM_IPS.lock());
        if mm_ips.contains_key(&ip) {
            log!("MarketMakerIt] Warning, IP {} was already used.", ip)
        }
        mm_ips.insert(ip, true);
        Ok(ip)
    }
}

#[cfg(not(target_arch = "wasm32"))]
impl Drop for MarketMakerIt {
    fn drop(&mut self) {
        if let Ok(mut mm_ips) = MM_IPS.lock() {
            mm_ips.remove(&self.ip);
        } else {
            log!("MarketMakerIt] Can't lock MM_IPS.")
        }
    }
}

/// Busy-wait on the log until the `pred` returns `true` or `timeout_sec` expires.
pub async fn wait_for_log<F>(ctx: &MmArc, timeout_sec: f64, pred: F) -> Result<(), String>
where
    F: Fn(&str) -> bool,
{
    let start = now_float();
    let ms = 50.min((timeout_sec * 1000.) as u64 / 20 + 10);
    let mut buf = String::with_capacity(128);
    let mut found = false;
    loop {
        ctx.log.with_tail(&mut |tail| {
            for en in tail {
                if en.format(&mut buf).is_ok() && pred(&buf) {
                    found = true;
                    break;
                }
            }
        });
        if found {
            return Ok(());
        }

        ctx.log.with_gravity_tail(&mut |tail| {
            for chunk in tail {
                if pred(chunk) {
                    found = true;
                    break;
                }
            }
        });
        if found {
            return Ok(());
        }

        if now_float() - start > timeout_sec {
            return ERR!("Timeout expired waiting for a log condition");
        }
        Timer::sleep_ms(ms).await;
    }
}

#[derive(Serialize, Deserialize, Debug)]
struct ToWaitForLogRe {
    ctx: u32,
    timeout_sec: f64,
    re_pred: String,
}

#[cfg(not(target_arch = "wasm32"))]
pub async fn common_wait_for_log_re(req: Bytes) -> Result<Vec<u8>, String> {
    let args: ToWaitForLogRe = try_s!(json::from_slice(&req));
    let ctx = try_s!(MmArc::from_ffi_handle(args.ctx));
    let re = try_s!(Regex::new(&args.re_pred));

    // Run the blocking `wait_for_log` in the `POOL`.
    let (tx, rx) = oneshot::channel();
    try_s!(try_s!(POOL.lock()).spawn(async move {
        let res = wait_for_log(&ctx, args.timeout_sec, |line| re.is_match(line)).await;
        let _ = tx.send(res);
    }));
    try_s!(try_s!(rx.await));

    Ok(Vec::new())
}

#[cfg(not(target_arch = "wasm32"))]
pub async fn wait_for_log_re(ctx: &MmArc, timeout_sec: f64, re_pred: &str) -> Result<(), String> {
    let re = try_s!(Regex::new(re_pred));
    wait_for_log(ctx, timeout_sec, |line| re.is_match(line)).await
}

/// Create RAII variables to the effect of dumping the log and the status dashboard at the end of the scope.
#[cfg(not(target_arch = "wasm32"))]
pub fn mm_dump(log_path: &Path) -> (RaiiDump, RaiiDump) {
    (
        RaiiDump {
            log_path: log_path.to_path_buf(),
        },
        RaiiDump {
            log_path: dashboard_path(log_path).unwrap(),
        },
    )
}

/// A typical MM instance.
#[cfg(not(target_arch = "wasm32"))]
pub fn mm_spat() -> (&'static str, MarketMakerIt, RaiiDump, RaiiDump) {
    let passphrase = "SPATsRps3dhEtXwtnpRCKF";
    let mm = MarketMakerIt::start(
        json!({
            "gui": "nogui",
            "passphrase": passphrase,
            "rpccors": "http://localhost:4000",
            "coins": [
                {"coin":"RICK","asset":"RICK","rpcport":8923},
                {"coin":"MORTY","asset":"MORTY","rpcport":11608},
            ],
            "i_am_seed": true,
            "rpc_password": "pass",
        }),
        "pass".into(),
        None,
    )
    .unwrap();
    let (dump_log, dump_dashboard) = mm_dump(&mm.log_path);
    (passphrase, mm, dump_log, dump_dashboard)
}

/// Asks MM to enable the given currency in electrum mode
/// fresh list of servers at https://github.com/jl777/coins/blob/master/electrums/.
pub async fn enable_electrum(mm: &MarketMakerIt, coin: &str, tx_history: bool, urls: &[&str]) -> Json {
    let servers = urls.iter().map(|url| json!({ "url": url })).collect();
    enable_electrum_json(mm, coin, tx_history, servers).await
}

/// Asks MM to enable the given currency in electrum mode
/// fresh list of servers at https://github.com/jl777/coins/blob/master/electrums/.
pub async fn enable_electrum_json(mm: &MarketMakerIt, coin: &str, tx_history: bool, servers: Vec<Json>) -> Json {
    let electrum = mm
        .rpc(&json!({
            "userpass": mm.userpass,
            "method": "electrum",
            "coin": coin,
            "servers": servers,
            "mm2": 1,
            "tx_history": tx_history,
        }))
        .await
        .unwrap();
    assert_eq!(
        electrum.0,
        StatusCode::OK,
        "RPC «electrum» failed with {} {}",
        electrum.0,
        electrum.1
    );
    json::from_str(&electrum.1).unwrap()
}

pub async fn enable_qrc20(
    mm: &MarketMakerIt,
    coin: &str,
    urls: &[&str],
    swap_contract_address: &str,
    path_to_address: Option<HDAccountAddressId>,
) -> Json {
    let servers: Vec<_> = urls.iter().map(|url| json!({ "url": url })).collect();
    let electrum = mm
        .rpc(&json!({
            "userpass": mm.userpass,
            "method": "electrum",
            "coin": coin,
            "servers": servers,
            "mm2": 1,
            "swap_contract_address": swap_contract_address,
            "path_to_address": path_to_address.unwrap_or_default(),
        }))
        .await
        .unwrap();
    assert_eq!(
        electrum.0,
        StatusCode::OK,
        "RPC «electrum» failed with {} {}",
        electrum.0,
        electrum.1
    );
    json::from_str(&electrum.1).unwrap()
}

/// Reads passphrase and userpass from .env file
pub fn from_env_file(env: Vec<u8>) -> (Option<String>, Option<String>) {
    use regex::bytes::Regex;
    let (mut passphrase, mut userpass) = (None, None);
    for cap in Regex::new(r"^\w+_(PASSPHRASE|USERPASS)=(\w+( \w+)+)\s*")
        .unwrap()
        .captures_iter(&env)
    {
        match cap.get(1) {
            Some(name) if name.as_bytes() == b"PASSPHRASE" => {
                passphrase = cap.get(2).map(|v| String::from_utf8(v.as_bytes().into()).unwrap())
            },
            Some(name) if name.as_bytes() == b"USERPASS" => {
                userpass = cap.get(2).map(|v| String::from_utf8(v.as_bytes().into()).unwrap())
            },
            _ => (),
        }
    }
    (passphrase, userpass)
}

#[macro_export]
#[cfg(target_arch = "wasm32")]
macro_rules! get_passphrase {
    ($_env_file:literal, $env:literal) => {
        option_env!($env)
            .map(|pass| pass.to_string())
            .ok_or_else(|| ERRL!("No such '{}' environment variable", $env))
    };
}

#[macro_export]
#[cfg(not(target_arch = "wasm32"))]
macro_rules! get_passphrase {
    ($env_file:literal, $env:literal) => {
        $crate::for_tests::get_passphrase(&$env_file, $env)
    };
}

/// Reads passphrase from file or environment.
/// Note that if you try to read the passphrase file from the current directory
/// the current directory could be different depending on how you run tests
/// (it could be either the workspace directory or the module source directory)
#[cfg(not(target_arch = "wasm32"))]
pub fn get_passphrase(path: &dyn AsRef<Path>, env: &str) -> Result<String, String> {
    if let (Some(file_passphrase), _file_userpass) = from_env_file(try_s!(slurp(path))) {
        return Ok(file_passphrase);
    }

    if let Ok(v) = common::var(env) {
        Ok(v)
    } else {
        ERR!("No {} or {}", env, path.as_ref().display())
    }
}

/// Asks MM to enable the given currency in native mode.
/// Returns the RPC reply containing the corresponding wallet address.
pub async fn enable_native(
    mm: &MarketMakerIt,
    coin: &str,
    urls: &[&str],
    path_to_address: Option<HDAccountAddressId>,
) -> Json {
    let native = mm
        .rpc(&json!({
            "userpass": mm.userpass,
            "method": "enable",
            "coin": coin,
            "urls": urls,
            // Dev chain swap contract address
            "swap_contract_address": ETH_DEV_SWAP_CONTRACT,
            "path_to_address": path_to_address.unwrap_or_default(),
            "mm2": 1,
        }))
        .await
        .unwrap();
    assert_eq!(native.0, StatusCode::OK, "'enable' failed: {}", native.1);
    json::from_str(&native.1).unwrap()
}

pub async fn enable_eth_coin(
    mm: &MarketMakerIt,
    coin: &str,
    urls: &[&str],
    swap_contract_address: &str,
    fallback_swap_contract: Option<&str>,
    contract_supports_watcher: bool,
) -> Json {
    let enable = mm
        .rpc(&json!({
            "userpass": mm.userpass,
            "method": "enable",
            "coin": coin,
            "urls": urls,
            "swap_contract_address": swap_contract_address,
            "fallback_swap_contract": fallback_swap_contract,
            "mm2": 1,
            "contract_supports_watchers": contract_supports_watcher
        }))
        .await
        .unwrap();
    assert_eq!(enable.0, StatusCode::OK, "'enable' failed: {}", enable.1);
    json::from_str(&enable.1).unwrap()
}

pub async fn enable_spl(mm: &MarketMakerIt, coin: &str) -> Json {
    let req = json!({
        "userpass": mm.userpass,
        "method": "enable_spl",
        "mmrpc": "2.0",
        "params": {
            "ticker": coin,
            "activation_params": {}
        }
    });
    let enable = mm.rpc(&req).await.unwrap();
    assert_eq!(enable.0, StatusCode::OK, "'enable_spl' failed: {}", enable.1);
    json::from_str(&enable.1).unwrap()
}

pub async fn enable_slp(mm: &MarketMakerIt, coin: &str) -> Json {
    let enable = mm
        .rpc(&json!({
            "userpass": mm.userpass,
            "method": "enable_slp",
            "mmrpc": "2.0",
            "params": {
                "ticker": coin,
                "activation_params": {}
            }
        }))
        .await
        .unwrap();
    assert_eq!(enable.0, StatusCode::OK, "'enable_slp' failed: {}", enable.1);
    json::from_str(&enable.1).unwrap()
}

#[derive(Serialize)]
pub struct ElectrumRpcRequest {
    pub url: String,
    #[serde(skip_serializing_if = "Option::is_none")]
    pub protocol: Option<ElectrumProtocol>,
}

#[derive(Serialize)]
#[serde(tag = "rpc", content = "rpc_data")]
pub enum UtxoRpcMode {
    Native,
    Electrum { servers: Vec<ElectrumRpcRequest> },
}

#[cfg(not(target_arch = "wasm32"))]
pub fn electrum_servers_rpc(servers: &[&str]) -> Vec<ElectrumRpcRequest> {
    servers
        .iter()
        .map(|url| ElectrumRpcRequest {
            url: url.to_string(),
            protocol: None,
        })
        .collect()
}

#[cfg(target_arch = "wasm32")]
pub fn electrum_servers_rpc(servers: &[&str]) -> Vec<ElectrumRpcRequest> {
    servers
        .iter()
        .map(|url| ElectrumRpcRequest {
            url: url.to_string(),
            protocol: Some(ElectrumProtocol::WSS),
        })
        .collect()
}

impl UtxoRpcMode {
    pub fn electrum(servers: &[&str]) -> Self {
        UtxoRpcMode::Electrum {
            servers: electrum_servers_rpc(servers),
        }
    }
}

pub async fn enable_bch_with_tokens(
    mm: &MarketMakerIt,
    platform_coin: &str,
    tokens: &[&str],
    mode: UtxoRpcMode,
    tx_history: bool,
    path_to_address: Option<HDAccountAddressId>,
) -> Json {
    let slp_requests: Vec<_> = tokens.iter().map(|ticker| json!({ "ticker": ticker })).collect();

    let enable = mm
        .rpc(&json!({
            "userpass": mm.userpass,
            "method": "enable_bch_with_tokens",
            "mmrpc": "2.0",
            "params": {
                "ticker": platform_coin,
                "allow_slp_unsafe_conf": true,
                "bchd_urls": [],
                "mode": mode,
                "tx_history": tx_history,
                "slp_tokens_requests": slp_requests,
                "path_to_address": path_to_address.unwrap_or_default(),
            }
        }))
        .await
        .unwrap();
    assert_eq!(
        enable.0,
        StatusCode::OK,
        "'enable_bch_with_tokens' failed: {}",
        enable.1
    );
    json::from_str(&enable.1).unwrap()
}

pub async fn enable_solana_with_tokens(
    mm: &MarketMakerIt,
    platform_coin: &str,
    tokens: &[&str],
    solana_client_url: &str,
    tx_history: bool,
) -> Json {
    let spl_requests: Vec<_> = tokens.iter().map(|ticker| json!({ "ticker": ticker })).collect();
    let req = json!({
        "userpass": mm.userpass,
        "method": "enable_solana_with_tokens",
        "mmrpc": "2.0",
        "params": {
            "ticker": platform_coin,
            "confirmation_commitment": "finalized",
            "allow_slp_unsafe_conf": true,
            "client_url": solana_client_url,
            "tx_history": tx_history,
            "spl_tokens_requests": spl_requests,
        }
    });

    let enable = mm.rpc(&req).await.unwrap();
    assert_eq!(
        enable.0,
        StatusCode::OK,
        "'enable_bch_with_tokens' failed: {}",
        enable.1
    );
    json::from_str(&enable.1).unwrap()
}

pub async fn my_tx_history_v2(
    mm: &MarketMakerIt,
    coin: &str,
    limit: usize,
    paging: Option<PagingOptionsEnum<String>>,
) -> Json {
    let paging = paging.unwrap_or(PagingOptionsEnum::PageNumber(NonZeroUsize::new(1).unwrap()));
    let request = mm
        .rpc(&json!({
            "userpass": mm.userpass,
            "method": "my_tx_history",
            "mmrpc": "2.0",
            "params": {
                "coin": coin,
                "limit": limit,
                "paging_options": paging,
            }
        }))
        .await
        .unwrap();
    assert_eq!(request.0, StatusCode::OK, "'my_tx_history' failed: {}", request.1);
    json::from_str(&request.1).unwrap()
}

pub async fn z_coin_tx_history(
    mm: &MarketMakerIt,
    coin: &str,
    limit: usize,
    paging: Option<PagingOptionsEnum<i64>>,
) -> Json {
    let paging = paging.unwrap_or_default();
    let request = mm
        .rpc(&json!({
            "userpass": mm.userpass,
            "method": "z_coin_tx_history",
            "mmrpc": "2.0",
            "params": {
                "coin": coin,
                "limit": limit,
                "paging_options": paging,
            }
        }))
        .await
        .unwrap();
    assert_eq!(request.0, StatusCode::OK, "'z_coin_tx_history' failed: {}", request.1);
    json::from_str(&request.1).unwrap()
}

pub async fn enable_native_bch(mm: &MarketMakerIt, coin: &str, bchd_urls: &[&str]) -> Json {
    let native = mm
        .rpc(&json!({
            "userpass": mm.userpass,
            "method": "enable",
            "coin": coin,
            "bchd_urls": bchd_urls,
            "allow_slp_unsafe_conf": true,
            "mm2": 1,
        }))
        .await
        .unwrap();
    assert_eq!(native.0, StatusCode::OK, "'enable' failed: {}", native.1);
    json::from_str(&native.1).unwrap()
}

pub async fn init_lightning(mm: &MarketMakerIt, coin: &str) -> Json {
    let request = mm
        .rpc(&json!({
            "userpass": mm.userpass,
            "method": "task::enable_lightning::init",
            "mmrpc": "2.0",
            "params": {
                "ticker": coin,
                "activation_params": {
                    "name": "test-node"
                }
            }
        }))
        .await
        .unwrap();
    assert_eq!(
        request.0,
        StatusCode::OK,
        "'task::enable_lightning::init' failed: {}",
        request.1
    );
    json::from_str(&request.1).unwrap()
}

pub async fn init_lightning_status(mm: &MarketMakerIt, task_id: u64) -> Json {
    let request = mm
        .rpc(&json! ({
            "userpass": mm.userpass,
            "method": "task::enable_lightning::status",
            "mmrpc": "2.0",
            "params": {
                "task_id": task_id,
            }
        }))
        .await
        .unwrap();
    assert_eq!(
        request.0,
        StatusCode::OK,
        "'task::enable_lightning::status' failed: {}",
        request.1
    );
    json::from_str(&request.1).unwrap()
}

/// Use a separate (unique) temporary folder for each MM.
/// We could also remove the old folders after some time in order not to spam the temporary folder.
/// Though we don't always want to remove them right away, allowing developers to check the files).
/// Appends IpAddr if it is pre-known
#[cfg(not(target_arch = "wasm32"))]
pub fn new_mm2_temp_folder_path(ip: Option<IpAddr>) -> PathBuf {
    let now = common::now_ms();
    #[allow(deprecated)]
    let now = Local.timestamp((now / 1000) as i64, (now % 1000) as u32 * 1_000_000);
    let folder = match ip {
        Some(ip) => format!("mm2_{}_{}", now.format("%Y-%m-%d_%H-%M-%S-%3f"), ip),
        None => format!("mm2_{}", now.format("%Y-%m-%d_%H-%M-%S-%3f")),
    };
    common::temp_dir().join(folder)
}

pub fn find_metrics_in_json(
    metrics: MetricsJson,
    search_key: &str,
    search_labels: &[(&str, &str)],
) -> Option<MetricType> {
    metrics.metrics.into_iter().find(|metric| {
        let (key, labels) = match metric {
            MetricType::Counter { key, labels, .. } => (key, labels),
            _ => return false,
        };

        if key != search_key {
            return false;
        }

        for (s_label_key, s_label_value) in search_labels.iter() {
            let label_value = match labels.get(&(*s_label_key).to_string()) {
                Some(x) => x,
                _ => return false,
            };

            if s_label_value != label_value {
                return false;
            }
        }

        true
    })
}

pub async fn my_swap_status(mm: &MarketMakerIt, uuid: &str) -> Result<Json, String> {
    let response = mm
        .rpc(&json!({
            "userpass": mm.userpass,
            "method": "my_swap_status",
            "params": {
                "uuid": uuid,
            }
        }))
        .await
        .unwrap();

    if !response.0.is_success() {
        return Err(format!("!status of {}: {}", uuid, response.1));
    }

    Ok(json::from_str(&response.1).unwrap())
}

pub async fn wait_for_swap_status(mm: &MarketMakerIt, uuid: &str, wait_sec: i64) {
    let wait_until = get_utc_timestamp() + wait_sec;
    loop {
        if my_swap_status(mm, uuid).await.is_ok() {
            break;
        }

        if get_utc_timestamp() > wait_until {
            panic!("Timed out waiting for swap {} status", uuid);
        }

        Timer::sleep(1.).await;
    }
}

pub async fn wait_for_swap_finished(mm: &MarketMakerIt, uuid: &str, wait_sec: i64) {
    let wait_until = get_utc_timestamp() + wait_sec;
    loop {
        let status = my_swap_status(mm, uuid).await.unwrap();
        if status["result"]["is_finished"].as_bool().unwrap() {
            break;
        }

        if get_utc_timestamp() > wait_until {
            panic!("Timed out waiting for swap {} to finish", uuid);
        }

        Timer::sleep(0.5).await;
    }
}

pub async fn wait_for_swap_contract_negotiation(mm: &MarketMakerIt, swap: &str, expected_contract: Json, until: i64) {
    let events = loop {
        if get_utc_timestamp() > until {
            panic!("Timed out");
        }

        let swap_status = my_swap_status(mm, swap).await.unwrap();
        let events = swap_status["result"]["events"].as_array().unwrap();
        if events.len() < 2 {
            Timer::sleep(1.).await;
            continue;
        }

        break events.clone();
    };
    assert_eq!(events[1]["event"]["type"], Json::from("Negotiated"));
    assert_eq!(
        events[1]["event"]["data"]["maker_coin_swap_contract_addr"],
        expected_contract
    );
    assert_eq!(
        events[1]["event"]["data"]["taker_coin_swap_contract_addr"],
        expected_contract
    );
}

pub async fn wait_for_swap_negotiation_failure(mm: &MarketMakerIt, swap: &str, until: i64) {
    let events = loop {
        if get_utc_timestamp() > until {
            panic!("Timed out");
        }

        let swap_status = my_swap_status(mm, swap).await.unwrap();
        let events = swap_status["result"]["events"].as_array().unwrap();
        if events.len() < 2 {
            Timer::sleep(1.).await;
            continue;
        }

        break events.clone();
    };
    assert_eq!(events[1]["event"]["type"], Json::from("NegotiateFailed"));
}

/// Helper function requesting my swap status and checking it's events
pub async fn check_my_swap_status(mm: &MarketMakerIt, uuid: &str, maker_amount: BigDecimal, taker_amount: BigDecimal) {
    let status_response = my_swap_status(mm, uuid).await.unwrap();
    let swap_type = match status_response["result"]["type"].as_str() {
        Some(t) => t,
        None => return,
    };

    let success_events: Vec<String> = json::from_value(status_response["result"]["success_events"].clone()).unwrap();
    if swap_type == "Taker" {
        assert!(success_events == TAKER_SUCCESS_EVENTS || success_events == TAKER_USING_WATCHERS_SUCCESS_EVENTS);
    } else {
        assert_eq!(success_events, MAKER_SUCCESS_EVENTS)
    }

    let expected_error_events = if swap_type == "Taker" {
        TAKER_ERROR_EVENTS.to_vec()
    } else {
        MAKER_ERROR_EVENTS.to_vec()
    };
    let error_events: Vec<String> = json::from_value(status_response["result"]["error_events"].clone()).unwrap();
    assert_eq!(expected_error_events, error_events.as_slice());

    let events_array = status_response["result"]["events"].as_array().unwrap();
    let actual_maker_amount = json::from_value(events_array[0]["event"]["data"]["maker_amount"].clone()).unwrap();
    assert_eq!(maker_amount, actual_maker_amount);
    let actual_taker_amount = json::from_value(events_array[0]["event"]["data"]["taker_amount"].clone()).unwrap();
    assert_eq!(taker_amount, actual_taker_amount);
    let actual_events = events_array
        .iter()
        .map(|item| item["event"]["type"].as_str().unwrap().to_string())
        .collect::<Vec<String>>();
    assert!(actual_events.iter().all(|item| success_events.contains(item)));
}

pub async fn check_my_swap_status_amounts(
    mm: &MarketMakerIt,
    uuid: Uuid,
    maker_amount: BigDecimal,
    taker_amount: BigDecimal,
) {
    let status_response = my_swap_status(mm, &uuid.to_string()).await.unwrap();

    let events_array = status_response["result"]["events"].as_array().unwrap();
    let actual_maker_amount = json::from_value(events_array[0]["event"]["data"]["maker_amount"].clone()).unwrap();
    assert_eq!(maker_amount, actual_maker_amount);
    let actual_taker_amount = json::from_value(events_array[0]["event"]["data"]["taker_amount"].clone()).unwrap();
    assert_eq!(taker_amount, actual_taker_amount);
}

pub async fn check_stats_swap_status(mm: &MarketMakerIt, uuid: &str) {
    let response = mm
        .rpc(&json!({
            "method": "stats_swap_status",
            "params": {
                "uuid": uuid,
            }
        }))
        .await
        .unwrap();
    assert!(response.0.is_success(), "!status of {}: {}", uuid, response.1);
    let status_response: Json = json::from_str(&response.1).unwrap();
    let maker_events_array = status_response["result"]["maker"]["events"].as_array().unwrap();
    let taker_events_array = status_response["result"]["taker"]["events"].as_array().unwrap();
    let maker_actual_events = maker_events_array
        .iter()
        .map(|item| item["event"]["type"].as_str().unwrap());
    let maker_actual_events: Vec<&str> = maker_actual_events.collect();
    let taker_actual_events = taker_events_array
        .iter()
        .map(|item| item["event"]["type"].as_str().unwrap());
    let taker_actual_events: Vec<&str> = taker_actual_events.collect();

    assert_eq!(maker_actual_events.as_slice(), MAKER_SUCCESS_EVENTS);
    assert!(
        taker_actual_events.as_slice() == TAKER_SUCCESS_EVENTS
            || taker_actual_events.as_slice() == TAKER_ACTUAL_EVENTS_WATCHER_SPENDS_MAKER_PAYMENT
            || taker_actual_events.as_slice() == TAKER_ACTUAL_EVENTS_TAKER_SPENDS_MAKER_PAYMENT
    );
}

pub async fn check_recent_swaps(mm: &MarketMakerIt, expected_len: usize) {
    let response = mm
        .rpc(&json!({
            "method": "my_recent_swaps",
            "userpass": mm.userpass,
        }))
        .await
        .unwrap();
    assert!(response.0.is_success(), "!status of my_recent_swaps {}", response.1);
    let swaps_response: Json = json::from_str(&response.1).unwrap();
    let swaps: &Vec<Json> = swaps_response["result"]["swaps"].as_array().unwrap();
    assert_eq!(expected_len, swaps.len());
}

pub async fn wait_till_history_has_records(mm: &MarketMakerIt, coin: &str, expected_len: usize) {
    // give 2 second max to fetch a single transaction
    let to_wait = expected_len as u64 * 2;
    let wait_until = wait_until_ms(to_wait * 1000);
    loop {
        let tx_history = mm
            .rpc(&json!({
                "userpass": mm.userpass,
                "method": "my_tx_history",
                "coin": coin,
                "limit": 100,
            }))
            .await
            .unwrap();
        assert_eq!(
            tx_history.0,
            StatusCode::OK,
            "RPC «my_tx_history» failed with status «{}», response «{}»",
            tx_history.0,
            tx_history.1
        );
        log!("{:?}", tx_history.1);
        let tx_history_json: Json = json::from_str(&tx_history.1).unwrap();
        if tx_history_json["result"]["transactions"].as_array().unwrap().len() >= expected_len {
            break;
        }

        Timer::sleep(1.).await;
        assert!(now_ms() <= wait_until, "wait_till_history_has_records timed out");
    }
}

pub async fn orderbook(mm: &MarketMakerIt, base: &str, rel: &str) -> Json {
    let request = mm
        .rpc(&json!({
            "userpass": mm.userpass,
            "method": "orderbook",
            "base": base,
            "rel": rel,
        }))
        .await
        .unwrap();
    assert_eq!(request.0, StatusCode::OK, "'orderbook' failed: {}", request.1);
    json::from_str(&request.1).unwrap()
}

pub async fn orderbook_v2(mm: &MarketMakerIt, base: &str, rel: &str) -> Json {
    let request = mm
        .rpc(&json!({
            "userpass": mm.userpass,
            "method": "orderbook",
            "mmrpc": "2.0",
            "params": {
                "base": base,
                "rel": rel,
            }
        }))
        .await
        .unwrap();
    assert_eq!(request.0, StatusCode::OK, "'orderbook' failed: {}", request.1);
    json::from_str(&request.1).unwrap()
}

pub async fn best_orders_v2(
    mm: &MarketMakerIt,
    coin: &str,
    action: &str,
    volume: &str,
) -> RpcV2Response<BestOrdersV2Response> {
    let request = mm
        .rpc(&json!({
            "userpass": mm.userpass,
            "method": "best_orders",
            "mmrpc": "2.0",
            "params": {
                "coin": coin,
                "action": action,
                "request_by": {
                    "type": "volume",
                    "value": volume,
                }
            }
        }))
        .await
        .unwrap();
    assert_eq!(request.0, StatusCode::OK, "'best_orders' failed: {}", request.1);
    json::from_str(&request.1).unwrap()
}

pub async fn best_orders_v2_by_number(
    mm: &MarketMakerIt,
    coin: &str,
    action: &str,
    number: usize,
    exclude_mine: bool,
) -> RpcV2Response<BestOrdersV2Response> {
    let request = mm
        .rpc(&json!({
            "userpass": mm.userpass,
            "method": "best_orders",
            "mmrpc": "2.0",
            "params": {
                "coin": coin,
                "action": action,
                "request_by": {
                    "type": "number",
                    "value": number,
                },
                "exclude_mine": exclude_mine
            }
        }))
        .await
        .unwrap();
    assert_eq!(request.0, StatusCode::OK, "'best_orders' failed: {}", request.1);
    json::from_str(&request.1).unwrap()
}

pub async fn init_withdraw(mm: &MarketMakerIt, coin: &str, to: &str, amount: &str, from: Option<Json>) -> Json {
    let request = mm
        .rpc(&json!({
            "userpass": mm.userpass,
            "method": "task::withdraw::init",
            "mmrpc": "2.0",
            "params": {
                "coin": coin,
                "to": to,
                "amount": amount,
                "from": from,
            }
        }))
        .await
        .unwrap();
    assert_eq!(
        request.0,
        StatusCode::OK,
        "'task::withdraw::init' failed: {}",
        request.1
    );
    json::from_str(&request.1).unwrap()
}

pub async fn withdraw_v1(
    mm: &MarketMakerIt,
    coin: &str,
    to: &str,
    amount: &str,
    from: Option<HDAccountAddressId>,
) -> TransactionDetails {
    let request = mm
        .rpc(&json!({
            "userpass": mm.userpass,
            "method": "withdraw",
            "coin": coin,
            "to": to,
            "amount": amount,
            "from": from,
        }))
        .await
        .unwrap();
    assert_eq!(request.0, StatusCode::OK, "'withdraw' failed: {}", request.1);
    json::from_str(&request.1).unwrap()
}

pub async fn ibc_withdraw(
    mm: &MarketMakerIt,
    source_channel: &str,
    coin: &str,
    to: &str,
    amount: &str,
    from: Option<HDAccountAddressId>,
) -> TransactionDetails {
    let request = mm
        .rpc(&json!({
            "userpass": mm.userpass,
            "method": "ibc_withdraw",
            "mmrpc": "2.0",
            "params": {
                "ibc_source_channel": source_channel,
                "coin": coin,
                "to": to,
                "amount": amount,
                "from": from,
            }
        }))
        .await
        .unwrap();
    assert_eq!(request.0, StatusCode::OK, "'ibc_withdraw' failed: {}", request.1);

    let json: Json = json::from_str(&request.1).unwrap();
    json::from_value(json["result"].clone()).unwrap()
}

pub async fn withdraw_status(mm: &MarketMakerIt, task_id: u64) -> Json {
    let request = mm
        .rpc(&json!({
            "userpass": mm.userpass,
            "method": "task::withdraw::status",
            "mmrpc": "2.0",
            "params": {
                "task_id": task_id,
            }
        }))
        .await
        .unwrap();
    assert_eq!(
        request.0,
        StatusCode::OK,
        "'task::withdraw::status' failed: {}",
        request.1
    );
    json::from_str(&request.1).unwrap()
}

pub async fn init_z_coin_native(mm: &MarketMakerIt, coin: &str) -> Json {
    let request = mm
        .rpc(&json!({
            "userpass": mm.userpass,
            "method": "task::enable_z_coin::init",
            "mmrpc": "2.0",
            "params": {
                "ticker": coin,
                "activation_params": {
                    "mode": {
                        "rpc": "Native",
                    }
                },
            }
        }))
        .await
        .unwrap();
    assert_eq!(
        request.0,
        StatusCode::OK,
        "'task::enable_z_coin::init' failed: {}",
        request.1
    );
    json::from_str(&request.1).unwrap()
}

pub async fn init_z_coin_light(
    mm: &MarketMakerIt,
    coin: &str,
    electrums: &[&str],
    lightwalletd_urls: &[&str],
    starting_date: Option<u64>,
    account: Option<u32>,
) -> Json {
    // Number of seconds in a day
    let one_day_seconds = 24 * 60 * 60;
    let starting_date = starting_date.unwrap_or(now_sec() - one_day_seconds);

    let request = mm
        .rpc(&json!({
            "userpass": mm.userpass,
            "method": "task::enable_z_coin::init",
            "mmrpc": "2.0",
            "params": {
                "ticker": coin,
                "activation_params": {
                    "mode": {
                        "rpc": "Light",
                        "rpc_data": {
                            "electrum_servers": electrum_servers_rpc(electrums),
                            "light_wallet_d_servers": lightwalletd_urls,
                            "sync_params": {
                                "date": starting_date
                            }
                        },
                    },
                    "account": account.unwrap_or_default(),
                },
            }
        }))
        .await
        .unwrap();
    assert_eq!(
        request.0,
        StatusCode::OK,
        "'task::enable_z_coin::init' failed: {}",
        request.1
    );
    json::from_str(&request.1).unwrap()
}

pub async fn init_z_coin_status(mm: &MarketMakerIt, task_id: u64) -> Json {
    let request = mm
        .rpc(&json!({
            "userpass": mm.userpass,
            "method": "task::enable_z_coin::status",
            "mmrpc": "2.0",
            "params": {
                "task_id": task_id,
            }
        }))
        .await
        .unwrap();
    assert_eq!(
        request.0,
        StatusCode::OK,
        "'task::enable_z_coin::status' failed: {}",
        request.1
    );
    json::from_str(&request.1).unwrap()
}

pub async fn sign_message(mm: &MarketMakerIt, coin: &str) -> Json {
    let request = mm
        .rpc(&json!({
            "userpass": mm.userpass,
            "method":"sign_message",
            "mmrpc":"2.0",
            "id": 0,
            "params":{
              "coin": coin,
              "message":"test"
            }
        }))
        .await
        .unwrap();
    assert_eq!(request.0, StatusCode::OK, "'sign_message' failed: {}", request.1);
    json::from_str(&request.1).unwrap()
}

pub async fn verify_message(mm: &MarketMakerIt, coin: &str, signature: &str, address: &str) -> Json {
    let request = mm
        .rpc(&json!({
            "userpass": mm.userpass,
            "method":"verify_message",
            "mmrpc":"2.0",
            "id": 0,
            "params":{
              "coin": coin,
              "message":"test",
              "signature": signature,
              "address": address

            }
        }))
        .await
        .unwrap();
    assert_eq!(request.0, StatusCode::OK, "'verify_message' failed: {}", request.1);
    json::from_str(&request.1).unwrap()
}

pub async fn send_raw_transaction(mm: &MarketMakerIt, coin: &str, tx: &str) -> Json {
    let request = mm
        .rpc(&json!({
            "userpass": mm.userpass,
            "method": "send_raw_transaction",
            "coin": coin,
            "tx_hex": tx,
        }))
        .await
        .unwrap();
    assert_eq!(
        request.0,
        StatusCode::OK,
        "'send_raw_transaction' failed: {}",
        request.1
    );
    json::from_str(&request.1).unwrap()
}

pub async fn my_balance(mm: &MarketMakerIt, coin: &str) -> BalanceResponse {
    let request = mm
        .rpc(&json!({
            "userpass": mm.userpass,
            "method": "my_balance",
            "coin": coin
        }))
        .await
        .unwrap();
    assert_eq!(request.0, StatusCode::OK, "'my_balance' failed: {}", request.1);
    json::from_str(&request.1).unwrap()
}

pub async fn get_shared_db_id(mm: &MarketMakerIt) -> GetSharedDbIdResult {
    let request = mm
        .rpc(&json!({
            "userpass": mm.userpass,
            "method": "get_shared_db_id",
            "mmrpc": "2.0",
        }))
        .await
        .unwrap();
    assert_eq!(request.0, StatusCode::OK, "'get_shared_db_id' failed: {}", request.1);
    let res: RpcSuccessResponse<_> = json::from_str(&request.1).unwrap();
    res.result
}

pub async fn max_maker_vol(mm: &MarketMakerIt, coin: &str) -> RpcResponse {
    let rc = mm
        .rpc(&json!({
            "userpass": mm.userpass,
            "mmrpc": "2.0",
            "method": "max_maker_vol",
            "params": {
                "coin": coin,
            }
        }))
        .await
        .unwrap();
    RpcResponse::new("max_maker_vol", rc)
}

pub async fn disable_coin(mm: &MarketMakerIt, coin: &str, force_disable: bool) -> DisableResult {
    let req = json! ({
        "userpass": mm.userpass,
        "method": "disable_coin",
        "coin": coin,
        "force_disable": force_disable,
    });
    let disable = mm.rpc(&req).await.unwrap();
    assert_eq!(disable.0, StatusCode::OK, "!disable_coin: {}", disable.1);
    let res: Json = json::from_str(&disable.1).unwrap();
    json::from_value(res["result"].clone()).unwrap()
}

/// Checks whether the `disable_coin` RPC fails.
/// Returns a `DisableCoinError` error.
pub async fn disable_coin_err(mm: &MarketMakerIt, coin: &str, force_disable: bool) -> DisableCoinError {
    let disable = mm
        .rpc(&json! ({
            "userpass": mm.userpass,
            "method": "disable_coin",
            "coin": coin,
            "force_disable": force_disable,
        }))
        .await
        .unwrap();
    assert!(!disable.0.is_success(), "'disable_coin' should have failed");
    json::from_str(&disable.1).unwrap()
}

pub async fn assert_coin_not_found_on_balance(mm: &MarketMakerIt, coin: &str) {
    let balance = mm
        .rpc(&json! ({
            "userpass": mm.userpass,
            "method": "my_balance",
            "coin": coin
        }))
        .await
        .unwrap();
    assert_eq!(balance.0, StatusCode::INTERNAL_SERVER_ERROR);
    assert!(balance.1.contains(&format!("No such coin: {coin}")));
}

#[cfg(not(target_arch = "wasm32"))]
pub async fn enable_eth_with_tokens(
    mm: &MarketMakerIt,
    platform_coin: &str,
    tokens: &[&str],
    nodes: &[&str],
    path_to_address: Option<HDAccountAddressId>,
) -> EthWithTokensActivationResult {
    let erc20_tokens_requests: Vec<_> = tokens.iter().map(|ticker| json!({ "ticker": ticker })).collect();
    let nodes: Vec<_> = nodes.iter().map(|url| json!({ "url": url })).collect();

    let enable = mm
        .rpc(&json!({
        "userpass": mm.userpass,
        "method": "enable_eth_with_tokens",
        "mmrpc": "2.0",
        "params": {
                "ticker": platform_coin,
                "swap_contract_address": ETH_DEV_SWAP_CONTRACT,
                "fallback_swap_contract": ETH_DEV_FALLBACK_CONTRACT,
                "nodes": nodes,
                "tx_history": true,
                "erc20_tokens_requests": erc20_tokens_requests,
                "path_to_address": path_to_address.unwrap_or_default(),
            }
        }))
        .await
        .unwrap();
    assert_eq!(
        enable.0,
        StatusCode::OK,
        "'enable_eth_with_tokens' failed: {}",
        enable.1
    );
    let res: Json = json::from_str(&enable.1).unwrap();
    json::from_value(res["result"].clone()).unwrap()
}

pub async fn enable_tendermint(
    mm: &MarketMakerIt,
    coin: &str,
    ibc_assets: &[&str],
    rpc_urls: &[&str],
    tx_history: bool,
) -> Json {
    let ibc_requests: Vec<_> = ibc_assets.iter().map(|ticker| json!({ "ticker": ticker })).collect();

    let request = json!({
        "userpass": mm.userpass,
        "method": "enable_tendermint_with_assets",
        "mmrpc": "2.0",
        "params": {
            "ticker": coin,
            "tokens_params": ibc_requests,
            "rpc_urls": rpc_urls,
            "tx_history": tx_history
        }
    });
    println!(
        "enable_tendermint_with_assets request {}",
        json::to_string(&request).unwrap()
    );

    let request = mm.rpc(&request).await.unwrap();
    assert_eq!(
        request.0,
        StatusCode::OK,
        "'enable_tendermint_with_assets' failed: {}",
        request.1
    );
    println!("enable_tendermint_with_assets response {}", request.1);
    json::from_str(&request.1).unwrap()
}

pub async fn enable_tendermint_without_balance(
    mm: &MarketMakerIt,
    coin: &str,
    ibc_assets: &[&str],
    rpc_urls: &[&str],
    tx_history: bool,
) -> Json {
    let ibc_requests: Vec<_> = ibc_assets.iter().map(|ticker| json!({ "ticker": ticker })).collect();

    let request = json!({
        "userpass": mm.userpass,
        "method": "enable_tendermint_with_assets",
        "mmrpc": "2.0",
        "params": {
            "ticker": coin,
            "tokens_params": ibc_requests,
            "rpc_urls": rpc_urls,
            "tx_history": tx_history,
            "get_balances": false
        }
    });
    println!(
        "enable_tendermint_with_assets request {}",
        serde_json::to_string(&request).unwrap()
    );

    let request = mm.rpc(&request).await.unwrap();
    assert_eq!(
        request.0,
        StatusCode::OK,
        "'enable_tendermint_with_assets' failed: {}",
        request.1
    );
    println!("enable_tendermint_with_assets response {}", request.1);
    serde_json::from_str(&request.1).unwrap()
}

pub async fn get_tendermint_my_tx_history(mm: &MarketMakerIt, coin: &str, limit: usize, page_number: usize) -> Json {
    let request = json!({
        "userpass": mm.userpass,
        "method": "my_tx_history",
        "mmrpc": "2.0",
        "params": {
            "coin": coin,
            "limit": limit,
            "paging_options": {
                "PageNumber": page_number
            },
        }
    });
    println!(
        "tendermint 'my_tx_history' request {}",
        json::to_string(&request).unwrap()
    );

    let request = mm.rpc(&request).await.unwrap();
    assert_eq!(
        request.0,
        StatusCode::OK,
        "tendermint 'my_tx_history' failed: {}",
        request.1
    );

    println!("tendermint 'my_tx_history' response {}", request.1);
    json::from_str(&request.1).unwrap()
}

pub async fn enable_tendermint_token(mm: &MarketMakerIt, coin: &str) -> Json {
    let request = json!({
        "userpass": mm.userpass,
        "method": "enable_tendermint_token",
        "mmrpc": "2.0",
        "params": {
            "ticker": coin,
            "activation_params": {}
        }
    });
    println!("enable_tendermint_token request {}", json::to_string(&request).unwrap());

    let request = mm.rpc(&request).await.unwrap();
    assert_eq!(
        request.0,
        StatusCode::OK,
        "'enable_tendermint_token' failed: {}",
        request.1
    );
    println!("enable_tendermint_token response {}", request.1);
    json::from_str(&request.1).unwrap()
}

pub async fn init_utxo_electrum(
    mm: &MarketMakerIt,
    coin: &str,
    servers: Vec<Json>,
    path_to_address: Option<HDAccountAddressId>,
    priv_key_policy: Option<&str>,
) -> Json {
    let mut activation_params = json!({
        "mode": {
            "rpc": "Electrum",
            "rpc_data": {
                "servers": servers,
                "path_to_address": path_to_address,
            }
        }
    });
    if let Some(priv_key_policy) = priv_key_policy {
        activation_params["priv_key_policy"] = priv_key_policy.into();
    }
    let request = mm
        .rpc(&json!({
            "userpass": mm.userpass,
            "method": "task::enable_utxo::init",
            "mmrpc": "2.0",
            "params": {
                "ticker": coin,
                "activation_params": activation_params,
            }
        }))
        .await
        .unwrap();
    assert_eq!(
        request.0,
        StatusCode::OK,
        "'task::enable_utxo::init' failed: {}",
        request.1
    );
    json::from_str(&request.1).unwrap()
}

pub async fn init_utxo_status(mm: &MarketMakerIt, task_id: u64) -> Json {
    let request = mm
        .rpc(&json!({
            "userpass": mm.userpass,
            "method": "task::enable_utxo::status",
            "mmrpc": "2.0",
            "params": {
                "task_id": task_id,
            }
        }))
        .await
        .unwrap();
    assert_eq!(
        request.0,
        StatusCode::OK,
        "'task::enable_utxo::status' failed: {}",
        request.1
    );
    json::from_str(&request.1).unwrap()
}

pub async fn enable_utxo_v2_electrum(
    mm: &MarketMakerIt,
    coin: &str,
    servers: Vec<Json>,
    path_to_address: Option<HDAccountAddressId>,
    timeout: u64,
    priv_key_policy: Option<&str>,
) -> UtxoStandardActivationResult {
    let init = init_utxo_electrum(mm, coin, servers, path_to_address, priv_key_policy).await;
    let init: RpcV2Response<InitTaskResult> = json::from_value(init).unwrap();
    let timeout = wait_until_ms(timeout * 1000);

    loop {
        if now_ms() > timeout {
            panic!("{} initialization timed out", coin);
        }

        let status = init_utxo_status(mm, init.result.task_id).await;
        let status: RpcV2Response<InitUtxoStatus> = json::from_value(status).unwrap();
        log!("init_utxo_status: {:?}", status);
        match status.result {
            InitUtxoStatus::Ok(result) => break result,
            InitUtxoStatus::Error(e) => panic!("{} initialization error {:?}", coin, e),
            _ => Timer::sleep(1.).await,
        }
    }
}

/// Note that mm2 ignores `volume` if `max` is true.
pub async fn set_price(
    mm: &MarketMakerIt,
    base: &str,
    rel: &str,
    price: &str,
    vol: &str,
    max: bool,
) -> SetPriceResponse {
    let request = mm
        .rpc(&json!({
            "userpass": mm.userpass,
            "method": "setprice",
            "base": base,
            "rel": rel,
            "price": price,
            "volume": vol,
            "max": max,
        }))
        .await
        .unwrap();
    assert_eq!(request.0, StatusCode::OK, "'setprice' failed: {}", request.1);
    json::from_str(&request.1).unwrap()
}

pub async fn start_swaps(
    maker: &mut MarketMakerIt,
    taker: &mut MarketMakerIt,
    pairs: &[(&'static str, &'static str)],
    maker_price: f64,
    taker_price: f64,
    volume: f64,
) -> Vec<String> {
    let mut uuids = vec![];

    // issue sell request on Bob side by setting base/rel price
    for (base, rel) in pairs.iter() {
        common::log::info!("Issue maker {}/{} sell request", base, rel);
        let rc = maker
            .rpc(&json!({
                "userpass": maker.userpass,
                "method": "setprice",
                "base": base,
                "rel": rel,
                "price": maker_price,
                "volume": volume
            }))
            .await
            .unwrap();
        assert!(rc.0.is_success(), "!setprice: {}", rc.1);
    }

    for (base, rel) in pairs.iter() {
        common::log::info!(
            "Trigger taker subscription to {}/{} orderbook topic first and sleep for 1 second",
            base,
            rel
        );
        let rc = taker
            .rpc(&json!({
                "userpass": taker.userpass,
                "method": "orderbook",
                "mmrpc": "2.0",
                "params": {
                    "base": base,
                    "rel": rel,
                },
            }))
            .await
            .unwrap();
        assert!(rc.0.is_success(), "!orderbook: {}", rc.1);
        Timer::sleep(1.).await;
        common::log::info!("Issue taker {}/{} buy request", base, rel);
        let rc = taker
            .rpc(&json!({
                "userpass": taker.userpass,
                "method": "buy",
                "base": base,
                "rel": rel,
                "volume": volume,
                "price": taker_price
            }))
            .await
            .unwrap();
        assert!(rc.0.is_success(), "!buy: {}", rc.1);
        let buy_json: Json = serde_json::from_str(&rc.1).unwrap();
        uuids.push(buy_json["result"]["uuid"].as_str().unwrap().to_owned());
    }

    for uuid in uuids.iter() {
        // ensure the swaps are started
        wait_for_swap_status(taker, uuid, 10).await;
        wait_for_swap_status(maker, uuid, 10).await;
    }

    uuids
}

pub async fn wait_for_swaps_finish_and_check_status(
    maker: &mut MarketMakerIt,
    taker: &mut MarketMakerIt,
    uuids: &[impl AsRef<str>],
    volume: f64,
    maker_price: f64,
) {
    for uuid in uuids.iter() {
        wait_for_swap_finished(maker, uuid.as_ref(), 900).await;
        wait_for_swap_finished(taker, uuid.as_ref(), 900).await;

        log!("Checking taker status..");
        check_my_swap_status(
            taker,
            uuid.as_ref(),
            BigDecimal::try_from(volume).unwrap(),
            BigDecimal::try_from(volume * maker_price).unwrap(),
        )
        .await;

        log!("Checking maker status..");
        check_my_swap_status(
            maker,
            uuid.as_ref(),
            BigDecimal::try_from(volume).unwrap(),
            BigDecimal::try_from(volume * maker_price).unwrap(),
        )
        .await;
    }
}

pub async fn test_qrc20_history_impl(local_start: Option<LocalStart>) {
    let passphrase = "daring blind measure rebuild grab boost fix favorite nurse stereo april rookie";
    let coins = json!([
        {"coin":"QRC20","required_confirmations":0,"pubtype": 120,"p2shtype": 50,"wiftype": 128,"txfee": 0,"mm2": 1,"mature_confirmations":2000,
         "protocol":{"type":"QRC20","protocol_data":{"platform":"QTUM","contract_address":"0xd362e096e873eb7907e205fadc6175c6fec7bc44"}}},
    ]);

    let mut mm = MarketMakerIt::start_async(
        json! ({
            "gui": "nogui",
            "netid": 9998,
            "myipaddr": env::var ("BOB_TRADE_IP") .ok(),
            "rpcip": env::var ("BOB_TRADE_IP") .ok(),
            "passphrase": passphrase,
            "coins": coins,
            "rpc_password": "pass",
            "metrics_interval": 30.,
        }),
        "pass".into(),
        local_start,
    )
    .await
    .unwrap();
    let (_dump_log, _dump_dashboard) = mm.mm_dump();

    #[cfg(not(target_arch = "wasm32"))]
    common::log::info!("log path: {}", mm.log_path.display());

    mm.wait_for_log(22., |log| log.contains(">>>>>>>>> DEX stats "))
        .await
        .unwrap();

    let electrum = mm
        .rpc(&json!({
            "userpass": mm.userpass,
            "method": "electrum",
            "coin": "QRC20",
            "servers": qtum_electrums(),
            "mm2": 1,
            "tx_history": true,
            "swap_contract_address": "0xd362e096e873eb7907e205fadc6175c6fec7bc44",
        }))
        .await
        .unwrap();
    assert_eq!(
        electrum.0,
        StatusCode::OK,
        "RPC «electrum» failed with status «{}», response «{}»",
        electrum.0,
        electrum.1
    );
    let electrum_json: Json = json::from_str(&electrum.1).unwrap();
    assert_eq!(
        electrum_json["address"].as_str(),
        Some("qfkXE2cNFEwPFQqvBcqs8m9KrkNa9KV4xi")
    );

    // Wait till tx_history will not be loaded
    mm.wait_for_log(22., |log| log.contains("history has been loaded successfully"))
        .await
        .unwrap();

    // let the MarketMaker save the history to the file
    Timer::sleep(1.).await;

    let tx_history = mm
        .rpc(&json!({
            "userpass": mm.userpass,
            "method": "my_tx_history",
            "coin": "QRC20",
            "limit": 100,
        }))
        .await
        .unwrap();
    assert_eq!(
        tx_history.0,
        StatusCode::OK,
        "RPC «my_tx_history» failed with status «{}», response «{}»",
        tx_history.0,
        tx_history.1
    );
    debug!("{:?}", tx_history.1);
    let tx_history_json: Json = json::from_str(&tx_history.1).unwrap();
    let tx_history_result = &tx_history_json["result"];

    let mut expected = vec![
        // https://testnet.qtum.info/tx/45d722e615feb853d608033ffc20fd51c9ee86e2321cfa814ba5961190fb57d2
        "45d722e615feb853d608033ffc20fd51c9ee86e2321cfa814ba5961190fb57d200000000000000020000000000000000",
        // https://testnet.qtum.info/tx/45d722e615feb853d608033ffc20fd51c9ee86e2321cfa814ba5961190fb57d2
        "45d722e615feb853d608033ffc20fd51c9ee86e2321cfa814ba5961190fb57d200000000000000020000000000000001",
        // https://testnet.qtum.info/tx/abcb51963e720fdfed7b889cea79947ba3cabd7b8b384f6b5adb41a3f4b5d61b
        "abcb51963e720fdfed7b889cea79947ba3cabd7b8b384f6b5adb41a3f4b5d61b00000000000000020000000000000000",
        // https://testnet.qtum.info/tx/4ea5392d03a9c35126d2d5a8294c3c3102cfc6d65235897c92ca04c5515f6be5
        "4ea5392d03a9c35126d2d5a8294c3c3102cfc6d65235897c92ca04c5515f6be500000000000000020000000000000000",
        // https://testnet.qtum.info/tx/9156f5f1d3652c27dca0216c63177da38de5c9e9f03a5cfa278bf82882d2d3d8
        "9156f5f1d3652c27dca0216c63177da38de5c9e9f03a5cfa278bf82882d2d3d800000000000000020000000000000000",
        // https://testnet.qtum.info/tx/35e03bc529528a853ee75dde28f27eec8ed7b152b6af7ab6dfa5d55ea46f25ac
        "35e03bc529528a853ee75dde28f27eec8ed7b152b6af7ab6dfa5d55ea46f25ac00000000000000010000000000000000",
        // https://testnet.qtum.info/tx/39104d29d77ba83c5c6c63ab7a0f096301c443b4538dc6b30140453a40caa80a
        "39104d29d77ba83c5c6c63ab7a0f096301c443b4538dc6b30140453a40caa80a00000000000000000000000000000000",
        // https://testnet.qtum.info/tx/d9965e3496a8a4af2d462424b989694b3146d78c61654b99bbadba64464f75cb
        "d9965e3496a8a4af2d462424b989694b3146d78c61654b99bbadba64464f75cb00000000000000000000000000000000",
        // https://testnet.qtum.info/tx/c2f346d3d2aadc35f5343d0d493a139b2579175496d685ec30734d161e62f7a1
        "c2f346d3d2aadc35f5343d0d493a139b2579175496d685ec30734d161e62f7a100000000000000000000000000000000",
    ];

    assert_eq!(tx_history_result["total"].as_u64().unwrap(), expected.len() as u64);
    for tx in tx_history_result["transactions"].as_array().unwrap() {
        // pop front item
        let expected_tx = expected.remove(0);
        assert_eq!(tx["internal_id"].as_str().unwrap(), expected_tx);
    }
}

pub async fn get_locked_amount(mm: &MarketMakerIt, coin: &str) -> GetLockedAmountResponse {
    let request = json!({
        "userpass": mm.userpass,
        "method": "get_locked_amount",
        "mmrpc": "2.0",
        "params": {
            "coin": coin
        }
    });
    println!("get_locked_amount request {}", json::to_string(&request).unwrap());

    let request = mm.rpc(&request).await.unwrap();
    assert_eq!(request.0, StatusCode::OK, "'get_locked_amount' failed: {}", request.1);
    println!("get_locked_amount response {}", request.1);
    let response: RpcV2Response<GetLockedAmountResponse> = json::from_str(&request.1).unwrap();
    response.result
}

pub async fn coins_needed_for_kickstart(mm: &MarketMakerIt) -> Vec<String> {
    let request = json!({
        "userpass": mm.userpass,
        "method": "coins_needed_for_kick_start",
        "params": []
    });
    let response = mm.rpc(&request).await.unwrap();
    assert_eq!(
        response.0,
        StatusCode::OK,
        "'coins_needed_for_kick_start' failed: {}",
        response.1
    );
    let result: CoinsNeededForKickstartResponse = json::from_str(&response.1).unwrap();
    result.result
}

pub async fn enable_z_coin_light(
    mm: &MarketMakerIt,
    coin: &str,
    electrums: &[&str],
    lightwalletd_urls: &[&str],
    account: Option<u32>,
    starting_height: Option<u64>,
) -> ZCoinActivationResult {
    let init = init_z_coin_light(mm, coin, electrums, lightwalletd_urls, starting_height, account).await;
    let init: RpcV2Response<InitTaskResult> = json::from_value(init).unwrap();
    let timeout = wait_until_sec(300);

    loop {
        if now_sec() > timeout {
            panic!("{} initialization timed out", coin);
        }
        let status = init_z_coin_status(mm, init.result.task_id).await;
        info!("Status {}", json::to_string(&status).unwrap());
        let status: RpcV2Response<InitZcoinStatus> = json::from_value(status).unwrap();
        match status.result {
            InitZcoinStatus::Ok(result) => break result,
            InitZcoinStatus::Error(e) => panic!("{} initialization error {:?}", coin, e),
            _ => Timer::sleep(1.).await,
        }
    }
}

pub async fn get_new_address(
    mm: &MarketMakerIt,
    coin: &str,
    account_id: u32,
    chain: Option<Bip44Chain>,
) -> GetNewAddressResponse {
    let request = json!({
        "userpass": mm.userpass,
        "method": "get_new_address",
        "mmrpc": "2.0",
        "params": {
            "coin": coin,
            "account_id": account_id,
            "chain": chain
        }
    });

    let request = mm.rpc(&request).await.unwrap();
    assert_eq!(request.0, StatusCode::OK, "'get_new_address' failed: {}", request.1);
    let response: RpcV2Response<GetNewAddressResponse> = json::from_str(&request.1).unwrap();
    response.result
}

pub async fn account_balance(
    mm: &MarketMakerIt,
    coin: &str,
    account_index: u32,
    chain: Bip44Chain,
) -> HDAccountBalanceResponse {
    let request = json!({
        "userpass": mm.userpass,
        "method": "account_balance",
        "mmrpc": "2.0",
        "params": {
            "coin": coin,
            "account_index": account_index,
            "chain": chain
        }
    });

    let request = mm.rpc(&request).await.unwrap();
    assert_eq!(request.0, StatusCode::OK, "'account_balance' failed: {}", request.1);
    let response: RpcV2Response<HDAccountBalanceResponse> = json::from_str(&request.1).unwrap();
    response.result
}

pub async fn init_create_new_account(mm: &MarketMakerIt, coin: &str, account_id: Option<u32>) -> Json {
    let request = json!({
        "userpass": mm.userpass,
        "method": "task::create_new_account::init",
        "mmrpc": "2.0",
        "params": {
            "coin": coin,
            "account_id": account_id
        }
    });

    let request = mm.rpc(&request).await.unwrap();
    assert_eq!(
        request.0,
        StatusCode::OK,
        "'task::create_new_account::init' failed: {}",
        request.1
    );
    json::from_str(&request.1).unwrap()
}

pub async fn create_new_account_status(mm: &MarketMakerIt, task_id: u64) -> Json {
    let request = json!({
        "userpass": mm.userpass,
        "method": "task::create_new_account::status",
        "mmrpc": "2.0",
        "params": {
            "task_id": task_id,
        }
    });

    let request = mm.rpc(&request).await.unwrap();
    assert_eq!(
        request.0,
        StatusCode::OK,
        "'task::create_new_account::status' failed: {}",
        request.1
    );
    json::from_str(&request.1).unwrap()
}

#[test]
#[cfg(not(target_arch = "wasm32"))]
fn test_parse_env_file() {
    let env_client =
        b"ALICE_PASSPHRASE=spice describe gravity federal blast come thank unfair canal monkey style afraid";
    let env_client_new_line =
        b"ALICE_PASSPHRASE=spice describe gravity federal blast come thank unfair canal monkey style afraid\n";
    let env_client_space =
        b"ALICE_PASSPHRASE=spice describe gravity federal blast come thank unfair canal monkey style afraid  ";

    let parsed1 = from_env_file(env_client.to_vec());
    let parsed2 = from_env_file(env_client_new_line.to_vec());
    let parsed3 = from_env_file(env_client_space.to_vec());
    assert_eq!(parsed1, parsed2);
    assert_eq!(parsed1, parsed3);
    assert_eq!(
        parsed1,
        (
            Some(String::from(
                "spice describe gravity federal blast come thank unfair canal monkey style afraid"
            )),
            None
        )
    );
}

/// test helper to call sign_raw_transaction rpc with utxo coin param
pub async fn test_sign_raw_transaction_rpc_helper(
    mm: &MarketMakerIt,
    expected_ret: StatusCode,
    json_params: &Json,
) -> Json {
    let response = mm
        .rpc(&json!({
            "userpass": mm.userpass,
            "method":"sign_raw_transaction",
            "mmrpc":"2.0",
            "id": 0,
            "params": json_params
        }))
        .await
        .expect("sign_raw_transaction rpc result okay");
    assert_eq!(
        response.0, expected_ret,
        "'sign_raw_transaction' unexpected return code: {}",
        response.1
    );
    json::from_str(&response.1).expect("response to json conversion must be okay")
}

/// Helper to call init trezor rpc
pub async fn init_trezor_rpc(mm: &MarketMakerIt, coin: &str) -> Json {
    let request = mm
        .rpc(&json!({
            "userpass": mm.userpass,
            "method": "task::init_trezor::init",
            "mmrpc": "2.0",
            "params": {
                "ticker": coin,
            }
        }))
        .await
        .unwrap();
    assert_eq!(
        request.0,
        StatusCode::OK,
        "'task::init_trezor::init' failed: {}",
        request.1
    );
    json::from_str(&request.1).unwrap()
}

/// Helper to call init trezor status
pub async fn init_trezor_status_rpc(mm: &MarketMakerIt, task_id: u64) -> Json {
    let request = mm
        .rpc(&json!({
            "userpass": mm.userpass,
            "method": "task::init_trezor::status",
            "mmrpc": "2.0",
            "params": {
                "task_id": task_id,
            }
        }))
        .await
        .unwrap();
    assert_eq!(
        request.0,
        StatusCode::OK,
        "'task::init_trezor::status' failed: {}",
        request.1
    );
    json::from_str(&request.1).unwrap()
}

pub async fn init_trezor_user_action_rpc(mm: &MarketMakerIt, task_id: u64, user_action: Json) -> Json {
    let request = mm
        .rpc(&json!({
            "userpass": mm.userpass,
            "method": "task::init_trezor::user_action",
            "mmrpc": "2.0",
            "params": {
                "task_id": task_id,
                "user_action": user_action
            }
        }))
        .await
        .unwrap();
    assert_eq!(
        request.0,
        StatusCode::OK,
        "'task::init_trezor::user_action' failed: {}",
        request.1
    );
    json::from_str(&request.1).unwrap()
}

pub async fn active_swaps(mm: &MarketMakerIt) -> ActiveSwapsResponse {
    let request = json!({
        "userpass": mm.userpass,
        "method": "active_swaps",
        "params": []
    });
    let response = mm.rpc(&request).await.unwrap();
    assert_eq!(response.0, StatusCode::OK, "'active_swaps' failed: {}", response.1);
    json::from_str(&response.1).unwrap()
}<|MERGE_RESOLUTION|>--- conflicted
+++ resolved
@@ -783,23 +783,25 @@
     })
 }
 
-<<<<<<< HEAD
 pub fn eth_testnet_conf_trezor() -> Json {
-=======
-/// ETH configuration used for dockerized Geth dev node
-pub fn eth_dev_conf() -> Json {
->>>>>>> 75ecef04
     json!({
         "coin": "ETH",
         "name": "ethereum",
         "mm2": 1,
-<<<<<<< HEAD
         "derivation_path": "m/44'/1'", // Trezor uses coin type 1 for testnet
         "protocol": {
             "type": "ETH"
         },
         "trezor_coin": "Ethereum"
-=======
+    })
+}
+
+/// ETH configuration used for dockerized Geth dev node
+pub fn eth_dev_conf() -> Json {
+    json!({
+        "coin": "ETH",
+        "name": "ethereum",
+        "mm2": 1,
         "chain_id": 1337,
         "derivation_path": "m/44'/60'",
         "protocol": {
@@ -823,7 +825,6 @@
                 "contract_address": contract_address,
             }
         }
->>>>>>> 75ecef04
     })
 }
 
