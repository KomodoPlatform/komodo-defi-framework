//! Helpers used in the unit and integration tests.

use bigdecimal::BigDecimal;
use fomat_macros::wite;
use gstuff::{try_s, ERR, ERRL};
use http::{HeaderMap, StatusCode};
use lazy_static::lazy_static;
use rand::Rng;
use serde::{Deserialize, Serialize};
use serde_json::{self as json, json, Value as Json};
use std::collections::HashMap;
use std::net::IpAddr;
use std::num::NonZeroUsize;
use std::process::Child;
use std::sync::Mutex;
use uuid::Uuid;

use common::executor::Timer;
use common::log;
use common::mm_metrics::{MetricType, MetricsJson};
use common::{cfg_native, now_float, now_ms, PagingOptionsEnum};
use mm2_core::mm_ctx::{MmArc, MmCtxBuilder};

cfg_native! {
    use common::block_on;
    use common::log::dashboard_path;
    use mm2_io::fs::slurp;
    use mm2_net::transport::slurp_req;
    use common::wio::POOL;
    use chrono::{Local, TimeZone};
    use bytes::Bytes;
    use futures::channel::oneshot;
    use futures::task::SpawnExt;
    use gstuff::ISATTY;
    use http::Request;
    use regex::Regex;
    use std::env;
    use std::fs;
    use std::net::Ipv4Addr;
    use std::path::{Path, PathBuf};
    use std::process::Command;
}

pub const MAKER_SUCCESS_EVENTS: [&str; 11] = [
    "Started",
    "Negotiated",
    "TakerFeeValidated",
    "MakerPaymentSent",
    "TakerPaymentReceived",
    "TakerPaymentWaitConfirmStarted",
    "TakerPaymentValidatedAndConfirmed",
    "TakerPaymentSpent",
    "TakerPaymentSpendConfirmStarted",
    "TakerPaymentSpendConfirmed",
    "Finished",
];

pub const MAKER_ERROR_EVENTS: [&str; 13] = [
    "StartFailed",
    "NegotiateFailed",
    "TakerFeeValidateFailed",
    "MakerPaymentTransactionFailed",
    "MakerPaymentDataSendFailed",
    "MakerPaymentWaitConfirmFailed",
    "TakerPaymentValidateFailed",
    "TakerPaymentWaitConfirmFailed",
    "TakerPaymentSpendFailed",
    "TakerPaymentSpendConfirmFailed",
    "MakerPaymentWaitRefundStarted",
    "MakerPaymentRefunded",
    "MakerPaymentRefundFailed",
];

pub const TAKER_SUCCESS_EVENTS: [&str; 10] = [
    "Started",
    "Negotiated",
    "TakerFeeSent",
    "MakerPaymentReceived",
    "MakerPaymentWaitConfirmStarted",
    "MakerPaymentValidatedAndConfirmed",
    "TakerPaymentSent",
    "TakerPaymentSpent",
    "MakerPaymentSpent",
    "Finished",
];

pub const TAKER_ERROR_EVENTS: [&str; 13] = [
    "StartFailed",
    "NegotiateFailed",
    "TakerFeeSendFailed",
    "MakerPaymentValidateFailed",
    "MakerPaymentWaitConfirmFailed",
    "TakerPaymentTransactionFailed",
    "TakerPaymentWaitConfirmFailed",
    "TakerPaymentDataSendFailed",
    "TakerPaymentWaitForSpendFailed",
    "MakerPaymentSpendFailed",
    "TakerPaymentWaitRefundStarted",
    "TakerPaymentRefunded",
    "TakerPaymentRefundFailed",
];

<<<<<<< HEAD
pub const RICK: &str = "RICK";
pub const ZOMBIE_TICKER: &str = "ZOMBIE";
pub const ZOMBIE_ELECTRUMS: &[&str] = &["zombie.sirseven.me:10033"];
pub const ZOMBIE_LIGHTWALLETD_URLS: &[&str] = &["http://zombie.sirseven.me:443"];
const DEFAULT_RPC_PASSWORD: &str = "pass";

pub struct Mm2TestConf {
    pub conf: Json,
    pub rpc_password: String,
    /// This doesn't seem to be really used, so we will possibly remove it soon
    pub local: Option<LocalStart>,
}

impl Mm2TestConf {
    pub fn seednode(passphrase: &str, coins: &Json) -> Self {
        Mm2TestConf {
            conf: json!({
                "gui": "nogui",
                "netid": 9998,
                "passphrase": passphrase,
                "coins": coins,
                "rpc_password": DEFAULT_RPC_PASSWORD,
                "i_am_seed": true,
            }),
            rpc_password: DEFAULT_RPC_PASSWORD.into(),
            local: None,
        }
    }

    pub fn light_node(passphrase: &str, coins: &Json, seednodes: &[&str]) -> Self {
        Mm2TestConf {
            conf: json!({
                "gui": "nogui",
                "netid": 9998,
                "passphrase": passphrase,
                "coins": coins,
                "rpc_password": DEFAULT_RPC_PASSWORD,
                "seednodes": seednodes,
            }),
            rpc_password: DEFAULT_RPC_PASSWORD.into(),
            local: None,
        }
    }
}

pub fn zombie_conf() -> Json {
    json!({
        "coin":"ZOMBIE",
        "asset":"ZOMBIE",
        "txversion":4,
        "overwintered":1,
        "mm2":1,
        "protocol":{
            "type":"ZHTLC",
            "protocol_data": {
                "consensus_params": {
                    "overwinter_activation_height": 0,
                    "sapling_activation_height": 1,
                    "blossom_activation_height": null,
                    "heartwood_activation_height": null,
                    "canopy_activation_height": null,
                    "coin_type": 133,
                    "hrp_sapling_extended_spending_key": "secret-extended-key-main",
                    "hrp_sapling_extended_full_viewing_key": "zxviews",
                    "hrp_sapling_payment_address": "zs",
                    "b58_pubkey_address_prefix": [ 28, 184 ],
                    "b58_script_address_prefix": [ 28, 189 ]
                }
            }
        },
        "required_confirmations":0
    })
}

pub fn rick_conf() -> Json {
    json!({
        "coin":"RICK",
        "asset":"RICK",
        "required_confirmations":0,
        "txversion":4,
        "overwintered":1,
        "protocol":{
            "type":"UTXO"
        }
    })
=======
#[cfg(target_arch = "wasm32")]
pub fn mm_ctx_with_custom_db() -> MmArc { MmCtxBuilder::new().with_test_db_namespace().into_mm_arc() }

#[cfg(not(target_arch = "wasm32"))]
pub fn mm_ctx_with_custom_db() -> MmArc {
    use db_common::sqlite::rusqlite::Connection;
    use std::sync::Arc;

    let ctx = MmCtxBuilder::new().into_mm_arc();
    let connection = Connection::open_in_memory().unwrap();
    let _ = ctx.sqlite_connection.pin(Arc::new(Mutex::new(connection)));
    ctx
>>>>>>> dec68f50
}

/// Automatically kill a wrapped process.
pub struct RaiiKill {
    pub handle: Child,
    running: bool,
}
impl RaiiKill {
    pub fn from_handle(handle: Child) -> RaiiKill { RaiiKill { handle, running: true } }
    pub fn running(&mut self) -> bool {
        if !self.running {
            return false;
        }
        match self.handle.try_wait() {
            Ok(None) => true,
            _ => {
                self.running = false;
                false
            },
        }
    }
}
impl Drop for RaiiKill {
    fn drop(&mut self) {
        // The cached `running` check might provide some protection against killing a wrong process under the same PID,
        // especially if the cached `running` check is also used to monitor the status of the process.
        if self.running() {
            let _ = self.handle.kill();
        }
    }
}

/// When `drop`ped, dumps the given file to the stdout.
///
/// Used in the tests, copying the MM log to the test output.
///
/// Note that because of https://github.com/rust-lang/rust/issues/42474 it's currently impossible to share the MM log interactively,
/// hence we're doing it in the `drop`.
pub struct RaiiDump {
    #[cfg(not(target_arch = "wasm32"))]
    pub log_path: PathBuf,
}
#[cfg(not(target_arch = "wasm32"))]
impl Drop for RaiiDump {
    fn drop(&mut self) {
        use crossterm::execute;
        use crossterm::style::{Color, Print, SetForegroundColor};

        // `term` bypasses the stdout capturing, we should only use it if the capturing was disabled.
        let nocapture = env::args().any(|a| a == "--nocapture");

        let log = slurp(&self.log_path).unwrap();

        // Make sure the log is Unicode.
        // We'll get the "io error when listing tests: Custom { kind: InvalidData, error: StringError("text was not valid unicode") }" otherwise.
        let log = String::from_utf8_lossy(&log);
        let log = log.trim();

        if let (true, true, mut stdout) = (nocapture, *ISATTY, std::io::stdout()) {
            execute!(
                stdout,
                SetForegroundColor(Color::DarkYellow),
                Print(format!("vvv {:?} vvv\n", self.log_path)),
                SetForegroundColor(Color::Yellow),
                Print(log),
            )
            .expect("Printing to stdout failed");
        } else {
            log! ({"vvv {:?} vvv\n{}", self.log_path, log});
        }
    }
}

lazy_static! {
    /// A singleton with the IPs used by the MarketMakerIt instances created in this session.
    /// The value is set to `false` when the instance is retired.
    static ref MM_IPS: Mutex<HashMap<IpAddr, bool>> = Mutex::new (HashMap::new());
}

#[cfg(not(target_arch = "wasm32"))]
pub type LocalStart = fn(PathBuf, PathBuf, Json);

#[cfg(target_arch = "wasm32")]
pub type LocalStart = fn(MmArc);

/// An instance of a MarketMaker process started by and for an integration test.
/// Given that [in CI] the tests are executed before the build, the binary of that process is the tests binary.
#[cfg(not(target_arch = "wasm32"))]
pub struct MarketMakerIt {
    /// The MarketMaker's current folder where it will try to open the database files.
    pub folder: PathBuf,
    /// Unique (to run multiple instances) IP, like "127.0.0.$x".
    pub ip: IpAddr,
    /// The file we redirected the standard output and error streams to.
    pub log_path: PathBuf,
    /// The PID of the MarketMaker process.
    pub pc: Option<RaiiKill>,
    /// RPC API key.
    pub userpass: String,
}

/// A MarketMaker instance started by and for an integration test.
#[cfg(target_arch = "wasm32")]
pub struct MarketMakerIt {
    pub ctx: mm2_core::mm_ctx::MmArc,
    /// RPC API key.
    pub userpass: String,
}

#[cfg(not(target_arch = "wasm32"))]
impl std::fmt::Debug for MarketMakerIt {
    fn fmt(&self, f: &mut std::fmt::Formatter) -> std::fmt::Result {
        write!(
            f,
            "MarketMakerIt {{ folder: {:?}, ip: {}, log_path: {:?}, userpass: {} }}",
            self.folder, self.ip, self.log_path, self.userpass
        )
    }
}

impl MarketMakerIt {
    /// Start a new MarketMaker node without any specific environment variables.
    /// For more information see [`MarketMakerIt::start_with_envs`].
    #[cfg(not(target_arch = "wasm32"))]
    pub fn start(conf: Json, userpass: String, local: Option<LocalStart>) -> Result<MarketMakerIt, String> {
        block_on(MarketMakerIt::start_with_envs(conf, userpass, local, &[]))
    }

    /// Start a new MarketMaker node asynchronously without any specific environment variables.
    /// For more information see [`MarketMakerIt::start_with_envs`].
    pub async fn start_async(conf: Json, userpass: String, local: Option<LocalStart>) -> Result<MarketMakerIt, String> {
        MarketMakerIt::start_with_envs(conf, userpass, local, &[]).await
    }

    /// Create a new temporary directory and start a new MarketMaker process there.
    ///
    /// * `conf` - The command-line configuration passed to the MarketMaker.
    ///            Unique local IP address is injected as "myipaddr" unless this field is already present.
    /// * `userpass` - RPC API key. We should probably extract it automatically from the MM log.
    /// * `local` - Function to start the MarketMaker in a local thread, instead of spawning a process.
    /// * `envs` - The enviroment variables passed to the process
    /// It's required to manually add 127.0.0.* IPs aliases on Mac to make it properly work.
    /// cf. https://superuser.com/a/458877, https://superuser.com/a/635327
    #[cfg(not(target_arch = "wasm32"))]
    pub async fn start_with_envs(
        mut conf: Json,
        userpass: String,
        local: Option<LocalStart>,
        envs: &[(&str, &str)],
    ) -> Result<MarketMakerIt, String> {
        conf["allow_weak_password"] = true.into();
        let ip = try_s!(Self::myipaddr_from_conf(&mut conf));
        let folder = new_mm2_temp_folder_path(Some(ip));
        let db_dir = match conf["dbdir"].as_str() {
            Some(path) => path.into(),
            None => {
                let dir = folder.join("DB");
                conf["dbdir"] = dir.to_str().unwrap().into();
                dir
            },
        };

        try_s!(fs::create_dir(&folder));
        match fs::create_dir(db_dir) {
            Ok(_) => (),
            Err(ref ie) if ie.kind() == std::io::ErrorKind::AlreadyExists => (),
            Err(e) => return ERR!("{}", e),
        };
        let log_path = match conf["log"].as_str() {
            Some(path) => path.into(),
            None => {
                let path = folder.join("mm2.log");
                conf["log"] = path.to_str().unwrap().into();
                path
            },
        };

        // If `local` is provided
        // then instead of spawning a process we start the MarketMaker in a local thread,
        // allowing us to easily *debug* the tested MarketMaker code.
        // Note that this should only be used while running a single test,
        // using this option while running multiple tests (or multiple MarketMaker instances) is currently UB.
        let pc = if let Some(local) = local {
            local(folder.clone(), log_path.clone(), conf.clone());
            None
        } else {
            let executable = try_s!(env::args().next().ok_or("No program name"));
            let executable = try_s!(Path::new(&executable).canonicalize());
            let log = try_s!(fs::File::create(&log_path));
            let child = try_s!(Command::new(&executable)
                .arg("test_mm_start")
                .arg("--nocapture")
                .current_dir(&folder)
                .env("_MM2_TEST_CONF", try_s!(json::to_string(&conf)))
                .env("MM2_UNBUFFERED_OUTPUT", "1")
                .env("RUST_LOG", "debug")
                .envs(envs.to_vec())
                .stdout(try_s!(log.try_clone()))
                .stderr(log)
                .spawn());
            Some(RaiiKill::from_handle(child))
        };

        let mut mm = MarketMakerIt {
            folder,
            ip,
            log_path,
            pc,
            userpass,
        };

        try_s!(mm.startup_checks(&conf).await);
        Ok(mm)
    }

    /// Start a new MarketMaker locally.
    ///
    /// * `conf` - The command-line configuration passed to the MarketMaker.
    ///            Unique P2P in-memory port is injected as `p2p_in_memory_port` unless this field is already present.
    /// * `userpass` - RPC API key. We should probably extract it automatically from the MM log.
    /// * `local` - Function to start the MarketMaker locally. Required for nodes running in a browser.
    /// * `envs` - The enviroment variables passed to the process.
    ///            The argument is ignore for nodes running in a browser.
    #[cfg(target_arch = "wasm32")]
    pub async fn start_with_envs(
        mut conf: Json,
        userpass: String,
        local: Option<LocalStart>,
        _envs: &[(&str, &str)],
    ) -> Result<MarketMakerIt, String> {
        if conf["p2p_in_memory"].is_null() {
            conf["p2p_in_memory"] = Json::Bool(true);
        }

        let i_am_seed = conf["i_am_seed"].as_bool().unwrap_or_default();
        let p2p_in_memory_port_missed = conf["p2p_in_memory_port"].is_null();
        if i_am_seed && p2p_in_memory_port_missed {
            let mut rng = common::small_rng();
            let new_p2p_port: u64 = rng.gen();

            log!("Set 'p2p_in_memory_port' to "[new_p2p_port]);
            conf["p2p_in_memory_port"] = Json::Number(new_p2p_port.into());
        }

        let ctx = mm2_core::mm_ctx::MmCtxBuilder::new()
            .with_conf(conf.clone())
            .with_test_db_namespace()
            .into_mm_arc();
        let local = try_s!(local.ok_or("!local"));
        local(ctx.clone());

        let mut mm = MarketMakerIt { ctx, userpass };
        try_s!(mm.startup_checks(&conf).await);
        Ok(mm)
    }

    #[cfg(not(target_arch = "wasm32"))]
    pub fn log_as_utf8(&self) -> Result<String, String> {
        let mm_log = try_s!(slurp(&self.log_path));
        let mm_log = unsafe { String::from_utf8_unchecked(mm_log) };
        Ok(mm_log)
    }

    /// Busy-wait on the log until the `pred` returns `true` or `timeout_sec` expires.
    #[cfg(not(target_arch = "wasm32"))]
    pub async fn wait_for_log<F>(&mut self, timeout_sec: f64, pred: F) -> Result<(), String>
    where
        F: Fn(&str) -> bool,
    {
        let start = now_float();
        let ms = 50.min((timeout_sec * 1000.) as u64 / 20 + 10);
        loop {
            let mm_log = try_s!(self.log_as_utf8());
            if pred(&mm_log) {
                return Ok(());
            }
            if now_float() - start > timeout_sec {
                return ERR!("Timeout expired waiting for a log condition");
            }
            if let Some(ref mut pc) = self.pc {
                if !pc.running() {
                    return ERR!("MM process terminated prematurely at: {:?}.", self.folder);
                }
            }
            Timer::sleep(ms as f64 / 1000.).await
        }
    }

    /// Busy-wait on the log until the `pred` returns `true` or `timeout_sec` expires.
    /// The difference from standard wait_for_log is this function keeps working
    /// after process is stopped
    #[cfg(not(target_arch = "wasm32"))]
    pub async fn wait_for_log_after_stop<F>(&mut self, timeout_sec: f64, pred: F) -> Result<(), String>
    where
        F: Fn(&str) -> bool,
    {
        let start = now_float();
        let ms = 50.min((timeout_sec * 1000.) as u64 / 20 + 10);
        loop {
            let mm_log = try_s!(self.log_as_utf8());
            if pred(&mm_log) {
                return Ok(());
            }
            if now_float() - start > timeout_sec {
                return ERR!("Timeout expired waiting for a log condition");
            }
            Timer::sleep(ms as f64 / 1000.).await
        }
    }

    /// Busy-wait on the instance in-memory log until the `pred` returns `true` or `timeout_sec` expires.
    #[cfg(target_arch = "wasm32")]
    pub async fn wait_for_log<F>(&mut self, timeout_sec: f64, pred: F) -> Result<(), String>
    where
        F: Fn(&str) -> bool,
    {
        wait_for_log(&self.ctx, timeout_sec, pred).await
    }

    /// Invokes the locally running MM and returns its reply.
    #[cfg(target_arch = "wasm32")]
    pub async fn rpc(&self, payload: &Json) -> Result<(StatusCode, String, HeaderMap), String> {
        let wasm_rpc = self
            .ctx
            .wasm_rpc
            .as_option()
            .expect("'MmCtx::rpc' must be initialized already");
        match wasm_rpc.request(payload.clone()).await {
            // Please note a new type of error will be introduced soon.
            Ok(body) => {
                let status_code = if body["error"].is_null() {
                    StatusCode::OK
                } else {
                    StatusCode::INTERNAL_SERVER_ERROR
                };
                let body_str = json::to_string(&body).expect(&format!("Response {:?} is not a valid JSON", body));
                Ok((status_code, body_str, HeaderMap::new()))
            },
            Err(e) => Ok((StatusCode::INTERNAL_SERVER_ERROR, e, HeaderMap::new())),
        }
    }

    /// Invokes the locally running MM and returns its reply.
    #[cfg(not(target_arch = "wasm32"))]
    pub async fn rpc(&self, payload: &Json) -> Result<(StatusCode, String, HeaderMap), String> {
        let uri = format!("http://{}:7783", self.ip);
        log!("sending rpc request " (json::to_string(payload).unwrap()) " to " (uri));

        let payload = try_s!(json::to_vec(payload));
        let request = try_s!(Request::builder().method("POST").uri(uri).body(payload));

        let (status, headers, body) = try_s!(slurp_req(request).await);
        Ok((status, try_s!(std::str::from_utf8(&body)).trim().into(), headers))
    }

    /// Sends the &str payload to the locally running MM and returns it's reply.
    #[cfg(not(target_arch = "wasm32"))]
    pub fn rpc_str(&self, payload: &'static str) -> Result<(StatusCode, String, HeaderMap), String> {
        let uri = format!("http://{}:7783", self.ip);
        let request = try_s!(Request::builder().method("POST").uri(uri).body(payload.into()));
        let (status, headers, body) = try_s!(block_on(slurp_req(request)));
        Ok((status, try_s!(std::str::from_utf8(&body)).trim().into(), headers))
    }

    #[cfg(target_arch = "wasm32")]
    pub fn rpc_str(&self, _payload: &'static str) -> Result<(StatusCode, String, HeaderMap), String> {
        unimplemented!()
    }

    #[cfg(not(target_arch = "wasm32"))]
    pub fn mm_dump(&self) -> (RaiiDump, RaiiDump) { mm_dump(&self.log_path) }

    #[cfg(target_arch = "wasm32")]
    pub fn mm_dump(&self) -> (RaiiDump, RaiiDump) { (RaiiDump {}, RaiiDump {}) }

    #[cfg(not(target_arch = "wasm32"))]
    pub fn my_seed_addr(&self) -> String { format!("{}", self.ip) }

    /// # Panic
    ///
    /// Panic if this instance is not a seed.
    #[cfg(target_arch = "wasm32")]
    pub fn my_seed_addr(&self) -> String {
        let p2p_port = self
            .ctx
            .p2p_in_memory_port()
            .expect("This instance is not a seed, so 'p2p_in_memory_port' is None");
        format!("/memory/{}", p2p_port)
    }

    /// Send the "stop" request to the locally running MM.
    pub async fn stop(&self) -> Result<(), String> {
        let (status, body, _headers) = match self.rpc(&json! ({"userpass": self.userpass, "method": "stop"})).await {
            Ok(t) => t,
            Err(err) => {
                // Downgrade the known errors into log warnings,
                // in order not to spam the unit test logs with confusing panics, obscuring the real issue.
                if err.contains("An existing connection was forcibly closed by the remote host") {
                    log!("stop] MM already down? "(err));
                    return Ok(());
                } else {
                    return ERR!("{}", err);
                }
            },
        };
        if status != StatusCode::OK {
            return ERR!("MM didn't accept a stop. body: {}", body);
        }
        Ok(())
    }

    /// Currently, we cannot wait for the `Completed IAmrelay handling for peer` log entry on WASM node,
    /// because the P2P module logs to a global logger and doesn't log to the dashboard.
    #[cfg(not(target_arch = "wasm32"))]
    pub async fn check_seednodes(&mut self) -> Result<(), String> {
        // wait for at least 1 node to be added to relay mesh
        self.wait_for_log(22., |log| log.contains("Completed IAmrelay handling for peer"))
            .await
            .map_err(|e| ERRL!("{}", e))
    }

    /// Wait for the node to start listening to new P2P connections.
    /// Please note the node is expected to be a seed.
    ///
    /// Currently, we cannot wait for the `INFO Listening on` log entry on WASM node,
    /// because the P2P module logs to a global logger and doesn't log to the dashboard.
    #[cfg(not(target_arch = "wasm32"))]
    pub async fn wait_for_p2p_listen(&mut self) -> Result<(), String> {
        self.wait_for_log(22., |log| log.contains("INFO Listening on"))
            .await
            .map_err(|e| ERRL!("{}", e))
    }

    /// Wait for the RPC to be up.
    pub async fn wait_for_rpc_is_up(&mut self) -> Result<(), String> {
        self.wait_for_log(22., |log| log.contains(">>>>>>>>> DEX stats "))
            .await
            .map_err(|e| ERRL!("{}", e))
    }

    async fn startup_checks(&mut self, conf: &Json) -> Result<(), String> {
        let skip_startup_checks = conf["skip_startup_checks"].as_bool().unwrap_or_default();
        if skip_startup_checks {
            return Ok(());
        }

        try_s!(self.wait_for_rpc_is_up().await);

        #[cfg(not(target_arch = "wasm32"))]
        {
            let is_seed = conf["i_am_seed"].as_bool().unwrap_or_default();
            if is_seed {
                try_s!(self.wait_for_p2p_listen().await);
            }

            let skip_seednodes_check = conf["skip_seednodes_check"].as_bool().unwrap_or_default();
            if conf["seednodes"].as_array().is_some() && !skip_seednodes_check {
                try_s!(self.check_seednodes().await);
            }
        }

        Ok(())
    }

    #[cfg(not(target_arch = "wasm32"))]
    fn myipaddr_from_conf(conf: &mut Json) -> Result<IpAddr, String> {
        if conf["myipaddr"].is_null() {
            // Generate an unique IP.
            let mut attempts = 0;
            let mut rng = common::small_rng();
            loop {
                if attempts > 128 {
                    return ERR!("Out of local IPs?");
                }
                let ip4 = Ipv4Addr::new(127, 0, 0, rng.gen_range(1, 255));
                let ip = IpAddr::from(ip4);
                let mut mm_ips = try_s!(MM_IPS.lock());
                if mm_ips.contains_key(&ip) {
                    attempts += 1;
                    continue;
                }
                mm_ips.insert(ip, true);
                conf["myipaddr"] = format!("{}", ip).into();
                conf["rpcip"] = format!("{}", ip).into();
                return Ok(ip);
            }
        }

        // Just use the IP given in the `conf`.

        let ip: IpAddr = try_s!(try_s!(conf["myipaddr"].as_str().ok_or("myipaddr is not a string")).parse());
        let mut mm_ips = try_s!(MM_IPS.lock());
        if mm_ips.contains_key(&ip) {
            log! ({"MarketMakerIt] Warning, IP {} was already used.", ip})
        }
        mm_ips.insert(ip, true);
        Ok(ip)
    }
}

#[cfg(not(target_arch = "wasm32"))]
impl Drop for MarketMakerIt {
    fn drop(&mut self) {
        if let Ok(mut mm_ips) = MM_IPS.lock() {
            mm_ips.remove(&self.ip);
        } else {
            log!("MarketMakerIt] Can't lock MM_IPS.")
        }
    }
}

#[macro_export]
macro_rules! wait_log_re {
    ($mm_it: expr, $timeout_sec: expr, $re_pred: expr) => {{
        log! ("Waiting for “" ($re_pred) "”…");
        let re = regex::Regex::new($re_pred).unwrap();
        let rc = $mm_it.wait_for_log ($timeout_sec, |line| re.is_match (line)) .await;
        if let Err (err) = rc {panic! ("{}: {}", $re_pred, err)}
    }};
}

/// Busy-wait on the log until the `pred` returns `true` or `timeout_sec` expires.
pub async fn wait_for_log<F>(ctx: &MmArc, timeout_sec: f64, pred: F) -> Result<(), String>
where
    F: Fn(&str) -> bool,
{
    let start = now_float();
    let ms = 50.min((timeout_sec * 1000.) as u32 / 20 + 10);
    let mut buf = String::with_capacity(128);
    let mut found = false;
    loop {
        ctx.log.with_tail(&mut |tail| {
            for en in tail {
                if en.format(&mut buf).is_ok() && pred(&buf) {
                    found = true;
                    break;
                }
            }
        });
        if found {
            return Ok(());
        }

        ctx.log.with_gravity_tail(&mut |tail| {
            for chunk in tail {
                if pred(chunk) {
                    found = true;
                    break;
                }
            }
        });
        if found {
            return Ok(());
        }

        if now_float() - start > timeout_sec {
            return ERR!("Timeout expired waiting for a log condition");
        }
        Timer::sleep_ms(ms).await;
    }
}

#[derive(Serialize, Deserialize, Debug)]
struct ToWaitForLogRe {
    ctx: u32,
    timeout_sec: f64,
    re_pred: String,
}

#[cfg(not(target_arch = "wasm32"))]
pub async fn common_wait_for_log_re(req: Bytes) -> Result<Vec<u8>, String> {
    let args: ToWaitForLogRe = try_s!(json::from_slice(&req));
    let ctx = try_s!(MmArc::from_ffi_handle(args.ctx));
    let re = try_s!(Regex::new(&args.re_pred));

    // Run the blocking `wait_for_log` in the `POOL`.
    let (tx, rx) = oneshot::channel();
    try_s!(try_s!(POOL.lock()).spawn(async move {
        let res = wait_for_log(&ctx, args.timeout_sec, |line| re.is_match(line)).await;
        let _ = tx.send(res);
    }));
    try_s!(try_s!(rx.await));

    Ok(Vec::new())
}

#[cfg(not(target_arch = "wasm32"))]
pub async fn wait_for_log_re(ctx: &MmArc, timeout_sec: f64, re_pred: &str) -> Result<(), String> {
    let re = try_s!(Regex::new(re_pred));
    wait_for_log(ctx, timeout_sec, |line| re.is_match(line)).await
}

/// Create RAII variables to the effect of dumping the log and the status dashboard at the end of the scope.
#[cfg(not(target_arch = "wasm32"))]
pub fn mm_dump(log_path: &Path) -> (RaiiDump, RaiiDump) {
    (
        RaiiDump {
            log_path: log_path.to_path_buf(),
        },
        RaiiDump {
            log_path: dashboard_path(log_path).unwrap(),
        },
    )
}

/// A typical MM instance.
#[cfg(not(target_arch = "wasm32"))]
pub fn mm_spat(
    local_start: LocalStart,
    conf_mod: &dyn Fn(Json) -> Json,
) -> (&'static str, MarketMakerIt, RaiiDump, RaiiDump) {
    let passphrase = "SPATsRps3dhEtXwtnpRCKF";
    let mm = MarketMakerIt::start(
        conf_mod(json! ({
            "gui": "nogui",
            "passphrase": passphrase,
            "rpccors": "http://localhost:4000",
            "coins": [
                {"coin":"RICK","asset":"RICK","rpcport":8923},
                {"coin":"MORTY","asset":"MORTY","rpcport":11608},
            ],
            "i_am_seed": true,
            "rpc_password": "pass",
        })),
        "pass".into(),
        match common::var("LOCAL_THREAD_MM") {
            Ok(ref e) if e == "1" => Some(local_start),
            _ => None,
        },
    )
    .unwrap();
    let (dump_log, dump_dashboard) = mm_dump(&mm.log_path);
    (passphrase, mm, dump_log, dump_dashboard)
}

#[cfg(target_arch = "wasm32")]
pub fn mm_spat(
    _local_start: LocalStart,
    _conf_mod: &dyn Fn(Json) -> Json,
) -> (&'static str, MarketMakerIt, RaiiDump, RaiiDump) {
    unimplemented!()
}

/// Asks MM to enable the given currency in electrum mode
/// fresh list of servers at https://github.com/jl777/coins/blob/master/electrums/.
pub async fn enable_electrum(mm: &MarketMakerIt, coin: &str, tx_history: bool, urls: &[&str]) -> Json {
    let servers = urls.iter().map(|url| json!({ "url": url })).collect();
    enable_electrum_json(mm, coin, tx_history, servers).await
}

/// Asks MM to enable the given currency in electrum mode
/// fresh list of servers at https://github.com/jl777/coins/blob/master/electrums/.
pub async fn enable_electrum_json(mm: &MarketMakerIt, coin: &str, tx_history: bool, servers: Vec<Json>) -> Json {
    let electrum = mm
        .rpc(&json! ({
            "userpass": mm.userpass,
            "method": "electrum",
            "coin": coin,
            "servers": servers,
            "mm2": 1,
            "tx_history": tx_history,
        }))
        .await
        .unwrap();
    assert_eq!(
        electrum.0,
        StatusCode::OK,
        "RPC «electrum» failed with {} {}",
        electrum.0,
        electrum.1
    );
    json::from_str(&electrum.1).unwrap()
}

pub async fn enable_qrc20(mm: &MarketMakerIt, coin: &str, urls: &[&str], swap_contract_address: &str) -> Json {
    let servers: Vec<_> = urls.iter().map(|url| json!({ "url": url })).collect();
    let electrum = mm
        .rpc(&json! ({
            "userpass": mm.userpass,
            "method": "electrum",
            "coin": coin,
            "servers": servers,
            "mm2": 1,
            "swap_contract_address": swap_contract_address,
        }))
        .await
        .unwrap();
    assert_eq!(
        electrum.0,
        StatusCode::OK,
        "RPC «electrum» failed with {} {}",
        electrum.0,
        electrum.1
    );
    json::from_str(&electrum.1).unwrap()
}

/// Reads passphrase and userpass from .env file
pub fn from_env_file(env: Vec<u8>) -> (Option<String>, Option<String>) {
    use regex::bytes::Regex;
    let (mut passphrase, mut userpass) = (None, None);
    for cap in Regex::new(r"(?m)^(PASSPHRASE|USERPASS)=(\w[\w ]+)$")
        .unwrap()
        .captures_iter(&env)
    {
        match cap.get(1) {
            Some(name) if name.as_bytes() == b"PASSPHRASE" => {
                passphrase = cap.get(2).map(|v| String::from_utf8(v.as_bytes().into()).unwrap())
            },
            Some(name) if name.as_bytes() == b"USERPASS" => {
                userpass = cap.get(2).map(|v| String::from_utf8(v.as_bytes().into()).unwrap())
            },
            _ => (),
        }
    }
    (passphrase, userpass)
}

#[macro_export]
#[cfg(target_arch = "wasm32")]
macro_rules! get_passphrase {
    ($_env_file:literal, $env:literal) => {
        option_env!($env).ok_or_else(|| ERRL!("No such '{}' environment variable", $env))
    };
}

#[macro_export]
#[cfg(not(target_arch = "wasm32"))]
macro_rules! get_passphrase {
    ($env_file:literal, $env:literal) => {
        $crate::for_tests::get_passphrase(&$env_file, $env)
    };
}

/// Reads passphrase from file or environment.
#[cfg(not(target_arch = "wasm32"))]
pub fn get_passphrase(path: &dyn AsRef<Path>, env: &str) -> Result<String, String> {
    if let (Some(file_passphrase), _file_userpass) = from_env_file(try_s!(slurp(path))) {
        return Ok(file_passphrase);
    }

    if let Ok(v) = common::var(env) {
        Ok(v)
    } else {
        ERR!("No {} or {}", env, path.as_ref().display())
    }
}

/// Asks MM to enable the given currency in native mode.
/// Returns the RPC reply containing the corresponding wallet address.
pub async fn enable_native(mm: &MarketMakerIt, coin: &str, urls: &[&str]) -> Json {
    let native = mm
        .rpc(&json! ({
            "userpass": mm.userpass,
            "method": "enable",
            "coin": coin,
            "urls": urls,
            // Dev chain swap contract address
            "swap_contract_address": "0xa09ad3cd7e96586ebd05a2607ee56b56fb2db8fd",
            "mm2": 1,
        }))
        .await
        .unwrap();
    assert_eq!(native.0, StatusCode::OK, "'enable' failed: {}", native.1);
    json::from_str(&native.1).unwrap()
}

pub async fn enable_spl(mm: &MarketMakerIt, coin: &str) -> Json {
    let req = json!({
        "userpass": mm.userpass,
        "method": "enable_spl",
        "mmrpc": "2.0",
        "params": {
            "ticker": coin,
            "activation_params": {}
        }
    });
    let enable = mm.rpc(&req).await.unwrap();
    assert_eq!(enable.0, StatusCode::OK, "'enable_spl' failed: {}", enable.1);
    json::from_str(&enable.1).unwrap()
}

pub async fn enable_slp(mm: &MarketMakerIt, coin: &str) -> Json {
    let enable = mm
        .rpc(&json! ({
            "userpass": mm.userpass,
            "method": "enable_slp",
            "mmrpc": "2.0",
            "params": {
                "ticker": coin,
                "activation_params": {}
            }
        }))
        .await
        .unwrap();
    assert_eq!(enable.0, StatusCode::OK, "'enable_slp' failed: {}", enable.1);
    json::from_str(&enable.1).unwrap()
}

#[derive(Serialize)]
pub struct ElectrumRpcRequest {
    pub url: String,
}

#[derive(Serialize)]
#[serde(tag = "rpc", content = "rpc_data")]
pub enum UtxoRpcMode {
    Native,
    Electrum { servers: Vec<ElectrumRpcRequest> },
}

fn electrum_servers_rpc(servers: &[&str]) -> Vec<ElectrumRpcRequest> {
    servers
        .iter()
        .map(|url| ElectrumRpcRequest { url: url.to_string() })
        .collect()
}

impl UtxoRpcMode {
    pub fn electrum(servers: &[&str]) -> Self {
        UtxoRpcMode::Electrum {
            servers: electrum_servers_rpc(servers),
        }
    }
}

pub async fn enable_bch_with_tokens(
    mm: &MarketMakerIt,
    platform_coin: &str,
    tokens: &[&str],
    mode: UtxoRpcMode,
    tx_history: bool,
) -> Json {
    let slp_requests: Vec<_> = tokens.iter().map(|ticker| json!({ "ticker": ticker })).collect();

    let enable = mm
        .rpc(&json! ({
            "userpass": mm.userpass,
            "method": "enable_bch_with_tokens",
            "mmrpc": "2.0",
            "params": {
                "ticker": platform_coin,
                "allow_slp_unsafe_conf": true,
                "bchd_urls": [],
                "mode": mode,
                "tx_history": tx_history,
                "slp_tokens_requests": slp_requests,
            }
        }))
        .await
        .unwrap();
    assert_eq!(
        enable.0,
        StatusCode::OK,
        "'enable_bch_with_tokens' failed: {}",
        enable.1
    );
    json::from_str(&enable.1).unwrap()
}

pub async fn enable_solana_with_tokens(
    mm: &MarketMakerIt,
    platform_coin: &str,
    tokens: &[&str],
    solana_client_url: &str,
    tx_history: bool,
) -> Json {
    let spl_requests: Vec<_> = tokens.iter().map(|ticker| json!({ "ticker": ticker })).collect();
    let req = json! ({
        "userpass": mm.userpass,
        "method": "enable_solana_with_tokens",
        "mmrpc": "2.0",
        "params": {
            "ticker": platform_coin,
            "confirmation_commitment": "finalized",
            "allow_slp_unsafe_conf": true,
            "client_url": solana_client_url,
            "tx_history": tx_history,
            "spl_tokens_requests": spl_requests,
        }
    });

    let enable = mm.rpc(&req).await.unwrap();
    assert_eq!(
        enable.0,
        StatusCode::OK,
        "'enable_bch_with_tokens' failed: {}",
        enable.1
    );
    json::from_str(&enable.1).unwrap()
}

pub async fn my_tx_history_v2(
    mm: &MarketMakerIt,
    coin: &str,
    limit: usize,
    paging: Option<PagingOptionsEnum<String>>,
) -> Json {
    let paging = paging.unwrap_or(PagingOptionsEnum::PageNumber(NonZeroUsize::new(1).unwrap()));
    let request = mm
        .rpc(&json! ({
            "userpass": mm.userpass,
            "method": "my_tx_history",
            "mmrpc": "2.0",
            "params": {
                "coin": coin,
                "limit": limit,
                "paging_options": paging,
            }
        }))
        .await
        .unwrap();
    assert_eq!(request.0, StatusCode::OK, "'my_tx_history' failed: {}", request.1);
    json::from_str(&request.1).unwrap()
}

pub async fn enable_native_bch(mm: &MarketMakerIt, coin: &str, bchd_urls: &[&str]) -> Json {
    let native = mm
        .rpc(&json! ({
            "userpass": mm.userpass,
            "method": "enable",
            "coin": coin,
            "bchd_urls": bchd_urls,
            "allow_slp_unsafe_conf": true,
            "mm2": 1,
        }))
        .await
        .unwrap();
    assert_eq!(native.0, StatusCode::OK, "'enable' failed: {}", native.1);
    json::from_str(&native.1).unwrap()
}

pub async fn enable_lightning(mm: &MarketMakerIt, coin: &str) -> Json {
    let enable = mm
        .rpc(&json! ({
            "userpass": mm.userpass,
            "method": "enable_lightning",
            "mmrpc": "2.0",
            "params": {
                "ticker": coin,
                "activation_params": {
                    "name": "test-node"
                }
            }
        }))
        .await
        .unwrap();
    assert_eq!(enable.0, StatusCode::OK, "'enable_lightning' failed: {}", enable.1);
    json::from_str(&enable.1).unwrap()
}

/// Use a separate (unique) temporary folder for each MM.
/// We could also remove the old folders after some time in order not to spam the temporary folder.
/// Though we don't always want to remove them right away, allowing developers to check the files).
/// Appends IpAddr if it is pre-known
#[cfg(not(target_arch = "wasm32"))]
pub fn new_mm2_temp_folder_path(ip: Option<IpAddr>) -> PathBuf {
    let now = common::now_ms();
    let now = Local.timestamp((now / 1000) as i64, (now % 1000) as u32 * 1_000_000);
    let folder = match ip {
        Some(ip) => format!("mm2_{}_{}", now.format("%Y-%m-%d_%H-%M-%S-%3f"), ip),
        None => format!("mm2_{}", now.format("%Y-%m-%d_%H-%M-%S-%3f")),
    };
    common::temp_dir().join(folder)
}

pub fn find_metrics_in_json(
    metrics: MetricsJson,
    search_key: &str,
    search_labels: &[(&str, &str)],
) -> Option<MetricType> {
    metrics.metrics.into_iter().find(|metric| {
        let (key, labels) = match metric {
            MetricType::Counter { key, labels, .. } => (key, labels),
            _ => return false,
        };

        if key != search_key {
            return false;
        }

        for (s_label_key, s_label_value) in search_labels.iter() {
            let label_value = match labels.get(&(*s_label_key).to_string()) {
                Some(x) => x,
                _ => return false,
            };

            if s_label_value != label_value {
                return false;
            }
        }

        true
    })
}

/// Helper function requesting my swap status and checking it's events
pub async fn check_my_swap_status(
    mm: &MarketMakerIt,
    uuid: &str,
    expected_success_events: &[&str],
    expected_error_events: &[&str],
    maker_amount: BigDecimal,
    taker_amount: BigDecimal,
) {
    let response = mm
        .rpc(&json! ({
            "userpass": mm.userpass,
            "method": "my_swap_status",
            "params": {
                "uuid": uuid,
            }
        }))
        .await
        .unwrap();
    assert!(response.0.is_success(), "!status of {}: {}", uuid, response.1);
    let status_response: Json = json::from_str(&response.1).unwrap();
    let success_events: Vec<String> = json::from_value(status_response["result"]["success_events"].clone()).unwrap();
    assert_eq!(expected_success_events, success_events.as_slice());
    let error_events: Vec<String> = json::from_value(status_response["result"]["error_events"].clone()).unwrap();
    assert_eq!(expected_error_events, error_events.as_slice());

    let events_array = status_response["result"]["events"].as_array().unwrap();
    let actual_maker_amount = json::from_value(events_array[0]["event"]["data"]["maker_amount"].clone()).unwrap();
    assert_eq!(maker_amount, actual_maker_amount);
    let actual_taker_amount = json::from_value(events_array[0]["event"]["data"]["taker_amount"].clone()).unwrap();
    assert_eq!(taker_amount, actual_taker_amount);
    let actual_events = events_array.iter().map(|item| item["event"]["type"].as_str().unwrap());
    let actual_events: Vec<&str> = actual_events.collect();
    assert_eq!(expected_success_events, actual_events.as_slice());
}

pub async fn check_my_swap_status_amounts(
    mm: &MarketMakerIt,
    uuid: Uuid,
    maker_amount: BigDecimal,
    taker_amount: BigDecimal,
) {
    let response = mm
        .rpc(&json! ({
            "userpass": mm.userpass,
            "method": "my_swap_status",
            "params": {
                "uuid": uuid,
            }
        }))
        .await
        .unwrap();
    assert!(response.0.is_success(), "!status of {}: {}", uuid, response.1);
    let status_response: Json = json::from_str(&response.1).unwrap();

    let events_array = status_response["result"]["events"].as_array().unwrap();
    let actual_maker_amount = json::from_value(events_array[0]["event"]["data"]["maker_amount"].clone()).unwrap();
    assert_eq!(maker_amount, actual_maker_amount);
    let actual_taker_amount = json::from_value(events_array[0]["event"]["data"]["taker_amount"].clone()).unwrap();
    assert_eq!(taker_amount, actual_taker_amount);
}

pub async fn check_stats_swap_status(
    mm: &MarketMakerIt,
    uuid: &str,
    maker_expected_events: &[&str],
    taker_expected_events: &[&str],
) {
    let response = mm
        .rpc(&json! ({
            "method": "stats_swap_status",
            "params": {
                "uuid": uuid,
            }
        }))
        .await
        .unwrap();
    assert!(response.0.is_success(), "!status of {}: {}", uuid, response.1);
    let status_response: Json = json::from_str(&response.1).unwrap();
    let maker_events_array = status_response["result"]["maker"]["events"].as_array().unwrap();
    let taker_events_array = status_response["result"]["taker"]["events"].as_array().unwrap();
    let maker_actual_events = maker_events_array
        .iter()
        .map(|item| item["event"]["type"].as_str().unwrap());
    let maker_actual_events: Vec<&str> = maker_actual_events.collect();
    let taker_actual_events = taker_events_array
        .iter()
        .map(|item| item["event"]["type"].as_str().unwrap());
    let taker_actual_events: Vec<&str> = taker_actual_events.collect();
    assert_eq!(maker_expected_events, maker_actual_events.as_slice());
    assert_eq!(taker_expected_events, taker_actual_events.as_slice());
}

pub async fn check_recent_swaps(mm: &MarketMakerIt, expected_len: usize) {
    let response = mm
        .rpc(&json! ({
            "method": "my_recent_swaps",
            "userpass": mm.userpass,
        }))
        .await
        .unwrap();
    assert!(response.0.is_success(), "!status of my_recent_swaps {}", response.1);
    let swaps_response: Json = json::from_str(&response.1).unwrap();
    let swaps: &Vec<Json> = swaps_response["result"]["swaps"].as_array().unwrap();
    assert_eq!(expected_len, swaps.len());
}

pub async fn wait_till_history_has_records(mm: &MarketMakerIt, coin: &str, expected_len: usize) {
    // give 2 second max to fetch a single transaction
    let to_wait = expected_len as u64 * 2;
    let wait_until = now_ms() + to_wait * 1000;
    loop {
        let tx_history = mm
            .rpc(&json!({
                "userpass": mm.userpass,
                "method": "my_tx_history",
                "coin": coin,
                "limit": 100,
            }))
            .await
            .unwrap();
        assert_eq!(
            tx_history.0,
            StatusCode::OK,
            "RPC «my_tx_history» failed with status «{}», response «{}»",
            tx_history.0,
            tx_history.1
        );
        log!([tx_history.1]);
        let tx_history_json: Json = json::from_str(&tx_history.1).unwrap();
        if tx_history_json["result"]["transactions"].as_array().unwrap().len() >= expected_len {
            break;
        }

        Timer::sleep(1.).await;
        assert!(now_ms() <= wait_until, "wait_till_history_has_records timed out");
    }
}

pub async fn orderbook_v2(mm: &MarketMakerIt, base: &str, rel: &str) -> Json {
    let request = mm
        .rpc(&json! ({
            "userpass": mm.userpass,
            "method": "orderbook",
            "mmrpc": "2.0",
            "params": {
                "base": base,
                "rel": rel,
            }
        }))
        .await
        .unwrap();
    assert_eq!(request.0, StatusCode::OK, "'orderbook' failed: {}", request.1);
    json::from_str(&request.1).unwrap()
}

pub async fn best_orders_v2(mm: &MarketMakerIt, coin: &str, action: &str, volume: &str) -> Json {
    let request = mm
        .rpc(&json! ({
            "userpass": mm.userpass,
            "method": "best_orders",
            "mmrpc": "2.0",
            "params": {
                "coin": coin,
                "action": action,
                "volume": volume,
            }
        }))
        .await
        .unwrap();
    assert_eq!(request.0, StatusCode::OK, "'best_orders' failed: {}", request.1);
    json::from_str(&request.1).unwrap()
}

pub async fn init_withdraw(mm: &MarketMakerIt, coin: &str, to: &str, amount: &str) -> Json {
    let request = mm
        .rpc(&json! ({
            "userpass": mm.userpass,
            "method": "init_withdraw",
            "mmrpc": "2.0",
            "params": {
                "coin": coin,
                "to": to,
                "amount": amount,
            }
        }))
        .await
        .unwrap();
    assert_eq!(request.0, StatusCode::OK, "'init_withdraw' failed: {}", request.1);
    json::from_str(&request.1).unwrap()
}

pub async fn withdraw_status(mm: &MarketMakerIt, task_id: u64) -> Json {
    let request = mm
        .rpc(&json! ({
            "userpass": mm.userpass,
            "method": "withdraw_status",
            "mmrpc": "2.0",
            "params": {
                "task_id": task_id,
            }
        }))
        .await
        .unwrap();
    assert_eq!(request.0, StatusCode::OK, "'withdraw_status' failed: {}", request.1);
    json::from_str(&request.1).unwrap()
}

pub async fn init_z_coin_native(mm: &MarketMakerIt, coin: &str) -> Json {
    let request = mm
        .rpc(&json! ({
            "userpass": mm.userpass,
            "method": "init_z_coin",
            "mmrpc": "2.0",
            "params": {
                "ticker": coin,
                "activation_params": {
                    "mode": {
                        "rpc": "Native",
                    }
                },
            }
        }))
        .await
        .unwrap();
    assert_eq!(request.0, StatusCode::OK, "'init_z_coin' failed: {}", request.1);
    json::from_str(&request.1).unwrap()
}

pub async fn init_z_coin_light(mm: &MarketMakerIt, coin: &str, electrums: &[&str], lightwalletd_urls: &[&str]) -> Json {
    let request = mm
        .rpc(&json! ({
            "userpass": mm.userpass,
            "method": "init_z_coin",
            "mmrpc": "2.0",
            "params": {
                "ticker": coin,
                "activation_params": {
                    "mode": {
                        "rpc": "Light",
                        "rpc_data": {
                            "electrum_servers": electrum_servers_rpc(electrums),
                            "light_wallet_d_servers": lightwalletd_urls,
                        },
                    }
                },
            }
        }))
        .await
        .unwrap();
    assert_eq!(request.0, StatusCode::OK, "'init_z_coin' failed: {}", request.1);
    json::from_str(&request.1).unwrap()
}

pub async fn init_z_coin_status(mm: &MarketMakerIt, task_id: u64) -> Json {
    let request = mm
        .rpc(&json! ({
            "userpass": mm.userpass,
            "method": "init_z_coin_status",
            "mmrpc": "2.0",
            "params": {
                "task_id": task_id,
            }
        }))
        .await
        .unwrap();
    assert_eq!(request.0, StatusCode::OK, "'init_z_coin_status' failed: {}", request.1);
    json::from_str(&request.1).unwrap()
}

pub async fn sign_message(mm: &MarketMakerIt, coin: &str) -> Json {
    let request = mm
        .rpc(&json! ({
            "userpass": mm.userpass,
            "method":"sign_message",
            "mmrpc":"2.0",
            "id": 0,
            "params":{
              "coin": coin,
              "message":"test"
            }
        }))
        .await
        .unwrap();
    assert_eq!(request.0, StatusCode::OK, "'sign_message' failed: {}", request.1);
    json::from_str(&request.1).unwrap()
}

pub async fn verify_message(mm: &MarketMakerIt, coin: &str, signature: &str, address: &str) -> Json {
    let request = mm
        .rpc(&json! ({
            "userpass": mm.userpass,
            "method":"verify_message",
            "mmrpc":"2.0",
            "id": 0,
            "params":{
              "coin": coin,
              "message":"test",
              "signature": signature,
              "address": address

            }
        }))
        .await
        .unwrap();
    assert_eq!(request.0, StatusCode::OK, "'verify_message' failed: {}", request.1);
    json::from_str(&request.1).unwrap()
}

pub async fn send_raw_transaction(mm: &MarketMakerIt, coin: &str, tx: &str) -> Json {
    let request = mm
        .rpc(&json! ({
            "userpass": mm.userpass,
            "method": "send_raw_transaction",
            "coin": coin,
            "tx_hex": tx,
        }))
        .await
        .unwrap();
    assert_eq!(
        request.0,
        StatusCode::OK,
        "'send_raw_transaction' failed: {}",
        request.1
    );
    json::from_str(&request.1).unwrap()
}<|MERGE_RESOLUTION|>--- conflicted
+++ resolved
@@ -100,7 +100,6 @@
     "TakerPaymentRefundFailed",
 ];
 
-<<<<<<< HEAD
 pub const RICK: &str = "RICK";
 pub const ZOMBIE_TICKER: &str = "ZOMBIE";
 pub const ZOMBIE_ELECTRUMS: &[&str] = &["zombie.sirseven.me:10033"];
@@ -186,7 +185,8 @@
             "type":"UTXO"
         }
     })
-=======
+}
+
 #[cfg(target_arch = "wasm32")]
 pub fn mm_ctx_with_custom_db() -> MmArc { MmCtxBuilder::new().with_test_db_namespace().into_mm_arc() }
 
@@ -199,7 +199,6 @@
     let connection = Connection::open_in_memory().unwrap();
     let _ = ctx.sqlite_connection.pin(Arc::new(Mutex::new(connection)));
     ctx
->>>>>>> dec68f50
 }
 
 /// Automatically kill a wrapped process.
