--- conflicted
+++ resolved
@@ -1445,15 +1445,9 @@
     json::from_str(&native.1).unwrap()
 }
 
-<<<<<<< HEAD
 pub async fn init_lightning(mm: &MarketMakerIt, coin: &str) -> Json {
     let request = mm
-        .rpc(&json! ({
-=======
-pub async fn enable_lightning(mm: &MarketMakerIt, coin: &str) -> Json {
-    let enable = mm
-        .rpc(&json!({
->>>>>>> dac0a8d5
+        .rpc(&json!({
             "userpass": mm.userpass,
             "method": "task::enable_lightning::init",
             "mmrpc": "2.0",
