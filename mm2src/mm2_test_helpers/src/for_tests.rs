//! Helpers used in the unit and integration tests.

use crate::electrums::qtum_electrums;
use crate::structs::*;
use common::custom_futures::repeatable::{Ready, Retry};
use common::executor::Timer;
use common::log::debug;
use common::{cfg_native, now_float, now_ms, now_sec, repeatable, wait_until_ms, PagingOptionsEnum};
use common::{get_utc_timestamp, log};
use crypto::CryptoCtx;
use gstuff::{try_s, ERR, ERRL};
use http::{HeaderMap, StatusCode};
use lazy_static::lazy_static;
use mm2_core::mm_ctx::{MmArc, MmCtxBuilder};
use mm2_metrics::{MetricType, MetricsJson};
use mm2_number::BigDecimal;
use mm2_rpc::data::legacy::{BalanceResponse, ElectrumProtocol};
use rand::Rng;
use serde::{Deserialize, Serialize};
use serde_json::{self as json, json, Value as Json};
use std::collections::HashMap;
use std::convert::TryFrom;
use std::env;
#[cfg(not(target_arch = "wasm32"))] use std::io::Write;
use std::net::IpAddr;
use std::num::NonZeroUsize;
use std::process::Child;
use std::sync::Mutex;
use uuid::Uuid;

cfg_native! {
    use common::block_on;
    use common::log::dashboard_path;
    use mm2_io::fs::slurp;
    use mm2_net::transport::slurp_req;
    use common::wio::POOL;
    use chrono::{Local, TimeZone};
    use bytes::Bytes;
    use futures::channel::oneshot;
    use futures::task::SpawnExt;
    use http::Request;
    use regex::Regex;
    use std::fs;
    use std::net::Ipv4Addr;
    use std::path::{Path, PathBuf};
    use std::process::Command;
}

pub const MAKER_SUCCESS_EVENTS: [&str; 12] = [
    "Started",
    "Negotiated",
    "MakerPaymentInstructionsReceived",
    "TakerFeeValidated",
    "MakerPaymentSent",
    "TakerPaymentReceived",
    "TakerPaymentWaitConfirmStarted",
    "TakerPaymentValidatedAndConfirmed",
    "TakerPaymentSpent",
    "TakerPaymentSpendConfirmStarted",
    "TakerPaymentSpendConfirmed",
    "Finished",
];

pub const MAKER_ERROR_EVENTS: [&str; 15] = [
    "StartFailed",
    "NegotiateFailed",
    "TakerFeeValidateFailed",
    "MakerPaymentTransactionFailed",
    "MakerPaymentDataSendFailed",
    "MakerPaymentWaitConfirmFailed",
    "TakerPaymentValidateFailed",
    "TakerPaymentWaitConfirmFailed",
    "TakerPaymentSpendFailed",
    "TakerPaymentSpendConfirmFailed",
    "MakerPaymentWaitRefundStarted",
    "MakerPaymentRefundStarted",
    "MakerPaymentRefunded",
    "MakerPaymentRefundFailed",
    "MakerPaymentRefundFinished",
];

pub const TAKER_SUCCESS_EVENTS: [&str; 11] = [
    "Started",
    "Negotiated",
    "TakerFeeSent",
    "TakerPaymentInstructionsReceived",
    "MakerPaymentReceived",
    "MakerPaymentWaitConfirmStarted",
    "MakerPaymentValidatedAndConfirmed",
    "TakerPaymentSent",
    "TakerPaymentSpent",
    "MakerPaymentSpent",
    "Finished",
];

pub const TAKER_USING_WATCHERS_SUCCESS_EVENTS: [&str; 12] = [
    "Started",
    "Negotiated",
    "TakerFeeSent",
    "TakerPaymentInstructionsReceived",
    "MakerPaymentReceived",
    "MakerPaymentWaitConfirmStarted",
    "MakerPaymentValidatedAndConfirmed",
    "TakerPaymentSent",
    "WatcherMessageSent",
    "TakerPaymentSpent",
    "MakerPaymentSpent",
    "Finished",
];

pub const TAKER_ERROR_EVENTS: [&str; 15] = [
    "StartFailed",
    "NegotiateFailed",
    "TakerFeeSendFailed",
    "MakerPaymentValidateFailed",
    "MakerPaymentWaitConfirmFailed",
    "TakerPaymentTransactionFailed",
    "TakerPaymentWaitConfirmFailed",
    "TakerPaymentDataSendFailed",
    "TakerPaymentWaitForSpendFailed",
    "MakerPaymentSpendFailed",
    "TakerPaymentWaitRefundStarted",
    "TakerPaymentRefundStarted",
    "TakerPaymentRefunded",
    "TakerPaymentRefundFailed",
    "TakerPaymentRefundFinished",
];

pub const RICK: &str = "RICK";
pub const RICK_ELECTRUM_ADDRS: &[&str] = &[
    "electrum1.cipig.net:10017",
    "electrum2.cipig.net:10017",
    "electrum3.cipig.net:10017",
];
pub const MORTY: &str = "MORTY";
pub const MORTY_ELECTRUM_ADDRS: &[&str] = &[
    "electrum1.cipig.net:10018",
    "electrum2.cipig.net:10018",
    "electrum3.cipig.net:10018",
];
pub const ZOMBIE_TICKER: &str = "ZOMBIE";
pub const ARRR: &str = "ARRR";
pub const ZOMBIE_ELECTRUMS: &[&str] = &[
    "electrum1.cipig.net:10008",
    "electrum2.cipig.net:10008",
    "electrum3.cipig.net:10008",
];
pub const ZOMBIE_LIGHTWALLETD_URLS: &[&str] = &[
    "https://lightd1.pirate.black:443",
    "https://piratelightd1.cryptoforge.cc:443",
    "https://piratelightd2.cryptoforge.cc:443",
    "https://piratelightd3.cryptoforge.cc:443",
    "https://piratelightd4.cryptoforge.cc:443",
];
pub const PIRATE_ELECTRUMS: &[&str] = &["node1.chainkeeper.pro:10132"];
pub const PIRATE_LIGHTWALLETD_URLS: &[&str] = &["http://node1.chainkeeper.pro:443"];
pub const DEFAULT_RPC_PASSWORD: &str = "pass";
pub const QRC20_ELECTRUMS: &[&str] = &[
    "electrum1.cipig.net:10071",
    "electrum2.cipig.net:10071",
    "electrum3.cipig.net:10071",
];
pub const TBTC_ELECTRUMS: &[&str] = &[
    "electrum1.cipig.net:10068",
    "electrum2.cipig.net:10068",
    "electrum3.cipig.net:10068",
];

pub const ETH_MAINNET_NODE: &str = "https://mainnet.infura.io/v3/c01c1b4cf66642528547624e1d6d9d6b";
pub const ETH_MAINNET_SWAP_CONTRACT: &str = "0x24abe4c71fc658c91313b6552cd40cd808b3ea80";

pub const ETH_DEV_NODE: &str = "http://195.201.137.5:8545";
pub const ETH_DEV_NODES: &[&str] = &["http://195.201.137.5:8545"];
pub const ETH_DEV_SWAP_CONTRACT: &str = "0x83965c539899cc0f918552e5a26915de40ee8852";
pub const ETH_DEV_FALLBACK_CONTRACT: &str = "0xEA6CFe3D0f6B8814A88027b9cA865b82816409a4";
pub const ETH_DEV_TOKEN_CONTRACT: &str = "0x6c2858f6aFaC835c43ffDa248aFA167e1a58436C";

pub const ETH_SEPOLIA_NODE: &[&str] = &["https://rpc2.sepolia.org"];
pub const ETH_SEPOLIA_SWAP_CONTRACT: &str = "0xeA6D65434A15377081495a9E7C5893543E7c32cB";
pub const ETH_SEPOLIA_TOKEN_CONTRACT: &str = "0x09d0d71FBC00D7CCF9CFf132f5E6825C88293F19";

pub const BCHD_TESTNET_URLS: &[&str] = &["https://bchd-testnet.greyh.at:18335"];

pub struct Mm2TestConf {
    pub conf: Json,
    pub rpc_password: String,
}

impl Mm2TestConf {
    pub fn seednode(passphrase: &str, coins: &Json) -> Self {
        Mm2TestConf {
            conf: json!({
                "gui": "nogui",
                "netid": 9998,
                "passphrase": passphrase,
                "coins": coins,
                "rpc_password": DEFAULT_RPC_PASSWORD,
                "i_am_seed": true,
            }),
            rpc_password: DEFAULT_RPC_PASSWORD.into(),
        }
    }

    pub fn seednode_with_hd_account(passphrase: &str, coins: &Json) -> Self {
        Mm2TestConf {
            conf: json!({
                "gui": "nogui",
                "netid": 9998,
                "passphrase": passphrase,
                "coins": coins,
                "rpc_password": DEFAULT_RPC_PASSWORD,
                "i_am_seed": true,
                "enable_hd": true,
            }),
            rpc_password: DEFAULT_RPC_PASSWORD.into(),
        }
    }

    pub fn light_node(passphrase: &str, coins: &Json, seednodes: &[&str]) -> Self {
        Mm2TestConf {
            conf: json!({
                "gui": "nogui",
                "netid": 9998,
                "passphrase": passphrase,
                "coins": coins,
                "rpc_password": DEFAULT_RPC_PASSWORD,
                "seednodes": seednodes
            }),
            rpc_password: DEFAULT_RPC_PASSWORD.into(),
        }
    }

    pub fn watcher_light_node(passphrase: &str, coins: &Json, seednodes: &[&str], conf: WatcherConf) -> Self {
        Mm2TestConf {
            conf: json!({
                "gui": "nogui",
                "netid": 9998,
                "passphrase": passphrase,
                "coins": coins,
                "rpc_password": DEFAULT_RPC_PASSWORD,
                "seednodes": seednodes,
                "is_watcher": true,
                "watcher_conf": conf
            }),
            rpc_password: DEFAULT_RPC_PASSWORD.into(),
        }
    }

    pub fn light_node_with_hd_account(passphrase: &str, coins: &Json, seednodes: &[&str]) -> Self {
        Mm2TestConf {
            conf: json!({
                "gui": "nogui",
                "netid": 9998,
                "passphrase": passphrase,
                "coins": coins,
                "rpc_password": DEFAULT_RPC_PASSWORD,
                "seednodes": seednodes,
                "enable_hd": true,
            }),
            rpc_password: DEFAULT_RPC_PASSWORD.into(),
        }
    }

    pub fn no_login_node(coins: &Json, seednodes: &[&str]) -> Self {
        Mm2TestConf {
            conf: json!({
                "gui": "nogui",
                "netid": 9998,
                "coins": coins,
                "rpc_password": DEFAULT_RPC_PASSWORD,
                "seednodes": seednodes,
            }),
            rpc_password: DEFAULT_RPC_PASSWORD.into(),
        }
    }
}

pub struct Mm2TestConfForSwap;

impl Mm2TestConfForSwap {
    /// TODO consider moving it to read it from a env file.
    const BOB_HD_PASSPHRASE: &'static str =
        "involve work eager scene give acoustic tooth mimic dance smoke hold foster";
    /// TODO consider moving it to read it from a env file.
    const ALICE_HD_PASSPHRASE: &'static str =
        "tank abandon bind salon remove wisdom net size aspect direct source fossil";

    pub fn bob_conf_with_policy(priv_key_policy: &Mm2InitPrivKeyPolicy, coins: &Json) -> Mm2TestConf {
        match priv_key_policy {
            Mm2InitPrivKeyPolicy::Iguana => {
                let bob_passphrase = crate::get_passphrase!(".env.seed", "BOB_PASSPHRASE").unwrap();
                Mm2TestConf::seednode(&bob_passphrase, coins)
            },
            Mm2InitPrivKeyPolicy::GlobalHDAccount => {
                Mm2TestConf::seednode_with_hd_account(Self::BOB_HD_PASSPHRASE, coins)
            },
        }
    }

    pub fn alice_conf_with_policy(priv_key_policy: &Mm2InitPrivKeyPolicy, coins: &Json, bob_ip: &str) -> Mm2TestConf {
        match priv_key_policy {
            Mm2InitPrivKeyPolicy::Iguana => {
                let alice_passphrase = crate::get_passphrase!(".env.client", "ALICE_PASSPHRASE").unwrap();
                Mm2TestConf::light_node(&alice_passphrase, coins, &[bob_ip])
            },
            Mm2InitPrivKeyPolicy::GlobalHDAccount => {
                Mm2TestConf::light_node_with_hd_account(Self::ALICE_HD_PASSPHRASE, coins, &[bob_ip])
            },
        }
    }
}

pub enum Mm2InitPrivKeyPolicy {
    Iguana,
    GlobalHDAccount,
}

pub fn zombie_conf() -> Json {
    json!({
        "coin":"ZOMBIE",
        "asset":"ZOMBIE",
        "txversion":4,
        "overwintered":1,
        "mm2":1,
        "avg_blocktime": 60,
        "protocol":{
            "type":"ZHTLC",
            "protocol_data": {
                "consensus_params": {
                    "overwinter_activation_height": 0,
                    "sapling_activation_height": 1,
                    "blossom_activation_height": null,
                    "heartwood_activation_height": null,
                    "canopy_activation_height": null,
                    "coin_type": 133,
                    "hrp_sapling_extended_spending_key": "secret-extended-key-main",
                    "hrp_sapling_extended_full_viewing_key": "zxviews",
                    "hrp_sapling_payment_address": "zs",
                    "b58_pubkey_address_prefix": [ 28, 184 ],
                    "b58_script_address_prefix": [ 28, 189 ]
                },
                "z_derivation_path": "m/32'/133'",
            }
        },
        "required_confirmations":0,
        "derivation_path": "m/44'/133'",
    })
}

pub fn pirate_conf() -> Json {
    json!({
        "coin":"ARRR",
        "asset":"PIRATE",
        "txversion":4,
        "overwintered":1,
        "mm2":1,
        "avg_blocktime": 60,
        "protocol":{
            "type":"ZHTLC",
            "protocol_data": {
                "consensus_params": {
                    "overwinter_activation_height": 152855,
                    "sapling_activation_height": 152855,
                    "blossom_activation_height": null,
                    "heartwood_activation_height": null,
                    "canopy_activation_height": null,
                    "coin_type": 133,
                    "hrp_sapling_extended_spending_key": "secret-extended-key-main",
                    "hrp_sapling_extended_full_viewing_key": "zxviews",
                    "hrp_sapling_payment_address": "zs",
                    "b58_pubkey_address_prefix": [ 28, 184 ],
                    "b58_script_address_prefix": [ 28, 189 ]
                },
            }
        },
        "required_confirmations":0
    })
}

pub fn rick_conf() -> Json {
    json!({
        "coin":"RICK",
        "asset":"RICK",
        "required_confirmations":0,
        "txversion":4,
        "overwintered":1,
        "derivation_path": "m/44'/141'",
        "protocol":{
            "type":"UTXO"
        }
    })
}

pub fn morty_conf() -> Json {
    json!({
        "coin":"MORTY",
        "asset":"MORTY",
        "required_confirmations":0,
        "txversion":4,
        "overwintered":1,
        "derivation_path": "m/44'/141'",
        "protocol":{
            "type":"UTXO"
        }
    })
}

pub fn kmd_conf(tx_fee: u64) -> Json {
    json!({
        "coin":"KMD",
        "txversion":4,
        "overwintered":1,
        "txfee":tx_fee,
        "protocol":{
            "type":"UTXO"
        }
    })
}

pub fn mycoin_conf(tx_fee: u64) -> Json {
    json!({
        "coin":"MYCOIN",
        "asset":"MYCOIN",
        "txversion":4,
        "overwintered":1,
        "txfee":tx_fee,
        "protocol":{
            "type":"UTXO"
        }
    })
}

pub fn mycoin1_conf(tx_fee: u64) -> Json {
    json!({
        "coin":"MYCOIN1",
        "asset":"MYCOIN1",
        "txversion":4,
        "overwintered":1,
        "txfee":tx_fee,
        "protocol":{
            "type":"UTXO"
        }
    })
}

pub fn atom_testnet_conf() -> Json {
    json!({
        "coin":"ATOM",
        "avg_blocktime": 5,
        "protocol":{
            "type":"TENDERMINT",
            "protocol_data": {
                "decimals": 6,
                "denom": "uatom",
                "account_prefix": "cosmos",
                "chain_id": "theta-testnet-001",
            },
        },
        "derivation_path": "m/44'/118'",
    })
}

pub fn btc_segwit_conf() -> Json {
    json!({
        "coin": "BTC-segwit",
        "name": "bitcoin",
        "fname": "Bitcoin",
        "rpcport": 8332,
        "pubtype": 0,
        "p2shtype": 5,
        "wiftype": 128,
        "segwit": true,
        "bech32_hrp": "bc",
        "address_format": {
            "format": "segwit"
        },
        "orderbook_ticker": "BTC",
        "txfee": 0,
        "estimate_fee_mode": "ECONOMICAL",
        "mm2": 1,
        "required_confirmations": 1,
        "avg_blocktime": 10,
        "derivation_path": "m/84'/0'",
        "protocol": {
            "type": "UTXO"
        }
    })
}

pub fn btc_with_spv_conf() -> Json {
    json!({
        "coin": "BTC",
        "asset":"BTC",
        "pubtype": 0,
        "p2shtype": 5,
        "wiftype": 128,
        "segwit": true,
        "bech32_hrp": "bc",
        "txfee": 0,
        "estimate_fee_mode": "ECONOMICAL",
        "required_confirmations": 0,
        "protocol": {
            "type": "UTXO"
        },
        "spv_conf": {
            "starting_block_header": {
                "height": 0,
                "hash": "000000000019d6689c085ae165831e934ff763ae46a2a6c172b3f1b60a8ce26f",
                "bits": 486604799,
                "time": 1231006505,
            },
            "validation_params": {
                "difficulty_check": true,
                "constant_difficulty": false,
                "difficulty_algorithm": "Bitcoin Mainnet"
            }
        }
    })
}

pub fn btc_with_sync_starting_header() -> Json {
    json!({
        "coin": "BTC",
        "asset":"BTC",
        "pubtype": 0,
        "p2shtype": 5,
        "wiftype": 128,
        "segwit": true,
        "bech32_hrp": "bc",
        "txfee": 0,
        "estimate_fee_mode": "ECONOMICAL",
        "required_confirmations": 0,
        "protocol": {
            "type": "UTXO"
        },
        "spv_conf": {
            "starting_block_header": {
                "height": 764064,
                "hash": "00000000000000000006da48b920343944908861fa05b28824922d9e60aaa94d",
                "bits": 386375189,
                "time": 1668986059,
            },
            "max_stored_block_headers": 3000,
            "validation_params": {
                "difficulty_check": true,
                "constant_difficulty": false,
                "difficulty_algorithm": "Bitcoin Mainnet"
            }
        }
    })
}

pub fn tbtc_conf() -> Json {
    json!({
        "coin": "tBTC",
        "asset":"tBTC",
        "pubtype": 111,
        "p2shtype": 196,
        "wiftype": 239,
        "segwit": true,
        "bech32_hrp": "tb",
        "txfee": 0,
        "estimate_fee_mode": "ECONOMICAL",
        "required_confirmations": 0,
        "protocol": {
            "type": "UTXO"
        }
    })
}

pub fn tbtc_segwit_conf() -> Json {
    json!({
        "coin": "tBTC-Segwit",
        "asset":"tBTC-Segwit",
        "pubtype": 111,
        "p2shtype": 196,
        "wiftype": 239,
        "segwit": true,
        "bech32_hrp": "tb",
        "txfee": 0,
        "estimate_fee_mode": "ECONOMICAL",
        "required_confirmations": 0,
        "derivation_path": "m/84'/1'",
        "address_format": {
            "format": "segwit"
        },
        "protocol": {
            "type": "UTXO"
        },
        "orderbook_ticker": "tBTC",
    })
}

pub fn tbtc_with_spv_conf() -> Json {
    json!({
        "coin": "tBTC-TEST",
        "asset":"tBTC-TEST",
        "pubtype": 111,
        "p2shtype": 196,
        "wiftype": 239,
        "segwit": true,
        "bech32_hrp": "tb",
        "txfee": 0,
        "estimate_fee_mode": "ECONOMICAL",
        "required_confirmations": 0,
        "enable_spv_proof": true,
        "protocol": {
            "type": "UTXO"
        },
        "spv_conf": {
            "starting_block_header": {
                "height": 0,
                "hash": "000000000933ea01ad0ee984209779baaec3ced90fa3f408719526f8d77f4943",
                "bits": 486604799,
                "time": 1296688602,
            },
            "validation_params": {
                "difficulty_check": true,
                "constant_difficulty": false,
                "difficulty_algorithm": "Bitcoin Testnet"
            }
        }
    })
}

pub fn eth_testnet_conf() -> Json {
    json!({
        "coin": "ETH",
        "name": "ethereum",
        "mm2": 1,
        "derivation_path": "m/44'/60'",
        "protocol": {
            "type": "ETH"
        }
    })
}

pub fn eth_sepolia_conf() -> Json {
    json!({
        "coin": "ETH",
        "name": "ethereum",
        "chain_id": 11155111,
        "protocol": {
            "type": "ETH"
        }
    })
}

pub fn eth_jst_testnet_conf() -> Json {
    json!({
        "coin": "JST",
        "name": "jst",
        "derivation_path": "m/44'/60'",
        "protocol": {
            "type": "ERC20",
            "protocol_data": {
                "platform": "ETH",
                "contract_address": ETH_DEV_TOKEN_CONTRACT
            }
        }
    })
}

pub fn jst_sepolia_conf() -> Json {
    json!({
        "coin": "JST",
        "name": "jst",
        "chain_id": 11155111,
        "protocol": {
            "type": "ERC20",
            "protocol_data": {
                "platform": "ETH",
                "chain_id": 11155111,
                "contract_address": ETH_SEPOLIA_TOKEN_CONTRACT
            }
        }
    })
}

pub fn iris_testnet_conf() -> Json {
    json!({
        "coin": "IRIS-TEST",
        "avg_blocktime": 5,
        "derivation_path": "m/44'/566'",
        "protocol":{
            "type":"TENDERMINT",
            "protocol_data": {
                "decimals": 6,
                "denom": "unyan",
                "account_prefix": "iaa",
                "chain_id": "nyancat-9",
            },
        }
    })
}

pub fn iris_nimda_testnet_conf() -> Json {
    json!({
        "coin": "IRIS-NIMDA",
        "derivation_path": "m/44'/566'",
        "protocol": {
            "type": "TENDERMINTTOKEN",
            "protocol_data": {
                "platform": "IRIS-TEST",
                "decimals": 6,
                "denom": "nim",
            },
        }
    })
}

pub fn usdc_ibc_iris_testnet_conf() -> Json {
    json!({
        "coin":"USDC-IBC-IRIS",
        "protocol":{
            "type":"TENDERMINTTOKEN",
            "protocol_data": {
                "platform": "IRIS-TEST",
                "decimals": 6,
                "denom": "ibc/5C465997B4F582F602CD64E12031C6A6E18CAF1E6EDC9B5D808822DC0B5F850C",
            },
        }
    })
}

/// `245` is SLP coin type within the derivation path.
pub fn tbch_for_slp_conf() -> Json {
    json!({
        "coin": "tBCH",
        "pubtype": 0,
        "p2shtype": 5,
        "mm2": 1,
        "derivation_path": "m/44'/245'",
        "protocol": {
            "type": "BCH",
            "protocol_data": {
                "slp_prefix": "slptest"
            }
        },
        "address_format": {
            "format": "cashaddress",
            "network": "bchtest"
        }
    })
}

pub fn tbch_usdf_conf() -> Json {
    json!({
        "coin": "USDF",
        "protocol": {
            "type": "SLPTOKEN",
            "protocol_data": {
                "decimals": 4,
                "token_id": "bb309e48930671582bea508f9a1d9b491e49b69be3d6f372dc08da2ac6e90eb7",
                "platform": "tBCH",
                "required_confirmations": 1
            }
        }
    })
}

pub fn tbnb_conf() -> Json {
    json!({
        "coin": "tBNB",
        "name": "binancesmartchaintest",
        "avg_blocktime": 0.25,
        "chain_id": 97,
        "mm2": 1,
        "required_confirmations": 0,
        "protocol": {
            "type": "ETH"
        }
    })
}

pub fn tqrc20_conf() -> Json {
    json!({
        "coin": "QRC20",
        "required_confirmations": 0,
        "pubtype": 120,
        "p2shtype": 50,
        "wiftype": 128,
        "txfee": 0,
        "mm2": 1,
        "mature_confirmations": 2000,
        "derivation_path": "m/44'/2301'",
        "protocol": {
            "type": "QRC20",
            "protocol_data": {
                "platform": "QTUM",
                "contract_address": "0xd362e096e873eb7907e205fadc6175c6fec7bc44"
            }
        }
    })
}

pub fn mm_ctx_with_iguana(passphrase: Option<&str>) -> MmArc {
    const DEFAULT_IGUANA_PASSPHRASE: &str = "123";

    let ctx = MmCtxBuilder::default().into_mm_arc();
    CryptoCtx::init_with_iguana_passphrase(ctx.clone(), passphrase.unwrap_or(DEFAULT_IGUANA_PASSPHRASE)).unwrap();
    ctx
}

#[cfg(target_arch = "wasm32")]
pub fn mm_ctx_with_custom_db() -> MmArc { MmCtxBuilder::new().with_test_db_namespace().into_mm_arc() }

#[cfg(not(target_arch = "wasm32"))]
pub fn mm_ctx_with_custom_db() -> MmArc {
    use db_common::sqlite::rusqlite::Connection;
    use std::sync::Arc;

    let ctx = MmCtxBuilder::new().into_mm_arc();

    let connection = Connection::open_in_memory().unwrap();
    let _ = ctx.sqlite_connection.pin(Arc::new(Mutex::new(connection)));

    let connection = Connection::open_in_memory().unwrap();
    let _ = ctx.shared_sqlite_conn.pin(Arc::new(Mutex::new(connection)));

    ctx
}

/// Automatically kill a wrapped process.
pub struct RaiiKill {
    pub handle: Child,
    running: bool,
}
impl RaiiKill {
    pub fn from_handle(handle: Child) -> RaiiKill { RaiiKill { handle, running: true } }
    pub fn running(&mut self) -> bool {
        if !self.running {
            return false;
        }
        match self.handle.try_wait() {
            Ok(None) => true,
            _ => {
                self.running = false;
                false
            },
        }
    }
}
impl Drop for RaiiKill {
    fn drop(&mut self) {
        // The cached `running` check might provide some protection against killing a wrong process under the same PID,
        // especially if the cached `running` check is also used to monitor the status of the process.
        if self.running() {
            let _ = self.handle.kill();
        }
    }
}

/// When `drop`ped, dumps the given file to the stdout.
///
/// Used in the tests, copying the MM log to the test output.
///
/// Note that because of https://github.com/rust-lang/rust/issues/42474 it's currently impossible to share the MM log interactively,
/// hence we're doing it in the `drop`.
pub struct RaiiDump {
    #[cfg(not(target_arch = "wasm32"))]
    pub log_path: PathBuf,
}
#[cfg(not(target_arch = "wasm32"))]
impl Drop for RaiiDump {
    fn drop(&mut self) {
        const DARK_YELLOW_ANSI_CODE: &str = "\x1b[33m";
        const YELLOW_ANSI_CODE: &str = "\x1b[93m";
        const RESET_COLOR_ANSI_CODE: &str = "\x1b[0m";

        // `term` bypasses the stdout capturing, we should only use it if the capturing was disabled.
        let nocapture = env::args().any(|a| a == "--nocapture");

        let log = slurp(&self.log_path).unwrap();

        // Make sure the log is Unicode.
        // We'll get the "io error when listing tests: Custom { kind: InvalidData, error: StringError("text was not valid unicode") }" otherwise.
        let log = String::from_utf8_lossy(&log);
        let log = log.trim();

        // If we want to determine is a tty or not here and write logs to stdout only if it's tty,
        // we can use something like https://docs.rs/atty/latest/atty/ here, look like it's more cross-platform than gstuff::ISATTY .

        if nocapture {
            std::io::stdout()
                .write_all(format!("{}vvv {:?} vvv\n", DARK_YELLOW_ANSI_CODE, self.log_path).as_bytes())
                .expect("Printing to stdout failed");
            std::io::stdout()
                .write_all(format!("{}{}{}\n", YELLOW_ANSI_CODE, log, RESET_COLOR_ANSI_CODE).as_bytes())
                .expect("Printing to stdout failed");
        } else {
            log!("vvv {:?} vvv\n{}", self.log_path, log);
        }
    }
}

lazy_static! {
    /// A singleton with the IPs used by the MarketMakerIt instances created in this session.
    /// The value is set to `false` when the instance is retired.
    static ref MM_IPS: Mutex<HashMap<IpAddr, bool>> = Mutex::new (HashMap::new());
}

#[cfg(not(target_arch = "wasm32"))]
pub type LocalStart = fn(PathBuf, PathBuf, Json);

#[cfg(target_arch = "wasm32")]
pub type LocalStart = fn(MmArc);

/// An instance of a MarketMaker process started by and for an integration test.
/// Given that [in CI] the tests are executed before the build, the binary of that process is the tests binary.
#[cfg(not(target_arch = "wasm32"))]
pub struct MarketMakerIt {
    /// The MarketMaker's current folder where it will try to open the database files.
    pub folder: PathBuf,
    /// Unique (to run multiple instances) IP, like "127.0.0.$x".
    pub ip: IpAddr,
    /// The file we redirected the standard output and error streams to.
    pub log_path: PathBuf,
    /// The PID of the MarketMaker process.
    pub pc: Option<RaiiKill>,
    /// RPC API key.
    pub userpass: String,
}

/// A MarketMaker instance started by and for an integration test.
#[cfg(target_arch = "wasm32")]
pub struct MarketMakerIt {
    pub ctx: mm2_core::mm_ctx::MmArc,
    /// RPC API key.
    pub userpass: String,
}

#[cfg(not(target_arch = "wasm32"))]
impl std::fmt::Debug for MarketMakerIt {
    fn fmt(&self, f: &mut std::fmt::Formatter) -> std::fmt::Result {
        write!(
            f,
            "MarketMakerIt {{ folder: {:?}, ip: {}, log_path: {:?}, userpass: {} }}",
            self.folder, self.ip, self.log_path, self.userpass
        )
    }
}

impl MarketMakerIt {
    /// Start a new MarketMaker node without any specific environment variables.
    /// For more information see [`MarketMakerIt::start_with_envs`].
    #[cfg(not(target_arch = "wasm32"))]
    pub fn start(conf: Json, userpass: String, local: Option<LocalStart>) -> Result<MarketMakerIt, String> {
        block_on(MarketMakerIt::start_with_envs(conf, userpass, local, &[]))
    }

    /// Start a new MarketMaker node asynchronously without any specific environment variables.
    /// For more information see [`MarketMakerIt::start_with_envs`].
    pub async fn start_async(conf: Json, userpass: String, local: Option<LocalStart>) -> Result<MarketMakerIt, String> {
        MarketMakerIt::start_with_envs(conf, userpass, local, &[]).await
    }

    /// Create a new temporary directory and start a new MarketMaker process there.
    ///
    /// * `conf` - The command-line configuration passed to the MarketMaker.
    ///            Unique local IP address is injected as "myipaddr" unless this field is already present.
    /// * `userpass` - RPC API key. We should probably extract it automatically from the MM log.
    /// * `local` - Function to start the MarketMaker in a local thread, instead of spawning a process.
    /// * `envs` - The enviroment variables passed to the process
    /// It's required to manually add 127.0.0.* IPs aliases on Mac to make it properly work.
    /// cf. https://superuser.com/a/458877, https://superuser.com/a/635327
    #[cfg(not(target_arch = "wasm32"))]
    pub async fn start_with_envs(
        mut conf: Json,
        userpass: String,
        local: Option<LocalStart>,
        envs: &[(&str, &str)],
    ) -> Result<MarketMakerIt, String> {
        conf["allow_weak_password"] = true.into();
        let ip = try_s!(Self::myipaddr_from_conf(&mut conf));
        let folder = new_mm2_temp_folder_path(Some(ip));
        let db_dir = match conf["dbdir"].as_str() {
            Some(path) => path.into(),
            None => {
                let dir = folder.join("DB");
                conf["dbdir"] = dir.to_str().unwrap().into();
                dir
            },
        };

        try_s!(fs::create_dir(&folder));
        match fs::create_dir(db_dir) {
            Ok(_) => (),
            Err(ref ie) if ie.kind() == std::io::ErrorKind::AlreadyExists => (),
            Err(e) => return ERR!("{}", e),
        };
        let log_path = match conf["log"].as_str() {
            Some(path) => path.into(),
            None => {
                let path = folder.join("mm2.log");
                conf["log"] = path.to_str().unwrap().into();
                path
            },
        };

        // If `local` is provided
        // then instead of spawning a process we start the MarketMaker in a local thread,
        // allowing us to easily *debug* the tested MarketMaker code.
        // Note that this should only be used while running a single test,
        // using this option while running multiple tests (or multiple MarketMaker instances) is currently UB.
        let pc = if let Some(local) = local {
            local(folder.clone(), log_path.clone(), conf.clone());
            None
        } else {
            let executable = try_s!(env::args().next().ok_or("No program name"));
            let executable = try_s!(Path::new(&executable).canonicalize());
            let log = try_s!(fs::File::create(&log_path));
            let child = try_s!(Command::new(executable)
                .arg("test_mm_start")
                .arg("--nocapture")
                .current_dir(&folder)
                .env("_MM2_TEST_CONF", try_s!(json::to_string(&conf)))
                .env("MM2_UNBUFFERED_OUTPUT", "1")
                .env("RUST_LOG", "debug")
                .envs(envs.to_vec())
                .stdout(try_s!(log.try_clone()))
                .stderr(log)
                .spawn());
            Some(RaiiKill::from_handle(child))
        };

        let mut mm = MarketMakerIt {
            folder,
            ip,
            log_path,
            pc,
            userpass,
        };

        try_s!(mm.startup_checks(&conf).await);
        Ok(mm)
    }

    /// Start a new MarketMaker locally.
    ///
    /// * `conf` - The command-line configuration passed to the MarketMaker.
    ///            Unique P2P in-memory port is injected as `p2p_in_memory_port` unless this field is already present.
    /// * `userpass` - RPC API key. We should probably extract it automatically from the MM log.
    /// * `local` - Function to start the MarketMaker locally. Required for nodes running in a browser.
    /// * `envs` - The enviroment variables passed to the process.
    ///            The argument is ignore for nodes running in a browser.
    #[cfg(target_arch = "wasm32")]
    pub async fn start_with_envs(
        mut conf: Json,
        userpass: String,
        local: Option<LocalStart>,
        _envs: &[(&str, &str)],
    ) -> Result<MarketMakerIt, String> {
        if conf["p2p_in_memory"].is_null() {
            conf["p2p_in_memory"] = Json::Bool(true);
        }

        let i_am_seed = conf["i_am_seed"].as_bool().unwrap_or_default();
        let p2p_in_memory_port_missed = conf["p2p_in_memory_port"].is_null();
        if i_am_seed && p2p_in_memory_port_missed {
            let mut rng = common::small_rng();
            let new_p2p_port: u64 = rng.gen();

            log!("Set 'p2p_in_memory_port' to {:?}", new_p2p_port);
            conf["p2p_in_memory_port"] = Json::Number(new_p2p_port.into());
        }

        let ctx = mm2_core::mm_ctx::MmCtxBuilder::new()
            .with_conf(conf.clone())
            .with_test_db_namespace()
            .into_mm_arc();
        let local = try_s!(local.ok_or("!local"));
        local(ctx.clone());

        let mut mm = MarketMakerIt { ctx, userpass };
        try_s!(mm.startup_checks(&conf).await);
        Ok(mm)
    }

    #[cfg(not(target_arch = "wasm32"))]
    pub fn log_as_utf8(&self) -> Result<String, String> {
        let mm_log = try_s!(slurp(&self.log_path));
        let mm_log = unsafe { String::from_utf8_unchecked(mm_log) };
        Ok(mm_log)
    }

    /// Busy-wait on the log until the `pred` returns `true` or `timeout_sec` expires.
    #[cfg(not(target_arch = "wasm32"))]
    pub async fn wait_for_log<F>(&mut self, timeout_sec: f64, pred: F) -> Result<(), String>
    where
        F: Fn(&str) -> bool,
    {
        let start = now_float();
        let ms = 50.min((timeout_sec * 1000.) as u64 / 20 + 10);
        loop {
            let mm_log = try_s!(self.log_as_utf8());
            if pred(&mm_log) {
                return Ok(());
            }
            if now_float() - start > timeout_sec {
                return ERR!("Timeout expired waiting for a log condition");
            }
            if let Some(ref mut pc) = self.pc {
                if !pc.running() {
                    return ERR!("MM process terminated prematurely at: {:?}.", self.folder);
                }
            }
            Timer::sleep(ms as f64 / 1000.).await
        }
    }

    /// Busy-wait on the log until the `pred` returns `true` or `timeout_sec` expires.
    /// The difference from standard wait_for_log is this function keeps working
    /// after process is stopped
    #[cfg(not(target_arch = "wasm32"))]
    pub async fn wait_for_log_after_stop<F>(&self, timeout_sec: f64, pred: F) -> Result<(), String>
    where
        F: Fn(&str) -> bool,
    {
        use common::try_or_ready_err;

        let ms = 50.min((timeout_sec * 1000.) as u64 / 20 + 10);

        repeatable!(async {
            let mm_log = try_or_ready_err!(self.log_as_utf8());
            if pred(&mm_log) {
                return Ready(Ok(()));
            }
            Retry(())
        })
        .repeat_every_ms(ms)
        .with_timeout_secs(timeout_sec)
        .await
        .map_err(|e| ERRL!("{:?}", e))
        // Convert `Result<Result<(), String>, String>` to `Result<(), String>`
        .flatten()
    }

    /// Busy-wait on the instance in-memory log until the `pred` returns `true` or `timeout_sec` expires.
    #[cfg(target_arch = "wasm32")]
    pub async fn wait_for_log<F>(&mut self, timeout_sec: f64, pred: F) -> Result<(), String>
    where
        F: Fn(&str) -> bool,
    {
        wait_for_log(&self.ctx, timeout_sec, pred).await
    }

    /// Invokes the locally running MM and returns its reply.
    #[cfg(target_arch = "wasm32")]
    pub async fn rpc(&self, payload: &Json) -> Result<(StatusCode, String, HeaderMap), String> {
        let wasm_rpc = self
            .ctx
            .wasm_rpc
            .as_option()
            .expect("'MmCtx::rpc' must be initialized already");
        match wasm_rpc.request(payload.clone()).await {
            // Please note a new type of error will be introduced soon.
            Ok(body) => {
                let status_code = if body["error"].is_null() {
                    StatusCode::OK
                } else {
                    StatusCode::INTERNAL_SERVER_ERROR
                };
                let body_str =
                    json::to_string(&body).unwrap_or_else(|_| panic!("Response {:?} is not a valid JSON", body));
                Ok((status_code, body_str, HeaderMap::new()))
            },
            Err(e) => Ok((StatusCode::INTERNAL_SERVER_ERROR, e, HeaderMap::new())),
        }
    }

    /// Invokes the locally running MM and returns its reply.
    #[cfg(not(target_arch = "wasm32"))]
    pub async fn rpc(&self, payload: &Json) -> Result<(StatusCode, String, HeaderMap), String> {
        let uri = format!("http://{}:7783", self.ip);
        log!("sending rpc request {} to {}", json::to_string(payload).unwrap(), uri);

        let payload = try_s!(json::to_vec(payload));
        let request = try_s!(Request::builder().method("POST").uri(uri).body(payload));

        let (status, headers, body) = try_s!(slurp_req(request).await);
        Ok((status, try_s!(std::str::from_utf8(&body)).trim().into(), headers))
    }

    /// Sends the &str payload to the locally running MM and returns it's reply.
    #[cfg(not(target_arch = "wasm32"))]
    pub fn rpc_str(&self, payload: &'static str) -> Result<(StatusCode, String, HeaderMap), String> {
        let uri = format!("http://{}:7783", self.ip);
        let request = try_s!(Request::builder().method("POST").uri(uri).body(payload.into()));
        let (status, headers, body) = try_s!(block_on(slurp_req(request)));
        Ok((status, try_s!(std::str::from_utf8(&body)).trim().into(), headers))
    }

    #[cfg(target_arch = "wasm32")]
    pub fn rpc_str(&self, _payload: &'static str) -> Result<(StatusCode, String, HeaderMap), String> {
        unimplemented!()
    }

    #[cfg(not(target_arch = "wasm32"))]
    pub fn mm_dump(&self) -> (RaiiDump, RaiiDump) { mm_dump(&self.log_path) }

    #[cfg(target_arch = "wasm32")]
    pub fn mm_dump(&self) -> (RaiiDump, RaiiDump) { (RaiiDump {}, RaiiDump {}) }

    #[cfg(not(target_arch = "wasm32"))]
    pub fn my_seed_addr(&self) -> String { format!("{}", self.ip) }

    /// # Panic
    ///
    /// Panic if this instance is not a seed.
    #[cfg(target_arch = "wasm32")]
    pub fn my_seed_addr(&self) -> String {
        let p2p_port = self
            .ctx
            .p2p_in_memory_port()
            .expect("This instance is not a seed, so 'p2p_in_memory_port' is None");
        format!("/memory/{}", p2p_port)
    }

    /// Send the "stop" request to the locally running MM.
    pub async fn stop(&self) -> Result<(), String> {
        let (status, body, _headers) = match self.rpc(&json!({"userpass": self.userpass, "method": "stop"})).await {
            Ok(t) => t,
            Err(err) => {
                // Downgrade the known errors into log warnings,
                // in order not to spam the unit test logs with confusing panics, obscuring the real issue.
                if err.contains("An existing connection was forcibly closed by the remote host") {
                    log!("stop] MM already down? {}", err);
                    return Ok(());
                } else {
                    return ERR!("{}", err);
                }
            },
        };
        if status != StatusCode::OK {
            return ERR!("MM didn't accept a stop. body: {}", body);
        }
        Ok(())
    }

    #[cfg(target_arch = "wasm32")]
    pub async fn stop_and_wait_for_ctx_is_dropped(self, timeout_ms: u64) -> Result<(), String> {
        try_s!(self.stop().await);
        let ctx_weak = self.ctx.weak();
        drop(self);

        let started_at = now_ms();
        repeatable!(async {
            if MmArc::from_weak(&ctx_weak).is_none() {
                let took_ms = now_ms() - started_at;
                log!("stop] MmCtx was dropped in {took_ms}ms");
                return Ready(());
            }
            Retry(())
        })
        .repeat_every_secs(0.05)
        .with_timeout_ms(timeout_ms)
        .await
        .map_err(|e| ERRL!("{:?}", e))
    }

    /// Currently, we cannot wait for the `Completed IAmrelay handling for peer` log entry on WASM node,
    /// because the P2P module logs to a global logger and doesn't log to the dashboard.
    #[cfg(not(target_arch = "wasm32"))]
    pub async fn check_seednodes(&mut self) -> Result<(), String> {
        // wait for at least 1 node to be added to relay mesh
        self.wait_for_log(22., |log| log.contains("Completed IAmrelay handling for peer"))
            .await
            .map_err(|e| ERRL!("{}", e))
    }

    /// Wait for the node to start listening to new P2P connections.
    /// Please note the node is expected to be a seed.
    ///
    /// Currently, we cannot wait for the `INFO Listening on` log entry on WASM node,
    /// because the P2P module logs to a global logger and doesn't log to the dashboard.
    #[cfg(not(target_arch = "wasm32"))]
    pub async fn wait_for_p2p_listen(&mut self) -> Result<(), String> {
        self.wait_for_log(22., |log| log.contains("INFO Listening on"))
            .await
            .map_err(|e| ERRL!("{}", e))
    }

    /// Wait for the RPC to be up.
    pub async fn wait_for_rpc_is_up(&mut self) -> Result<(), String> {
        self.wait_for_log(22., |log| log.contains(">>>>>>>>> DEX stats "))
            .await
            .map_err(|e| ERRL!("{}", e))
    }

    async fn startup_checks(&mut self, conf: &Json) -> Result<(), String> {
        let skip_startup_checks = conf["skip_startup_checks"].as_bool().unwrap_or_default();
        if skip_startup_checks {
            return Ok(());
        }

        try_s!(self.wait_for_rpc_is_up().await);

        #[cfg(not(target_arch = "wasm32"))]
        {
            let is_seed = conf["i_am_seed"].as_bool().unwrap_or_default();
            if is_seed {
                try_s!(self.wait_for_p2p_listen().await);
            }

            let skip_seednodes_check = conf["skip_seednodes_check"].as_bool().unwrap_or_default();
            if conf["seednodes"].as_array().is_some() && !skip_seednodes_check {
                try_s!(self.check_seednodes().await);
            }
        }

        Ok(())
    }

    #[cfg(not(target_arch = "wasm32"))]
    fn myipaddr_from_conf(conf: &mut Json) -> Result<IpAddr, String> {
        if conf["myipaddr"].is_null() {
            // Generate an unique IP.
            let mut attempts = 0;
            let mut rng = common::small_rng();
            loop {
                if attempts > 128 {
                    return ERR!("Out of local IPs?");
                }
                let ip4 = Ipv4Addr::new(127, 0, 0, rng.gen_range(1, 255));
                let ip = IpAddr::from(ip4);
                let mut mm_ips = try_s!(MM_IPS.lock());
                if mm_ips.contains_key(&ip) {
                    attempts += 1;
                    continue;
                }
                mm_ips.insert(ip, true);
                conf["myipaddr"] = format!("{}", ip).into();
                conf["rpcip"] = format!("{}", ip).into();
                return Ok(ip);
            }
        }

        // Just use the IP given in the `conf`.

        let ip: IpAddr = try_s!(try_s!(conf["myipaddr"].as_str().ok_or("myipaddr is not a string")).parse());
        let mut mm_ips = try_s!(MM_IPS.lock());
        if mm_ips.contains_key(&ip) {
            log!("MarketMakerIt] Warning, IP {} was already used.", ip)
        }
        mm_ips.insert(ip, true);
        Ok(ip)
    }
}

#[cfg(not(target_arch = "wasm32"))]
impl Drop for MarketMakerIt {
    fn drop(&mut self) {
        if let Ok(mut mm_ips) = MM_IPS.lock() {
            mm_ips.remove(&self.ip);
        } else {
            log!("MarketMakerIt] Can't lock MM_IPS.")
        }
    }
}

/// Busy-wait on the log until the `pred` returns `true` or `timeout_sec` expires.
pub async fn wait_for_log<F>(ctx: &MmArc, timeout_sec: f64, pred: F) -> Result<(), String>
where
    F: Fn(&str) -> bool,
{
    let start = now_float();
    let ms = 50.min((timeout_sec * 1000.) as u64 / 20 + 10);
    let mut buf = String::with_capacity(128);
    let mut found = false;
    loop {
        ctx.log.with_tail(&mut |tail| {
            for en in tail {
                if en.format(&mut buf).is_ok() && pred(&buf) {
                    found = true;
                    break;
                }
            }
        });
        if found {
            return Ok(());
        }

        ctx.log.with_gravity_tail(&mut |tail| {
            for chunk in tail {
                if pred(chunk) {
                    found = true;
                    break;
                }
            }
        });
        if found {
            return Ok(());
        }

        if now_float() - start > timeout_sec {
            return ERR!("Timeout expired waiting for a log condition");
        }
        Timer::sleep_ms(ms).await;
    }
}

#[derive(Serialize, Deserialize, Debug)]
struct ToWaitForLogRe {
    ctx: u32,
    timeout_sec: f64,
    re_pred: String,
}

#[cfg(not(target_arch = "wasm32"))]
pub async fn common_wait_for_log_re(req: Bytes) -> Result<Vec<u8>, String> {
    let args: ToWaitForLogRe = try_s!(json::from_slice(&req));
    let ctx = try_s!(MmArc::from_ffi_handle(args.ctx));
    let re = try_s!(Regex::new(&args.re_pred));

    // Run the blocking `wait_for_log` in the `POOL`.
    let (tx, rx) = oneshot::channel();
    try_s!(try_s!(POOL.lock()).spawn(async move {
        let res = wait_for_log(&ctx, args.timeout_sec, |line| re.is_match(line)).await;
        let _ = tx.send(res);
    }));
    try_s!(try_s!(rx.await));

    Ok(Vec::new())
}

#[cfg(not(target_arch = "wasm32"))]
pub async fn wait_for_log_re(ctx: &MmArc, timeout_sec: f64, re_pred: &str) -> Result<(), String> {
    let re = try_s!(Regex::new(re_pred));
    wait_for_log(ctx, timeout_sec, |line| re.is_match(line)).await
}

/// Create RAII variables to the effect of dumping the log and the status dashboard at the end of the scope.
#[cfg(not(target_arch = "wasm32"))]
pub fn mm_dump(log_path: &Path) -> (RaiiDump, RaiiDump) {
    (
        RaiiDump {
            log_path: log_path.to_path_buf(),
        },
        RaiiDump {
            log_path: dashboard_path(log_path).unwrap(),
        },
    )
}

/// A typical MM instance.
#[cfg(not(target_arch = "wasm32"))]
pub fn mm_spat() -> (&'static str, MarketMakerIt, RaiiDump, RaiiDump) {
    let passphrase = "SPATsRps3dhEtXwtnpRCKF";
    let mm = MarketMakerIt::start(
        json!({
            "gui": "nogui",
            "passphrase": passphrase,
            "rpccors": "http://localhost:4000",
            "coins": [
                {"coin":"RICK","asset":"RICK","rpcport":8923},
                {"coin":"MORTY","asset":"MORTY","rpcport":11608},
            ],
            "i_am_seed": true,
            "rpc_password": "pass",
        }),
        "pass".into(),
        None,
    )
    .unwrap();
    let (dump_log, dump_dashboard) = mm_dump(&mm.log_path);
    (passphrase, mm, dump_log, dump_dashboard)
}

/// Asks MM to enable the given currency in electrum mode
/// fresh list of servers at https://github.com/jl777/coins/blob/master/electrums/.
pub async fn enable_electrum(mm: &MarketMakerIt, coin: &str, tx_history: bool, urls: &[&str]) -> Json {
    let servers = urls.iter().map(|url| json!({ "url": url })).collect();
    enable_electrum_json(mm, coin, tx_history, servers).await
}

/// Asks MM to enable the given currency in electrum mode
/// fresh list of servers at https://github.com/jl777/coins/blob/master/electrums/.
pub async fn enable_electrum_json(mm: &MarketMakerIt, coin: &str, tx_history: bool, servers: Vec<Json>) -> Json {
    let electrum = mm
        .rpc(&json!({
            "userpass": mm.userpass,
            "method": "electrum",
            "coin": coin,
            "servers": servers,
            "mm2": 1,
            "tx_history": tx_history,
        }))
        .await
        .unwrap();
    assert_eq!(
        electrum.0,
        StatusCode::OK,
        "RPC «electrum» failed with {} {}",
        electrum.0,
        electrum.1
    );
    json::from_str(&electrum.1).unwrap()
}

pub async fn enable_qrc20(
    mm: &MarketMakerIt,
    coin: &str,
    urls: &[&str],
    swap_contract_address: &str,
    path_to_address: Option<HDAccountAddressId>,
) -> Json {
    let servers: Vec<_> = urls.iter().map(|url| json!({ "url": url })).collect();
    let electrum = mm
        .rpc(&json!({
            "userpass": mm.userpass,
            "method": "electrum",
            "coin": coin,
            "servers": servers,
            "mm2": 1,
            "swap_contract_address": swap_contract_address,
            "path_to_address": path_to_address.unwrap_or_default(),
        }))
        .await
        .unwrap();
    assert_eq!(
        electrum.0,
        StatusCode::OK,
        "RPC «electrum» failed with {} {}",
        electrum.0,
        electrum.1
    );
    json::from_str(&electrum.1).unwrap()
}

/// Reads passphrase and userpass from .env file
pub fn from_env_file(env: Vec<u8>) -> (Option<String>, Option<String>) {
    use regex::bytes::Regex;
    let (mut passphrase, mut userpass) = (None, None);
    for cap in Regex::new(r"^\w+_(PASSPHRASE|USERPASS)=(\w+( \w+)+)\s*")
        .unwrap()
        .captures_iter(&env)
    {
        match cap.get(1) {
            Some(name) if name.as_bytes() == b"PASSPHRASE" => {
                passphrase = cap.get(2).map(|v| String::from_utf8(v.as_bytes().into()).unwrap())
            },
            Some(name) if name.as_bytes() == b"USERPASS" => {
                userpass = cap.get(2).map(|v| String::from_utf8(v.as_bytes().into()).unwrap())
            },
            _ => (),
        }
    }
    (passphrase, userpass)
}

#[macro_export]
#[cfg(target_arch = "wasm32")]
macro_rules! get_passphrase {
    ($_env_file:literal, $env:literal) => {
        option_env!($env)
            .map(|pass| pass.to_string())
            .ok_or_else(|| ERRL!("No such '{}' environment variable", $env))
    };
}

#[macro_export]
#[cfg(not(target_arch = "wasm32"))]
macro_rules! get_passphrase {
    ($env_file:literal, $env:literal) => {
        $crate::for_tests::get_passphrase(&$env_file, $env)
    };
}

/// Reads passphrase from file or environment.
/// Note that if you try to read the passphrase file from the current directory
/// the current directory could be different depending on how you run tests
/// (it could be either the workspace directory or the module source directory)
#[cfg(not(target_arch = "wasm32"))]
pub fn get_passphrase(path: &dyn AsRef<Path>, env: &str) -> Result<String, String> {
    if let (Some(file_passphrase), _file_userpass) = from_env_file(try_s!(slurp(path))) {
        return Ok(file_passphrase);
    }

    if let Ok(v) = common::var(env) {
        Ok(v)
    } else {
        ERR!("No {} or {}", env, path.as_ref().display())
    }
}

/// Asks MM to enable the given currency in native mode.
/// Returns the RPC reply containing the corresponding wallet address.
pub async fn enable_native(
    mm: &MarketMakerIt,
    coin: &str,
    urls: &[&str],
    path_to_address: Option<HDAccountAddressId>,
) -> Json {
    let native = mm
        .rpc(&json!({
            "userpass": mm.userpass,
            "method": "enable",
            "coin": coin,
            "urls": urls,
            // Dev chain swap contract address
            "swap_contract_address": ETH_DEV_SWAP_CONTRACT,
            "path_to_address": path_to_address.unwrap_or_default(),
            "mm2": 1,
        }))
        .await
        .unwrap();
    assert_eq!(native.0, StatusCode::OK, "'enable' failed: {}", native.1);
    json::from_str(&native.1).unwrap()
}

pub async fn enable_eth_coin(
    mm: &MarketMakerIt,
    coin: &str,
    urls: &[&str],
    swap_contract_address: &str,
    fallback_swap_contract: Option<&str>,
    contract_supports_watcher: bool,
) -> Json {
    let enable = mm
        .rpc(&json!({
            "userpass": mm.userpass,
            "method": "enable",
            "coin": coin,
            "urls": urls,
            "swap_contract_address": swap_contract_address,
            "fallback_swap_contract": fallback_swap_contract,
            "mm2": 1,
            "contract_supports_watchers": contract_supports_watcher
        }))
        .await
        .unwrap();
    assert_eq!(enable.0, StatusCode::OK, "'enable' failed: {}", enable.1);
    json::from_str(&enable.1).unwrap()
}

pub async fn enable_spl(mm: &MarketMakerIt, coin: &str) -> Json {
    let req = json!({
        "userpass": mm.userpass,
        "method": "enable_spl",
        "mmrpc": "2.0",
        "params": {
            "ticker": coin,
            "activation_params": {}
        }
    });
    let enable = mm.rpc(&req).await.unwrap();
    assert_eq!(enable.0, StatusCode::OK, "'enable_spl' failed: {}", enable.1);
    json::from_str(&enable.1).unwrap()
}

pub async fn enable_slp(mm: &MarketMakerIt, coin: &str) -> Json {
    let enable = mm
        .rpc(&json!({
            "userpass": mm.userpass,
            "method": "enable_slp",
            "mmrpc": "2.0",
            "params": {
                "ticker": coin,
                "activation_params": {}
            }
        }))
        .await
        .unwrap();
    assert_eq!(enable.0, StatusCode::OK, "'enable_slp' failed: {}", enable.1);
    json::from_str(&enable.1).unwrap()
}

#[derive(Serialize)]
pub struct ElectrumRpcRequest {
    pub url: String,
    #[serde(skip_serializing_if = "Option::is_none")]
    pub protocol: Option<ElectrumProtocol>,
}

#[derive(Serialize)]
#[serde(tag = "rpc", content = "rpc_data")]
pub enum UtxoRpcMode {
    Native,
    Electrum { servers: Vec<ElectrumRpcRequest> },
}

#[cfg(not(target_arch = "wasm32"))]
fn electrum_servers_rpc(servers: &[&str]) -> Vec<ElectrumRpcRequest> {
    servers
        .iter()
        .map(|url| ElectrumRpcRequest {
            url: url.to_string(),
            protocol: None,
        })
        .collect()
}

#[cfg(target_arch = "wasm32")]
fn electrum_servers_rpc(servers: &[&str]) -> Vec<ElectrumRpcRequest> {
    servers
        .iter()
        .map(|url| ElectrumRpcRequest {
            url: url.to_string(),
            protocol: Some(ElectrumProtocol::WSS),
        })
        .collect()
}

impl UtxoRpcMode {
    pub fn electrum(servers: &[&str]) -> Self {
        UtxoRpcMode::Electrum {
            servers: electrum_servers_rpc(servers),
        }
    }
}

pub async fn enable_bch_with_tokens(
    mm: &MarketMakerIt,
    platform_coin: &str,
    tokens: &[&str],
    mode: UtxoRpcMode,
    tx_history: bool,
    path_to_address: Option<HDAccountAddressId>,
) -> Json {
    let slp_requests: Vec<_> = tokens.iter().map(|ticker| json!({ "ticker": ticker })).collect();

    let enable = mm
        .rpc(&json!({
            "userpass": mm.userpass,
            "method": "enable_bch_with_tokens",
            "mmrpc": "2.0",
            "params": {
                "ticker": platform_coin,
                "allow_slp_unsafe_conf": true,
                "bchd_urls": [],
                "mode": mode,
                "tx_history": tx_history,
                "slp_tokens_requests": slp_requests,
                "path_to_address": path_to_address.unwrap_or_default(),
            }
        }))
        .await
        .unwrap();
    assert_eq!(
        enable.0,
        StatusCode::OK,
        "'enable_bch_with_tokens' failed: {}",
        enable.1
    );
    json::from_str(&enable.1).unwrap()
}

pub async fn enable_solana_with_tokens(
    mm: &MarketMakerIt,
    platform_coin: &str,
    tokens: &[&str],
    solana_client_url: &str,
    tx_history: bool,
) -> Json {
    let spl_requests: Vec<_> = tokens.iter().map(|ticker| json!({ "ticker": ticker })).collect();
    let req = json!({
        "userpass": mm.userpass,
        "method": "enable_solana_with_tokens",
        "mmrpc": "2.0",
        "params": {
            "ticker": platform_coin,
            "confirmation_commitment": "finalized",
            "allow_slp_unsafe_conf": true,
            "client_url": solana_client_url,
            "tx_history": tx_history,
            "spl_tokens_requests": spl_requests,
        }
    });

    let enable = mm.rpc(&req).await.unwrap();
    assert_eq!(
        enable.0,
        StatusCode::OK,
        "'enable_bch_with_tokens' failed: {}",
        enable.1
    );
    json::from_str(&enable.1).unwrap()
}

pub async fn my_tx_history_v2(
    mm: &MarketMakerIt,
    coin: &str,
    limit: usize,
    paging: Option<PagingOptionsEnum<String>>,
) -> Json {
    let paging = paging.unwrap_or(PagingOptionsEnum::PageNumber(NonZeroUsize::new(1).unwrap()));
    let request = mm
        .rpc(&json!({
            "userpass": mm.userpass,
            "method": "my_tx_history",
            "mmrpc": "2.0",
            "params": {
                "coin": coin,
                "limit": limit,
                "paging_options": paging,
            }
        }))
        .await
        .unwrap();
    assert_eq!(request.0, StatusCode::OK, "'my_tx_history' failed: {}", request.1);
    json::from_str(&request.1).unwrap()
}

pub async fn z_coin_tx_history(
    mm: &MarketMakerIt,
    coin: &str,
    limit: usize,
    paging: Option<PagingOptionsEnum<i64>>,
) -> Json {
    let paging = paging.unwrap_or_default();
    let request = mm
        .rpc(&json!({
            "userpass": mm.userpass,
            "method": "z_coin_tx_history",
            "mmrpc": "2.0",
            "params": {
                "coin": coin,
                "limit": limit,
                "paging_options": paging,
            }
        }))
        .await
        .unwrap();
    assert_eq!(request.0, StatusCode::OK, "'z_coin_tx_history' failed: {}", request.1);
    json::from_str(&request.1).unwrap()
}

pub async fn enable_native_bch(mm: &MarketMakerIt, coin: &str, bchd_urls: &[&str]) -> Json {
    let native = mm
        .rpc(&json!({
            "userpass": mm.userpass,
            "method": "enable",
            "coin": coin,
            "bchd_urls": bchd_urls,
            "allow_slp_unsafe_conf": true,
            "mm2": 1,
        }))
        .await
        .unwrap();
    assert_eq!(native.0, StatusCode::OK, "'enable' failed: {}", native.1);
    json::from_str(&native.1).unwrap()
}

pub async fn init_lightning(mm: &MarketMakerIt, coin: &str) -> Json {
    let request = mm
        .rpc(&json!({
            "userpass": mm.userpass,
            "method": "task::enable_lightning::init",
            "mmrpc": "2.0",
            "params": {
                "ticker": coin,
                "activation_params": {
                    "name": "test-node"
                }
            }
        }))
        .await
        .unwrap();
    assert_eq!(
        request.0,
        StatusCode::OK,
        "'task::enable_lightning::init' failed: {}",
        request.1
    );
    json::from_str(&request.1).unwrap()
}

pub async fn init_lightning_status(mm: &MarketMakerIt, task_id: u64) -> Json {
    let request = mm
        .rpc(&json! ({
            "userpass": mm.userpass,
            "method": "task::enable_lightning::status",
            "mmrpc": "2.0",
            "params": {
                "task_id": task_id,
            }
        }))
        .await
        .unwrap();
    assert_eq!(
        request.0,
        StatusCode::OK,
        "'task::enable_lightning::status' failed: {}",
        request.1
    );
    json::from_str(&request.1).unwrap()
}

/// Use a separate (unique) temporary folder for each MM.
/// We could also remove the old folders after some time in order not to spam the temporary folder.
/// Though we don't always want to remove them right away, allowing developers to check the files).
/// Appends IpAddr if it is pre-known
#[cfg(not(target_arch = "wasm32"))]
pub fn new_mm2_temp_folder_path(ip: Option<IpAddr>) -> PathBuf {
    let now = common::now_ms();
    #[allow(deprecated)]
    let now = Local.timestamp((now / 1000) as i64, (now % 1000) as u32 * 1_000_000);
    let folder = match ip {
        Some(ip) => format!("mm2_{}_{}", now.format("%Y-%m-%d_%H-%M-%S-%3f"), ip),
        None => format!("mm2_{}", now.format("%Y-%m-%d_%H-%M-%S-%3f")),
    };
    common::temp_dir().join(folder)
}

pub fn find_metrics_in_json(
    metrics: MetricsJson,
    search_key: &str,
    search_labels: &[(&str, &str)],
) -> Option<MetricType> {
    metrics.metrics.into_iter().find(|metric| {
        let (key, labels) = match metric {
            MetricType::Counter { key, labels, .. } => (key, labels),
            _ => return false,
        };

        if key != search_key {
            return false;
        }

        for (s_label_key, s_label_value) in search_labels.iter() {
            let label_value = match labels.get(&(*s_label_key).to_string()) {
                Some(x) => x,
                _ => return false,
            };

            if s_label_value != label_value {
                return false;
            }
        }

        true
    })
}

pub async fn my_swap_status(mm: &MarketMakerIt, uuid: &str) -> Json {
    let response = mm
        .rpc(&json!({
            "userpass": mm.userpass,
            "method": "my_swap_status",
            "params": {
                "uuid": uuid,
            }
        }))
        .await
        .unwrap();
    assert!(response.0.is_success(), "!status of {}: {}", uuid, response.1);
    json::from_str(&response.1).unwrap()
}

pub async fn wait_for_swap_contract_negotiation(mm: &MarketMakerIt, swap: &str, expected_contract: Json, until: i64) {
    let events = loop {
        if get_utc_timestamp() > until {
            panic!("Timed out");
        }

        let swap_status = my_swap_status(mm, swap).await;
        let events = swap_status["result"]["events"].as_array().unwrap();
        if events.len() < 2 {
            Timer::sleep(1.).await;
            continue;
        }

        break events.clone();
    };
    assert_eq!(events[1]["event"]["type"], Json::from("Negotiated"));
    assert_eq!(
        events[1]["event"]["data"]["maker_coin_swap_contract_addr"],
        expected_contract
    );
    assert_eq!(
        events[1]["event"]["data"]["taker_coin_swap_contract_addr"],
        expected_contract
    );
}

pub async fn wait_for_swap_negotiation_failure(mm: &MarketMakerIt, swap: &str, until: i64) {
    let events = loop {
        if get_utc_timestamp() > until {
            panic!("Timed out");
        }

        let swap_status = my_swap_status(mm, swap).await;
        let events = swap_status["result"]["events"].as_array().unwrap();
        if events.len() < 2 {
            Timer::sleep(1.).await;
            continue;
        }

        break events.clone();
    };
    assert_eq!(events[1]["event"]["type"], Json::from("NegotiateFailed"));
}

/// Helper function requesting my swap status and checking it's events
pub async fn check_my_swap_status(mm: &MarketMakerIt, uuid: &str, maker_amount: BigDecimal, taker_amount: BigDecimal) {
    let status_response = my_swap_status(mm, uuid).await;
    let swap_type = status_response["result"]["type"].as_str().unwrap();

    let success_events: Vec<String> = json::from_value(status_response["result"]["success_events"].clone()).unwrap();
    if swap_type == "Taker" {
        assert!(success_events == TAKER_SUCCESS_EVENTS || success_events == TAKER_USING_WATCHERS_SUCCESS_EVENTS);
    } else {
        assert_eq!(success_events, MAKER_SUCCESS_EVENTS)
    }

    let expected_error_events = if swap_type == "Taker" {
        TAKER_ERROR_EVENTS.to_vec()
    } else {
        MAKER_ERROR_EVENTS.to_vec()
    };
    let error_events: Vec<String> = json::from_value(status_response["result"]["error_events"].clone()).unwrap();
    assert_eq!(expected_error_events, error_events.as_slice());

    let events_array = status_response["result"]["events"].as_array().unwrap();
    let actual_maker_amount = json::from_value(events_array[0]["event"]["data"]["maker_amount"].clone()).unwrap();
    assert_eq!(maker_amount, actual_maker_amount);
    let actual_taker_amount = json::from_value(events_array[0]["event"]["data"]["taker_amount"].clone()).unwrap();
    assert_eq!(taker_amount, actual_taker_amount);
    let actual_events = events_array.iter().map(|item| item["event"]["type"].as_str().unwrap());
    let actual_events: Vec<&str> = actual_events.collect();
    assert_eq!(success_events, actual_events.as_slice());
}

pub async fn check_my_swap_status_amounts(
    mm: &MarketMakerIt,
    uuid: Uuid,
    maker_amount: BigDecimal,
    taker_amount: BigDecimal,
) {
    let status_response = my_swap_status(mm, &uuid.to_string()).await;

    let events_array = status_response["result"]["events"].as_array().unwrap();
    let actual_maker_amount = json::from_value(events_array[0]["event"]["data"]["maker_amount"].clone()).unwrap();
    assert_eq!(maker_amount, actual_maker_amount);
    let actual_taker_amount = json::from_value(events_array[0]["event"]["data"]["taker_amount"].clone()).unwrap();
    assert_eq!(taker_amount, actual_taker_amount);
}

pub async fn check_stats_swap_status(mm: &MarketMakerIt, uuid: &str) {
    let response = mm
        .rpc(&json!({
            "method": "stats_swap_status",
            "params": {
                "uuid": uuid,
            }
        }))
        .await
        .unwrap();
    assert!(response.0.is_success(), "!status of {}: {}", uuid, response.1);
    let status_response: Json = json::from_str(&response.1).unwrap();
    let maker_events_array = status_response["result"]["maker"]["events"].as_array().unwrap();
    let taker_events_array = status_response["result"]["taker"]["events"].as_array().unwrap();
    let maker_actual_events = maker_events_array
        .iter()
        .map(|item| item["event"]["type"].as_str().unwrap());
    let maker_actual_events: Vec<&str> = maker_actual_events.collect();
    let taker_actual_events = taker_events_array
        .iter()
        .map(|item| item["event"]["type"].as_str().unwrap());
    let taker_actual_events: Vec<&str> = taker_actual_events.collect();

    assert_eq!(maker_actual_events.as_slice(), MAKER_SUCCESS_EVENTS);
    assert!(
        taker_actual_events.as_slice() == TAKER_SUCCESS_EVENTS
            || taker_actual_events.as_slice() == TAKER_USING_WATCHERS_SUCCESS_EVENTS
    );
}

pub async fn check_recent_swaps(mm: &MarketMakerIt, expected_len: usize) {
    let response = mm
        .rpc(&json!({
            "method": "my_recent_swaps",
            "userpass": mm.userpass,
        }))
        .await
        .unwrap();
    assert!(response.0.is_success(), "!status of my_recent_swaps {}", response.1);
    let swaps_response: Json = json::from_str(&response.1).unwrap();
    let swaps: &Vec<Json> = swaps_response["result"]["swaps"].as_array().unwrap();
    assert_eq!(expected_len, swaps.len());
}

pub async fn wait_till_history_has_records(mm: &MarketMakerIt, coin: &str, expected_len: usize) {
    // give 2 second max to fetch a single transaction
    let to_wait = expected_len as u64 * 2;
    let wait_until = wait_until_ms(to_wait * 1000);
    loop {
        let tx_history = mm
            .rpc(&json!({
                "userpass": mm.userpass,
                "method": "my_tx_history",
                "coin": coin,
                "limit": 100,
            }))
            .await
            .unwrap();
        assert_eq!(
            tx_history.0,
            StatusCode::OK,
            "RPC «my_tx_history» failed with status «{}», response «{}»",
            tx_history.0,
            tx_history.1
        );
        log!("{:?}", tx_history.1);
        let tx_history_json: Json = json::from_str(&tx_history.1).unwrap();
        if tx_history_json["result"]["transactions"].as_array().unwrap().len() >= expected_len {
            break;
        }

        Timer::sleep(1.).await;
        assert!(now_ms() <= wait_until, "wait_till_history_has_records timed out");
    }
}

pub async fn orderbook(mm: &MarketMakerIt, base: &str, rel: &str) -> Json {
    let request = mm
        .rpc(&json!({
            "userpass": mm.userpass,
            "method": "orderbook",
            "base": base,
            "rel": rel,
        }))
        .await
        .unwrap();
    assert_eq!(request.0, StatusCode::OK, "'orderbook' failed: {}", request.1);
    json::from_str(&request.1).unwrap()
}

pub async fn orderbook_v2(mm: &MarketMakerIt, base: &str, rel: &str) -> Json {
    let request = mm
        .rpc(&json!({
            "userpass": mm.userpass,
            "method": "orderbook",
            "mmrpc": "2.0",
            "params": {
                "base": base,
                "rel": rel,
            }
        }))
        .await
        .unwrap();
    assert_eq!(request.0, StatusCode::OK, "'orderbook' failed: {}", request.1);
    json::from_str(&request.1).unwrap()
}

pub async fn best_orders_v2(
    mm: &MarketMakerIt,
    coin: &str,
    action: &str,
    volume: &str,
) -> RpcV2Response<BestOrdersV2Response> {
    let request = mm
        .rpc(&json!({
            "userpass": mm.userpass,
            "method": "best_orders",
            "mmrpc": "2.0",
            "params": {
                "coin": coin,
                "action": action,
                "request_by": {
                    "type": "volume",
                    "value": volume,
                }
            }
        }))
        .await
        .unwrap();
    assert_eq!(request.0, StatusCode::OK, "'best_orders' failed: {}", request.1);
    json::from_str(&request.1).unwrap()
}

pub async fn best_orders_v2_by_number(
    mm: &MarketMakerIt,
    coin: &str,
    action: &str,
    number: usize,
    exclude_mine: bool,
) -> RpcV2Response<BestOrdersV2Response> {
    let request = mm
        .rpc(&json!({
            "userpass": mm.userpass,
            "method": "best_orders",
            "mmrpc": "2.0",
            "params": {
                "coin": coin,
                "action": action,
                "request_by": {
                    "type": "number",
                    "value": number,
                },
                "exclude_mine": exclude_mine
            }
        }))
        .await
        .unwrap();
    assert_eq!(request.0, StatusCode::OK, "'best_orders' failed: {}", request.1);
    json::from_str(&request.1).unwrap()
}

pub async fn init_withdraw(mm: &MarketMakerIt, coin: &str, to: &str, amount: &str) -> Json {
    let request = mm
        .rpc(&json!({
            "userpass": mm.userpass,
            "method": "task::withdraw::init",
            "mmrpc": "2.0",
            "params": {
                "coin": coin,
                "to": to,
                "amount": amount,
            }
        }))
        .await
        .unwrap();
    assert_eq!(
        request.0,
        StatusCode::OK,
        "'task::withdraw::init' failed: {}",
        request.1
    );
    json::from_str(&request.1).unwrap()
}

pub async fn withdraw_v1(
    mm: &MarketMakerIt,
    coin: &str,
    to: &str,
    amount: &str,
    from: Option<HDAccountAddressId>,
) -> TransactionDetails {
    let request = mm
        .rpc(&json!({
            "userpass": mm.userpass,
            "method": "withdraw",
            "coin": coin,
            "to": to,
            "amount": amount,
            "from": from,
        }))
        .await
        .unwrap();
    assert_eq!(request.0, StatusCode::OK, "'withdraw' failed: {}", request.1);
    json::from_str(&request.1).unwrap()
}

pub async fn ibc_withdraw(
    mm: &MarketMakerIt,
    source_channel: &str,
    coin: &str,
    to: &str,
    amount: &str,
    from: Option<HDAccountAddressId>,
) -> TransactionDetails {
    let request = mm
        .rpc(&json!({
            "userpass": mm.userpass,
            "method": "ibc_withdraw",
            "mmrpc": "2.0",
            "params": {
                "ibc_source_channel": source_channel,
                "coin": coin,
                "to": to,
                "amount": amount,
                "from": from,
            }
        }))
        .await
        .unwrap();
    assert_eq!(request.0, StatusCode::OK, "'ibc_withdraw' failed: {}", request.1);

    let json: Json = json::from_str(&request.1).unwrap();
    json::from_value(json["result"].clone()).unwrap()
}

pub async fn withdraw_status(mm: &MarketMakerIt, task_id: u64) -> Json {
    let request = mm
        .rpc(&json!({
            "userpass": mm.userpass,
            "method": "task::withdraw::status",
            "mmrpc": "2.0",
            "params": {
                "task_id": task_id,
            }
        }))
        .await
        .unwrap();
    assert_eq!(
        request.0,
        StatusCode::OK,
        "'task::withdraw::status' failed: {}",
        request.1
    );
    json::from_str(&request.1).unwrap()
}

pub async fn init_z_coin_native(mm: &MarketMakerIt, coin: &str) -> Json {
    let request = mm
        .rpc(&json!({
            "userpass": mm.userpass,
            "method": "task::enable_z_coin::init",
            "mmrpc": "2.0",
            "params": {
                "ticker": coin,
                "activation_params": {
                    "mode": {
                        "rpc": "Native",
                    }
                },
            }
        }))
        .await
        .unwrap();
    assert_eq!(
        request.0,
        StatusCode::OK,
        "'task::enable_z_coin::init' failed: {}",
        request.1
    );
    json::from_str(&request.1).unwrap()
}

pub async fn init_z_coin_light(
    mm: &MarketMakerIt,
    coin: &str,
    electrums: &[&str],
    lightwalletd_urls: &[&str],
    starting_date: Option<u64>,
    account: Option<u32>,
) -> Json {
    // Number of seconds in a day
    let one_day_seconds = 24 * 60 * 60;
    let starting_date = starting_date.unwrap_or(now_sec() - one_day_seconds);

    let request = mm
        .rpc(&json!({
            "userpass": mm.userpass,
            "method": "task::enable_z_coin::init",
            "mmrpc": "2.0",
            "params": {
                "ticker": coin,
                "activation_params": {
                    "mode": {
                        "rpc": "Light",
                        "rpc_data": {
                            "electrum_servers": electrum_servers_rpc(electrums),
                            "light_wallet_d_servers": lightwalletd_urls,
                            "sync_params": {
                                "date": starting_date
                            }
                        },
                    },
                    "account": account.unwrap_or_default(),
                },
            }
        }))
        .await
        .unwrap();
    assert_eq!(
        request.0,
        StatusCode::OK,
        "'task::enable_z_coin::init' failed: {}",
        request.1
    );
    json::from_str(&request.1).unwrap()
}

pub async fn init_z_coin_status(mm: &MarketMakerIt, task_id: u64) -> Json {
    let request = mm
        .rpc(&json!({
            "userpass": mm.userpass,
            "method": "task::enable_z_coin::status",
            "mmrpc": "2.0",
            "params": {
                "task_id": task_id,
            }
        }))
        .await
        .unwrap();
    assert_eq!(
        request.0,
        StatusCode::OK,
        "'task::enable_z_coin::status' failed: {}",
        request.1
    );
    json::from_str(&request.1).unwrap()
}

pub async fn sign_message(mm: &MarketMakerIt, coin: &str) -> Json {
    let request = mm
        .rpc(&json!({
            "userpass": mm.userpass,
            "method":"sign_message",
            "mmrpc":"2.0",
            "id": 0,
            "params":{
              "coin": coin,
              "message":"test"
            }
        }))
        .await
        .unwrap();
    assert_eq!(request.0, StatusCode::OK, "'sign_message' failed: {}", request.1);
    json::from_str(&request.1).unwrap()
}

pub async fn verify_message(mm: &MarketMakerIt, coin: &str, signature: &str, address: &str) -> Json {
    let request = mm
        .rpc(&json!({
            "userpass": mm.userpass,
            "method":"verify_message",
            "mmrpc":"2.0",
            "id": 0,
            "params":{
              "coin": coin,
              "message":"test",
              "signature": signature,
              "address": address

            }
        }))
        .await
        .unwrap();
    assert_eq!(request.0, StatusCode::OK, "'verify_message' failed: {}", request.1);
    json::from_str(&request.1).unwrap()
}

pub async fn send_raw_transaction(mm: &MarketMakerIt, coin: &str, tx: &str) -> Json {
    let request = mm
        .rpc(&json!({
            "userpass": mm.userpass,
            "method": "send_raw_transaction",
            "coin": coin,
            "tx_hex": tx,
        }))
        .await
        .unwrap();
    assert_eq!(
        request.0,
        StatusCode::OK,
        "'send_raw_transaction' failed: {}",
        request.1
    );
    json::from_str(&request.1).unwrap()
}

pub async fn my_balance(mm: &MarketMakerIt, coin: &str) -> BalanceResponse {
    let request = mm
        .rpc(&json!({
            "userpass": mm.userpass,
            "method": "my_balance",
            "coin": coin
        }))
        .await
        .unwrap();
    assert_eq!(request.0, StatusCode::OK, "'my_balance' failed: {}", request.1);
    json::from_str(&request.1).unwrap()
}

pub async fn get_shared_db_id(mm: &MarketMakerIt) -> GetSharedDbIdResult {
    let request = mm
        .rpc(&json!({
            "userpass": mm.userpass,
            "method": "get_shared_db_id",
            "mmrpc": "2.0",
        }))
        .await
        .unwrap();
    assert_eq!(request.0, StatusCode::OK, "'get_shared_db_id' failed: {}", request.1);
    let res: RpcSuccessResponse<_> = json::from_str(&request.1).unwrap();
    res.result
}

pub async fn max_maker_vol(mm: &MarketMakerIt, coin: &str) -> RpcResponse {
    let rc = mm
        .rpc(&json!({
            "userpass": mm.userpass,
            "mmrpc": "2.0",
            "method": "max_maker_vol",
            "params": {
                "coin": coin,
            }
        }))
        .await
        .unwrap();
    RpcResponse::new("max_maker_vol", rc)
}

pub async fn disable_coin(mm: &MarketMakerIt, coin: &str, force_disable: bool) -> DisableResult {
    let req = json! ({
        "userpass": mm.userpass,
        "method": "disable_coin",
        "coin": coin,
        "force_disable": force_disable,
    });
    let disable = mm.rpc(&req).await.unwrap();
    assert_eq!(disable.0, StatusCode::OK, "!disable_coin: {}", disable.1);
    let res: Json = json::from_str(&disable.1).unwrap();
    json::from_value(res["result"].clone()).unwrap()
}

/// Checks whether the `disable_coin` RPC fails.
/// Returns a `DisableCoinError` error.
pub async fn disable_coin_err(mm: &MarketMakerIt, coin: &str, force_disable: bool) -> DisableCoinError {
    let disable = mm
        .rpc(&json! ({
            "userpass": mm.userpass,
            "method": "disable_coin",
            "coin": coin,
            "force_disable": force_disable,
        }))
        .await
        .unwrap();
    assert!(!disable.0.is_success(), "'disable_coin' should have failed");
    json::from_str(&disable.1).unwrap()
}

pub async fn assert_coin_not_found_on_balance(mm: &MarketMakerIt, coin: &str) {
    let balance = mm
        .rpc(&json! ({
            "userpass": mm.userpass,
            "method": "my_balance",
            "coin": coin
        }))
        .await
        .unwrap();
    assert_eq!(balance.0, StatusCode::INTERNAL_SERVER_ERROR);
    assert!(balance.1.contains(&format!("No such coin: {coin}")));
}

pub async fn enable_tendermint(
    mm: &MarketMakerIt,
    coin: &str,
    ibc_assets: &[&str],
    rpc_urls: &[&str],
    tx_history: bool,
) -> Json {
    let ibc_requests: Vec<_> = ibc_assets.iter().map(|ticker| json!({ "ticker": ticker })).collect();

    let request = json!({
        "userpass": mm.userpass,
        "method": "enable_tendermint_with_assets",
        "mmrpc": "2.0",
        "params": {
            "ticker": coin,
            "tokens_params": ibc_requests,
            "rpc_urls": rpc_urls,
            "tx_history": tx_history
        }
    });
    println!(
        "enable_tendermint_with_assets request {}",
        json::to_string(&request).unwrap()
    );

    let request = mm.rpc(&request).await.unwrap();
    assert_eq!(
        request.0,
        StatusCode::OK,
        "'enable_tendermint_with_assets' failed: {}",
        request.1
    );
    println!("enable_tendermint_with_assets response {}", request.1);
    json::from_str(&request.1).unwrap()
}

pub async fn enable_tendermint_without_balance(
    mm: &MarketMakerIt,
    coin: &str,
    ibc_assets: &[&str],
    rpc_urls: &[&str],
    tx_history: bool,
) -> Json {
    let ibc_requests: Vec<_> = ibc_assets.iter().map(|ticker| json!({ "ticker": ticker })).collect();

    let request = json!({
        "userpass": mm.userpass,
        "method": "enable_tendermint_with_assets",
        "mmrpc": "2.0",
        "params": {
            "ticker": coin,
            "tokens_params": ibc_requests,
            "rpc_urls": rpc_urls,
            "tx_history": tx_history,
            "get_balances": false
        }
    });
    println!(
        "enable_tendermint_with_assets request {}",
        serde_json::to_string(&request).unwrap()
    );

    let request = mm.rpc(&request).await.unwrap();
    assert_eq!(
        request.0,
        StatusCode::OK,
        "'enable_tendermint_with_assets' failed: {}",
        request.1
    );
    println!("enable_tendermint_with_assets response {}", request.1);
    serde_json::from_str(&request.1).unwrap()
}

pub async fn get_tendermint_my_tx_history(mm: &MarketMakerIt, coin: &str, limit: usize, page_number: usize) -> Json {
    let request = json!({
        "userpass": mm.userpass,
        "method": "my_tx_history",
        "mmrpc": "2.0",
        "params": {
            "coin": coin,
            "limit": limit,
            "paging_options": {
                "PageNumber": page_number
            },
        }
    });
    println!(
        "tendermint 'my_tx_history' request {}",
        json::to_string(&request).unwrap()
    );

    let request = mm.rpc(&request).await.unwrap();
    assert_eq!(
        request.0,
        StatusCode::OK,
        "tendermint 'my_tx_history' failed: {}",
        request.1
    );

    println!("tendermint 'my_tx_history' response {}", request.1);
    json::from_str(&request.1).unwrap()
}

pub async fn enable_tendermint_token(mm: &MarketMakerIt, coin: &str) -> Json {
    let request = json!({
        "userpass": mm.userpass,
        "method": "enable_tendermint_token",
        "mmrpc": "2.0",
        "params": {
            "ticker": coin,
            "activation_params": {}
        }
    });
    println!("enable_tendermint_token request {}", json::to_string(&request).unwrap());

    let request = mm.rpc(&request).await.unwrap();
    assert_eq!(
        request.0,
        StatusCode::OK,
        "'enable_tendermint_token' failed: {}",
        request.1
    );
    println!("enable_tendermint_token response {}", request.1);
    json::from_str(&request.1).unwrap()
}

pub async fn init_utxo_electrum(
    mm: &MarketMakerIt,
    coin: &str,
    servers: Vec<Json>,
    path_to_address: Option<HDAccountAddressId>,
) -> Json {
    let request = mm
        .rpc(&json!({
            "userpass": mm.userpass,
            "method": "task::enable_utxo::init",
            "mmrpc": "2.0",
            "params": {
                "ticker": coin,
                "activation_params": {
                    "mode": {
                        "rpc": "Electrum",
                        "rpc_data": {
                            "servers": servers,
                            "path_to_address": path_to_address,
                        }
                    }
                },
            }
        }))
        .await
        .unwrap();
    assert_eq!(
        request.0,
        StatusCode::OK,
        "'task::enable_utxo::init' failed: {}",
        request.1
    );
    json::from_str(&request.1).unwrap()
}

pub async fn init_utxo_status(mm: &MarketMakerIt, task_id: u64) -> Json {
    let request = mm
        .rpc(&json!({
            "userpass": mm.userpass,
            "method": "task::enable_utxo::status",
            "mmrpc": "2.0",
            "params": {
                "task_id": task_id,
            }
        }))
        .await
        .unwrap();
    assert_eq!(
        request.0,
        StatusCode::OK,
        "'task::enable_utxo::status' failed: {}",
        request.1
    );
    json::from_str(&request.1).unwrap()
}

pub async fn enable_utxo_v2_electrum(
    mm: &MarketMakerIt,
    coin: &str,
    servers: Vec<Json>,
    path_to_address: Option<HDAccountAddressId>,
    timeout: u64,
) -> UtxoStandardActivationResult {
    let init = init_utxo_electrum(mm, coin, servers, path_to_address).await;
    let init: RpcV2Response<InitTaskResult> = json::from_value(init).unwrap();
    let timeout = wait_until_ms(timeout * 1000);

    loop {
        if now_ms() > timeout {
            panic!("{} initialization timed out", coin);
        }

        let status = init_utxo_status(mm, init.result.task_id).await;
        let status: RpcV2Response<InitUtxoStatus> = json::from_value(status).unwrap();
        log!("init_utxo_status: {:?}", status);
        match status.result {
            InitUtxoStatus::Ok(result) => break result,
            InitUtxoStatus::Error(e) => panic!("{} initialization error {:?}", coin, e),
            _ => Timer::sleep(1.).await,
        }
    }
}

/// Note that mm2 ignores `volume` if `max` is true.
pub async fn set_price(
    mm: &MarketMakerIt,
    base: &str,
    rel: &str,
    price: &str,
    vol: &str,
    max: bool,
) -> SetPriceResponse {
    let request = mm
        .rpc(&json!({
            "userpass": mm.userpass,
            "method": "setprice",
            "base": base,
            "rel": rel,
            "price": price,
            "volume": vol,
            "max": max,
        }))
        .await
        .unwrap();
    assert_eq!(request.0, StatusCode::OK, "'setprice' failed: {}", request.1);
    json::from_str(&request.1).unwrap()
}

pub async fn start_swaps(
    maker: &mut MarketMakerIt,
    taker: &mut MarketMakerIt,
    pairs: &[(&'static str, &'static str)],
    maker_price: f64,
    taker_price: f64,
    volume: f64,
) -> Vec<String> {
    let mut uuids = vec![];

    // issue sell request on Bob side by setting base/rel price
    for (base, rel) in pairs.iter() {
        common::log::info!("Issue maker {}/{} sell request", base, rel);
        let rc = maker
            .rpc(&json!({
                "userpass": maker.userpass,
                "method": "setprice",
                "base": base,
                "rel": rel,
                "price": maker_price,
                "volume": volume
            }))
            .await
            .unwrap();
        assert!(rc.0.is_success(), "!setprice: {}", rc.1);
    }

    for (base, rel) in pairs.iter() {
        common::log::info!(
            "Trigger taker subscription to {}/{} orderbook topic first and sleep for 1 second",
            base,
            rel
        );
        let rc = taker
            .rpc(&json!({
                "userpass": taker.userpass,
                "method": "orderbook",
                "mmrpc": "2.0",
                "params": {
                    "base": base,
                    "rel": rel,
                },
            }))
            .await
            .unwrap();
        assert!(rc.0.is_success(), "!orderbook: {}", rc.1);
        Timer::sleep(1.).await;
        common::log::info!("Issue taker {}/{} buy request", base, rel);
        let rc = taker
            .rpc(&json!({
                "userpass": taker.userpass,
                "method": "buy",
                "base": base,
                "rel": rel,
                "volume": volume,
                "price": taker_price
            }))
            .await
            .unwrap();
        assert!(rc.0.is_success(), "!buy: {}", rc.1);
        let buy_json: Json = serde_json::from_str(&rc.1).unwrap();
        uuids.push(buy_json["result"]["uuid"].as_str().unwrap().to_owned());
    }

    for uuid in uuids.iter() {
        // ensure the swaps are started
        let expected_log = format!("Taker swap {} has successfully started", uuid);
        taker
            .wait_for_log(10., |log| log.contains(&expected_log))
            .await
            .unwrap();
        let expected_log = format!("Maker swap {} has successfully started", uuid);
        maker
            .wait_for_log(10., |log| log.contains(&expected_log))
            .await
            .unwrap()
    }

    uuids
}

pub async fn wait_for_swaps_finish_and_check_status(
    maker: &mut MarketMakerIt,
    taker: &mut MarketMakerIt,
    uuids: &[impl AsRef<str>],
    volume: f64,
    maker_price: f64,
) {
    for uuid in uuids.iter() {
        maker
            .wait_for_log(900., |log| {
                log.contains(&format!("[swap uuid={}] Finished", uuid.as_ref()))
            })
            .await
            .unwrap();

        taker
            .wait_for_log(900., |log| {
                log.contains(&format!("[swap uuid={}] Finished", uuid.as_ref()))
            })
            .await
            .unwrap();

        log!("Waiting a few second for the fresh swap status to be saved..");
        Timer::sleep(3.33).await;

        log!("Checking taker status..");
        check_my_swap_status(
            taker,
            uuid.as_ref(),
            BigDecimal::try_from(volume).unwrap(),
            BigDecimal::try_from(volume * maker_price).unwrap(),
        )
        .await;

        log!("Checking maker status..");
        check_my_swap_status(
            maker,
            uuid.as_ref(),
            BigDecimal::try_from(volume).unwrap(),
            BigDecimal::try_from(volume * maker_price).unwrap(),
        )
        .await;
    }
}

pub async fn test_qrc20_history_impl(local_start: Option<LocalStart>) {
    let passphrase = "daring blind measure rebuild grab boost fix favorite nurse stereo april rookie";
    let coins = json!([
        {"coin":"QRC20","required_confirmations":0,"pubtype": 120,"p2shtype": 50,"wiftype": 128,"txfee": 0,"mm2": 1,"mature_confirmations":2000,
         "protocol":{"type":"QRC20","protocol_data":{"platform":"QTUM","contract_address":"0xd362e096e873eb7907e205fadc6175c6fec7bc44"}}},
    ]);

    let mut mm = MarketMakerIt::start_async(
        json! ({
            "gui": "nogui",
            "netid": 9998,
            "myipaddr": env::var ("BOB_TRADE_IP") .ok(),
            "rpcip": env::var ("BOB_TRADE_IP") .ok(),
            "passphrase": passphrase,
            "coins": coins,
            "rpc_password": "pass",
            "metrics_interval": 30.,
        }),
        "pass".into(),
        local_start,
    )
    .await
    .unwrap();
    let (_dump_log, _dump_dashboard) = mm.mm_dump();

    #[cfg(not(target_arch = "wasm32"))]
    common::log::info!("log path: {}", mm.log_path.display());

    mm.wait_for_log(22., |log| log.contains(">>>>>>>>> DEX stats "))
        .await
        .unwrap();

    let electrum = mm
        .rpc(&json!({
            "userpass": mm.userpass,
            "method": "electrum",
            "coin": "QRC20",
            "servers": qtum_electrums(),
            "mm2": 1,
            "tx_history": true,
            "swap_contract_address": "0xd362e096e873eb7907e205fadc6175c6fec7bc44",
        }))
        .await
        .unwrap();
    assert_eq!(
        electrum.0,
        StatusCode::OK,
        "RPC «electrum» failed with status «{}», response «{}»",
        electrum.0,
        electrum.1
    );
    let electrum_json: Json = json::from_str(&electrum.1).unwrap();
    assert_eq!(
        electrum_json["address"].as_str(),
        Some("qfkXE2cNFEwPFQqvBcqs8m9KrkNa9KV4xi")
    );

    // Wait till tx_history will not be loaded
    mm.wait_for_log(22., |log| log.contains("history has been loaded successfully"))
        .await
        .unwrap();

    // let the MarketMaker save the history to the file
    Timer::sleep(1.).await;

    let tx_history = mm
        .rpc(&json!({
            "userpass": mm.userpass,
            "method": "my_tx_history",
            "coin": "QRC20",
            "limit": 100,
        }))
        .await
        .unwrap();
    assert_eq!(
        tx_history.0,
        StatusCode::OK,
        "RPC «my_tx_history» failed with status «{}», response «{}»",
        tx_history.0,
        tx_history.1
    );
    debug!("{:?}", tx_history.1);
    let tx_history_json: Json = json::from_str(&tx_history.1).unwrap();
    let tx_history_result = &tx_history_json["result"];

    let mut expected = vec![
        // https://testnet.qtum.info/tx/45d722e615feb853d608033ffc20fd51c9ee86e2321cfa814ba5961190fb57d2
        "45d722e615feb853d608033ffc20fd51c9ee86e2321cfa814ba5961190fb57d200000000000000020000000000000000",
        // https://testnet.qtum.info/tx/45d722e615feb853d608033ffc20fd51c9ee86e2321cfa814ba5961190fb57d2
        "45d722e615feb853d608033ffc20fd51c9ee86e2321cfa814ba5961190fb57d200000000000000020000000000000001",
        // https://testnet.qtum.info/tx/abcb51963e720fdfed7b889cea79947ba3cabd7b8b384f6b5adb41a3f4b5d61b
        "abcb51963e720fdfed7b889cea79947ba3cabd7b8b384f6b5adb41a3f4b5d61b00000000000000020000000000000000",
        // https://testnet.qtum.info/tx/4ea5392d03a9c35126d2d5a8294c3c3102cfc6d65235897c92ca04c5515f6be5
        "4ea5392d03a9c35126d2d5a8294c3c3102cfc6d65235897c92ca04c5515f6be500000000000000020000000000000000",
        // https://testnet.qtum.info/tx/9156f5f1d3652c27dca0216c63177da38de5c9e9f03a5cfa278bf82882d2d3d8
        "9156f5f1d3652c27dca0216c63177da38de5c9e9f03a5cfa278bf82882d2d3d800000000000000020000000000000000",
        // https://testnet.qtum.info/tx/35e03bc529528a853ee75dde28f27eec8ed7b152b6af7ab6dfa5d55ea46f25ac
        "35e03bc529528a853ee75dde28f27eec8ed7b152b6af7ab6dfa5d55ea46f25ac00000000000000010000000000000000",
        // https://testnet.qtum.info/tx/39104d29d77ba83c5c6c63ab7a0f096301c443b4538dc6b30140453a40caa80a
        "39104d29d77ba83c5c6c63ab7a0f096301c443b4538dc6b30140453a40caa80a00000000000000000000000000000000",
        // https://testnet.qtum.info/tx/d9965e3496a8a4af2d462424b989694b3146d78c61654b99bbadba64464f75cb
        "d9965e3496a8a4af2d462424b989694b3146d78c61654b99bbadba64464f75cb00000000000000000000000000000000",
        // https://testnet.qtum.info/tx/c2f346d3d2aadc35f5343d0d493a139b2579175496d685ec30734d161e62f7a1
        "c2f346d3d2aadc35f5343d0d493a139b2579175496d685ec30734d161e62f7a100000000000000000000000000000000",
    ];

    assert_eq!(tx_history_result["total"].as_u64().unwrap(), expected.len() as u64);
    for tx in tx_history_result["transactions"].as_array().unwrap() {
        // pop front item
        let expected_tx = expected.remove(0);
        assert_eq!(tx["internal_id"].as_str().unwrap(), expected_tx);
    }
}

pub async fn get_locked_amount(mm: &MarketMakerIt, coin: &str) -> GetLockedAmountResponse {
    let request = json!({
        "userpass": mm.userpass,
        "method": "get_locked_amount",
        "mmrpc": "2.0",
        "params": {
            "coin": coin
        }
    });
    println!("get_locked_amount request {}", json::to_string(&request).unwrap());

    let request = mm.rpc(&request).await.unwrap();
    assert_eq!(request.0, StatusCode::OK, "'get_locked_amount' failed: {}", request.1);
    println!("get_locked_amount response {}", request.1);
    let response: RpcV2Response<GetLockedAmountResponse> = json::from_str(&request.1).unwrap();
    response.result
}

<<<<<<< HEAD
pub async fn get_new_address(
    mm: &MarketMakerIt,
    coin: &str,
    account_id: u32,
    chain: Option<Bip44Chain>,
) -> GetNewAddressResponse {
    let request = json!({
        "userpass": mm.userpass,
        "method": "get_new_address",
        "mmrpc": "2.0",
        "params": {
            "coin": coin,
            "account_id": account_id,
            "chain": chain
        }
    });

    let request = mm.rpc(&request).await.unwrap();
    assert_eq!(request.0, StatusCode::OK, "'get_new_address' failed: {}", request.1);
    let response: RpcV2Response<GetNewAddressResponse> = json::from_str(&request.1).unwrap();
    response.result
}

pub async fn account_balance(
    mm: &MarketMakerIt,
    coin: &str,
    account_index: u32,
    chain: Bip44Chain,
) -> HDAccountBalanceResponse {
    let request = json!({
        "userpass": mm.userpass,
        "method": "account_balance",
        "mmrpc": "2.0",
        "params": {
            "coin": coin,
            "account_index": account_index,
            "chain": chain
        }
    });

    let request = mm.rpc(&request).await.unwrap();
    assert_eq!(request.0, StatusCode::OK, "'account_balance' failed: {}", request.1);
    let response: RpcV2Response<HDAccountBalanceResponse> = json::from_str(&request.1).unwrap();
    response.result
}

pub async fn init_create_new_account(mm: &MarketMakerIt, coin: &str, account_id: Option<u32>) -> Json {
    let request = json!({
        "userpass": mm.userpass,
        "method": "task::create_new_account::init",
        "mmrpc": "2.0",
        "params": {
            "coin": coin,
            "account_id": account_id
        }
    });

    let request = mm.rpc(&request).await.unwrap();
    assert_eq!(
        request.0,
        StatusCode::OK,
        "'task::create_new_account::init' failed: {}",
        request.1
    );
    json::from_str(&request.1).unwrap()
}

pub async fn create_new_account_status(mm: &MarketMakerIt, task_id: u64) -> Json {
    let request = json!({
        "userpass": mm.userpass,
        "method": "task::create_new_account::status",
        "mmrpc": "2.0",
        "params": {
            "task_id": task_id,
        }
    });

    let request = mm.rpc(&request).await.unwrap();
    assert_eq!(
        request.0,
        StatusCode::OK,
        "'task::create_new_account::status' failed: {}",
        request.1
    );
    json::from_str(&request.1).unwrap()
=======
#[test]
#[cfg(not(target_arch = "wasm32"))]
fn test_parse_env_file() {
    let env_client =
        b"ALICE_PASSPHRASE=spice describe gravity federal blast come thank unfair canal monkey style afraid";
    let env_client_new_line =
        b"ALICE_PASSPHRASE=spice describe gravity federal blast come thank unfair canal monkey style afraid\n";
    let env_client_space =
        b"ALICE_PASSPHRASE=spice describe gravity federal blast come thank unfair canal monkey style afraid  ";

    let parsed1 = from_env_file(env_client.to_vec());
    let parsed2 = from_env_file(env_client_new_line.to_vec());
    let parsed3 = from_env_file(env_client_space.to_vec());
    assert_eq!(parsed1, parsed2);
    assert_eq!(parsed1, parsed3);
    assert_eq!(
        parsed1,
        (
            Some(String::from(
                "spice describe gravity federal blast come thank unfair canal monkey style afraid"
            )),
            None
        )
    );
>>>>>>> d055cbaf
}<|MERGE_RESOLUTION|>--- conflicted
+++ resolved
@@ -3019,7 +3019,6 @@
     response.result
 }
 
-<<<<<<< HEAD
 pub async fn get_new_address(
     mm: &MarketMakerIt,
     coin: &str,
@@ -3105,7 +3104,8 @@
         request.1
     );
     json::from_str(&request.1).unwrap()
-=======
+}
+
 #[test]
 #[cfg(not(target_arch = "wasm32"))]
 fn test_parse_env_file() {
@@ -3130,5 +3130,4 @@
             None
         )
     );
->>>>>>> d055cbaf
 }