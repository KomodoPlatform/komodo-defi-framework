--- conflicted
+++ resolved
@@ -3195,33 +3195,6 @@
     response.result
 }
 
-<<<<<<< HEAD
-pub async fn enable_z_coin_light(
-    mm: &MarketMakerIt,
-    coin: &str,
-    electrums: &[&str],
-    lightwalletd_urls: &[&str],
-    account: Option<u32>,
-    starting_height: Option<u64>,
-) -> ZCoinActivationResult {
-    let init = init_z_coin_light(mm, coin, electrums, lightwalletd_urls, starting_height, account).await;
-    let init: RpcV2Response<InitTaskResult> = json::from_value(init).unwrap();
-    let timeout = wait_until_sec(300);
-
-    loop {
-        if now_sec() > timeout {
-            panic!("{} initialization timed out", coin);
-        }
-        let status = init_z_coin_status(mm, init.result.task_id).await;
-        info!("Status {}", json::to_string(&status).unwrap());
-        let status: RpcV2Response<InitZcoinStatus> = json::from_value(status).unwrap();
-        match status.result {
-            InitZcoinStatus::Ok(result) => break result,
-            InitZcoinStatus::Error(e) => panic!("{} initialization error {:?}", coin, e),
-            _ => Timer::sleep(1.).await,
-        }
-    }
-=======
 pub async fn coins_needed_for_kickstart(mm: &MarketMakerIt) -> Vec<String> {
     let request = json!({
         "userpass": mm.userpass,
@@ -3237,7 +3210,33 @@
     );
     let result: CoinsNeededForKickstartResponse = json::from_str(&response.1).unwrap();
     result.result
->>>>>>> c83778c1
+}
+
+pub async fn enable_z_coin_light(
+    mm: &MarketMakerIt,
+    coin: &str,
+    electrums: &[&str],
+    lightwalletd_urls: &[&str],
+    account: Option<u32>,
+    starting_height: Option<u64>,
+) -> ZCoinActivationResult {
+    let init = init_z_coin_light(mm, coin, electrums, lightwalletd_urls, starting_height, account).await;
+    let init: RpcV2Response<InitTaskResult> = json::from_value(init).unwrap();
+    let timeout = wait_until_sec(300);
+
+    loop {
+        if now_sec() > timeout {
+            panic!("{} initialization timed out", coin);
+        }
+        let status = init_z_coin_status(mm, init.result.task_id).await;
+        info!("Status {}", json::to_string(&status).unwrap());
+        let status: RpcV2Response<InitZcoinStatus> = json::from_value(status).unwrap();
+        match status.result {
+            InitZcoinStatus::Ok(result) => break result,
+            InitZcoinStatus::Error(e) => panic!("{} initialization error {:?}", coin, e),
+            _ => Timer::sleep(1.).await,
+        }
+    }
 }
 
 #[test]
