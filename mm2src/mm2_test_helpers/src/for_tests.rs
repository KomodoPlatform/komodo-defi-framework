--- conflicted
+++ resolved
@@ -237,14 +237,7 @@
     "electrum3.cipig.net:10071",
 ];
 pub const T_BCH_ELECTRUMS: &[&str] = &["tbch.loping.net:60001", "bch0.kister.net:51001"];
-<<<<<<< HEAD
 pub const TBTC_ELECTRUMS: &[&str] = &["electrum3.cipig.net:10068", "testnet.aranguren.org:51001"];
-=======
-pub const TBTC_ELECTRUMS: &[&str] = &[
-    "electrum3.cipig.net:10068",
-    "testnet.aranguren.org:51001",
-];
->>>>>>> c266635e
 
 pub const ETH_MAINNET_NODES: &[&str] = &[
     "https://mainnet.infura.io/v3/c01c1b4cf66642528547624e1d6d9d6b",
@@ -835,19 +828,11 @@
 }
 
 /// ETH configuration used for dockerized Geth dev node
-<<<<<<< HEAD
 pub fn eth_dev_conf() -> Json { eth_conf("ETH") }
 
 pub fn eth1_dev_conf() -> Json { eth_conf("ETH1") }
-=======
-pub fn eth_dev_conf() -> Json {
-    eth_conf("ETH")
-}
-
-pub fn eth1_dev_conf() -> Json {
-    eth_conf("ETH1")
-}
->>>>>>> c266635e
+
+pub fn eth1_dev_conf() -> Json { eth_conf("ETH1") }
 
 fn eth_conf(coin: &str) -> Json {
     json!({
@@ -2112,16 +2097,13 @@
         }))
         .await
         .unwrap();
-<<<<<<< HEAD
+
     assert_eq!(
         enable.0,
         StatusCode::OK,
         "'enable_eth_with_tokens' failed: {}",
         enable.1
     );
-=======
-    assert_eq!(enable.0, StatusCode::OK, "'enable_eth_with_tokens' failed: {}", enable.1);
->>>>>>> c266635e
     json::from_str(&enable.1).unwrap()
 }
 
