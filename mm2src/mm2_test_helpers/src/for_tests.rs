--- conflicted
+++ resolved
@@ -262,7 +262,21 @@
     })
 }
 
-<<<<<<< HEAD
+pub fn atom_testnet_conf() -> Json {
+    json!({
+        "coin":"ATOM",
+        "protocol":{
+            "type":"TENDERMINT",
+            "protocol_data": {
+                "decimals": 6,
+                "denom": "uatom",
+                "account_prefix": "cosmos",
+                "chain_id": "theta-testnet-001",
+            },
+        }
+    })
+}
+
 pub fn btc_with_spv_conf() -> Json {
     json!({
         "coin": "BTC",
@@ -309,19 +323,6 @@
             "constant_difficulty": false,
             "difficulty_algorithm": "Bitcoin Testnet",
             "genesis_block_header": "0100000043497fd7f826957108f4a30fd9cec3aeba79972084e90ead01ea330900000000bac8b0fa927c0ac8234287e33c5f74d38d354820e24756ad709d7038fc5f31f020e7494dffff001d03e4b672"
-=======
-pub fn atom_testnet_conf() -> Json {
-    json!({
-        "coin":"ATOM",
-        "protocol":{
-            "type":"TENDERMINT",
-            "protocol_data": {
-                "decimals": 6,
-                "denom": "uatom",
-                "account_prefix": "cosmos",
-                "chain_id": "theta-testnet-001",
-            },
->>>>>>> ebb0e81e
         }
     })
 }
@@ -1691,7 +1692,41 @@
     json::from_str(&request.1).unwrap()
 }
 
-<<<<<<< HEAD
+pub async fn my_balance(mm: &MarketMakerIt, coin: &str) -> Json {
+    let request = mm
+        .rpc(&json! ({
+            "userpass": mm.userpass,
+            "method": "my_balance",
+            "coin": coin
+        }))
+        .await
+        .unwrap();
+    assert_eq!(request.0, StatusCode::OK, "'my_balance' failed: {}", request.1);
+    json::from_str(&request.1).unwrap()
+}
+
+pub async fn enable_tendermint(mm: &MarketMakerIt, coin: &str, rpc_urls: &[&str]) -> Json {
+    let request = mm
+        .rpc(&json! ({
+            "userpass": mm.userpass,
+            "method": "enable_tendermint_with_assets",
+            "mmrpc": "2.0",
+            "params": {
+                "ticker": coin,
+                "rpc_urls": rpc_urls,
+            }
+        }))
+        .await
+        .unwrap();
+    assert_eq!(
+        request.0,
+        StatusCode::OK,
+        "'enable_tendermint_with_assets' failed: {}",
+        request.1
+    );
+    json::from_str(&request.1).unwrap()
+}
+
 pub async fn init_utxo_electrum(mm: &MarketMakerIt, coin: &str, servers: Vec<Json>) -> Json {
     let request = mm
         .rpc(&json! ({
@@ -1724,43 +1759,10 @@
             "mmrpc": "2.0",
             "params": {
                 "task_id": task_id,
-=======
-pub async fn my_balance(mm: &MarketMakerIt, coin: &str) -> Json {
-    let request = mm
-        .rpc(&json! ({
-            "userpass": mm.userpass,
-            "method": "my_balance",
-            "coin": coin
-        }))
-        .await
-        .unwrap();
-    assert_eq!(request.0, StatusCode::OK, "'my_balance' failed: {}", request.1);
-    json::from_str(&request.1).unwrap()
-}
-
-pub async fn enable_tendermint(mm: &MarketMakerIt, coin: &str, rpc_urls: &[&str]) -> Json {
-    let request = mm
-        .rpc(&json! ({
-            "userpass": mm.userpass,
-            "method": "enable_tendermint_with_assets",
-            "mmrpc": "2.0",
-            "params": {
-                "ticker": coin,
-                "rpc_urls": rpc_urls,
->>>>>>> ebb0e81e
-            }
-        }))
-        .await
-        .unwrap();
-<<<<<<< HEAD
+            }
+        }))
+        .await
+        .unwrap();
     assert_eq!(request.0, StatusCode::OK, "'init_utxo_status' failed: {}", request.1);
-=======
-    assert_eq!(
-        request.0,
-        StatusCode::OK,
-        "'enable_tendermint_with_assets' failed: {}",
-        request.1
-    );
->>>>>>> ebb0e81e
     json::from_str(&request.1).unwrap()
 }