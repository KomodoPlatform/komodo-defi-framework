--- conflicted
+++ resolved
@@ -11,18 +11,6 @@
 async-trait.workspace = true
 clap.workspace = true
 common = { path = "../common" }
-<<<<<<< HEAD
-derive_more = "0.99.20"
-directories = "5.0"
-env_logger = "0.9.3"
-http = "0.2"
-hyper = { version = "0.14.26", features = ["client", "http2", "tcp"] }
-hyper-rustls = "0.24"
-gstuff = { version = "0.7" , features = [ "nightly" ]}
-inquire = "0.6"
-itertools = "0.10"
-log = "0.4.21"
-=======
 derive_more.workspace = true
 directories.workspace = true
 env_logger.workspace = true
@@ -33,7 +21,6 @@
 inquire.workspace = true
 itertools.workspace = true
 log.workspace = true
->>>>>>> e42a9af8
 mm2_net = { path = "../mm2_net" }
 mm2_number = { path = "../mm2_number" }
 mm2_rpc = { path = "../mm2_rpc"}
