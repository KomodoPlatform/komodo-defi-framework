[package]
name = "adex-cli"
version = "0.1.0"
edition = "2021"
authors = ["Rozhkov Dmitrii <rozhkov@komodoplatform.com>"]
description = "Provides a CLI interface and facilitates interoperating to komodo atomic dex throught the mm2 service"
# See more keys and their definitions at https://doc.rust-lang.org/cargo/reference/manifest.html

[target.'cfg(not(target_arch = "wasm32"))'.dependencies]
clap = "2.33.3"
cli-table = { version = "0.4", default-features = false, features = ["derive"]}
common = { path = "../common" }
derive_more = "0.99"
directories = "5.0"
env_logger = "0.7.1"
<<<<<<< HEAD
http = "0.2"
=======
gstuff = { version = "=0.7.4" , features = [ "nightly" ]}
>>>>>>> 817e9cfb
inquire = "0.6"
log = "0.4"
mm2_net = { path = "../mm2_net" }
passwords = "3.1"
serde = "1.0"
serde_json = { version = "1", features = ["preserve_order", "raw_value"] }
sysinfo = "0.28"
tiny-bip39 = "0.8.0"
tokio = { version = "1.20", features = [ "macros" ] }

[target.'cfg(all(not(target_arch = "wasm32"), not(windows)))'.dependencies]
fork = "0.1"

[target.'cfg(windows)'.dependencies]
winapi = { version = "0.3.3", features = ["processthreadsapi", "winnt"] }<|MERGE_RESOLUTION|>--- conflicted
+++ resolved
@@ -13,11 +13,8 @@
 derive_more = "0.99"
 directories = "5.0"
 env_logger = "0.7.1"
-<<<<<<< HEAD
+gstuff = { version = "=0.7.4" , features = [ "nightly" ]}
 http = "0.2"
-=======
-gstuff = { version = "=0.7.4" , features = [ "nightly" ]}
->>>>>>> 817e9cfb
 inquire = "0.6"
 log = "0.4"
 mm2_net = { path = "../mm2_net" }
