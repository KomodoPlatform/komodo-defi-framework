[package]
name = "adex-cli"
version = "0.1.0"
edition = "2021"
authors = ["Rozhkov Dmitrii <rozhkov@komodoplatform.com>"]
description = "Provides a CLI interface and facilitates interoperating to komodo atomic dex throught the mm2 service"
# See more keys and their definitions at https://doc.rust-lang.org/cargo/reference/manifest.html

[target.'cfg(not(target_arch = "wasm32"))'.dependencies]
clap = "2.33.3"
cli-table = { version = "0.4", default-features = false, features = ["derive"]}
common = { path = "../common" }
derive_more = "0.99"
directories = "5.0"
env_logger = "0.7.1"
http = "0.2"
inquire = "0.6"
log = "0.4"
mm2_net = { path = "../mm2_net" }
passwords = "3.1"
serde = "1.0"
serde_json = { version = "1", features = ["preserve_order", "raw_value"] }
sysinfo = "0.28"
<<<<<<< HEAD
thiserror = "1.0"
tokio = { version = "1.20", features = [ "macros" ] }
=======
tiny-bip39 = "0.8.0"
tokio = { version = "1.20" }
>>>>>>> 3b9f9f32

[target.'cfg(all(not(target_arch = "wasm32"), not(windows)))'.dependencies]
fork = "0.1"

[target.'cfg(windows)'.dependencies]
winapi = { version = "0.3.3", features = ["processthreadsapi", "winnt"] }<|MERGE_RESOLUTION|>--- conflicted
+++ resolved
@@ -21,13 +21,8 @@
 serde = "1.0"
 serde_json = { version = "1", features = ["preserve_order", "raw_value"] }
 sysinfo = "0.28"
-<<<<<<< HEAD
-thiserror = "1.0"
+tiny-bip39 = "0.8.0"
 tokio = { version = "1.20", features = [ "macros" ] }
-=======
-tiny-bip39 = "0.8.0"
-tokio = { version = "1.20" }
->>>>>>> 3b9f9f32
 
 [target.'cfg(all(not(target_arch = "wasm32"), not(windows)))'.dependencies]
 fork = "0.1"
