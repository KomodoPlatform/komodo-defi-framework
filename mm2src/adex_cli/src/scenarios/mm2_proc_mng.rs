use common::log::{error, info};
use std::env;
use std::path::PathBuf;
#[cfg(not(target_os = "macos"))]
pub use sysinfo::{PidExt, ProcessExt, System, SystemExt};

#[cfg(windows)]
mod reexport {
    pub use std::ffi::CString;
    pub use std::mem;
    pub use std::mem::size_of;
    pub use std::ptr::null;
    pub use std::u32;
    pub use winapi::um::processthreadsapi::{CreateProcessA, OpenProcess, TerminateProcess, PROCESS_INFORMATION,
                                            STARTUPINFOA};
    pub use winapi::um::winnt::{PROCESS_TERMINATE, SYNCHRONIZE};

    pub const MM2_BINARY: &str = "mm2.exe";
}

#[cfg(windows)] use reexport::*;

#[cfg(all(unix, not(target_os = "macos")))]
mod unix_not_macos_reexport {
    pub use fork::{daemon, Fork};
    pub use std::ffi::OsStr;
    pub use std::process::{Command, Stdio};
    pub use std::u32;

    pub const KILL_CMD: &str = "kill";
}

#[cfg(all(unix, not(target_os = "macos")))]
use unix_not_macos_reexport::*;

#[cfg(unix)]
mod unix_reexport {
    pub const MM2_BINARY: &str = "mm2";
}

#[cfg(unix)] use unix_reexport::*;

#[cfg(target_os = "macos")]
mod macos_reexport {
    pub use std::fs;
    pub const LAUNCH_CTL_COOL_DOWN_TIMEOUT_MS: u64 = 500;
<<<<<<< HEAD
    pub use log::debug;
=======
    pub use common::log::debug;
>>>>>>> 79d309fc
    pub use std::process::{Command, Stdio};
    pub use std::thread::sleep;
    pub use std::time::Duration;
    pub const LAUNCHCTL_MM2_ID: &str = "com.mm2.daemon";
}

#[cfg(target_os = "macos")] use macos_reexport::*;

#[cfg(not(target_os = "macos"))]
pub fn get_status() {
    let pids = find_proc_by_name(MM2_BINARY);
    if pids.is_empty() {
        info!("Process not found: {MM2_BINARY}");
    }
    pids.iter().map(u32::to_string).for_each(|pid| {
        info!("Found {MM2_BINARY} is running, pid: {pid}");
    });
}

#[cfg(not(target_os = "macos"))]
fn find_proc_by_name(pname: &'_ str) -> Vec<u32> {
    let s = System::new_all();

    s.processes()
        .iter()
        .filter(|(_, process)| process.name() == pname)
        .map(|(pid, _)| pid.as_u32())
        .collect()
}

fn get_mm2_binary_path() -> Result<PathBuf, ()> {
    let mut dir = env::current_exe().map_err(|error| {
        error!("Failed to get current binary dir: {error}");
    })?;
    dir.pop();
    dir.push(MM2_BINARY);
    Ok(dir)
}

#[cfg(not(target_os = "macos"))]
pub fn start_process(mm2_cfg_file: &Option<String>, coins_file: &Option<String>, log_file: &Option<String>) {
    if let Some(mm2_cfg_file) = mm2_cfg_file {
        info!("Set env MM_CONF_PATH as: {mm2_cfg_file}");
        env::set_var("MM_CONF_PATH", mm2_cfg_file);
    }
    if let Some(coins_file) = coins_file {
        info!("Set env MM_COINS_PATH as: {coins_file}");
        env::set_var("MM_COINS_PATH", coins_file);
    }
    if let Some(log_file) = log_file {
        info!("Set env MM_LOG as: {log_file}");
        env::set_var("MM_LOG", log_file);
    }

    let Ok(mm2_binary) = get_mm2_binary_path() else { return; };
    start_process_impl(mm2_binary);
}

#[cfg(all(unix, not(target_os = "macos")))]
pub fn start_process_impl(mm2_binary: PathBuf) {
    let mut command = Command::new(&mm2_binary);
    let program = mm2_binary
        .file_name()
        .map_or("Undefined", |name: &OsStr| name.to_str().unwrap_or("Undefined"));

    match daemon(true, true) {
        Ok(Fork::Child) => {
            command.output().expect("Failed to execute process");
        },
        Ok(Fork::Parent(pid)) => {
            info!("Successfully started: {program:?}, forked pid: {pid}");
        },
        Err(error) => error!("Failed to fork a process: {error}"),
    }
}

#[cfg(windows)]
pub fn start_process_impl(mm2_binary: PathBuf) {
    let Some(program) = mm2_binary.to_str() else {
        error!("Failed to cast mm2_binary to &str");
        return;
    };
    let program = match CString::new(program) {
        Ok(program) => program,
        Err(error) => {
            error!("Failed to construct CString program path: {error}");
            return;
        },
    };

    let mut startup_info: STARTUPINFOA = unsafe { mem::zeroed() };
    startup_info.cb = size_of::<STARTUPINFOA>() as u32;
    let mut process_info: PROCESS_INFORMATION = unsafe { mem::zeroed() };

    let result = unsafe {
        CreateProcessA(
            null(),
            program.into_raw() as *mut i8,
            std::ptr::null_mut(),
            std::ptr::null_mut(),
            0,
            0,
            std::ptr::null_mut(),
            std::ptr::null(),
            &mut startup_info,
            &mut process_info,
        )
    };

    match result {
        0 => error!("Failed to start: {MM2_BINARY}"),
        _ => info!("Successfully started: {MM2_BINARY}"),
    }
}

#[cfg(all(unix, not(target_os = "macos")))]
pub fn stop_process() {
    let pids = find_proc_by_name(MM2_BINARY);
    if pids.is_empty() {
        info!("Process not found: {MM2_BINARY}");
    }
    pids.iter().map(u32::to_string).for_each(|pid| {
        match Command::new(KILL_CMD)
            .arg(&pid)
            .stdout(Stdio::null())
            .stderr(Stdio::null())
            .status()
        {
            Ok(status) => {
                if status.success() {
                    info!("Process killed: {MM2_BINARY}:{pid}")
                } else {
                    error!("Failed to kill process: {MM2_BINARY}:{pid}")
                }
            },
            Err(e) => error!("Failed to kill process: {MM2_BINARY}:{pid}. Error: {e}"),
        };
    });
}

#[cfg(windows)]
pub fn stop_process() {
    let processes = find_proc_by_name(MM2_BINARY);
    for pid in processes {
        info!("Terminate process: {}", pid);
        unsafe {
            let handy = OpenProcess(SYNCHRONIZE | PROCESS_TERMINATE, true as i32, pid);
            TerminateProcess(handy, 1);
        }
    }
}

#[cfg(target_os = "macos")]
pub fn start_process(mm2_cfg_file: &Option<String>, coins_file: &Option<String>, log_file: &Option<String>) {
    let Ok(mm2_binary) = get_mm2_binary_path() else { return; };

    let Ok(current_dir) = env::current_dir() else {
	error!("Failed to get current_dir");
	return
    };

    let Ok(plist_path)  = get_plist_path() else {return;};

    let plist = format!(
        r#"<?xml version="1.0" encoding="UTF-8"?>
        <!DOCTYPE plist PUBLIC "-//Apple//DTD PLIST 1.0//EN" "http://www.apple.com/DTDs/PropertyList-1.0.dtd">
        <plist version="1.0">
        <dict>
            <key>Label</key>
            <string>{}</string>
            <key>ProgramArguments</key>
            <array>
                <string>{}</string>
            </array>
            <key>WorkingDirectory</key>
            <string>{}</string>
            <key>EnvironmentVariables</key>
            <dict>{}{}{}</dict>
            <key>RunAtLoad</key>
            <false/>
            <key>KeepAlive</key>
            <false/>
        </dict>
        </plist>"#,
        LAUNCHCTL_MM2_ID,
        mm2_binary.display(),
        current_dir.display(),
        log_file
            .as_deref()
            .map(|log_file| format!("<key>MM_LOG</key><string>{log_file}</string>"))
            .unwrap_or_default(),
        mm2_cfg_file
            .as_deref()
            .map(|cfg_file| format!("<key>MM_CONF_PATH</key><string>{cfg_file}</string>"))
            .unwrap_or_default(),
        coins_file
            .as_deref()
            .map(|coins_file| format!("<key>MM_COINS_PATH</key><string>{coins_file}</string>"))
            .unwrap_or_default(),
    );

    if let Err(error) = fs::write(&plist_path, plist) {
        error!("Failed to write plist file: {error}");
        return;
    }

    match Command::new("launchctl")
        .arg("enable")
        .arg(format!("system/{LAUNCHCTL_MM2_ID}").as_str())
        .spawn()
    {
        Ok(_) => debug!("Successfully enabled using launchctl, label: {LAUNCHCTL_MM2_ID}"),
        Err(error) => error!("Failed to enable process: {error}"),
    }

    match Command::new("launchctl").arg("load").arg(&plist_path).spawn() {
        Ok(_) => debug!("Successfully loaded using launchctl, label: {LAUNCHCTL_MM2_ID}"),
        Err(error) => error!("Failed to load process: {error}"),
    }

    match Command::new("launchctl").args(["start", LAUNCHCTL_MM2_ID]).spawn() {
        Ok(_) => info!("Successfully started using launchctl, label: {LAUNCHCTL_MM2_ID}"),
        Err(error) => error!("Failed to start process: {error}"),
    }
}

#[cfg(target_os = "macos")]
fn get_plist_path() -> Result<PathBuf, ()> {
    match env::current_dir() {
        Err(error) => {
            error!("Failed to get current_dir to construct plist_path: {error}");
            Err(())
        },
        Ok(mut current_dir) => {
            current_dir.push(&format!("{LAUNCHCTL_MM2_ID}.plist"));
            Ok(current_dir)
        },
    }
}

#[cfg(target_os = "macos")]
pub fn stop_process() {
    let Ok(plist_path) = get_plist_path() else { return; };

    if let Err(error) = Command::new("launchctl").arg("unload").arg(&plist_path).spawn() {
        error!("Failed to unload process using launchctl: {}", error);
    } else {
        info!("mm2 successfully stopped by launchctl");
    }
    sleep(Duration::from_millis(LAUNCH_CTL_COOL_DOWN_TIMEOUT_MS));
    if let Err(err) = fs::remove_file(&plist_path) {
        error!("Failed to remove plist file: {}", err);
    }
}

#[cfg(target_os = "macos")]
pub fn get_status() {
    let output = Command::new("launchctl")
        .args(["list", LAUNCHCTL_MM2_ID])
        .output()
        .unwrap();

    if !output.status.success() {
        info!("Service '{LAUNCHCTL_MM2_ID}' is not running");
        return;
    }

    if let Some(found) = String::from_utf8_lossy(&output.stdout)
        .lines()
        .filter(|line| line.contains("PID"))
        .last()
    {
        let pid = found
            .trim()
            .matches(char::is_numeric)
            .fold(String::default(), |mut pid, ch| {
                pid.push_str(ch);
                pid
            });
        info!("Service '{LAUNCHCTL_MM2_ID}' is running under launchctl, pid: {}", pid);
    } else {
        info!("Service '{LAUNCHCTL_MM2_ID}' is not running");
    };
}<|MERGE_RESOLUTION|>--- conflicted
+++ resolved
@@ -44,11 +44,7 @@
 mod macos_reexport {
     pub use std::fs;
     pub const LAUNCH_CTL_COOL_DOWN_TIMEOUT_MS: u64 = 500;
-<<<<<<< HEAD
-    pub use log::debug;
-=======
     pub use common::log::debug;
->>>>>>> 79d309fc
     pub use std::process::{Command, Stdio};
     pub use std::thread::sleep;
     pub use std::time::Duration;
