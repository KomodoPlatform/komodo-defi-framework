<<<<<<< HEAD
mod activation_scheme;
mod adex_config;
mod api_commands;
mod cli;
mod data;
mod helpers;
mod log;
mod scenarios;

#[cfg(not(test))]
#[tokio::main(flavor = "current_thread")]
async fn main() {
=======
#[cfg(not(target_arch = "wasm32"))] mod cli;
#[cfg(not(target_arch = "wasm32"))] mod log;
#[cfg(not(target_arch = "wasm32"))] mod scenarios;

#[cfg(target_arch = "wasm32")]
fn main() {}

#[cfg(not(target_arch = "wasm32"))]
fn main() {
>>>>>>> 3b9f9f32
    log::init_logging();
    cli::process_cli().await;
}<|MERGE_RESOLUTION|>--- conflicted
+++ resolved
@@ -1,27 +1,21 @@
-<<<<<<< HEAD
-mod activation_scheme;
-mod adex_config;
-mod api_commands;
-mod cli;
-mod data;
-mod helpers;
-mod log;
-mod scenarios;
+#[cfg(not(target_arch = "wasm32"))] mod cli;
+#[cfg(not(target_arch = "wasm32"))] mod log;
+#[cfg(not(target_arch = "wasm32"))] mod scenarios;
+#[cfg(not(target_arch = "wasm32"))] mod activation_scheme;
+#[cfg(not(target_arch = "wasm32"))] mod adex_config;
+#[cfg(not(target_arch = "wasm32"))] mod api_commands;
+#[cfg(not(target_arch = "wasm32"))] mod data;
+#[cfg(not(target_arch = "wasm32"))] mod helpers;
 
 #[cfg(not(test))]
 #[tokio::main(flavor = "current_thread")]
 async fn main() {
-=======
-#[cfg(not(target_arch = "wasm32"))] mod cli;
-#[cfg(not(target_arch = "wasm32"))] mod log;
-#[cfg(not(target_arch = "wasm32"))] mod scenarios;
 
 #[cfg(target_arch = "wasm32")]
 fn main() {}
 
 #[cfg(not(target_arch = "wasm32"))]
 fn main() {
->>>>>>> 3b9f9f32
     log::init_logging();
     cli::process_cli().await;
 }