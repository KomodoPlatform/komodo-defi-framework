--- conflicted
+++ resolved
@@ -17,48 +17,33 @@
 cfg-if = "1.0"
 derive_more = "0.99"
 common = { path = "../common" }
-<<<<<<< HEAD
-=======
-derive_more = "0.99"
->>>>>>> cf6891bc
 ethkey = { git = "https://github.com/KomodoPlatform/mm2-parity-ethereum.git" }
 futures = { version = "0.3", package = "futures", features = ["compat", "async-await", "thread-pool"] }
 http = "0.2"
 lazy_static = "1.4"
-<<<<<<< HEAD
-mm2_err_handle = { path = "../mm2_err_handle" }
-mm2_core = { path = "../mm2_core" }
-=======
 mm2_core = { path = "../mm2_core" }
 mm2_err_handle = { path = "../mm2_err_handle" }
 mm2_event_stream = { path = "../mm2_event_stream", optional = true }
 mm2-libp2p = { path = "../mm2_p2p", package = "mm2_p2p", optional = true }
 parking_lot = { version = "0.12.0", features = ["nightly"], optional = true }
->>>>>>> cf6891bc
 prost = "0.10"
 rand = { version = "0.7", features = ["std", "small_rng", "wasm-bindgen"] }
 serde = "1"
 serde_json = { version = "1", features = ["preserve_order", "raw_value"] }
-<<<<<<< HEAD
 thiserror = "1.0.30"
-=======
->>>>>>> cf6891bc
 
 [target.'cfg(target_arch = "wasm32")'.dependencies]
 base64 = "0.21.2"
 byteorder = "1.3"
 futures-util = "0.3"
 gstuff = { version = "0.7", features = ["nightly"] }
-<<<<<<< HEAD
+mm2_state_machine = { path = "../mm2_state_machine"}
 http-body = "0.4"
 httparse = "1.8.0"
 js-sys = "0.3.27"
 pin-project = "1.0.10"
 tonic = { version = "0.7", default-features = false, features = ["prost", "codegen"] }
 tower-service = "0.3"
-=======
-mm2_state_machine = { path = "../mm2_state_machine"}
->>>>>>> cf6891bc
 wasm-bindgen = "0.2.86"
 wasm-bindgen-test = { version = "0.3.2" }
 wasm-bindgen-futures = "0.4.21"
