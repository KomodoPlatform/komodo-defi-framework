[package]
name = "mm2_net"
version = "0.1.0"
edition = "2021"

[lib]
doctest = false

[features]

[dependencies]
async-stream.workspace = true
async-trait.workspace = true
bytes.workspace = true
cfg-if.workspace = true
common = { path = "../common" }
<<<<<<< HEAD
derive_more = "0.99.20"
ethkey = { git = "https://github.com/KomodoPlatform/mm2-parity-ethereum.git", rev = "mm2-v2.1.1" }
futures = { version = "0.3", package = "futures", features = ["compat", "async-await", "thread-pool"] }
gstuff = "0.7"
http = "0.2"
lazy_static = "1.4"
=======
derive_more.workspace = true
ethkey.workspace = true
futures = { workspace = true, features = ["compat", "async-await", "thread-pool"] }
gstuff.workspace = true
http.workspace = true
lazy_static.workspace = true
>>>>>>> e42a9af8
mm2_core = { path = "../mm2_core" }
mm2_err_handle = { path = "../mm2_err_handle" }
mm2_number = { path = "../mm2_number" }
prost.workspace = true
rand.workspace = true 
serde.workspace = true
serde_json = { workspace = true, features = ["preserve_order", "raw_value"] }
thiserror.workspace = true

[target.'cfg(target_arch = "wasm32")'.dependencies]
base64.workspace = true
futures-util.workspace = true
mm2_state_machine = { path = "../mm2_state_machine"}
http-body.workspace = true
httparse.workspace = true
js-sys.workspace = true
pin-project.workspace = true
tonic = { workspace = true, default-features = false, features = ["prost", "codegen"] }
tower-service.workspace = true
wasm-bindgen.workspace = true
wasm-bindgen-test.workspace = true
wasm-bindgen-futures.workspace = true
web-sys = { workspace = true, features = ["console", "CloseEvent", "DomException", "ErrorEvent", "IdbDatabase",
    "IdbCursor", "IdbCursorWithValue", "IdbFactory", "IdbIndex", "IdbIndexParameters", "IdbObjectStore",
    "IdbObjectStoreParameters", "IdbOpenDbRequest", "IdbKeyRange", "IdbTransaction", "IdbTransactionMode",
    "IdbVersionChangeEvent", "MessageEvent", "MessagePort", "ReadableStreamDefaultReader", "ReadableStream", "SharedWorker", "Url", "WebSocket"] }


[target.'cfg(not(target_arch = "wasm32"))'.dependencies]
futures-util.workspace = true
hyper = { workspace = true, features = ["client", "http2", "server", "tcp", "stream"] }
rustls.workspace = true
tokio.workspace = true
tokio-rustls = { workspace = true, default-features = false }<|MERGE_RESOLUTION|>--- conflicted
+++ resolved
@@ -14,21 +14,12 @@
 bytes.workspace = true
 cfg-if.workspace = true
 common = { path = "../common" }
-<<<<<<< HEAD
-derive_more = "0.99.20"
-ethkey = { git = "https://github.com/KomodoPlatform/mm2-parity-ethereum.git", rev = "mm2-v2.1.1" }
-futures = { version = "0.3", package = "futures", features = ["compat", "async-await", "thread-pool"] }
-gstuff = "0.7"
-http = "0.2"
-lazy_static = "1.4"
-=======
 derive_more.workspace = true
 ethkey.workspace = true
 futures = { workspace = true, features = ["compat", "async-await", "thread-pool"] }
 gstuff.workspace = true
 http.workspace = true
 lazy_static.workspace = true
->>>>>>> e42a9af8
 mm2_core = { path = "../mm2_core" }
 mm2_err_handle = { path = "../mm2_err_handle" }
 mm2_number = { path = "../mm2_number" }
