/******************************************************************************
 * Copyright © 2014-2019 The SuperNET Developers.                             *
 *                                                                            *
 * See the AUTHORS, DEVELOPER-AGREEMENT and LICENSE files at                  *
 * the top-level directory of this distribution for the individual copyright  *
 * holder information and the developer policies on copyright and licensing.  *
 *                                                                            *
 * Unless otherwise agreed in a custom licensing agreement, no part of the    *
 * SuperNET software, including this file may be copied, modified, propagated *
 * or distributed except according to the terms contained in the LICENSE file *
 *                                                                            *
 * Removal or modification of this copyright notice is prohibited.            *
 *                                                                            *
 ******************************************************************************/
//
//  lp_network.rs
//  marketmaker
//
#![allow(uncommon_codepoints)]

use bytes::Bytes;
use common::executor::{spawn, Timer};
#[cfg(not(feature = "native"))] use common::helperᶜ;
use common::mm_ctx::MmArc;
use common::{lp_queue_command, now_float, now_ms, HyRes, QueuedCommand};
use crossbeam::channel;
use futures::channel::oneshot;
use futures::compat::Future01CompatExt;
use futures::future::FutureExt;
use futures::{SinkExt, StreamExt};
use futures01::{future, Future};
use mm2_libp2p::{atomicdex_behaviour::{AdexBehaviorCmd, AdexBehaviourEvent, AdexCmdTx, AdexEventRx, AdexResponse},
                 decode_signed, encode_and_sign, GossipsubMessage, MessageId, PeerId, PublicKey, TOPIC_SEPARATOR};
use serde_bencode::de::from_bytes as bdecode;
use serde_bencode::ser::to_bytes as bencode;
use serde_json::{self as json, Value as Json};
use std::io::{BufRead, BufReader, Write};
use std::net::{IpAddr, TcpListener, TcpStream};
use std::sync::Arc;
use std::time::Duration;

use crate::mm2::{lp_ordermatch, lp_swap};
use mm2_libp2p::atomicdex_behaviour::AdexResponseChannel;

#[derive(Debug, Deserialize, Serialize)]
pub enum P2PRequest {
    Ordermatch(lp_ordermatch::OrdermatchRequest),
}

#[derive(Debug, Deserialize, Serialize)]
pub enum P2PResponse {
    Ordermatch(lp_ordermatch::OrdermatchResponse),
}

pub struct P2PContext {
    pub cmd_tx: AdexCmdTx,
}

impl P2PContext {
    pub fn new(cmd_tx: AdexCmdTx) -> Self { P2PContext { cmd_tx } }

    pub fn store_to_mm_arc(self, ctx: &MmArc) { *ctx.p2p_ctx.lock().unwrap() = Some(Arc::new(self)) }

    pub fn fetch_from_mm_arc(ctx: &MmArc) -> Arc<Self> {
        ctx.p2p_ctx
            .lock()
            .unwrap()
            .as_ref()
            .unwrap()
            .clone()
            .downcast()
            .unwrap()
    }
}

pub async fn p2p_event_process_loop(ctx: MmArc, mut rx: AdexEventRx, i_am_relayer: bool) {
    while !ctx.is_stopping() {
        match rx.next().await {
            Some(AdexBehaviourEvent::Message(peer_id, message_id, message)) => {
                process_p2p_message(ctx.clone(), peer_id, message_id, message, i_am_relayer).await
            },
<<<<<<< HEAD
            Some(AdexBehaviourEvent::Subscribed { peer_id, topic }) => {
=======
            /*
            Some(GossipsubEvent::Subscribed { peer_id, topic }) => {
>>>>>>> d10688fa
                if i_am_relayer {
                    lp_ordermatch::handle_peer_subscribed(ctx.clone(), &peer_id.to_string(), topic.as_str()).await;
                }
            },
<<<<<<< HEAD
            Some(AdexBehaviourEvent::PeerRequest {
                peer_id,
                request,
                response_channel,
            }) => {
                if let Err(e) = process_p2p_request(ctx.clone(), peer_id, request, response_channel).await {
                    log!("Error on process P2P request: "[e]);
                }
            },
=======
            */
>>>>>>> d10688fa
            None => break,
            _ => (),
        }
    }
}

async fn process_p2p_message(
    ctx: MmArc,
    peer_id: PeerId,
    message_id: MessageId,
    message: GossipsubMessage,
    i_am_relayer: bool,
) {
    let mut to_propagate = false;
    for topic in message.topics {
        let mut split = topic.as_str().split(TOPIC_SEPARATOR);
        match split.next() {
            Some(lp_ordermatch::ORDERBOOK_PREFIX) => {
                if lp_ordermatch::process_msg(ctx.clone(), topic.as_str(), peer_id.to_string(), &message.data).await {
                    to_propagate = true;
                }
            },
            Some(lp_swap::SWAP_PREFIX) => {
                lp_swap::process_msg(ctx.clone(), split.next().unwrap_or_default(), &message.data);
                to_propagate = true;
            },
            None | Some(_) => (),
        }
    }
    if to_propagate && i_am_relayer {
        propagate_message(&ctx, message_id, peer_id);
    }
}

async fn process_p2p_request(
    ctx: MmArc,
    _peer_id: PeerId,
    request: Vec<u8>,
    response_channel: AdexResponseChannel,
) -> Result<(), String> {
    let key_pair = ctx.secp256k1_key_pair.or(&&|| panic!());
    let secret = &*key_pair.private().secret;

    let (request, _sig, pubkey) = try_s!(decode_signed::<P2PRequest>(&request));
    let result = match request {
        P2PRequest::Ordermatch(req) => lp_ordermatch::process_peer_request(ctx.clone(), req, pubkey)
            .await
            .map(|x| x.map(P2PResponse::Ordermatch)),
    };

    let res = match result {
        Ok(Some(response)) => {
            let encoded = try_s!(encode_and_sign(&response, secret));
            AdexResponse::Ok { response: encoded }
        },
        Ok(None) => AdexResponse::None,
        Err(e) => AdexResponse::Err { error: e },
    };

    let mut tx = P2PContext::fetch_from_mm_arc(&ctx).cmd_tx.clone();
    let cmd = AdexBehaviorCmd::SendResponse { res, response_channel };
    tx.send(cmd).await.unwrap();
    Ok(())
}

#[cfg(feature = "native")]
pub fn broadcast_p2p_msg(ctx: &MmArc, topic: String, msg: Vec<u8>) {
    let mut tx = P2PContext::fetch_from_mm_arc(ctx).cmd_tx.clone();
    spawn(async move {
        let cmd = AdexBehaviorCmd::PublishMsg { topic, msg };
        tx.send(cmd).await.unwrap();
    });
}

#[cfg(feature = "native")]
pub async fn subscribe_to_topic(ctx: &MmArc, topic: String) {
    let mut tx = P2PContext::fetch_from_mm_arc(ctx).cmd_tx.clone();
    let cmd = AdexBehaviorCmd::Subscribe { topic };
    tx.send(cmd).await.unwrap();
}

#[cfg(feature = "native")]
pub fn send_msgs_to_peers(ctx: &MmArc, msgs: Vec<(String, Vec<u8>)>, peers: Vec<String>) {
    let mut tx = P2PContext::fetch_from_mm_arc(ctx).cmd_tx.clone();
    spawn(async move {
        let cmd = AdexBehaviorCmd::SendToPeers { msgs, peers };
        tx.send(cmd).await.unwrap();
    });
}

#[cfg(feature = "native")]
pub async fn request_any_peer(ctx: MmArc, req: P2PRequest) -> Result<Option<(P2PResponse, PublicKey)>, String> {
    let key_pair = ctx.secp256k1_key_pair.or(&&|| panic!());
    let secret = &*key_pair.private().secret;
    let encoded = try_s!(encode_and_sign(&req, secret));

    let (response_tx, response_rx) = oneshot::channel();
    let mut tx = P2PContext::fetch_from_mm_arc(&ctx).cmd_tx.clone();
    let cmd = AdexBehaviorCmd::RequestAnyPeer {
        req: encoded,
        response_tx,
    };
    tx.send(cmd).await.unwrap();
    match try_s!(response_rx.await) {
        AdexResponse::Ok { response } => {
            let (request, _sig, pubkey) = try_s!(decode_signed::<P2PResponse>(&response));
            Ok(Some((request, pubkey)))
        },
        AdexResponse::None => Ok(None),
        AdexResponse::Err { error } => Err(error),
    }
}

#[cfg(feature = "native")]
pub fn propagate_message(ctx: &MmArc, message_id: MessageId, propagation_source: PeerId) {
    let mut tx = P2PContext::fetch_from_mm_arc(ctx).cmd_tx.clone();
    spawn(async move {
        let cmd = AdexBehaviorCmd::PropagateMessage {
            message_id,
            propagation_source,
        };
        tx.send(cmd).await.unwrap();
    });
}

/// Result of `fn dispatcher`.
#[allow(dead_code)]
pub enum DispatcherRes {
    /// `fn dispatcher` has found a Rust handler for the RPC "method".
    Match(HyRes),
    /// No handler found by `fn dispatcher`. Returning the `Json` request in order for it to be handled elsewhere.
    NoMatch,
}

#[derive(Serialize)]
struct CommandForNn {
    result: Json,
    #[serde(rename = "queueid")]
    queue_id: u32,
}

/// Sends a reply to the `cmd.response_sock` peer.
#[allow(dead_code)]
fn reply_to_peer(cmd: QueuedCommand, mut reply: Vec<u8>) -> Result<(), String> {
    if cmd.response_sock >= 0 {
        if cmd.queue_id != 0 {
            let result = try_s!(json::from_slice(&reply));
            let nn_command = CommandForNn {
                queue_id: cmd.queue_id,
                result,
            };

            reply = try_s!(json::to_vec(&nn_command))
        }

        // See also commits ce09bcd and 62f3cba: looks like we need the wired string to be zero-terminated.
        reply.push(0);
    }
    Ok(())
}

/// Run the RPC handler and send it's reply to a peer.
#[allow(dead_code)]
fn rpc_reply_to_peer(handler: HyRes, cmd: QueuedCommand) {
    let f = handler.then(move |r| -> Box<dyn Future<Item = (), Error = ()> + Send> {
        let res = match r {
            Ok(r) => r,
            Err(err) => {
                log!("rpc_reply_to_peer] handler error: "(err));
                return Box::new(future::err(()));
            },
        };
        let body = res.into_body();
        if let Err(err) = reply_to_peer(cmd, body) {
            log!("reply_to_peer error: "(err));
            return Box::new(future::err(()));
        }
        Box::new(future::ok(()))
    });
    spawn(f.compat().map(|_| ()))
}

/// The loop processing seednode activity as message relayer/rebroadcaster
/// Non-blocking mode should be enabled on listener for this to work
#[allow(dead_code)]
pub fn seednode_loop(ctx: MmArc, listener: TcpListener) {
    let mut clients = vec![];
    loop {
        if ctx.is_stopping() {
            break;
        }

        match listener.accept() {
            Ok((stream, addr)) => {
                ctx.log.log(
                    "😀",
                    &[&"incoming_connection", &addr.to_string().as_str()],
                    "New connection...",
                );
                match stream.set_nonblocking(true) {
                    Ok(_) => clients.push((BufReader::new(stream), addr, String::new())),
                    Err(e) => ctx.log.log(
                        "😟",
                        &[&"incoming_connection", &addr.to_string().as_str()],
                        &format!("Error {} setting nonblocking mode", e),
                    ),
                }
            },
            Err(ref e) if e.kind() == std::io::ErrorKind::WouldBlock => (),
            Err(e) => panic!("encountered IO error: {}", e),
        }

        let mut commands = Vec::new();
        clients = clients
            .drain_filter(|(client, addr, buf)| match client.read_line(buf) {
                Ok(_) => {
                    if !buf.is_empty() {
                        let msgs = buf.split('\n');
                        for msg in msgs {
                            if !msg.is_empty() {
                                commands.push(msg.to_string())
                            }
                        }
                        buf.clear();
                    }
                    true
                },
                Err(ref e) if e.kind() == std::io::ErrorKind::WouldBlock => true,
                Err(e) => {
                    ctx.log.log(
                        "😟",
                        &[&"incoming_connection", &addr.to_string().as_str()],
                        &format!("Error {} reading from socket, dropping connection", e),
                    );
                    false
                },
            })
            .collect();
        for msg in commands {
            unwrap!(lp_queue_command(&ctx, msg));
        }

        clients = match ctx.seednode_p2p_channel.1.recv_timeout(Duration::from_millis(1)) {
            Ok(mut msg) => clients
                .drain_filter(|(client, addr, _)| {
                    msg.push(b'\n');
                    match client.get_mut().write(&msg) {
                        Ok(_) => true,
                        Err(e) => {
                            ctx.log.log(
                                "😟",
                                &[&"incoming_connection", &addr.to_string().as_str()],
                                &format!("Error {} writing to socket, dropping connection", e),
                            );
                            false
                        },
                    }
                })
                .collect(),
            Err(channel::RecvTimeoutError::Timeout) => clients,
            Err(channel::RecvTimeoutError::Disconnected) => panic!("seednode_p2p_channel is disconnected"),
        };
    }
}

#[cfg(feature = "native")]
#[allow(dead_code)]
#[allow(unused)]
pub async fn start_relayer_node_loop(
    ctx: &MmArc,
    myipaddr: IpAddr,
    mypubport: u16,
    other_relayers: Option<Vec<String>>,
) -> Result<(), String> {
    log! ("i_am_seed at " (myipaddr) ":" (mypubport));
    /*
    let listener: TcpListener = try_s!(TcpListener::bind(&fomat!((myipaddr) ":" (mypubport))));
    try_s!(listener.set_nonblocking(true));
    try_s!(thread::Builder::new().name("seednode_loop".into()).spawn({
        let ctx = ctx.clone();
        move || relayer_node(ctx, myipaddr, mypubport, other_relayers)
    }));
    */
    Ok(())
}

#[derive(Debug, Deserialize, Serialize)]
struct StartSeednodeLoopArgs {
    ctx: u32,
    myipaddr: String,
    mypubport: u16,
}

#[cfg(not(feature = "native"))]
pub async fn start_seednode_loop(ctx: &MmArc, myipaddr: IpAddr, mypubport: u16) -> Result<(), String> {
    let args = StartSeednodeLoopArgs {
        ctx: try_s!(ctx.ffi_handle()),
        myipaddr: fomat!((myipaddr)),
        mypubport,
    };
    let args = try_s!(bencode(&args));
    try_s!(helperᶜ("start_seednode_loop", args).await);
    try_s!(start_queue_tap(ctx.clone()));
    Ok(())
}

#[cfg(feature = "native")]
pub async fn start_seednode_loopʰ(req: Bytes) -> Result<Vec<u8>, String> {
    let args: StartSeednodeLoopArgs = try_s!(bdecode(&req));
    let _myipaddr: IpAddr = try_s!(args.myipaddr.parse());
    let ctx = try_s!(MmArc::from_ffi_handle(args.ctx));
    {
        let mut cq = try_s!(ctx.command_queueʰ.lock());
        if cq.is_none() {
            *cq = Some(Vec::new())
        }
    }
    // try_s! (start_relayer_node_loop (&ctx, myipaddr, args.mypubport) .await);
    Ok(Vec::new())
}

#[allow(dead_code)]
struct SeedConnection {
    stream: BufReader<TcpStream>,
    addr: String,
    buf: String,
    last_msg: u64,
}

#[cfg(feature = "native")]
#[allow(unused)]
pub async fn start_client_p2p_loop(ctx: MmArc, relayers: Vec<String>, port: u16) -> Result<(), String> {
    /*
    let (tx, peer_id) = clientnode(ctx.clone(), relayers, port);
    try_s!(ctx.gossip_sub_cmd_queue.pin(tx));
    try_s!(ctx.peer_id.pin(peer_id));

     */
    Ok(())
}

#[derive(Serialize, Deserialize)]
struct StartClientP2pLoopArgs {
    ctx: u32,
    addrs: Vec<String>,
}

/// Ask helper to fetch us the messages broadcasted from the seed nodes.
#[derive(Serialize, Deserialize)]
struct ClientP2pLoopArgs {
    /// The instance running the `client_p2p_loop` for us.
    ctx: u32,
    /// The time ID of the last message we've seen.
    since: u64,
}

#[cfg(not(feature = "native"))]
pub async fn start_client_p2p_loop(ctx: MmArc, addrs: Vec<String>) -> Result<(), String> {
    use common::helperᶜ;

    let ctx_handle = try_s!(ctx.ffi_handle());
    let args = StartClientP2pLoopArgs { ctx: ctx_handle, addrs };
    let args = try_s!(bencode(&args));
    try_s!(helperᶜ("start_client_p2p_loop", args).await);
    try_s!(start_queue_tap(ctx.clone()));
    Ok(())
}

#[cfg(not(feature = "native"))]
fn start_queue_tap(ctx: MmArc) -> Result<(), String> {
    use common::helperᶜ;
    use futures::future::{select, Either};

    let ctx_handle = try_s!(ctx.ffi_handle());

    // Get messages from the helper's `client_p2p_loop` and `seednode_loop`.
    spawn(async move {
        let mut stoppingᶠ = Box::pin(async {
            loop {
                if ctx.is_stopping() {
                    return;
                };
                Timer::sleep(0.2).await
            }
        });
        let mut last_command = 0;
        loop {
            let args = ClientP2pLoopArgs {
                ctx: ctx_handle,
                since: last_command,
            };
            let args = unwrap!(bencode(&args));
            let pollᶠ = Box::pin(helperᶜ("p2p_tap", args));
            let rc = select(pollᶠ, stoppingᶠ).await;
            let res = match rc {
                Either::Left((res, s)) => {
                    stoppingᶠ = s;
                    res
                },
                Either::Right((_r, _s)) => break,
            };

            let res = match res {
                Ok(res) => res,
                Err(err) => {
                    log!("Error invoking the client_p2p_loop helper: "(err));
                    Timer::sleep(2.2).await;
                    continue;
                },
            };
            let commands: Vec<(u64, String)> = unwrap!(bdecode(&res));
            for (ms, msg) in commands {
                //log! ("Received a broadcast command: " (msg));
                last_command = ms;
                unwrap!(lp_queue_command(&ctx, msg));
            }
        }
    });

    Ok(())
}

/// Poll the native helpers for messages coming from the seed nodes.
#[cfg(feature = "native")]
pub async fn p2p_tapʰ(req: Bytes) -> Result<Vec<u8>, String> {
    let args: ClientP2pLoopArgs = try_s!(bdecode(&req));
    let ctx = try_s!(MmArc::from_ffi_handle(args.ctx));

    let start = now_float();

    let broadcasts = loop {
        let tail: Vec<(u64, String)> = {
            let mut cqˡ = try_s!(ctx.command_queueʰ.lock());
            let cq = match &mut *cqˡ {
                Some(ref mut cq) => cq,
                None => return ERR!("!command_queueʰ"),
            };
            let tail = cq.iter().filter(|(tid, _)| *tid > args.since).cloned().collect();
            // The `since` entry itself is *not* removed in order to always have a ground for monotonic increment.
            cq.retain(|(tid, _)| *tid >= args.since);
            tail
        };

        // Naive HTTP Long-polling: if there's nothing to share with the client then busy-wait for more content.
        if !tail.is_empty() || 11. < now_float() - start {
            break tail;
        }
        Timer::sleep(0.1).await
    };

    let res = try_s!(bencode(&broadcasts));
    Ok(res)
}

pub async fn broadcast_p2p_msgʰ(req: Bytes) -> Result<Vec<u8>, String> {
    let args: common::BroadcastP2pMessageArgs = try_s!(bdecode(&req));
    let ctx = try_s!(MmArc::from_ffi_handle(args.ctx));
    ctx.broadcast_p2p_msg("test".into(), args.msg.into_bytes());
    Ok(Vec::new())
}

/// Tells the native helpers to start the client_p2p_loop, collecting messages from the seed nodes.
#[cfg(feature = "native")]
pub async fn start_client_p2p_loopʰ(req: Bytes) -> Result<Vec<u8>, String> {
    let args: StartClientP2pLoopArgs = try_s!(bdecode(&req));
    let ctx = try_s!(MmArc::from_ffi_handle(args.ctx));
    {
        let mut cq = try_s!(ctx.command_queueʰ.lock());
        if cq.is_none() {
            *cq = Some(Vec::new())
        }
    }
    // try_s! (start_client_p2p_loop (ctx, args.addrs[0].clone(), 1000) .await);
    Ok(Vec::new())
}

/// The loop processing client node activity
#[cfg(feature = "native")]
#[allow(dead_code)]
fn client_p2p_loop(ctx: MmArc, addrs: Vec<String>) {
    let mut seed_connections: Vec<SeedConnection> = vec![];
    // ip and last connection attempt timestamp
    let mut addrs: Vec<(String, u64)> = addrs.into_iter().map(|addr| (addr, 0)).collect();

    loop {
        if ctx.is_stopping() {
            break;
        }

        if seed_connections.len() < addrs.len() {
            for (addr, last_attempt) in addrs.iter_mut() {
                let is_connected = seed_connections.iter().find(|conn| &conn.addr == addr);
                if is_connected.is_none() && *last_attempt + 30000 < now_ms() {
                    ctx.log.log("…", &[&"seed_connection", &addr.as_str()], "Connecting…");
                    *last_attempt = now_ms();
                    match TcpStream::connect(&*addr) {
                        Ok(stream) => match stream.set_nonblocking(true) {
                            Ok(_) => {
                                let conn = SeedConnection {
                                    stream: BufReader::new(stream),
                                    addr: (*addr).to_string(),
                                    buf: String::new(),
                                    last_msg: now_ms(),
                                };
                                ctx.log.log("⚡", &[&"seed_connection", &addr.as_str()], "Connected");
                                seed_connections.push(conn);
                            },
                            Err(e) => ctx.log.log(
                                "😟",
                                &[&"seed_connection", &addr.as_str()],
                                &format!("Error {} setting non-blocking mode", e),
                            ),
                        },
                        Err(e) => ctx.log.log(
                            "😟",
                            &[&"seed_connection", &addr.as_str()],
                            &format!("Connection error {}", e),
                        ),
                    }
                }
            }
        }

        let mut commands = Vec::new();
        seed_connections = seed_connections
            .drain_filter(|conn| match conn.stream.read_line(&mut conn.buf) {
                Ok(_) => {
                    if !conn.buf.is_empty() {
                        let msgs = conn.buf.split('\n');
                        for msg in msgs {
                            if !msg.is_empty() {
                                commands.push(msg.to_string())
                            }
                        }
                        conn.buf.clear();
                        conn.last_msg = now_ms();
                    }
                    true
                },
                Err(ref e) if e.kind() == std::io::ErrorKind::WouldBlock => true,
                Err(e) => {
                    ctx.log.log(
                        "😟",
                        &[&"seed_connection", &conn.addr.clone().as_str()],
                        &format!("Error {} on reading from socket, dropping connection", e),
                    );
                    false
                },
            })
            .collect();
        for msg in commands {
            unwrap!(lp_queue_command(&ctx, msg));
        }

        seed_connections = match ctx.client_p2p_channel.1.recv_timeout(Duration::from_millis(1)) {
            Ok(mut msg) => seed_connections
                .drain_filter(|conn| {
                    msg.push(b'\n');
                    match conn.stream.get_mut().write(&msg) {
                        Ok(_) => true,
                        Err(e) => {
                            ctx.log.log(
                                "😟",
                                &[&"seed_connection", &conn.addr.clone().as_str()],
                                &format!("Error {} writing to socket, dropping connection", e),
                            );
                            false
                        },
                    }
                })
                .collect(),
            Err(channel::RecvTimeoutError::Timeout) => seed_connections,
            Err(channel::RecvTimeoutError::Disconnected) => panic!("client_p2p_channel is disconnected"),
        };
        seed_connections = seed_connections
            .drain_filter(|conn| {
                if conn.last_msg + 30000 < now_ms() {
                    ctx.log.log(
                        "😟",
                        &[&"seed_connection", &conn.addr.clone().as_str()],
                        "Didn't receive any data in 30 seconds, dropping connection",
                    );
                    false
                } else {
                    true
                }
            })
            .collect();
    }
}<|MERGE_RESOLUTION|>--- conflicted
+++ resolved
@@ -79,17 +79,13 @@
             Some(AdexBehaviourEvent::Message(peer_id, message_id, message)) => {
                 process_p2p_message(ctx.clone(), peer_id, message_id, message, i_am_relayer).await
             },
-<<<<<<< HEAD
+            /*
             Some(AdexBehaviourEvent::Subscribed { peer_id, topic }) => {
-=======
-            /*
-            Some(GossipsubEvent::Subscribed { peer_id, topic }) => {
->>>>>>> d10688fa
                 if i_am_relayer {
                     lp_ordermatch::handle_peer_subscribed(ctx.clone(), &peer_id.to_string(), topic.as_str()).await;
                 }
             },
-<<<<<<< HEAD
+            */
             Some(AdexBehaviourEvent::PeerRequest {
                 peer_id,
                 request,
@@ -99,9 +95,6 @@
                     log!("Error on process P2P request: "[e]);
                 }
             },
-=======
-            */
->>>>>>> d10688fa
             None => break,
             _ => (),
         }
