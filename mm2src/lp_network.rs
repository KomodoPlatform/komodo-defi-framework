/******************************************************************************
 * Copyright © 2014-2019 The SuperNET Developers.                             *
 *                                                                            *
 * See the AUTHORS, DEVELOPER-AGREEMENT and LICENSE files at                  *
 * the top-level directory of this distribution for the individual copyright  *
 * holder information and the developer policies on copyright and licensing.  *
 *                                                                            *
 * Unless otherwise agreed in a custom licensing agreement, no part of the    *
 * SuperNET software, including this file may be copied, modified, propagated *
 * or distributed except according to the terms contained in the LICENSE file *
 *                                                                            *
 * Removal or modification of this copyright notice is prohibited.            *
 *                                                                            *
 ******************************************************************************/
//
//  lp_network.rs
//  marketmaker
//
use common::executor::spawn;
use common::log;
use common::mm_ctx::MmArc;
<<<<<<< HEAD
use common::mm_metrics::{ClockOps, MetricsOps};
use common::HyRes;
=======
>>>>>>> 70794051
use futures::{channel::oneshot, lock::Mutex as AsyncMutex, StreamExt};
use mm2_libp2p::atomicdex_behaviour::{AdexBehaviourCmd, AdexBehaviourEvent, AdexCmdTx, AdexEventRx, AdexResponse,
                                      AdexResponseChannel};
use mm2_libp2p::{decode_message, encode_message, GossipsubMessage, MessageId, PeerId, TOPIC_SEPARATOR};
#[cfg(test)] use mocktopus::macros::*;
use serde::de;
use std::sync::Arc;

use crate::mm2::{lp_ordermatch, lp_swap};

#[derive(Eq, Debug, Deserialize, PartialEq, Serialize)]
pub enum P2PRequest {
    Ordermatch(lp_ordermatch::OrdermatchRequest),
}

pub struct P2PContext {
    /// Using Mutex helps to prevent cloning which can actually result to channel being unbounded in case of using 1 tx clone per 1 message.
    pub cmd_tx: AsyncMutex<AdexCmdTx>,
}

#[cfg_attr(test, mockable)]
impl P2PContext {
    pub fn new(cmd_tx: AdexCmdTx) -> Self {
        P2PContext {
            cmd_tx: AsyncMutex::new(cmd_tx),
        }
    }

    pub fn store_to_mm_arc(self, ctx: &MmArc) { *ctx.p2p_ctx.lock().unwrap() = Some(Arc::new(self)) }

    pub fn fetch_from_mm_arc(ctx: &MmArc) -> Arc<Self> {
        ctx.p2p_ctx
            .lock()
            .unwrap()
            .as_ref()
            .unwrap()
            .clone()
            .downcast()
            .unwrap()
    }
}

pub async fn p2p_event_process_loop(ctx: MmArc, mut rx: AdexEventRx, i_am_relay: bool) {
    while !ctx.is_stopping() {
        match rx.next().await {
            Some(AdexBehaviourEvent::Message(peer_id, message_id, message)) => {
                spawn(process_p2p_message(
                    ctx.clone(),
                    peer_id,
                    message_id,
                    message,
                    i_am_relay,
                ));
            },
            Some(AdexBehaviourEvent::PeerRequest {
                peer_id,
                request,
                response_channel,
            }) => {
                if let Err(e) = process_p2p_request(ctx.clone(), peer_id, request, response_channel).await {
                    log::error!("Error on process P2P request: {:?}", e);
                }
            },
            None => break,
            _ => (),
        }
    }
}

async fn process_p2p_message(
    ctx: MmArc,
    peer_id: PeerId,
    message_id: MessageId,
    message: GossipsubMessage,
    i_am_relay: bool,
) {
    let mut to_propagate = false;
    let mut orderbook_pairs = vec![];

    for topic in message.topics {
        let mut split = topic.as_str().split(TOPIC_SEPARATOR);
        match split.next() {
            Some(lp_ordermatch::ORDERBOOK_PREFIX) => {
                if let Some(pair) = split.next() {
                    orderbook_pairs.push(pair.to_string());
                }
            },
            Some(lp_swap::SWAP_PREFIX) => {
                lp_swap::process_msg(ctx.clone(), split.next().unwrap_or_default(), &message.data);
                to_propagate = true;
            },
            None | Some(_) => (),
        }
    }

    if !orderbook_pairs.is_empty() {
        let process_fut = lp_ordermatch::process_msg(
            ctx.clone(),
            orderbook_pairs,
            peer_id.to_string(),
            &message.data,
            i_am_relay,
        );
        if process_fut.await {
            to_propagate = true;
        }
    }

    if to_propagate && i_am_relay {
        propagate_message(&ctx, message_id, peer_id);
    }
}

async fn process_p2p_request(
    ctx: MmArc,
    _peer_id: PeerId,
    request: Vec<u8>,
    response_channel: AdexResponseChannel,
) -> Result<(), String> {
    let request = try_s!(decode_message::<P2PRequest>(&request));
    let result = match request {
        P2PRequest::Ordermatch(req) => lp_ordermatch::process_peer_request(ctx.clone(), req).await,
    };

    let res = match result {
        Ok(Some(response)) => AdexResponse::Ok { response },
        Ok(None) => AdexResponse::None,
        Err(e) => AdexResponse::Err { error: e },
    };

    let p2p_ctx = P2PContext::fetch_from_mm_arc(&ctx);
    let cmd = AdexBehaviourCmd::SendResponse { res, response_channel };
    try_s!(p2p_ctx.cmd_tx.lock().await.try_send(cmd));
    Ok(())
}

pub fn broadcast_p2p_msg(ctx: &MmArc, topics: Vec<String>, msg: Vec<u8>) {
    let ctx = ctx.clone();
    spawn(async move {
        let cmd = AdexBehaviourCmd::PublishMsg { topics, msg };
        let p2p_ctx = P2PContext::fetch_from_mm_arc(&ctx);
        if let Err(e) = p2p_ctx.cmd_tx.lock().await.try_send(cmd) {
            log::error!("broadcast_p2p_msg cmd_tx.send error {:?}", e);
        };
    });
}

/// Subscribe to the given `topic`.
///
/// # Safety
///
/// The function locks the [`MmCtx::p2p_ctx`] mutext.
pub async fn subscribe_to_topic(ctx: &MmArc, topic: String) {
    let p2p_ctx = P2PContext::fetch_from_mm_arc(ctx);
    let cmd = AdexBehaviourCmd::Subscribe { topic };
    if let Err(e) = p2p_ctx.cmd_tx.lock().await.try_send(cmd) {
        log::error!("subscribe_to_topic cmd_tx.send error {:?}", e);
    };
}

pub async fn request_any_relay<T: de::DeserializeOwned>(
    ctx: MmArc,
    req: P2PRequest,
) -> Result<Option<(T, PeerId)>, String> {
    let encoded = try_s!(encode_message(&req));

    let (response_tx, response_rx) = oneshot::channel();
    let p2p_ctx = P2PContext::fetch_from_mm_arc(&ctx);
    let cmd = AdexBehaviourCmd::RequestAnyRelay {
        req: encoded,
        response_tx,
    };
    try_s!(p2p_ctx.cmd_tx.lock().await.try_send(cmd));
    match try_s!(response_rx.await) {
        Some((from_peer, response)) => {
            let response = try_s!(decode_message::<T>(&response));
            Ok(Some((response, from_peer)))
        },
        None => Ok(None),
    }
}

pub enum PeerDecodedResponse<T> {
    Ok(T),
    None,
    Err(String),
}

#[allow(dead_code)]
pub async fn request_relays<T: de::DeserializeOwned>(
    ctx: MmArc,
    req: P2PRequest,
) -> Result<Vec<(PeerId, PeerDecodedResponse<T>)>, String> {
    let encoded = try_s!(encode_message(&req));

    let (response_tx, response_rx) = oneshot::channel();
    let p2p_ctx = P2PContext::fetch_from_mm_arc(&ctx);
    let cmd = AdexBehaviourCmd::RequestRelays {
        req: encoded,
        response_tx,
    };
    try_s!(p2p_ctx.cmd_tx.lock().await.try_send(cmd));
    let responses = try_s!(response_rx.await);
    Ok(parse_peers_responses(responses))
}

pub async fn request_peers<T: de::DeserializeOwned>(
    ctx: MmArc,
    req: P2PRequest,
    peers: Vec<String>,
) -> Result<Vec<(PeerId, PeerDecodedResponse<T>)>, String> {
    let encoded = try_s!(encode_message(&req));

    let (response_tx, response_rx) = oneshot::channel();
    let p2p_ctx = P2PContext::fetch_from_mm_arc(&ctx);
    let cmd = AdexBehaviourCmd::RequestPeers {
        req: encoded,
        peers,
        response_tx,
    };
    try_s!(p2p_ctx.cmd_tx.lock().await.try_send(cmd));
    let responses = try_s!(response_rx.await);
    Ok(parse_peers_responses(responses))
}

pub async fn request_one_peer<T: de::DeserializeOwned>(
    ctx: MmArc,
    req: P2PRequest,
    peer: String,
) -> Result<Option<T>, String> {
    let clock = ctx.metrics.clock().expect("Metrics clock is not available");
    let start = clock.now();
    let mut responses = try_s!(request_peers::<T>(ctx.clone(), req, vec![peer.clone()]).await);
    let end = clock.now();
    mm_timing!(ctx.metrics, "peer.outgoing_request.timing", start, end, "peer" => peer);
    if responses.len() != 1 {
        return ERR!("Expected 1 response, found {}", responses.len());
    }
    let (_, response) = responses.remove(0);
    match response {
        PeerDecodedResponse::Ok(response) => Ok(Some(response)),
        PeerDecodedResponse::None => Ok(None),
        PeerDecodedResponse::Err(e) => ERR!("{}", e),
    }
}

fn parse_peers_responses<T: de::DeserializeOwned>(
    responses: Vec<(PeerId, AdexResponse)>,
) -> Vec<(PeerId, PeerDecodedResponse<T>)> {
    responses
        .into_iter()
        .map(|(peer_id, res)| {
            let res = match res {
                AdexResponse::Ok { response } => match decode_message::<T>(&response) {
                    Ok(res) => PeerDecodedResponse::Ok(res),
                    Err(e) => PeerDecodedResponse::Err(ERRL!("{}", e)),
                },
                AdexResponse::None => PeerDecodedResponse::None,
                AdexResponse::Err { error } => PeerDecodedResponse::Err(error),
            };
            (peer_id, res)
        })
        .collect()
}

pub fn propagate_message(ctx: &MmArc, message_id: MessageId, propagation_source: PeerId) {
    let ctx = ctx.clone();
    spawn(async move {
        let p2p_ctx = P2PContext::fetch_from_mm_arc(&ctx);
        let cmd = AdexBehaviourCmd::PropagateMessage {
            message_id,
            propagation_source,
        };
        if let Err(e) = p2p_ctx.cmd_tx.lock().await.try_send(cmd) {
            log::error!("propagate_message cmd_tx.send error {:?}", e);
        };
    });
}<|MERGE_RESOLUTION|>--- conflicted
+++ resolved
@@ -19,11 +19,7 @@
 use common::executor::spawn;
 use common::log;
 use common::mm_ctx::MmArc;
-<<<<<<< HEAD
 use common::mm_metrics::{ClockOps, MetricsOps};
-use common::HyRes;
-=======
->>>>>>> 70794051
 use futures::{channel::oneshot, lock::Mutex as AsyncMutex, StreamExt};
 use mm2_libp2p::atomicdex_behaviour::{AdexBehaviourCmd, AdexBehaviourEvent, AdexCmdTx, AdexEventRx, AdexResponse,
                                       AdexResponseChannel};
