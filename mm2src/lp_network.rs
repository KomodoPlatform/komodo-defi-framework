/******************************************************************************
 * Copyright © 2014-2019 The SuperNET Developers.                             *
 *                                                                            *
 * See the AUTHORS, DEVELOPER-AGREEMENT and LICENSE files at                  *
 * the top-level directory of this distribution for the individual copyright  *
 * holder information and the developer policies on copyright and licensing.  *
 *                                                                            *
 * Unless otherwise agreed in a custom licensing agreement, no part of the    *
 * SuperNET software, including this file may be copied, modified, propagated *
 * or distributed except according to the terms contained in the LICENSE file *
 *                                                                            *
 * Removal or modification of this copyright notice is prohibited.            *
 *                                                                            *
 ******************************************************************************/
//
//  lp_network.rs
//  marketmaker
//
use common::executor::spawn;
#[cfg(not(feature = "native"))] use common::helperᶜ;
use common::mm_ctx::MmArc;
use common::HyRes;
use futures::{channel::oneshot, lock::Mutex as AsyncMutex, StreamExt};
use mm2_libp2p::atomicdex_behaviour::{AdexBehaviourCmd, AdexBehaviourEvent, AdexCmdTx, AdexEventRx, AdexResponse,
                                      AdexResponseChannel};
use mm2_libp2p::{decode_message, encode_message, GossipsubMessage, MessageId, PeerId, TOPIC_SEPARATOR};
#[cfg(test)] use mocktopus::macros::*;
use serde::de;
use std::sync::Arc;

use crate::mm2::{lp_ordermatch, lp_swap};

#[derive(Eq, Debug, Deserialize, PartialEq, Serialize)]
pub enum P2PRequest {
    Ordermatch(lp_ordermatch::OrdermatchRequest),
}

pub struct P2PContext {
    /// Using Mutex helps to prevent cloning which can actually result to channel being unbounded in case of using 1 tx clone per 1 message.
    pub cmd_tx: AsyncMutex<AdexCmdTx>,
}

#[cfg_attr(test, mockable)]
impl P2PContext {
    pub fn new(cmd_tx: AdexCmdTx) -> Self {
        P2PContext {
            cmd_tx: AsyncMutex::new(cmd_tx),
        }
    }

    pub fn store_to_mm_arc(self, ctx: &MmArc) { *ctx.p2p_ctx.lock().unwrap() = Some(Arc::new(self)) }

    pub fn fetch_from_mm_arc(ctx: &MmArc) -> Arc<Self> {
        ctx.p2p_ctx
            .lock()
            .unwrap()
            .as_ref()
            .unwrap()
            .clone()
            .downcast()
            .unwrap()
    }
}

pub async fn p2p_event_process_loop(ctx: MmArc, mut rx: AdexEventRx, i_am_relay: bool) {
    while !ctx.is_stopping() {
        match rx.next().await {
            Some(AdexBehaviourEvent::Message(peer_id, message_id, message)) => {
                spawn(process_p2p_message(
                    ctx.clone(),
                    peer_id,
                    message_id,
                    message,
                    i_am_relay,
                ));
            },
            Some(AdexBehaviourEvent::PeerRequest {
                peer_id,
                request,
                response_channel,
            }) => {
                if let Err(e) = process_p2p_request(ctx.clone(), peer_id, request, response_channel).await {
                    log!("Error on process P2P request: "[e]);
                }
            },
            None => break,
            _ => (),
        }
    }
}

async fn process_p2p_message(
    ctx: MmArc,
    peer_id: PeerId,
    message_id: MessageId,
    message: GossipsubMessage,
    i_am_relay: bool,
) {
    let mut to_propagate = false;
    let mut orderbook_pairs = vec![];

    for topic in message.topics {
        let mut split = topic.as_str().split(TOPIC_SEPARATOR);
        match split.next() {
            Some(lp_ordermatch::ORDERBOOK_PREFIX) => {
                if let Some(pair) = split.next() {
                    orderbook_pairs.push(pair.to_string());
                }
            },
            Some(lp_swap::SWAP_PREFIX) => {
                lp_swap::process_msg(ctx.clone(), split.next().unwrap_or_default(), &message.data);
                to_propagate = true;
            },
            None | Some(_) => (),
        }
    }
<<<<<<< HEAD
=======

    if !orderbook_pairs.is_empty() {
        let process_fut = lp_ordermatch::process_msg(ctx.clone(), orderbook_pairs, peer_id.to_string(), &message.data);
        if process_fut.await {
            to_propagate = true;
        }
    }

>>>>>>> b72a4bf0
    if to_propagate && i_am_relay {
        propagate_message(&ctx, message_id, peer_id);
    }
}

async fn process_p2p_request(
    ctx: MmArc,
    _peer_id: PeerId,
    request: Vec<u8>,
    response_channel: AdexResponseChannel,
) -> Result<(), String> {
    let request = try_s!(decode_message::<P2PRequest>(&request));
    let result = match request {
        P2PRequest::Ordermatch(req) => lp_ordermatch::process_peer_request(ctx.clone(), req).await,
    };

    let res = match result {
        Ok(Some(response)) => AdexResponse::Ok { response },
        Ok(None) => AdexResponse::None,
        Err(e) => AdexResponse::Err { error: e },
    };

    let p2p_ctx = P2PContext::fetch_from_mm_arc(&ctx);
    let cmd = AdexBehaviourCmd::SendResponse { res, response_channel };
    try_s!(p2p_ctx.cmd_tx.lock().await.try_send(cmd));
    Ok(())
}

#[cfg(feature = "native")]
pub fn broadcast_p2p_msg(ctx: &MmArc, topics: Vec<String>, msg: Vec<u8>) {
    let ctx = ctx.clone();
    spawn(async move {
        let cmd = AdexBehaviourCmd::PublishMsg { topics, msg };
        let p2p_ctx = P2PContext::fetch_from_mm_arc(&ctx);
        if let Err(e) = p2p_ctx.cmd_tx.lock().await.try_send(cmd) {
            log!("broadcast_p2p_msg cmd_tx.send error "[e]);
        };
    });
}

/// Subscribe to the given `topic`.
///
/// # Safety
///
/// The function locks the [`MmCtx::p2p_ctx`] mutext.
#[cfg(feature = "native")]
pub async fn subscribe_to_topic(ctx: &MmArc, topic: String) {
    let p2p_ctx = P2PContext::fetch_from_mm_arc(ctx);
    let cmd = AdexBehaviourCmd::Subscribe { topic };
    if let Err(e) = p2p_ctx.cmd_tx.lock().await.try_send(cmd) {
        log!("subscribe_to_topic cmd_tx.send error "[e]);
    };
}

#[cfg(feature = "native")]
#[allow(dead_code)]
pub async fn request_any_relay<T: de::DeserializeOwned>(
    ctx: MmArc,
    req: P2PRequest,
) -> Result<Option<(T, PeerId)>, String> {
    let encoded = try_s!(encode_message(&req));

    let (response_tx, response_rx) = oneshot::channel();
    let p2p_ctx = P2PContext::fetch_from_mm_arc(&ctx);
    let cmd = AdexBehaviourCmd::RequestAnyRelay {
        req: encoded,
        response_tx,
    };
    try_s!(p2p_ctx.cmd_tx.lock().await.try_send(cmd));
    match try_s!(response_rx.await) {
        Some((from_peer, response)) => {
            let response = try_s!(decode_message::<T>(&response));
            Ok(Some((response, from_peer)))
        },
        None => Ok(None),
    }
}

pub enum PeerDecodedResponse<T> {
    Ok(T),
    None,
    Err(String),
}

#[allow(dead_code)]
#[cfg(feature = "native")]
pub async fn request_relays<T: de::DeserializeOwned>(
    ctx: MmArc,
    req: P2PRequest,
) -> Result<Vec<(PeerId, PeerDecodedResponse<T>)>, String> {
    let encoded = try_s!(encode_message(&req));

    let (response_tx, response_rx) = oneshot::channel();
    let p2p_ctx = P2PContext::fetch_from_mm_arc(&ctx);
    let cmd = AdexBehaviourCmd::RequestRelays {
        req: encoded,
        response_tx,
    };
    try_s!(p2p_ctx.cmd_tx.lock().await.try_send(cmd));
    let responses = try_s!(response_rx.await);
    Ok(parse_peers_responses(responses))
}

#[cfg(feature = "native")]
pub async fn request_peers<T: de::DeserializeOwned>(
    ctx: MmArc,
    req: P2PRequest,
    peers: Vec<String>,
) -> Result<Vec<(PeerId, PeerDecodedResponse<T>)>, String> {
    let encoded = try_s!(encode_message(&req));

    let (response_tx, response_rx) = oneshot::channel();
    let p2p_ctx = P2PContext::fetch_from_mm_arc(&ctx);
    let cmd = AdexBehaviourCmd::RequestPeers {
        req: encoded,
        peers,
        response_tx,
    };
    try_s!(p2p_ctx.cmd_tx.lock().await.try_send(cmd));
    let responses = try_s!(response_rx.await);
    Ok(parse_peers_responses(responses))
}

#[cfg(feature = "native")]
pub async fn request_one_peer<T: de::DeserializeOwned>(
    ctx: MmArc,
    req: P2PRequest,
    peer: String,
) -> Result<Option<T>, String> {
    let metrics_sink = ctx.metrics.sink().expect("Metrics sink is not available");
    let start = metrics_sink.now();
    let mut responses = try_s!(request_peers::<T>(ctx.clone(), req, vec![peer.clone()]).await);
    let end = metrics_sink.now();
    mm_timing!(ctx.metrics, "peer.outgoing_request.timing", start, end, "peer" => peer);
    if responses.len() != 1 {
        return ERR!("Expected 1 response, found {}", responses.len());
    }
    let (_, response) = responses.remove(0);
    match response {
        PeerDecodedResponse::Ok(response) => Ok(Some(response)),
        PeerDecodedResponse::None => Ok(None),
        PeerDecodedResponse::Err(e) => ERR!("{}", e),
    }
}

fn parse_peers_responses<T: de::DeserializeOwned>(
    responses: Vec<(PeerId, AdexResponse)>,
) -> Vec<(PeerId, PeerDecodedResponse<T>)> {
    responses
        .into_iter()
        .map(|(peer_id, res)| {
            let res = match res {
                AdexResponse::Ok { response } => match decode_message::<T>(&response) {
                    Ok(res) => PeerDecodedResponse::Ok(res),
                    Err(e) => PeerDecodedResponse::Err(ERRL!("{}", e)),
                },
                AdexResponse::None => PeerDecodedResponse::None,
                AdexResponse::Err { error } => PeerDecodedResponse::Err(error),
            };
            (peer_id, res)
        })
        .collect()
}

#[cfg(feature = "native")]
pub fn propagate_message(ctx: &MmArc, message_id: MessageId, propagation_source: PeerId) {
    let ctx = ctx.clone();
    spawn(async move {
        let p2p_ctx = P2PContext::fetch_from_mm_arc(&ctx);
        let cmd = AdexBehaviourCmd::PropagateMessage {
            message_id,
            propagation_source,
        };
        if let Err(e) = p2p_ctx.cmd_tx.lock().await.try_send(cmd) {
            log!("propagate_message cmd_tx.send error "[e]);
        };
    });
}

/// Result of `fn dispatcher`.
#[allow(dead_code)]
pub enum DispatcherRes {
    /// `fn dispatcher` has found a Rust handler for the RPC "method".
    Match(HyRes),
    /// No handler found by `fn dispatcher`. Returning the `Json` request in order for it to be handled elsewhere.
    NoMatch,
}<|MERGE_RESOLUTION|>--- conflicted
+++ resolved
@@ -114,8 +114,6 @@
             None | Some(_) => (),
         }
     }
-<<<<<<< HEAD
-=======
 
     if !orderbook_pairs.is_empty() {
         let process_fut = lp_ordermatch::process_msg(ctx.clone(), orderbook_pairs, peer_id.to_string(), &message.data);
@@ -124,7 +122,6 @@
         }
     }
 
->>>>>>> b72a4bf0
     if to_propagate && i_am_relay {
         propagate_message(&ctx, message_id, peer_id);
     }
