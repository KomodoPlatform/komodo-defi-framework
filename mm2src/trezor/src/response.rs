--- conflicted
+++ resolved
@@ -51,37 +51,6 @@
         }
     }
 
-<<<<<<< HEAD
-    /// Agrees to wait for all `HW button press` requests and returns final `Result`.
-    ///
-    /// # Error
-    ///
-    /// Will error if it receives requests, which require input like: `PinMatrixRequest`.
-    /// TODO: Deprecate ack_all and add pin and passphrase processing
-    pub async fn ack_all(self) -> TrezorResult<T> {
-        let mut resp = self;
-        loop {
-            resp = match resp {
-                Self::Ready(val) => {
-                    return Ok(val);
-                },
-                Self::ButtonRequest(req) => req.ack().await?,
-                Self::PinMatrixRequest(_) => {
-                    return MmError::err(TrezorError::UnexpectedInteractionRequest(
-                        TrezorUserInteraction::PinMatrix3x3,
-                    ));
-                },
-                Self::PassphraseRequest(_) => {
-                    return MmError::err(TrezorError::UnexpectedInteractionRequest(
-                        TrezorUserInteraction::PassphraseRequest,
-                    ));
-                },
-            };
-        }
-    }
-
-=======
->>>>>>> 63def736
     /// Returns `Some(T)` if the result is ready, otherwise cancels the request.
     pub async fn cancel_if_not_ready(self) -> Option<T> {
         match self {
