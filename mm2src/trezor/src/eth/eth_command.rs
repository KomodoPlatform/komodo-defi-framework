--- conflicted
+++ resolved
@@ -1,24 +1,17 @@
-<<<<<<< HEAD
-use crate::proto::{messages_bitcoin as proto_bitcoin, messages_ethereum as proto_ethereum,
-                   messages_ethereum_definitions as proto_ethereum_definitions, TrezorMessage};
-use crate::response_processor::ProcessTrezorResponse;
-use crate::result_handler::ResultHandler;
-use crate::{ecdsa_curve_to_string, serialize_derivation_path, OperationFailure, TrezorError, TrezorResponse,
-            TrezorResult, TrezorSession};
-use ethcore_transaction::{eip155_methods::check_replay_protection, Action, Eip1559Transaction, LegacyTransaction,
-                          TransactionShared, TransactionWrapper, UnverifiedTransactionWrapper};
-=======
 use crate::proto::{
-    messages_ethereum as proto_ethereum, messages_ethereum_definitions as proto_ethereum_definitions, TrezorMessage,
+    messages_bitcoin as proto_bitcoin, messages_ethereum as proto_ethereum,
+    messages_ethereum_definitions as proto_ethereum_definitions, TrezorMessage,
 };
 use crate::response_processor::ProcessTrezorResponse;
 use crate::result_handler::ResultHandler;
-use crate::{serialize_derivation_path, OperationFailure, TrezorError, TrezorResponse, TrezorResult, TrezorSession};
+use crate::{
+    ecdsa_curve_to_string, serialize_derivation_path, OperationFailure, TrezorError, TrezorResponse, TrezorResult,
+    TrezorSession,
+};
 use ethcore_transaction::{
     eip155_methods::check_replay_protection, Action, Eip1559Transaction, LegacyTransaction, TransactionShared,
     TransactionWrapper, UnverifiedTransactionWrapper,
 };
->>>>>>> 68bc4ebf
 use ethereum_types::H256;
 use ethkey::Signature;
 use hw_common::primitives::{DerivationPath, EcdsaCurve, XPub};
