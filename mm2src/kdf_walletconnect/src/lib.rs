pub mod chain;
mod connection_handler;
#[allow(unused)] pub mod error;
pub mod inbound_message;
mod metadata;
#[allow(unused)] mod pairing;
pub mod session;
mod storage;

<<<<<<< HEAD
use crate::connection_handler::{handle_disconnections, MAX_BACKOFF};
use crate::session::rpc::propose::send_session_proposal_request;
=======
use crate::connection_handler::{Handler, MAX_BACKOFF};
use crate::session::rpc::propose::send_proposal_request;
>>>>>>> 8a2ccf66
use chain::{WcChainId, WcRequestMethods, SUPPORTED_PROTOCOL};
use common::custom_futures::timeout::FutureTimerExt;
use common::executor::abortable_queue::AbortableQueue;
use common::executor::{AbortableSystem, SpawnFuture, Timer};
use common::log::{debug, error, info, LogOnError};
use error::WalletConnectError;
use futures::channel::mpsc::{unbounded, UnboundedReceiver};
use futures::StreamExt;
use inbound_message::{process_inbound_request, process_inbound_response, SessionMessageType};
use metadata::{generate_metadata, AUTH_TOKEN_DURATION, AUTH_TOKEN_SUB, PROJECT_ID, RELAY_ADDRESS};
use mm2_core::mm_ctx::{from_ctx, MmArc};
use mm2_err_handle::prelude::*;
use pairing_api::PairingClient;
use relay_client::websocket::{connection_event_loop as client_event_loop, Client, PublishedMessage};
use relay_client::{ConnectionOptions, MessageIdGenerator};
use relay_rpc::auth::{ed25519_dalek::SigningKey, AuthToken};
use relay_rpc::domain::{MessageId, Topic};
use relay_rpc::rpc::params::session::{Namespace, ProposeNamespaces};
use relay_rpc::rpc::params::session_request::SessionRequestRequest;
use relay_rpc::rpc::params::{session_request::Request as SessionRequest, IrnMetadata, Metadata, Relay,
                             RelayProtocolMetadata, RequestParams, ResponseParamsError, ResponseParamsSuccess};
use relay_rpc::rpc::{ErrorResponse, Payload, Request, Response, SuccessfulResponse};
use serde::de::DeserializeOwned;
use session::rpc::delete::send_session_delete_request;
use session::{key::SymKeyPair, SessionManager};
use session::{EncodingAlgo, Session, SessionProperties, FIVE_MINUTES};
use std::collections::BTreeSet;
use std::ops::Deref;
use std::sync::{Arc, Mutex};
use std::time::Duration;
use storage::SessionStorageDb;
use storage::WalletConnectStorageOps;
use timed_map::TimedMap;
use tokio::sync::{oneshot, watch};
use wc_common::{decode_and_decrypt_type0, encrypt_and_encode, EnvelopeType, SymKey};

const PUBLISH_TIMEOUT_SECS: f64 = 6.;
const CONNECTION_TIMEOUT_S: f64 = 30.;

/// Broadcast by the lifecycle task so every RPC can cheaply await connectivity.
#[derive(Debug, Clone, Copy, PartialEq, Eq)]
enum ConnectionState {
    Connecting,
    Connected,
    Disconnected,
}

#[async_trait::async_trait]
pub trait WalletConnectOps {
    type Error;
    type Params<'a>;
    type SignTxData;
    type SendTxData;

    /// Unique chain_id associated with an activated/supported coin.
    async fn wc_chain_id(&self, ctx: &WalletConnectCtx) -> Result<WcChainId, Self::Error>;

    /// Send sign transaction request to WalletConnect Wallet.
    async fn wc_sign_tx<'a>(
        &self,
        wc: &WalletConnectCtx,
        params: Self::Params<'a>,
    ) -> Result<Self::SignTxData, Self::Error>;

    /// Send sign and send/broadcast transaction request to WalletConnect Wallet.
    async fn wc_send_tx<'a>(
        &self,
        wc: &WalletConnectCtx,
        params: Self::Params<'a>,
    ) -> Result<Self::SendTxData, Self::Error>;

    /// Session topic used to activate this.
    fn session_topic(&self) -> Result<&str, Self::Error>;
}

/// Implements the WalletConnect context, providing functionality for
/// establishing and managing wallet connections.
/// This struct contains the necessary state and methods to handle
/// wallet connection sessions, signing requests, and connection events.
pub struct WalletConnectCtxImpl {
    pub(crate) client: Client,
    pub(crate) pairing: PairingClient,
    pub(crate) key_pair: SymKeyPair,
    pub session_manager: SessionManager,
    relay: Relay,
    metadata: Metadata,
    message_id_generator: MessageIdGenerator,
    pending_requests: Mutex<TimedMap<MessageId, oneshot::Sender<SessionMessageType>>>,
    abortable_system: AbortableQueue,
    connection_state_rx: watch::Receiver<ConnectionState>,
}

/// A newtype wrapper around a thread-safe reference to `WalletConnectCtxImpl`.
/// Provides shared access to wallet connection functionality through an Arc pointer.
pub struct WalletConnectCtx(pub Arc<WalletConnectCtxImpl>);
impl Deref for WalletConnectCtx {
    type Target = WalletConnectCtxImpl;
    fn deref(&self) -> &Self::Target { &self.0 }
}

impl WalletConnectCtx {
    /// Attempt to initialize a new WalletConnect context.
    pub fn try_init(ctx: &MmArc) -> MmResult<Self, WalletConnectError> {
        let abortable_system = ctx
            .abortable_system
            .create_subsystem::<AbortableQueue>()
            .map_to_mm(|err| WalletConnectError::InternalError(err.to_string()))?;
        let storage = SessionStorageDb::new(ctx)?;
        let pairing = PairingClient::new();
        let relay = Relay {
            protocol: SUPPORTED_PROTOCOL.to_string(),
            data: None,
        };
        let (inbound_message_tx, inbound_message_rx) = unbounded();
        let (conn_live_sender, conn_live_receiver) = unbounded();
        let (connection_state_tx, connection_state_rx) = watch::channel(ConnectionState::Disconnected);
        let (client, _) = Client::new_with_callback(
            Handler::new("KDF", inbound_message_tx, conn_live_sender),
            |receiver, handler| {
                abortable_system
                    .weak_spawner()
                    .spawn(client_event_loop(receiver, handler))
            },
        );

        let message_id_generator = MessageIdGenerator::new();
        let context = Arc::new(WalletConnectCtxImpl {
            client,
            pairing,
            relay,
            metadata: generate_metadata(),
            key_pair: SymKeyPair::new(),
            session_manager: SessionManager::new(storage),
            pending_requests: Default::default(),
            message_id_generator,
            abortable_system,
            connection_state_rx,
        });

        // Spawn the relayer connection lifecycle task.
        context.abortable_system.weak_spawner().spawn(
            context
                .clone()
                .connection_lifecycle_task(conn_live_receiver, connection_state_tx),
        );

        // spawn message handler event loop
        context
            .abortable_system
            .weak_spawner()
            .spawn(context.clone().spawn_published_message_fut(inbound_message_rx));

        Ok(Self(context))
    }

    pub fn from_ctx(ctx: &MmArc) -> MmResult<Arc<WalletConnectCtx>, WalletConnectError> {
        from_ctx(&ctx.wallet_connect, move || {
            Self::try_init(ctx).map_err(|err| err.to_string())
        })
        .map_to_mm(WalletConnectError::InternalError)
    }
}

impl WalletConnectCtxImpl {
    /// Centralised task owning **all** connection logic (connect → monitor → reconnect).
    async fn connection_lifecycle_task(
        self: Arc<Self>,
        mut conn_status_rx: UnboundedReceiver<Option<String>>,
        connection_state_tx: watch::Sender<ConnectionState>,
    ) {
        if let Err(err) = self.session_manager.storage().init().await {
            error!("Failed to initialize WalletConnect storage, shutting down: {err:?}");
            connection_state_tx.send(ConnectionState::Disconnected).error_log();
            self.abortable_system.abort_all().error_log();
            return;
        }

        if let Err(err) = self.load_sessions_from_storage().await {
            error!("Failed to load sessions from storage, shutting down: {err:?}");
            connection_state_tx.send(ConnectionState::Disconnected).error_log();
            self.abortable_system.abort_all().error_log();
            return;
        }

        loop {
            connection_state_tx.send(ConnectionState::Connecting).error_log();
            info!("WalletConnect: connecting…");

            let mut backoff = 1;
            while let Err(e) = self.connect_and_subscribe().await {
                error!("Connection attempt failed: {e:?}; retrying in {backoff}s");
                Timer::sleep(backoff as f64).await;
                backoff = std::cmp::min(backoff * 2, MAX_BACKOFF);
            }

            connection_state_tx.send(ConnectionState::Connected).error_log();
            info!("WalletConnect: online.");

            if let Some(msg) = conn_status_rx.next().await {
                info!("WalletConnect: disconnected with message: {msg:?}, will reconnect.");
                connection_state_tx.send(ConnectionState::Disconnected).error_log();
            } else {
                connection_state_tx.send(ConnectionState::Disconnected).error_log();
                self.abortable_system.abort_all().error_log();
                break;
            }
        }
    }

    /// Waits until the current state is `Connected`.
    async fn await_connection(&self) -> MmResult<(), WalletConnectError> {
        let mut rx = self.connection_state_rx.clone();

        let wait_for_connected = async move {
            loop {
                if *rx.borrow() == ConnectionState::Connected {
                    return Ok(());
                }

                if rx.changed().await.is_err() {
                    let last_state = *rx.borrow();
                    return MmError::err(WalletConnectError::InternalError(format!(
                        "Connection task dropped, last state was: {:?}",
                        last_state
                    )));
                }
            }
        };

        Box::pin(wait_for_connected)
            .timeout_secs(CONNECTION_TIMEOUT_S)
            .await
            .map_to_mm(|_timeout_err| WalletConnectError::TimeoutError)?
    }

    /// Attempt to connect to a wallet connection relay server.
    pub async fn connect_client(&self) -> MmResult<(), WalletConnectError> {
        let auth = {
            let key = SigningKey::generate(&mut rand::thread_rng());
            AuthToken::new(AUTH_TOKEN_SUB)
                .aud(RELAY_ADDRESS)
                .ttl(AUTH_TOKEN_DURATION)
                .as_jwt(&key)
                .map_to_mm(|err| WalletConnectError::InternalError(err.to_string()))?
        };
        let opts = ConnectionOptions::new(PROJECT_ID, auth).with_address(RELAY_ADDRESS);
        self.client.connect(&opts).await?;

        Ok(())
    }

    /// Connects to WalletConnect relayer and re-subscribes to previously active session topics if it's a reconnection.
    pub(crate) async fn connect_and_subscribe(&self) -> MmResult<(), WalletConnectError> {
        self.connect_client().await?;
        let sessions = self
            .session_manager
            .get_sessions()
            .flat_map(|s| vec![s.topic, s.pairing_topic])
            .collect::<Vec<_>>();

        if !sessions.is_empty() {
            self.client.batch_subscribe(sessions).await?;
        }

        Ok(())
    }

    /// Create a WalletConnect pairing connection url.
    pub async fn new_connection(
        &self,
        required_namespaces: serde_json::Value,
        optional_namespaces: Option<serde_json::Value>,
    ) -> MmResult<String, WalletConnectError> {
        self.await_connection().await?;

        let required_namespaces = serde_json::from_value(required_namespaces)?;
        let optional_namespaces = match optional_namespaces {
            Some(value) => serde_json::from_value(value)?,
            None => ProposeNamespaces::default(),
        };
        let (topic, url) = self.pairing.create(self.metadata.clone(), None)?;

        info!("[{topic}] Subscribing to topic");

<<<<<<< HEAD
        for attempt in 0..MAX_RETRIES {
            match self
                .client
                .subscribe(topic.clone())
                .timeout_secs(PUBLISH_TIMEOUT_SECS)
                .await
            {
                Ok(res) => {
                    res.map_to_mm(|err| err.into())?;
                    info!("[{topic}] Subscribed to topic");
                    // Note that the creation of pairing doesn't have to do anything with the session proposal but we choose
                    // to do them on one go.
                    // TODO: We probably want to separate creating the pairing (done above) and then using the pairing
                    //       to propose a session into two separate steps/functions. This aligns more with WalletConnect spec
                    //       here and is easier to follow (have a clear boundary between a pairing and sessions instantiated using it).
                    //       ref. https://specs.walletconnect.com/2.0/specs/clients/sign#context
                    send_session_proposal_request(self, &topic, required_namespaces, optional_namespaces).await?;
                    return Ok(url);
                },
                Err(_) => self.wait_until_client_is_online_loop(attempt).await,
            }
        }
=======
        self.client
            .subscribe(topic.clone())
            .timeout_secs(PUBLISH_TIMEOUT_SECS)
            .await
            .map_to_mm(|_| WalletConnectError::TimeoutError)?
            .map_to_mm(|e| e.into())?;
>>>>>>> 8a2ccf66

        info!("[{topic}] Subscribed to topic");

        send_proposal_request(self, &topic, required_namespaces, optional_namespaces).await?;

        Ok(url)
    }

    /// Get symmetric key associated with a for `topic`.
    fn sym_key(&self, topic: &Topic) -> MmResult<SymKey, WalletConnectError> {
        self.session_manager
            .sym_key(topic)
            .or_else(|| self.pairing.sym_key(topic).ok())
            .ok_or_else(|| {
                error!("Failed to find sym_key for topic: {topic}");
                MmError::new(WalletConnectError::InternalError(format!(
                    "topic sym_key not found: {topic}"
                )))
            })
    }

    /// Handles an inbound published message by decrypting, decoding, and processing it.
    async fn handle_published_message(&self, msg: PublishedMessage) -> MmResult<(), WalletConnectError> {
        let message = {
            let key = self.sym_key(&msg.topic)?;
            decode_and_decrypt_type0(msg.message.as_bytes(), &key)?
        };

        info!("[{}] Inbound message payload={message}", msg.topic);

        match serde_json::from_str(&message)? {
            Payload::Request(request) => process_inbound_request(self, request, &msg.topic).await?,
            Payload::Response(response) => process_inbound_response(self, response, &msg.topic).await,
        }

        debug!("[{}] Inbound message was handled successfully", msg.topic);

        Ok(())
    }

    /// Spawns a task that continuously processes published messages from inbound message channel.
    async fn spawn_published_message_fut(self: Arc<Self>, mut recv: UnboundedReceiver<PublishedMessage>) {
        while let Some(msg) = recv.next().await {
            self.handle_published_message(msg)
                .await
                .error_log_with_msg("Error processing message");
        }
    }

    /// Loads sessions from storage, activates valid ones, and deletes expired.
    async fn load_sessions_from_storage(&self) -> MmResult<(), WalletConnectError> {
        info!("Loading WalletConnect session from storage");
        let now = chrono::Utc::now().timestamp() as u64;
        let sessions = self
            .session_manager
            .storage()
            .get_all_sessions()
            .await
            .mm_err(|err| WalletConnectError::StorageError(err.to_string()))?;

        // bring most recent active session to the back.
        for session in sessions.into_iter().rev() {
            // delete expired session
            if now > session.expiry {
                debug!("Session {} expired, trying to delete from storage", session.topic);
                self.session_manager
                    .storage()
                    .delete_session(&session.topic)
                    .await
                    .error_log_with_msg(&format!("[{}] Unable to delete session from storage", session.topic));
                continue;
            };

            debug!("[{}] Session found! activating", session.topic);
            self.session_manager.add_session(session);
        }

        info!("Loaded WalletConnect session from storage");

        Ok(())
    }

    pub fn encode<T: AsRef<[u8]>>(&self, session_topic: &str, data: T) -> String {
        let session_topic = session_topic.into();
        let algo = self
            .session_manager
            .get_session(&session_topic)
            .map(|session| session.encoding_algo.unwrap_or(EncodingAlgo::Hex))
            .unwrap_or(EncodingAlgo::Hex);

        algo.encode(data)
    }

    /// Private function to publish a WC request.
    pub(crate) async fn publish_request(
        &self,
        topic: &Topic,
        param: RequestParams,
    ) -> MmResult<(oneshot::Receiver<SessionMessageType>, Duration), WalletConnectError> {
        let irn_metadata = param.irn_metadata();
        let ttl = irn_metadata.ttl;
        let message_id = self.message_id_generator.next();
        let request = Request::new(message_id, param.into());

        self.publish_payload(topic, irn_metadata, Payload::Request(request))
            .await?;

        let (tx, rx) = oneshot::channel();
        // insert request to map with a reasonable expiration time of 5 minutes
        self.pending_requests
            .lock()
            .unwrap()
            .insert_expirable(message_id, tx, Duration::from_secs(FIVE_MINUTES));

        Ok((rx, Duration::from_secs(ttl)))
    }

    /// Private function to publish a success WC request response.
    pub(crate) async fn publish_response_ok(
        &self,
        topic: &Topic,
        result: ResponseParamsSuccess,
        message_id: &MessageId,
    ) -> MmResult<(), WalletConnectError> {
        let irn_metadata = result.irn_metadata();
        let value = serde_json::to_value(result)?;
        let response = Response::Success(SuccessfulResponse::new(*message_id, value));

        self.publish_payload(topic, irn_metadata, Payload::Response(response))
            .await
    }

    /// Private function to publish an error WC request response.
    pub(crate) async fn publish_response_err(
        &self,
        topic: &Topic,
        error_data: ResponseParamsError,
        message_id: &MessageId,
    ) -> MmResult<(), WalletConnectError> {
        let error = error_data.error();
        let irn_metadata = error_data.irn_metadata();
        let response = Response::Error(ErrorResponse::new(*message_id, error));

        self.publish_payload(topic, irn_metadata, Payload::Response(response))
            .await
    }

    /// Private function to publish a WC payload.
    pub(crate) async fn publish_payload(
        &self,
        topic: &Topic,
        irn_metadata: IrnMetadata,
        payload: Payload,
    ) -> MmResult<(), WalletConnectError> {
        self.await_connection().await?;

        info!("[{topic}] Publishing message={payload:?}");
        let message = {
            let sym_key = self.sym_key(topic)?;
            let payload = serde_json::to_string(&payload)?;
            encrypt_and_encode(EnvelopeType::Type0, payload, &sym_key)?
        };

        self.client
            .publish(
                topic.clone(),
                &*message,
                None,
                irn_metadata.tag,
                Duration::from_secs(irn_metadata.ttl),
                irn_metadata.prompt,
            )
            .timeout_secs(PUBLISH_TIMEOUT_SECS)
            .await
            .map_to_mm(|_| WalletConnectError::TimeoutError)?
            .map_to_mm(|e| e.into())?;

        info!("[{topic}] Message published successfully");
        Ok(())
    }

    /// Checks if the current session is connected to a Ledger device.
    /// NOTE: for COSMOS chains only.
    pub fn is_ledger_connection(&self, session_topic: &str) -> bool {
        let session_topic = session_topic.into();
        self.session_manager
            .get_session(&session_topic)
            .and_then(|session| session.session_properties)
            .and_then(|props| props.keys.as_ref().cloned())
            // TODO: Please re-check if this is correct. Why do we pick the first KeyInfo? shouldn't we pick the one with matching chain_id?
            .and_then(|keys| keys.first().cloned())
            .map(|key| key.is_nano_ledger)
            .unwrap_or(false)
    }

    /// Checks if the current session is connected via Keplr wallet.
    /// NOTE: for COSMOS chains only.
    pub fn is_keplr_connection(&self, session_topic: &str) -> bool {
        let session_topic = session_topic.into();
        self.session_manager
            .get_session(&session_topic)
            .map(|session| session.controller.metadata.name == "Keplr")
            .unwrap_or_default()
    }

    /// Checks if a given chain ID is supported.
    pub(crate) fn validate_chain_id(
        &self,
        session: &Session,
        chain_id: &WcChainId,
    ) -> MmResult<(), WalletConnectError> {
        if let Some(Namespace { chains, .. }) = session.namespaces.get(chain_id.chain.as_ref()) {
            match chains {
                Some(chains) => {
                    if chains.contains(&chain_id.to_string()) {
                        return Ok(());
                    }
                },
                None => {
                    // TODO: Please re-check the correctness of this logic. This doesn't seem to be part of the spec. And the link provided
                    //       doesn't have anything to do with sessionProperties.
                    // https://specs.walletconnect.com/2.0/specs/clients/sign/namespaces#13-chains-might-be-omitted-if-the-caip-2-is-defined-in-the-index
                    if let Some(SessionProperties { keys: Some(keys) }) = &session.session_properties {
                        if keys.iter().any(|k| k.chain_id == chain_id.id) {
                            return Ok(());
                        }
                    }
                },
            };
        }

        // https://specs.walletconnect.com/2.0/specs/clients/sign/namespaces#13-chains-might-be-omitted-if-the-caip-2-is-defined-in-the-index
        if session.namespaces.contains_key(&chain_id.to_string()) {
            return Ok(());
        }

        MmError::err(WalletConnectError::ChainIdNotSupported(chain_id.to_string()))
    }

    /// Validate and send update active chain to WC if needed.
    pub async fn validate_update_active_chain_id(
        &self,
        session_topic: &str,
        chain_id: &WcChainId,
    ) -> MmResult<(), WalletConnectError> {
        let session_topic = session_topic.into();
        let session =
            self.session_manager
                .get_session(&session_topic)
                .ok_or(MmError::new(WalletConnectError::SessionError(
                    "No active WalletConnect session found".to_string(),
                )))?;

        self.validate_chain_id(&session, chain_id)?;

        // TODO: uncomment when WalletConnect wallets start listening to chainChanged event
        // if WcChain::Eip155 != chain_id.chain {
        //     return Ok(());
        // };
        //
        // if let Some(active_chain_id) = session.get_active_chain_id().await {
        //     if chain_id == active_chain_id {
        //         return Ok(());
        //     }
        // };
        //
        // let event = SessionEventRequest {
        //     event: Event {
        //         name: "chainChanged".to_string(),
        //         data: serde_json::to_value(&chain_id.id)?,
        //     },
        //     chain_id: chain_id.to_string(),
        // };
        // self.publish_request(&session.topic, RequestParams::SessionEvent(event))
        //     .await?;
        //
        // let wait_duration = Duration::from_secs(60);
        // if let Ok(Some(resp)) = self.message_rx.lock().await.next().timeout(wait_duration).await {
        //     let result = resp.mm_err(WalletConnectError::InternalError)?;
        //     if let ResponseParamsSuccess::SessionEvent(data) = result.data {
        //         if !data {
        //             return MmError::err(WalletConnectError::PayloadError(
        //                 "Please approve chain id change".to_owned(),
        //             ));
        //         }
        //
        //         self.session
        //             .get_session_mut(&session.topic)
        //             .ok_or(MmError::new(WalletConnectError::SessionError(
        //                 "No active WalletConnect session found".to_string(),
        //             )))?
        //             .set_active_chain_id(chain_id.clone())
        //             .await;
        //     }
        // }

        Ok(())
    }

    /// Get available account for a given chain ID.
    pub fn get_account_and_properties_for_chain_id(
        &self,
        session_topic: &str,
        chain_id: &WcChainId,
    ) -> MmResult<(String, Option<SessionProperties>), WalletConnectError> {
        let session_topic = session_topic.into();
        let session =
            self.session_manager
                .get_session(&session_topic)
                .ok_or(MmError::new(WalletConnectError::SessionError(
                    "No active WalletConnect session found".to_string(),
                )))?;

        if let Some(Namespace {
            accounts: Some(accounts),
            ..
        }) = &session.namespaces.get(chain_id.chain.as_ref())
        {
            if let Some(account) = find_account_in_namespace(accounts, &chain_id.id) {
                return Ok((account, session.session_properties));
            }
        };

        MmError::err(WalletConnectError::NoAccountFound(chain_id.to_string()))
    }

    /// Waits for and handles a WalletConnect session response with arbitrary data.
    /// https://specs.walletconnect.com/2.0/specs/clients/sign/session-events#session_request
    pub async fn send_session_request_and_wait<R>(
        &self,
        session_topic: &str,
        chain_id: &WcChainId,
        method: WcRequestMethods,
        params: serde_json::Value,
    ) -> MmResult<R, WalletConnectError>
    where
        R: DeserializeOwned,
    {
        let session_topic = session_topic.into();
        self.session_manager.validate_session_exists(&session_topic)?;

        let request = SessionRequestRequest {
            chain_id: chain_id.to_string(),
            request: SessionRequest {
                method: method.as_ref().to_string(),
                expiry: None,
                params,
            },
        };
        let (rx, ttl) = self
            .publish_request(&session_topic, RequestParams::SessionRequest(request))
            .await?;

        let response = rx
            .timeout(ttl)
            .await
            .map_to_mm(|_| WalletConnectError::TimeoutError)?
            .map_to_mm(|err| WalletConnectError::InternalError(err.to_string()))??;
        match response.data {
            ResponseParamsSuccess::Arbitrary(data) => Ok(serde_json::from_value::<R>(data)?),
            _ => MmError::err(WalletConnectError::PayloadError("Unexpected response type".to_string())),
        }
    }

    // Destroy WC session.
    pub async fn drop_session(&self, topic: &Topic) -> MmResult<(), WalletConnectError> {
        send_session_delete_request(self, topic).await
    }
}

fn find_account_in_namespace<'a>(accounts: &'a BTreeSet<String>, chain_id: &'a str) -> Option<String> {
    accounts.iter().find_map(move |account_name| {
        let parts: Vec<&str> = account_name.split(':').collect();
        if parts.len() >= 3 && parts[1] == chain_id {
            Some(parts[2].to_string())
        } else {
            None
        }
    })
}<|MERGE_RESOLUTION|>--- conflicted
+++ resolved
@@ -7,13 +7,8 @@
 pub mod session;
 mod storage;
 
-<<<<<<< HEAD
-use crate::connection_handler::{handle_disconnections, MAX_BACKOFF};
+use crate::connection_handler::{Handler, MAX_BACKOFF};
 use crate::session::rpc::propose::send_session_proposal_request;
-=======
-use crate::connection_handler::{Handler, MAX_BACKOFF};
-use crate::session::rpc::propose::send_proposal_request;
->>>>>>> 8a2ccf66
 use chain::{WcChainId, WcRequestMethods, SUPPORTED_PROTOCOL};
 use common::custom_futures::timeout::FutureTimerExt;
 use common::executor::abortable_queue::AbortableQueue;
@@ -298,41 +293,21 @@
 
         info!("[{topic}] Subscribing to topic");
 
-<<<<<<< HEAD
-        for attempt in 0..MAX_RETRIES {
-            match self
-                .client
-                .subscribe(topic.clone())
-                .timeout_secs(PUBLISH_TIMEOUT_SECS)
-                .await
-            {
-                Ok(res) => {
-                    res.map_to_mm(|err| err.into())?;
-                    info!("[{topic}] Subscribed to topic");
-                    // Note that the creation of pairing doesn't have to do anything with the session proposal but we choose
-                    // to do them on one go.
-                    // TODO: We probably want to separate creating the pairing (done above) and then using the pairing
-                    //       to propose a session into two separate steps/functions. This aligns more with WalletConnect spec
-                    //       here and is easier to follow (have a clear boundary between a pairing and sessions instantiated using it).
-                    //       ref. https://specs.walletconnect.com/2.0/specs/clients/sign#context
-                    send_session_proposal_request(self, &topic, required_namespaces, optional_namespaces).await?;
-                    return Ok(url);
-                },
-                Err(_) => self.wait_until_client_is_online_loop(attempt).await,
-            }
-        }
-=======
         self.client
             .subscribe(topic.clone())
             .timeout_secs(PUBLISH_TIMEOUT_SECS)
             .await
             .map_to_mm(|_| WalletConnectError::TimeoutError)?
             .map_to_mm(|e| e.into())?;
->>>>>>> 8a2ccf66
 
         info!("[{topic}] Subscribed to topic");
-
-        send_proposal_request(self, &topic, required_namespaces, optional_namespaces).await?;
+        // Note that the creation of pairing doesn't have to do anything with the session proposal but we choose
+        // to do them on one go.
+        // TODO: We probably want to separate creating the pairing (done above) and then using the pairing
+        //       to propose a session into two separate steps/functions. This aligns more with WalletConnect spec
+        //       here and is easier to follow (have a clear boundary between a pairing and sessions instantiated using it).
+        //       ref. https://specs.walletconnect.com/2.0/specs/clients/sign#context
+        send_session_proposal_request(self, &topic, required_namespaces, optional_namespaces).await?;
 
         Ok(url)
     }
