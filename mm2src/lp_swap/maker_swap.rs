#![cfg_attr(not(feature = "native"), allow(dead_code))]

use bitcrypto::dhash160;
use coins::FoundSwapTxSpend;
use crc::crc32;
use futures::compat::Future01CompatExt;
use peers::FixedValidator;
use rand::Rng;
use super::*;

pub fn stats_maker_swap_file_path(ctx: &MmArc, uuid: &str) -> PathBuf {
    ctx.dbdir().join("SWAPS").join("STATS").join("MAKER").join(format!("{}.json", uuid))
}

fn save_my_maker_swap_event(ctx: &MmArc, swap: &MakerSwap, event: MakerSavedEvent) -> Result<(), String> {
    let path = my_swap_file_path(ctx, &swap.uuid);
    let content = slurp(&path);
    let swap: SavedSwap = if content.is_empty() {
        SavedSwap::Maker(MakerSavedSwap {
            uuid: swap.uuid.clone(),
            maker_amount: Some(swap.maker_amount.clone()),
            maker_coin: Some(swap.maker_coin.ticker().to_owned()),
            taker_amount: Some(swap.taker_amount.clone()),
            taker_coin: Some(swap.taker_coin.ticker().to_owned()),
            gui: ctx.gui().map(|g| g.to_owned()),
            mm_version: Some(MM_VERSION.to_owned()),
            events: vec![],
            success_events: vec!["Started".into(), "Negotiated".into(), "TakerFeeValidated".into(),
                                 "MakerPaymentSent".into(), "TakerPaymentReceived".into(),
                                 "TakerPaymentWaitConfirmStarted".into(), "TakerPaymentValidatedAndConfirmed".into(),
                                 "TakerPaymentSpent".into(), "Finished".into()],
            error_events: vec!["StartFailed".into(), "NegotiateFailed".into(), "TakerFeeValidateFailed".into(),
                               "MakerPaymentTransactionFailed".into(), "MakerPaymentDataSendFailed".into(),
                               "TakerPaymentValidateFailed".into(), "TakerPaymentSpendFailed".into(), "MakerPaymentRefunded".into(),
                               "MakerPaymentRefundFailed".into()],
        })
    } else {
        try_s!(json::from_slice(&content))
    };

    if let SavedSwap::Maker(mut maker_swap) = swap {
        maker_swap.events.push(event);
        let new_swap = SavedSwap::Maker(maker_swap);
        let new_content = try_s!(json::to_vec(&new_swap));
        let mut file = try_s!(File::create(path));
        try_s!(file.write_all(&new_content));
        Ok(())
    } else {
        ERR!("Expected SavedSwap::Maker at {}, got {:?}", path.display(), swap)
    }
}

#[derive(Clone, Debug, Deserialize, Eq, PartialEq, Serialize)]
pub struct TakerNegotiationData {
    pub taker_payment_locktime: u64,
    pub taker_pubkey: H264Json,
}

#[derive(Clone, Debug, Default, Deserialize, PartialEq, Eq, Serialize)]
pub struct MakerSwapData {
    taker_coin: String,
    maker_coin: String,
    taker: H256Json,
    secret: H256Json,
    secret_hash: Option<H160Json>,
    my_persistent_pub: H264Json,
    lock_duration: u64,
    maker_amount: BigDecimal,
    taker_amount: BigDecimal,
    maker_payment_confirmations: u64,
    taker_payment_confirmations: u64,
    maker_payment_lock: u64,
    /// Allows to recognize one SWAP from the other in the logs. #274.
    uuid: String,
    started_at: u64,
    maker_coin_start_block: u64,
    taker_coin_start_block: u64,
}

pub struct MakerSwap {
    ctx: MmArc,
    maker_coin: MmCoinEnum,
    taker_coin: MmCoinEnum,
    maker_amount: BigDecimal,
    taker_amount: BigDecimal,
    my_persistent_pub: H264,
    taker: bits256,
    uuid: String,
    data: MakerSwapData,
    taker_payment_lock: u64,
    other_persistent_pub: H264,
    taker_fee: Option<TransactionDetails>,
    maker_payment: Option<TransactionDetails>,
    taker_payment: Option<TransactionDetails>,
    taker_payment_confirmed: bool,
    taker_payment_spend: Option<TransactionDetails>,
    maker_payment_refund: Option<TransactionDetails>,
    errors: Vec<SwapError>,
    finished_at: u64,
}

impl MakerSwap {
    fn apply_event(&mut self, event: MakerSwapEvent) -> Result<(), String> {
        match event {
            MakerSwapEvent::Started(data) => self.data = data,
            MakerSwapEvent::StartFailed(err) => self.errors.push(err),
            MakerSwapEvent::Negotiated(data) => {
                self.taker_payment_lock = data.taker_payment_locktime;
                self.other_persistent_pub = data.taker_pubkey.into();
            },
            MakerSwapEvent::NegotiateFailed(err) => self.errors.push(err),
            MakerSwapEvent::TakerFeeValidated(tx) => self.taker_fee = Some(tx),
            MakerSwapEvent::TakerFeeValidateFailed(err) => self.errors.push(err),
            MakerSwapEvent::MakerPaymentSent(tx) => self.maker_payment = Some(tx),
            MakerSwapEvent::MakerPaymentTransactionFailed(err) => self.errors.push(err),
            MakerSwapEvent::MakerPaymentDataSendFailed(err) => self.errors.push(err),
            MakerSwapEvent::TakerPaymentReceived(tx) => self.taker_payment = Some(tx),
            MakerSwapEvent::TakerPaymentWaitConfirmStarted => (),
            MakerSwapEvent::TakerPaymentValidatedAndConfirmed => self.taker_payment_confirmed = true,
            MakerSwapEvent::TakerPaymentValidateFailed(err) => self.errors.push(err),
            MakerSwapEvent::TakerPaymentSpent(tx) => self.taker_payment_spend = Some(tx),
            MakerSwapEvent::TakerPaymentSpendFailed(err) => self.errors.push(err),
            MakerSwapEvent::MakerPaymentRefunded(tx) => self.maker_payment_refund = Some(tx),
            MakerSwapEvent::MakerPaymentRefundFailed(err) => self.errors.push(err),
            MakerSwapEvent::Finished => self.finished_at = now_ms() / 1000,
        }
        Ok(())
    }

    async fn handle_command(&self, command: MakerSwapCommand)
                      -> Result<(Option<MakerSwapCommand>, Vec<MakerSwapEvent>), String> {
        match command {
            MakerSwapCommand::Start => self.start().await,
            MakerSwapCommand::Negotiate => self.negotiate().await,
            MakerSwapCommand::WaitForTakerFee => self.wait_taker_fee().await,
            MakerSwapCommand::SendPayment => self.maker_payment().await,
            MakerSwapCommand::WaitForTakerPayment => self.wait_for_taker_payment().await,
            MakerSwapCommand::ValidateTakerPayment => self.validate_taker_payment().await,
            MakerSwapCommand::SpendTakerPayment => self.spend_taker_payment().await,
            MakerSwapCommand::RefundMakerPayment => self.refund_maker_payment().await,
            MakerSwapCommand::Finish => Ok((None, vec![MakerSwapEvent::Finished])),
        }
    }

    pub fn new(
        ctx: MmArc,
        taker: bits256,
        maker_coin: MmCoinEnum,
        taker_coin: MmCoinEnum,
        maker_amount: BigDecimal,
        taker_amount: BigDecimal,
        my_persistent_pub: H264,
        uuid: String,
    ) -> Self {
        MakerSwap {
            ctx: ctx.clone(),
            maker_coin,
            taker_coin,
            maker_amount,
            taker_amount,
            my_persistent_pub,
            taker,
            uuid,
            data: MakerSwapData::default(),
            taker_payment_lock: 0,
            other_persistent_pub: H264::default(),
            taker_fee: None,
            maker_payment: None,
            taker_payment: None,
            taker_payment_spend: None,
            maker_payment_refund: None,
            errors: vec![],
            finished_at: 0,
            taker_payment_confirmed: false,
        }
    }

    async fn start(&self) -> Result<(Option<MakerSwapCommand>, Vec<MakerSwapEvent>), String> {
        let my_balance = match self.maker_coin.my_balance().compat().await {
            Ok(balance) => balance,
            Err(e) => return Ok((
                Some(MakerSwapCommand::Finish),
                vec![MakerSwapEvent::StartFailed(ERRL!("!my_balance {}", e).into())],
            ))
        };

        let locked = get_locked_amount_by_other_swaps(&self.ctx, &self.uuid, self.maker_coin.ticker());
        let available = &my_balance - &locked;
        if self.maker_amount > available {
            return Ok((
                Some(MakerSwapCommand::Finish),
                vec![MakerSwapEvent::StartFailed(ERRL!("maker amount {} is larger than available {}, balance {}, locked by other swaps {}",
                    self.maker_amount, available, my_balance, locked
                ).into())],
            ));
        }

        if let Err(e) = self.maker_coin.check_i_have_enough_to_trade(&self.maker_amount.clone().into(), &my_balance.clone().into(), TradeInfo::Maker).compat().await {
            return Ok((
                Some(MakerSwapCommand::Finish),
                vec![MakerSwapEvent::StartFailed(ERRL!("!check_i_have_enough_to_trade {}", e).into())],
            ));
        };

        if let Err(e) = self.taker_coin.can_i_spend_other_payment().compat().await {
            return Ok((
                Some(MakerSwapCommand::Finish),
                vec![MakerSwapEvent::StartFailed(ERRL!("!can_i_spend_other_payment {}", e).into())],
            ));
        };

        let lock_duration = lp_atomic_locktime(self.maker_coin.ticker(), self.taker_coin.ticker());
        let secret: [u8; 32] = [0; 32];
        let started_at = now_ms() / 1000;

        let maker_coin_start_block = match self.maker_coin.current_block().compat().await {
            Ok(b) => b,
            Err(e) => return Ok((
                Some(MakerSwapCommand::Finish),
                vec![MakerSwapEvent::StartFailed(ERRL!("!maker_coin.current_block {}", e).into())],
            ))
        };

        let taker_coin_start_block = match self.taker_coin.current_block().compat().await {
            Ok(b) => b,
            Err(e) => return Ok((
                Some(MakerSwapCommand::Finish),
                vec![MakerSwapEvent::StartFailed(ERRL!("!taker_coin.current_block {}", e).into())],
            ))
        };

        let data = MakerSwapData {
            taker_coin: self.taker_coin.ticker().to_owned(),
            maker_coin: self.maker_coin.ticker().to_owned(),
            taker: self.taker.bytes.into(),
            secret_hash: Some(dhash160(&secret).into()),
            secret: secret.into(),
            started_at,
            lock_duration,
            maker_amount: self.maker_amount.clone(),
            taker_amount: self.taker_amount.clone(),
            maker_payment_confirmations: self.maker_coin.required_confirmations(),
            taker_payment_confirmations: self.taker_coin.required_confirmations(),
            maker_payment_lock: started_at + lock_duration * 2,
            my_persistent_pub: self.my_persistent_pub.clone().into(),
            uuid: self.uuid.clone(),
            maker_coin_start_block,
            taker_coin_start_block,
        };

        Ok((Some(MakerSwapCommand::Negotiate), vec![MakerSwapEvent::Started(data)]))
    }

    async fn negotiate(&self) -> Result<(Option<MakerSwapCommand>, Vec<MakerSwapEvent>), String> {
        let maker_negotiation_data = SwapNegotiationData {
            started_at: self.data.started_at,
            payment_locktime: self.data.maker_payment_lock,
            secret_hash: dhash160(&self.data.secret.0),
            persistent_pubkey: self.my_persistent_pub.clone(),
        };

        let bytes = serialize(&maker_negotiation_data);
        let sending_f = match send!(self.ctx, self.taker, fomat!(("negotiation") '@' (self.uuid)), 30, bytes.as_slice()) {
            Ok(f) => f,
            Err(e) => return Ok((
                Some(MakerSwapCommand::Finish),
                vec![MakerSwapEvent::NegotiateFailed(ERRL!("{}", e).into())],
            )),
        };

        let data = match recv!(self, sending_f, "negotiation-reply", 90, -2000, FixedValidator::AnythingGoes) {
            Ok(d) => d,
            Err(e) => return Ok((
                Some(MakerSwapCommand::Finish),
                vec![MakerSwapEvent::NegotiateFailed(ERRL!("{:?}", e).into())],
            )),
        };
        let taker_data: SwapNegotiationData = match deserialize(data.as_slice()) {
            Ok(d) => d,
            Err(e) => return Ok((
                Some(MakerSwapCommand::Finish),
                vec![MakerSwapEvent::NegotiateFailed(ERRL!("{:?}", e).into())],
            )),
        };
        let time_dif = (self.data.started_at as i64 - taker_data.started_at as i64).abs();
        if  time_dif > 60 {
            return Ok((
                Some(MakerSwapCommand::Finish),
                vec![MakerSwapEvent::NegotiateFailed(ERRL!("Started_at time_dif over 60 {}", time_dif).into())]
            ))
        }

        let expected_lock_time = taker_data.started_at + self.data.lock_duration;
        if taker_data.payment_locktime != expected_lock_time {
            return Ok((
                Some(MakerSwapCommand::Finish),
                vec![MakerSwapEvent::NegotiateFailed(ERRL!("taker_data.payment_locktime {} not equal to expected {}", taker_data.payment_locktime, expected_lock_time).into())]
            ))
        }

        Ok((
            Some(MakerSwapCommand::WaitForTakerFee),
            vec![MakerSwapEvent::Negotiated(
                TakerNegotiationData {
                    taker_payment_locktime: taker_data.payment_locktime,
                    taker_pubkey: taker_data.persistent_pubkey.into(),
                })
            ],
        ))
    }

    async fn wait_taker_fee(&self) -> Result<(Option<MakerSwapCommand>, Vec<MakerSwapEvent>), String> {
        let negotiated = serialize(&true);
        let sending_f = match send!(self.ctx, self.taker, fomat!(("negotiated") '@' (self.uuid)), 30, negotiated.as_slice()) {
            Ok(f) => f,
            Err(e) => return Ok((
                Some(MakerSwapCommand::Finish),
                vec![MakerSwapEvent::NegotiateFailed(ERRL!("{}", e).into())],
            )),
        };

        let payload = match recv!(self, sending_f, "taker-fee", 600, -2003, FixedValidator::AnythingGoes) {
            Ok(d) => d,
            Err(e) => return Ok((
                Some(MakerSwapCommand::Finish),
                vec![MakerSwapEvent::TakerFeeValidateFailed(ERRL!("{}", e).into())]
            ))
        };
        let taker_fee = match self.taker_coin.tx_enum_from_bytes(&payload) {
            Ok(tx) => tx,
            Err(e) => return Ok((
                Some(MakerSwapCommand::Finish),
                vec![MakerSwapEvent::TakerFeeValidateFailed(ERRL!("{}", e).into())]
            ))
        };

        let hash = taker_fee.tx_hash();
        log!({ "Taker fee tx {:02x}", hash });

        let fee_addr_pub_key = unwrap!(hex::decode("03bc2c7ba671bae4a6fc835244c9762b41647b9827d4780a89a949b984a8ddcc06"));
        let fee_amount = dex_fee_amount(&self.data.maker_coin, &self.data.taker_coin, &self.taker_amount);

        let mut attempts = 0;
        loop {
            match self.taker_coin.validate_fee(&taker_fee, &fee_addr_pub_key, &fee_amount).compat().await {
                Ok(_) => break,
                Err(err) => if attempts >= 3 {
                    return Ok((
                        Some(MakerSwapCommand::Finish),
                        vec![MakerSwapEvent::TakerFeeValidateFailed(ERRL!("{}", err).into())]
                    ))
                } else {
                    attempts += 1;
                    thread::sleep(Duration::from_secs(10));
                }
            };
        };

        let mut attempts = 0;
        let fee_details = loop {
            match self.taker_coin.tx_details_by_hash(&hash).compat().await {
                Ok(details) => break details,
                Err(err) => if attempts >= 3 {
                    return Ok((
                        Some(MakerSwapCommand::Finish),
                        vec![MakerSwapEvent::TakerFeeValidateFailed(ERRL!("Taker fee tx_details_by_hash failed {}", err).into())]
                    ))
                } else {
                    attempts += 1;
                    thread::sleep(Duration::from_secs(10));
                }
            };
        };

        Ok((
            Some(MakerSwapCommand::SendPayment),
            vec![MakerSwapEvent::TakerFeeValidated(fee_details)]
        ))
    }

    async fn maker_payment(&self) -> Result<(Option<MakerSwapCommand>, Vec<MakerSwapEvent>), String> {
        let timeout = self.data.started_at + self.data.lock_duration / 3;
        let now = now_ms() / 1000;
        if now > timeout {
            return Ok((
                Some(MakerSwapCommand::Finish),
                vec![MakerSwapEvent::MakerPaymentTransactionFailed(ERRL!("Timeout {} > {}", now, timeout).into())],
            ));
        }

        let transaction = match self.maker_coin.check_if_my_payment_sent(
            self.data.maker_payment_lock as u32,
            &*self.other_persistent_pub,
            &*dhash160(&self.data.secret.0),
            self.data.maker_coin_start_block,
        ).compat().await {
            Ok(res) => match res {
                Some(tx) => tx,
                None => {
                    let payment_fut = self.maker_coin.send_maker_payment(
                        self.data.maker_payment_lock as u32,
                        &*self.other_persistent_pub,
                        &*dhash160(&self.data.secret.0),
                        self.maker_amount.clone(),
                    );

                    match payment_fut.compat().await {
                        Ok(t) => t,
                        Err(err) => return Ok((
                            Some(MakerSwapCommand::Finish),
                            vec![MakerSwapEvent::MakerPaymentTransactionFailed(ERRL!("{}", err).into())],
                        ))
                    }
                }
            },
            Err(e) => return Ok((
                Some(MakerSwapCommand::Finish),
                vec![MakerSwapEvent::MakerPaymentTransactionFailed(ERRL!("{}", e).into())],
            ))
        };

        let hash = transaction.tx_hash();
        log!({ "Maker payment tx {:02x}", hash });
        // we can attempt to get the details in loop here as transaction was already sent and
        // is present on blockchain so only transport errors are expected to happen
        let tx_details = loop {
            match self.maker_coin.tx_details_by_hash(&hash).compat().await {
                Ok(details) => break details,
                Err(e) => {
                    log!({"Error {} getting tx details of {:02x}", e, hash});
                    thread::sleep(Duration::from_secs(30));
                    continue;
                }
            }
        };

        Ok((
            Some(MakerSwapCommand::WaitForTakerPayment),
            vec![MakerSwapEvent::MakerPaymentSent(tx_details)]
        ))
    }

    async fn wait_for_taker_payment(&self) -> Result<(Option<MakerSwapCommand>, Vec<MakerSwapEvent>), String> {
        let maker_payment_hex = self.maker_payment.as_ref().unwrap().tx_hex.clone();
        let sending_f = match send!(self.ctx, self.taker, fomat!(("maker-payment") '@' (self.uuid)), 60, maker_payment_hex) {
            Ok(f) => f,
            Err(e) => return Ok((
                Some(MakerSwapCommand::RefundMakerPayment),
                vec![MakerSwapEvent::MakerPaymentDataSendFailed(ERRL!("{}", e).into())]
            ))
        };

        let wait_duration = self.data.lock_duration / 3;
        let payload = match recv!(self, sending_f, "taker-payment", wait_duration, -2006, FixedValidator::AnythingGoes) {
            Ok(p) => p,
            Err(e) => return Ok((
                Some(MakerSwapCommand::RefundMakerPayment),
                vec![MakerSwapEvent::TakerPaymentValidateFailed(e.into())],
            ))
        };

        let taker_payment = match self.taker_coin.tx_enum_from_bytes(&payload) {
            Ok(tx) => tx,
            Err(err) => return Ok((
                Some(MakerSwapCommand::RefundMakerPayment),
                vec![MakerSwapEvent::TakerPaymentValidateFailed(ERRL!("!taker_coin.tx_enum_from_bytes: {}", err).into())]
            )),
        };

        let hash = taker_payment.tx_hash();
        log!({ "Taker payment tx {:02x}", hash });
        let mut attempts = 0;
        let tx_details = loop {
            match self.taker_coin.tx_details_by_hash(&hash).compat().await {
                Ok(details) => break details,
                Err(err) => if attempts >= 3 {
                    return Ok((
                        Some(MakerSwapCommand::RefundMakerPayment),
                        vec![MakerSwapEvent::TakerPaymentValidateFailed(ERRL!("!taker_coin.tx_details_by_hash: {}", err).into())]
                    ))
                } else {
                    attempts += 1;
                    thread::sleep(Duration::from_secs(10));
                }
            };
        };

        Ok((
            Some(MakerSwapCommand::ValidateTakerPayment),
            vec![MakerSwapEvent::TakerPaymentReceived(tx_details), MakerSwapEvent::TakerPaymentWaitConfirmStarted]
        ))
    }

    async fn validate_taker_payment(&self) -> Result<(Option<MakerSwapCommand>, Vec<MakerSwapEvent>), String> {
        let wait_duration = self.data.lock_duration / 3;
        let wait_taker_payment = self.data.started_at + wait_duration;

        let validated = self.taker_coin.validate_taker_payment(
            &unwrap!(self.taker_payment.clone()).tx_hex,
            self.taker_payment_lock as u32,
            &*self.other_persistent_pub,
            &*dhash160(&self.data.secret.0),
            self.taker_amount.clone(),
        ).compat().await;

        if let Err(e) = validated {
            return Ok((
                Some(MakerSwapCommand::RefundMakerPayment),
                vec![MakerSwapEvent::TakerPaymentValidateFailed(ERRL!("!taker_coin.validate_taker_payment: {}", e).into())]
            ))
        }

        let wait = self.taker_coin.wait_for_confirmations(
            &unwrap!(self.taker_payment.clone()).tx_hex,
            self.data.taker_payment_confirmations,
            wait_taker_payment,
            1,
        ).compat().await;

        if let Err(err) = wait {
            return Ok((
                Some(MakerSwapCommand::RefundMakerPayment),
                vec![MakerSwapEvent::TakerPaymentValidateFailed(ERRL!("!taker_coin.wait_for_confirmations: {}", err).into())]
            ))
        }

        Ok((
            Some(MakerSwapCommand::SpendTakerPayment),
            vec![MakerSwapEvent::TakerPaymentValidatedAndConfirmed]
        ))
    }

    async fn spend_taker_payment(&self) -> Result<(Option<MakerSwapCommand>, Vec<MakerSwapEvent>), String> {
        let spend_fut = self.taker_coin.send_maker_spends_taker_payment(
            &unwrap!(self.taker_payment.clone()).tx_hex,
            self.taker_payment_lock as u32,
            &*self.other_persistent_pub,
            &self.data.secret.0,
        );

        let transaction = match spend_fut.compat().await {
            Ok(t) => t,
            Err(err) => return Ok((
                Some(MakerSwapCommand::RefundMakerPayment),
                vec![MakerSwapEvent::TakerPaymentSpendFailed(ERRL!("!taker_coin.send_maker_spends_taker_payment: {}", err).into())]
            ))
        };

        let hash = transaction.tx_hash();
        log!({ "Taker payment spend tx {:02x}", hash });

        // we can attempt to get the details in loop here as transaction was already sent and
        // is present on blockchain so only transport errors are expected to happen
        let tx_details = loop {
            match self.taker_coin.tx_details_by_hash(&hash).compat().await {
                Ok(details) => break details,
                Err(e) => {
                    log!({"Error {} getting tx details of {:02x}", e, hash});
                    thread::sleep(Duration::from_secs(30));
                    continue;
                }
            }
        };
        Ok((
            Some(MakerSwapCommand::Finish),
            vec![MakerSwapEvent::TakerPaymentSpent(tx_details)]
        ))
    }

    async fn refund_maker_payment(&self) -> Result<(Option<MakerSwapCommand>, Vec<MakerSwapEvent>), String> {
        // have to wait for 1 hour more due as some coins have BIP113 activated so these will reject transactions with locktime == present time
        // https://github.com/bitcoin/bitcoin/blob/master/doc/release-notes/release-notes-0.11.2.md#bip113-mempool-only-locktime-enforcement-using-getmediantimepast
        while now_ms() / 1000 < self.data.maker_payment_lock + 3700 {
            std::thread::sleep(Duration::from_secs(10));
        }

        let spend_fut = self.maker_coin.send_maker_refunds_payment(
            &unwrap!(self.maker_payment.clone()).tx_hex,
            self.data.maker_payment_lock as u32,
            &*self.other_persistent_pub,
            &*dhash160(&self.data.secret.0),
        );

        let transaction = match spend_fut.compat().await {
            Ok(t) => t,
            Err(err) => return Ok((
                Some(MakerSwapCommand::Finish),
                vec![MakerSwapEvent::MakerPaymentRefundFailed(ERRL!("!maker_coin.send_maker_refunds_payment: {}", err).into())]
            ))
        };
        let hash = transaction.tx_hash();
        log!({ "Maker payment refund tx {:02x}", hash });

        // we can attempt to get the details in loop here as transaction was already sent and
        // is present on blockchain so only transport errors are expected to happen
        let tx_details = loop {
            match self.maker_coin.tx_details_by_hash(&hash).compat().await {
                Ok(details) => break details,
                Err(e) => {
                    log!({"Error {} getting tx details of {:02x}", e, hash});
                    thread::sleep(Duration::from_secs(30));
                    continue;
                }
            }
        };
        Ok((
            Some(MakerSwapCommand::Finish),
            vec![MakerSwapEvent::MakerPaymentRefunded(tx_details)],
        ))
    }

    pub fn load_from_saved(
        ctx: MmArc,
        maker_coin: MmCoinEnum,
        taker_coin: MmCoinEnum,
        saved: MakerSavedSwap
    ) -> Result<(Self, Option<MakerSwapCommand>), String> {
        if saved.events.is_empty() {
            return ERR!("Can't restore swap from empty events set");
        };

        match &saved.events[0].event {
            MakerSwapEvent::Started(data) => {
                let mut taker = bits256::from([0; 32]);
                taker.bytes = data.taker.0;
                let my_persistent_pub = H264::from(&**ctx.secp256k1_key_pair().public());

                let mut swap = MakerSwap::new(
                    ctx,
                    taker.into(),
                    maker_coin,
                    taker_coin,
                    data.maker_amount.clone(),
                    data.taker_amount.clone(),
                    my_persistent_pub,
                    saved.uuid,
                );
                let command = saved.events.last().unwrap().get_command();
                for saved_event in saved.events {
                    try_s!(swap.apply_event(saved_event.event));
                }
                Ok((swap, command))
            },
            _ => ERR!("First swap event must be Started"),
        }
    }

    pub fn recover_funds(&self) -> Result<RecoveredSwap, String> {
        if self.finished_at == 0 { return ERR!("Swap must be finished before recover funds attempt"); }

        if self.maker_payment_refund.is_some() { return ERR!("Maker payment is refunded, swap is not recoverable"); }

        if self.taker_payment_spend.is_some() { return ERR!("Taker payment is spent, swap is not recoverable"); }

        let maker_payment = match &self.maker_payment {
            Some(tx) => tx.tx_hex.0.clone(),
            None => {
                let maybe_maker_payment = try_s!(self.maker_coin.check_if_my_payment_sent(
                    self.data.maker_payment_lock as u32,
                    &*self.other_persistent_pub,
                    &*dhash160(&self.data.secret.0),
                    self.data.maker_coin_start_block,
                ).wait());
                match maybe_maker_payment {
                    Some(tx) => tx.tx_hex(),
                    None => return ERR!("Maker payment transaction was not found"),
                }
            }
        };
        // validate that maker payment is not spent
        match self.maker_coin.search_for_swap_tx_spend_my(
            self.data.maker_payment_lock as u32,
            &*self.other_persistent_pub,
            &*dhash160(&self.data.secret.0),
            &maker_payment,
            self.data.maker_coin_start_block,
        ) {
            Ok(Some(FoundSwapTxSpend::Spent(tx))) => return ERR!("Maker payment was already spent by {} tx {:02x}", self.maker_coin.ticker(), tx.tx_hash()),
            Ok(Some(FoundSwapTxSpend::Refunded(tx))) => return ERR!("Maker payment was already refunded by {} tx {:02x}", self.maker_coin.ticker(), tx.tx_hash()),
            Err(e) => return ERR!("Error {} when trying to find maker payment spend", e),
            Ok(None) => (), // payment is not spent, continue
        }

        if now_ms() / 1000 < self.data.maker_payment_lock + 3700 {
            return ERR!("Too early to refund, wait until {}", self.data.maker_payment_lock + 3700);
        }
        let transaction = try_s!(self.maker_coin.send_maker_refunds_payment(
            &maker_payment,
            self.data.maker_payment_lock as u32,
            &*self.other_persistent_pub,
            &*dhash160(&self.data.secret.0),
        ).wait());

        Ok(RecoveredSwap {
            action: RecoveredSwapAction::RefundedMyPayment,
            coin: self.maker_coin.ticker().to_string(),
            transaction,
        })
    }
}

impl AtomicSwap for MakerSwap {
    fn locked_amount(&self) -> LockedAmount {
        // if maker payment is not sent yet the maker amount must be virtually locked
        let amount = match self.maker_payment {
            Some(_) => 0.into(),
            None => self.maker_amount.clone(),
        };

        LockedAmount {
            coin: self.maker_coin.ticker().to_string(),
            amount,
        }
    }

    fn uuid(&self) -> &str {
        &self.uuid
    }

    fn maker_coin(&self) -> &str { self.maker_coin.ticker() }

    fn taker_coin(&self) -> &str { self.taker_coin.ticker() }
}

pub enum MakerSwapCommand {
    Start,
    Negotiate,
    WaitForTakerFee,
    SendPayment,
    WaitForTakerPayment,
    ValidateTakerPayment,
    SpendTakerPayment,
    RefundMakerPayment,
    Finish
}

#[derive(Clone, Debug, Deserialize, PartialEq, Serialize)]
#[serde(tag = "type", content = "data")]
pub enum MakerSwapEvent {
    Started(MakerSwapData),
    StartFailed(SwapError),
    Negotiated(TakerNegotiationData),
    NegotiateFailed(SwapError),
    TakerFeeValidated(TransactionDetails),
    TakerFeeValidateFailed(SwapError),
    MakerPaymentSent(TransactionDetails),
    MakerPaymentTransactionFailed(SwapError),
    MakerPaymentDataSendFailed(SwapError),
    TakerPaymentReceived(TransactionDetails),
    TakerPaymentWaitConfirmStarted,
    TakerPaymentValidatedAndConfirmed,
    TakerPaymentValidateFailed(SwapError),
    TakerPaymentSpent(TransactionDetails),
    TakerPaymentSpendFailed(SwapError),
    MakerPaymentRefunded(TransactionDetails),
    MakerPaymentRefundFailed(SwapError),
    Finished,
}

impl MakerSwapEvent {
    fn status_str(&self) -> String {
        match self {
            MakerSwapEvent::Started(_) => "Started...".to_owned(),
            MakerSwapEvent::StartFailed(_) => "Start failed...".to_owned(),
            MakerSwapEvent::Negotiated(_) => "Negotiated...".to_owned(),
            MakerSwapEvent::NegotiateFailed(_) => "Negotiate failed...".to_owned(),
            MakerSwapEvent::TakerFeeValidated(_) => "Taker fee validated...".to_owned(),
            MakerSwapEvent::TakerFeeValidateFailed(_) => "Taker fee validate failed...".to_owned(),
            MakerSwapEvent::MakerPaymentSent(_) => "Maker payment sent...".to_owned(),
            MakerSwapEvent::MakerPaymentTransactionFailed(_) => "Maker payment failed...".to_owned(),
            MakerSwapEvent::MakerPaymentDataSendFailed(_) => "Maker payment failed...".to_owned(),
            MakerSwapEvent::TakerPaymentReceived(_) => "Taker payment received...".to_owned(),
            MakerSwapEvent::TakerPaymentWaitConfirmStarted => "Taker payment wait confirm started...".to_owned(),
            MakerSwapEvent::TakerPaymentValidatedAndConfirmed => "Taker payment validated and confirmed...".to_owned(),
            MakerSwapEvent::TakerPaymentValidateFailed(_) => "Taker payment validate failed...".to_owned(),
            MakerSwapEvent::TakerPaymentSpent(_) => "Taker payment spent...".to_owned(),
            MakerSwapEvent::TakerPaymentSpendFailed(_) => "Taker payment spend failed...".to_owned(),
            MakerSwapEvent::MakerPaymentRefunded(_) => "Maker payment refunded...".to_owned(),
            MakerSwapEvent::MakerPaymentRefundFailed(_) => "Maker payment refund failed...".to_owned(),
            MakerSwapEvent::Finished => "Finished".to_owned(),
        }
    }
}

#[derive(Debug, Deserialize, PartialEq, Serialize)]
struct MakerSavedEvent {
    timestamp: u64,
    event: MakerSwapEvent,
}

impl MakerSavedEvent {
    /// next command that must be executed after swap is restored
    fn get_command(&self) -> Option<MakerSwapCommand> {
        match self.event {
            MakerSwapEvent::Started(_) => Some(MakerSwapCommand::Negotiate),
            MakerSwapEvent::StartFailed(_) => Some(MakerSwapCommand::Finish),
            MakerSwapEvent::Negotiated(_) => Some(MakerSwapCommand::WaitForTakerFee),
            MakerSwapEvent::NegotiateFailed(_) => Some(MakerSwapCommand::Finish),
            MakerSwapEvent::TakerFeeValidated(_) => Some(MakerSwapCommand::SendPayment),
            MakerSwapEvent::TakerFeeValidateFailed(_) => Some(MakerSwapCommand::Finish),
            MakerSwapEvent::MakerPaymentSent(_) => Some(MakerSwapCommand::WaitForTakerPayment),
            MakerSwapEvent::MakerPaymentTransactionFailed(_) => Some(MakerSwapCommand::Finish),
            MakerSwapEvent::MakerPaymentDataSendFailed(_) => Some(MakerSwapCommand::RefundMakerPayment),
            MakerSwapEvent::TakerPaymentReceived(_) => Some(MakerSwapCommand::ValidateTakerPayment),
            MakerSwapEvent::TakerPaymentWaitConfirmStarted => Some(MakerSwapCommand::ValidateTakerPayment),
            MakerSwapEvent::TakerPaymentValidatedAndConfirmed => Some(MakerSwapCommand::SpendTakerPayment),
            MakerSwapEvent::TakerPaymentValidateFailed(_) => Some(MakerSwapCommand::RefundMakerPayment),
            MakerSwapEvent::TakerPaymentSpent(_) => Some(MakerSwapCommand::Finish),
            MakerSwapEvent::TakerPaymentSpendFailed(_) => Some(MakerSwapCommand::RefundMakerPayment),
            MakerSwapEvent::MakerPaymentRefunded(_) => Some(MakerSwapCommand::Finish),
            MakerSwapEvent::MakerPaymentRefundFailed(_) => Some(MakerSwapCommand::Finish),
            MakerSwapEvent::Finished => None,
        }
    }
}

#[derive(Debug, Serialize, Deserialize)]
pub struct MakerSavedSwap {
    pub uuid: String,
    events: Vec<MakerSavedEvent>,
    maker_amount: Option<BigDecimal>,
    maker_coin: Option<String>,
    taker_amount: Option<BigDecimal>,
    taker_coin: Option<String>,
    gui: Option<String>,
    mm_version: Option<String>,
    success_events: Vec<String>,
    error_events: Vec<String>,
}

impl MakerSavedSwap {
    pub fn maker_coin(&self) -> Result<String, String> {
        match self.events.first() {
            Some(event) => match &event.event {
                MakerSwapEvent::Started(data) => Ok(data.maker_coin.clone()),
                _ => ERR!("First swap event must be Started"),
            },
            None => ERR!("Can't get maker coin, events are empty"),
        }
    }

    pub fn taker_coin(&self) -> Result<String, String> {
        match self.events.first() {
            Some(event) => match &event.event {
                MakerSwapEvent::Started(data) => Ok(data.taker_coin.clone()),
                _ => ERR!("First swap event must be Started"),
            },
            None => ERR!("Can't get maker coin, events are empty"),
        }
    }

    pub fn is_finished(&self) -> bool {
        match self.events.last() {
            Some(event) => event.event == MakerSwapEvent::Finished,
            None => false,
        }
    }

    pub fn get_my_info(&self) -> Option<MySwapInfo> {
        match self.events.first() {
            Some(event) => match &event.event {
                MakerSwapEvent::Started(data) => {
                    Some(MySwapInfo {
                        my_coin: data.maker_coin.clone(),
                        other_coin: data.taker_coin.clone(),
                        my_amount: data.maker_amount.clone(),
                        other_amount: data.taker_amount.clone(),
                        started_at: data.started_at,
                    })
                },
                _ => None,
            },
            None => None,
        }
    }

    pub fn hide_secret(&mut self) {
        match self.events.first_mut() {
            Some(ref mut event) => match &mut event.event {
                MakerSwapEvent::Started(ref mut data) => data.secret = H256Json::default(),
                _ => (),
            }
            None => (),
        }
    }

    pub fn is_recoverable(&self) -> bool {
        if !self.is_finished() { return false };
        for event in self.events.iter() {
            match event.event {
                MakerSwapEvent::StartFailed(_) | MakerSwapEvent::NegotiateFailed(_) | MakerSwapEvent::TakerFeeValidateFailed(_) |
                MakerSwapEvent::TakerPaymentSpent(_) | MakerSwapEvent::MakerPaymentRefunded(_) => {
                    return false;
                }
                _ => (),
            }
        }
        true
    }
}

/// Starts the maker swap and drives it to completion (until None next command received).
/// Panics in case of command or event apply fails, not sure yet how to handle such situations
/// because it's usually means that swap is in invalid state which is possible only if there's developer error.
/// Every produced event is saved to local DB. Swap status is broadcasted to P2P network after completion.
pub async fn run_maker_swap(mut swap: MakerSwap, initial_command: Option<MakerSwapCommand>) {
    let mut command = initial_command.unwrap_or(MakerSwapCommand::Start);
    let mut events;
    let ctx = swap.ctx.clone();
    let mut status = ctx.log.status_handle();
    let uuid = swap.uuid.clone();
    let swap_tags: &[&dyn TagParam] = &[&"swap", &("uuid", &uuid[..])];

    loop {
        let res = unwrap!(swap.handle_command(command).await);
        events = res.1;
        for event in events {
            let to_save = MakerSavedEvent {
                timestamp: now_ms(),
                event: event.clone(),
            };
<<<<<<< HEAD
            #[cfg(feature = "native")] unwrap!(save_my_maker_swap_event(&ctx, &uuid, to_save));
=======
            unwrap!(save_my_maker_swap_event(&ctx, &unwrap!(running_swap.read()), to_save));
>>>>>>> 099c49ae
            status.status(swap_tags, &event.status_str());
            unwrap!(swap.apply_event(event));
        }
        match res.0 {
            Some(c) => { command = c; },
            None => {
                if cfg!(feature = "native") {
                    if let Err(e) = broadcast_my_swap_status(&uuid, &ctx) {
                        log!("!broadcast_my_swap_status(" (uuid) "): " (e));
                    }
                }
                break;
            },
        }
    }
}

#[cfg(test)]
mod maker_swap_tests {
    use coins::{MarketCoinOps, SwapOps, TestCoin};
    use coins::eth::{signed_eth_tx_from_bytes, SignedEthTx};
    use common::privkey::key_pair_from_seed;
    use common::mm_ctx::MmCtxBuilder;
    use mocktopus::mocking::*;
    use super::*;

    fn eth_tx_for_test() -> SignedEthTx {
        // raw transaction bytes of https://etherscan.io/tx/0x0869be3e5d4456a29d488a533ad6c118620fef450f36778aecf31d356ff8b41f
        let tx_bytes = [248, 240, 3, 133, 1, 42, 5, 242, 0, 131, 2, 73, 240, 148, 133, 0, 175, 192, 188, 82, 20, 114, 128, 130, 22, 51, 38, 194, 255, 12, 115, 244, 168, 113, 135, 110, 205, 245, 24, 127, 34, 254, 184, 132, 21, 44, 243, 175, 73, 33, 143, 82, 117, 16, 110, 27, 133, 82, 200, 114, 233, 42, 140, 198, 35, 21, 201, 249, 187, 180, 20, 46, 148, 40, 9, 228, 193, 130, 71, 199, 0, 0, 0, 0, 0, 0, 0, 0, 0, 0, 0, 0, 152, 41, 132, 9, 201, 73, 19, 94, 237, 137, 35, 61, 4, 194, 207, 239, 152, 75, 175, 245, 157, 174, 10, 214, 161, 207, 67, 70, 87, 246, 231, 212, 47, 216, 119, 68, 237, 197, 125, 141, 0, 0, 0, 0, 0, 0, 0, 0, 0, 0, 0, 0, 0, 0, 0, 0, 0, 0, 0, 0, 0, 0, 0, 0, 0, 0, 0, 0, 0, 0, 0, 0, 0, 0, 0, 0, 0, 0, 0, 0, 93, 72, 125, 102, 28, 159, 180, 237, 198, 97, 87, 80, 82, 200, 104, 40, 245, 221, 7, 28, 122, 104, 91, 99, 1, 159, 140, 25, 131, 101, 74, 87, 50, 168, 146, 187, 90, 160, 51, 1, 123, 247, 6, 108, 165, 181, 188, 40, 56, 47, 211, 229, 221, 73, 5, 15, 89, 81, 117, 225, 216, 108, 98, 226, 119, 232, 94, 184, 42, 106];
        unwrap!(signed_eth_tx_from_bytes(&tx_bytes))
    }

    #[test]
    fn test_recover_funds_maker_swap_payment_errored_but_sent() {
        // the swap ends up with MakerPaymentTransactionFailed error but the transaction is actually
        // sent, need to find it and refund
        let maker_saved_json = r#"{"error_events":["StartFailed","NegotiateFailed","TakerFeeValidateFailed","MakerPaymentTransactionFailed","MakerPaymentDataSendFailed","TakerPaymentValidateFailed","TakerPaymentSpendFailed","MakerPaymentRefunded","MakerPaymentRefundFailed"],"events":[{"event":{"data":{"lock_duration":7800,"maker_amount":"3.54932734","maker_coin":"KMD","maker_coin_start_block":1452970,"maker_payment_confirmations":1,"maker_payment_lock":1563759539,"my_persistent_pub":"031bb83b58ec130e28e0a6d5d2acf2eb01b0d3f1670e021d47d31db8a858219da8","secret":"0000000000000000000000000000000000000000000000000000000000000000","started_at":1563743939,"taker":"101ace6b08605b9424b0582b5cce044b70a3c8d8d10cb2965e039b0967ae92b9","taker_amount":"0.02004833998671660000000000","taker_coin":"ETH","taker_coin_start_block":8196380,"taker_payment_confirmations":1,"uuid":"3447b727-fe93-4357-8e5a-8cf2699b7e86"},"type":"Started"},"timestamp":1563743939211},{"event":{"data":{"taker_payment_locktime":1563751737,"taker_pubkey":"03101ace6b08605b9424b0582b5cce044b70a3c8d8d10cb2965e039b0967ae92b9"},"type":"Negotiated"},"timestamp":1563743979835},{"event":{"data":{"block_height":8196386,"coin":"ETH","fee_details":null,"from":["0x3D6a2f4Dd6085b34EeD6cBc2D3aaABd0D3B697C1"],"internal_id":"00","my_balance_change":0,"received_by_me":0,"spent_by_me":0,"timestamp":1563744052,"to":["0xD8997941Dd1346e9231118D5685d866294f59e5b"],"total_amount":0.0001,"tx_hash":"a59203eb2328827de00bed699a29389792906e4f39fdea145eb40dc6b3821bd6","tx_hex":"f8690284ee6b280082520894d8997941dd1346e9231118d5685d866294f59e5b865af3107a4000801ca0743d2b7c9fad65805d882179062012261be328d7628ae12ee08eff8d7657d993a07eecbd051f49d35279416778faa4664962726d516ce65e18755c9b9406a9c2fd"},"type":"TakerFeeValidated"},"timestamp":1563744052878},{"event":{"data":{"error":"lp_swap:1888] eth:654] RPC error: Error { code: ServerError(-32010), message: \"Transaction with the same hash was already imported.\", data: None }"},"type":"MakerPaymentTransactionFailed"},"timestamp":1563744118577},{"event":{"type":"Finished"},"timestamp":1563763243350}],"success_events":["Started","Negotiated","TakerFeeValidated","MakerPaymentSent","TakerPaymentReceived","TakerPaymentWaitConfirmStarted","TakerPaymentValidatedAndConfirmed","TakerPaymentSpent","Finished"],"uuid":"3447b727-fe93-4357-8e5a-8cf2699b7e86"}"#;
        let maker_saved_swap: MakerSavedSwap = unwrap!(json::from_str(maker_saved_json));
        let key_pair = unwrap!(key_pair_from_seed("spice describe gravity federal blast come thank unfair canal monkey style afraid"));
        let ctx = MmCtxBuilder::default().with_secp256k1_key_pair(key_pair).into_mm_arc();

        TestCoin::ticker.mock_safe(|_| MockResult::Return("ticker"));
        static mut MY_PAYMENT_SENT_CALLED: bool = false;
        TestCoin::check_if_my_payment_sent.mock_safe(|_, _, _, _, _| {
            unsafe { MY_PAYMENT_SENT_CALLED = true };
            MockResult::Return(Box::new(futures01::future::ok(Some(eth_tx_for_test().into()))))
        });

        static mut MAKER_REFUND_CALLED: bool = false;
        TestCoin::send_maker_refunds_payment.mock_safe(|_, _, _, _, _| {
            unsafe { MAKER_REFUND_CALLED = true };
            MockResult::Return(Box::new(futures01::future::ok(eth_tx_for_test().into())))
        });
        TestCoin::search_for_swap_tx_spend_my.mock_safe(|_, _, _, _, _, _| MockResult::Return(Ok(None)));
        let maker_coin = MmCoinEnum::Test(TestCoin {});
        let taker_coin = MmCoinEnum::Test(TestCoin {});
        let (maker_swap, _) = unwrap!(MakerSwap::load_from_saved(ctx, maker_coin, taker_coin, maker_saved_swap));
        let actual = unwrap!(maker_swap.recover_funds());
        let expected = RecoveredSwap {
            action: RecoveredSwapAction::RefundedMyPayment,
            coin: "ticker".to_string(),
            transaction: eth_tx_for_test().into(),
        };
        assert_eq!(expected, actual);
        assert!(unsafe { MY_PAYMENT_SENT_CALLED });
        assert!(unsafe { MAKER_REFUND_CALLED });
    }

    #[test]
    fn test_recover_funds_maker_payment_refund_errored() {
        // the swap ends up with MakerPaymentRefundFailed error
        let maker_saved_json = r#"{"error_events":["StartFailed","NegotiateFailed","TakerFeeValidateFailed","MakerPaymentTransactionFailed","MakerPaymentDataSendFailed","TakerPaymentValidateFailed","TakerPaymentSpendFailed","MakerPaymentRefunded","MakerPaymentRefundFailed"],"events":[{"event":{"data":{"lock_duration":7800,"maker_amount":"0.58610590","maker_coin":"KMD","maker_coin_start_block":1450923,"maker_payment_confirmations":1,"maker_payment_lock":1563636475,"my_persistent_pub":"031bb83b58ec130e28e0a6d5d2acf2eb01b0d3f1670e021d47d31db8a858219da8","secret":"0000000000000000000000000000000000000000000000000000000000000000","started_at":1563620875,"taker":"14a96292bfcd7762ece8eb08ead915da927c2619277363853572f30880d5155e","taker_amount":"0.0077700000552410000000000","taker_coin":"LTC","taker_coin_start_block":1670837,"taker_payment_confirmations":1,"uuid":"9db641f5-4300-4527-9fa6-f1c391d42c35"},"type":"Started"},"timestamp":1563620875062},{"event":{"data":{"taker_payment_locktime":1563628675,"taker_pubkey":"02713015d3fa4d30259e90be5f131beb593bf0131f3af2dcdb304e3322d8d52b91"},"type":"Negotiated"},"timestamp":1563620915497},{"event":{"data":{"block_height":0,"coin":"LTC","fee_details":{"amount":0.001},"from":["LKquWDGkJHEcFn85Dzw4FV5XwYp8GT3WvD"],"internal_id":"6740136eaaa615d9d231969e3a9599d0fc59e53989237a8d31cd6fc86c160013","my_balance_change":0,"received_by_me":0,"spent_by_me":0,"timestamp":0,"to":["LKquWDGkJHEcFn85Dzw4FV5XwYp8GT3WvD","LdeeicEe3dYpjy36TPWrufiGToyaaEP2Zs"],"total_amount":0.0179204,"tx_hash":"6740136eaaa615d9d231969e3a9599d0fc59e53989237a8d31cd6fc86c160013","tx_hex":"0100000001a2586ea8294cedc55741bef625ba72c646399903391a7f6c604a58c6263135f2000000006b4830450221009c78c8ba4a7accab6b09f9a95da5bc59c81f4fc1e60b288ec3c5462b4d02ef01022056b63be1629cf17751d3cc5ffec51bcb1d7f9396e9ce9ca254d0f34104f7263a012102713015d3fa4d30259e90be5f131beb593bf0131f3af2dcdb304e3322d8d52b91ffffffff0210270000000000001976a914ca1e04745e8ca0c60d8c5881531d51bec470743f88ac78aa1900000000001976a91406ccabfd5f9075ecd5e8d0d31c0e973a54d51e8288ac5bf6325d"},"type":"TakerFeeValidated"},"timestamp":1563620976060},{"event":{"data":{"block_height":0,"coin":"KMD","fee_details":{"amount":1e-05},"from":["RT9MpMyucqXiX8bZLimXBnrrn2ofmdGNKd"],"internal_id":"d0f6e664cea9d89fe7b5cf8005fdca070d1ab1d05a482aaef95c08cdaecddf0a","my_balance_change":-0.5861159,"received_by_me":0.41387409,"spent_by_me":0.99998999,"timestamp":0,"to":["RT9MpMyucqXiX8bZLimXBnrrn2ofmdGNKd","bLVo4svJDxUF6C2fVivmV91HJqVjrkkAf4"],"total_amount":0.99998999,"tx_hash":"d0f6e664cea9d89fe7b5cf8005fdca070d1ab1d05a482aaef95c08cdaecddf0a","tx_hex":"0400008085202f89019f1cbda354342cdf982046b331bbd3791f53b692efc6e4becc36be495b2977d9000000006b483045022100fa9d4557394141f6a8b9bfb8cd594a521fd8bcd1965dbf8bc4e04abc849ac66e0220589f521814c10a7561abfd5e432f7a2ee60d4875fe4604618af3207dae531ac00121031bb83b58ec130e28e0a6d5d2acf2eb01b0d3f1670e021d47d31db8a858219da8ffffffff029e537e030000000017a9145534898009f1467191065f6890b96914b39a1c018791857702000000001976a914c3f710deb7320b0efa6edb14e3ebeeb9155fa90d88ac72ee325d000000000000000000000000000000"},"type":"MakerPaymentSent"},"timestamp":1563620976189},{"event":{"data":{"block_height":0,"coin":"LTC","fee_details":{"amount":0.001},"from":["LKquWDGkJHEcFn85Dzw4FV5XwYp8GT3WvD"],"internal_id":"1e883eb2f3991e84ba27f53651f89b7dda708678a5b9813d043577f222b9ca30","my_balance_change":0,"received_by_me":0,"spent_by_me":0,"timestamp":0,"to":["3DgMcEEjxwXfnEVapgQSCBVy2tz9X41RmR","LKquWDGkJHEcFn85Dzw4FV5XwYp8GT3WvD"],"total_amount":0.0168204,"tx_hash":"1e883eb2f3991e84ba27f53651f89b7dda708678a5b9813d043577f222b9ca30","tx_hex":"01000000011300166cc86fcd318d7a238939e559fcd099953a9e9631d2d915a6aa6e134067010000006a47304402206781d5f2db2ff13d2ec7e266f774ea5630cc2dba4019e18e9716131b8b026051022006ebb33857b6d180f13aa6be2fc532f9734abde9d00ae14757e7d7ba3741c08c012102713015d3fa4d30259e90be5f131beb593bf0131f3af2dcdb304e3322d8d52b91ffffffff0228db0b000000000017a91483818667161bf94adda3964a81a231cbf6f5338187b0480c00000000001976a91406ccabfd5f9075ecd5e8d0d31c0e973a54d51e8288ac7cf7325d"},"type":"TakerPaymentReceived"},"timestamp":1563621268320},{"event":{"type":"TakerPaymentWaitConfirmStarted"},"timestamp":1563621268321},{"event":{"type":"TakerPaymentValidatedAndConfirmed"},"timestamp":1563621778471},{"event":{"data":{"error":"lp_swap:2025] utxo:938] rpc_clients:719] JsonRpcError { request: JsonRpcRequest { jsonrpc: \"2.0\", id: \"9\", method: \"blockchain.transaction.broadcast\", params: [String(\"010000000130cab922f27735043d81b9a5788670da7d9bf85136f527ba841e99f3b23e881e00000000b6473044022058a0c1da6bcf8c1418899ff8475f3ab6dddbff918528451c1fe71c2f7dad176302204c2e0bcf8f9b5f09e02ccfeb9256e9b34fb355ea655a5704a8a3fa920079b91501514c6b63048314335db1752102713015d3fa4d30259e90be5f131beb593bf0131f3af2dcdb304e3322d8d52b91ac6782012088a9147ed38daab6085c1a1e4426e61dc87a3c2c081a958821031bb83b58ec130e28e0a6d5d2acf2eb01b0d3f1670e021d47d31db8a858219da8ac68feffffff0188540a00000000001976a91406ccabfd5f9075ecd5e8d0d31c0e973a54d51e8288ac1c2b335d\")] }, error: Response(Object({\"code\": Number(1), \"message\": String(\"the transaction was rejected by network rules.\\n\\nMissing inputs\\n[010000000130cab922f27735043d81b9a5788670da7d9bf85136f527ba841e99f3b23e881e00000000b6473044022058a0c1da6bcf8c1418899ff8475f3ab6dddbff918528451c1fe71c2f7dad176302204c2e0bcf8f9b5f09e02ccfeb9256e9b34fb355ea655a5704a8a3fa920079b91501514c6b63048314335db1752102713015d3fa4d30259e90be5f131beb593bf0131f3af2dcdb304e3322d8d52b91ac6782012088a9147ed38daab6085c1a1e4426e61dc87a3c2c081a958821031bb83b58ec130e28e0a6d5d2acf2eb01b0d3f1670e021d47d31db8a858219da8ac68feffffff0188540a00000000001976a91406ccabfd5f9075ecd5e8d0d31c0e973a54d51e8288ac1c2b335d]\")})) }"},"type":"TakerPaymentSpendFailed"},"timestamp":1563638060583},{"event":{"data":{"error":"lp_swap:2025] utxo:938] rpc_clients:719] JsonRpcError { request: JsonRpcRequest { jsonrpc: \"2.0\", id: \"9\", method: \"blockchain.transaction.broadcast\", params: [String(\"010000000130cab922f27735043d81b9a5788670da7d9bf85136f527ba841e99f3b23e881e00000000b6473044022058a0c1da6bcf8c1418899ff8475f3ab6dddbff918528451c1fe71c2f7dad176302204c2e0bcf8f9b5f09e02ccfeb9256e9b34fb355ea655a5704a8a3fa920079b91501514c6b63048314335db1752102713015d3fa4d30259e90be5f131beb593bf0131f3af2dcdb304e3322d8d52b91ac6782012088a9147ed38daab6085c1a1e4426e61dc87a3c2c081a958821031bb83b58ec130e28e0a6d5d2acf2eb01b0d3f1670e021d47d31db8a858219da8ac68feffffff0188540a00000000001976a91406ccabfd5f9075ecd5e8d0d31c0e973a54d51e8288ac1c2b335d\")] }, error: Response(Object({\"code\": Number(1), \"message\": String(\"the transaction was rejected by network rules.\\n\\nMissing inputs\\n[010000000130cab922f27735043d81b9a5788670da7d9bf85136f527ba841e99f3b23e881e00000000b6473044022058a0c1da6bcf8c1418899ff8475f3ab6dddbff918528451c1fe71c2f7dad176302204c2e0bcf8f9b5f09e02ccfeb9256e9b34fb355ea655a5704a8a3fa920079b91501514c6b63048314335db1752102713015d3fa4d30259e90be5f131beb593bf0131f3af2dcdb304e3322d8d52b91ac6782012088a9147ed38daab6085c1a1e4426e61dc87a3c2c081a958821031bb83b58ec130e28e0a6d5d2acf2eb01b0d3f1670e021d47d31db8a858219da8ac68feffffff0188540a00000000001976a91406ccabfd5f9075ecd5e8d0d31c0e973a54d51e8288ac1c2b335d]\")})) }"},"type":"MakerPaymentRefundFailed"},"timestamp":1563638060583},{"event":{"type":"Finished"},"timestamp":1563621778483}],"success_events":["Started","Negotiated","TakerFeeValidated","MakerPaymentSent","TakerPaymentReceived","TakerPaymentWaitConfirmStarted","TakerPaymentValidatedAndConfirmed","TakerPaymentSpent","Finished"],"uuid":"9db641f5-4300-4527-9fa6-f1c391d42c35"}"#;
        let maker_saved_swap: MakerSavedSwap = unwrap!(json::from_str(maker_saved_json));
        let key_pair = unwrap!(key_pair_from_seed("spice describe gravity federal blast come thank unfair canal monkey style afraid"));
        let ctx = MmCtxBuilder::default().with_secp256k1_key_pair(key_pair).into_mm_arc();

        TestCoin::ticker.mock_safe(|_| MockResult::Return("ticker"));
        static mut MAKER_REFUND_CALLED: bool = false;

        TestCoin::send_maker_refunds_payment.mock_safe(|_, _, _, _, _| {
            unsafe { MAKER_REFUND_CALLED = true };
            MockResult::Return(Box::new(futures01::future::ok(eth_tx_for_test().into())))
        });

        TestCoin::search_for_swap_tx_spend_my.mock_safe(|_, _, _, _, _, _| MockResult::Return(Ok(None)));
        let maker_coin = MmCoinEnum::Test(TestCoin {});
        let taker_coin = MmCoinEnum::Test(TestCoin {});
        let (maker_swap, _) = unwrap!(MakerSwap::load_from_saved(ctx, maker_coin, taker_coin, maker_saved_swap));
        let actual = unwrap!(maker_swap.recover_funds());
        let expected = RecoveredSwap {
            action: RecoveredSwapAction::RefundedMyPayment,
            coin: "ticker".to_string(),
            transaction: eth_tx_for_test().into(),
        };
        assert_eq!(expected, actual);
        assert!(unsafe { MAKER_REFUND_CALLED });
    }

    #[test]
    fn test_recover_funds_maker_payment_refund_errored_already_refunded() {
        // the swap ends up with MakerPaymentRefundFailed error
        let maker_saved_json = r#"{"error_events":["StartFailed","NegotiateFailed","TakerFeeValidateFailed","MakerPaymentTransactionFailed","MakerPaymentDataSendFailed","TakerPaymentValidateFailed","TakerPaymentSpendFailed","MakerPaymentRefunded","MakerPaymentRefundFailed"],"events":[{"event":{"data":{"lock_duration":7800,"maker_amount":"0.58610590","maker_coin":"KMD","maker_coin_start_block":1450923,"maker_payment_confirmations":1,"maker_payment_lock":1563636475,"my_persistent_pub":"031bb83b58ec130e28e0a6d5d2acf2eb01b0d3f1670e021d47d31db8a858219da8","secret":"0000000000000000000000000000000000000000000000000000000000000000","started_at":1563620875,"taker":"14a96292bfcd7762ece8eb08ead915da927c2619277363853572f30880d5155e","taker_amount":"0.0077700000552410000000000","taker_coin":"LTC","taker_coin_start_block":1670837,"taker_payment_confirmations":1,"uuid":"9db641f5-4300-4527-9fa6-f1c391d42c35"},"type":"Started"},"timestamp":1563620875062},{"event":{"data":{"taker_payment_locktime":1563628675,"taker_pubkey":"02713015d3fa4d30259e90be5f131beb593bf0131f3af2dcdb304e3322d8d52b91"},"type":"Negotiated"},"timestamp":1563620915497},{"event":{"data":{"block_height":0,"coin":"LTC","fee_details":{"amount":0.001},"from":["LKquWDGkJHEcFn85Dzw4FV5XwYp8GT3WvD"],"internal_id":"6740136eaaa615d9d231969e3a9599d0fc59e53989237a8d31cd6fc86c160013","my_balance_change":0,"received_by_me":0,"spent_by_me":0,"timestamp":0,"to":["LKquWDGkJHEcFn85Dzw4FV5XwYp8GT3WvD","LdeeicEe3dYpjy36TPWrufiGToyaaEP2Zs"],"total_amount":0.0179204,"tx_hash":"6740136eaaa615d9d231969e3a9599d0fc59e53989237a8d31cd6fc86c160013","tx_hex":"0100000001a2586ea8294cedc55741bef625ba72c646399903391a7f6c604a58c6263135f2000000006b4830450221009c78c8ba4a7accab6b09f9a95da5bc59c81f4fc1e60b288ec3c5462b4d02ef01022056b63be1629cf17751d3cc5ffec51bcb1d7f9396e9ce9ca254d0f34104f7263a012102713015d3fa4d30259e90be5f131beb593bf0131f3af2dcdb304e3322d8d52b91ffffffff0210270000000000001976a914ca1e04745e8ca0c60d8c5881531d51bec470743f88ac78aa1900000000001976a91406ccabfd5f9075ecd5e8d0d31c0e973a54d51e8288ac5bf6325d"},"type":"TakerFeeValidated"},"timestamp":1563620976060},{"event":{"data":{"block_height":0,"coin":"KMD","fee_details":{"amount":1e-05},"from":["RT9MpMyucqXiX8bZLimXBnrrn2ofmdGNKd"],"internal_id":"d0f6e664cea9d89fe7b5cf8005fdca070d1ab1d05a482aaef95c08cdaecddf0a","my_balance_change":-0.5861159,"received_by_me":0.41387409,"spent_by_me":0.99998999,"timestamp":0,"to":["RT9MpMyucqXiX8bZLimXBnrrn2ofmdGNKd","bLVo4svJDxUF6C2fVivmV91HJqVjrkkAf4"],"total_amount":0.99998999,"tx_hash":"d0f6e664cea9d89fe7b5cf8005fdca070d1ab1d05a482aaef95c08cdaecddf0a","tx_hex":"0400008085202f89019f1cbda354342cdf982046b331bbd3791f53b692efc6e4becc36be495b2977d9000000006b483045022100fa9d4557394141f6a8b9bfb8cd594a521fd8bcd1965dbf8bc4e04abc849ac66e0220589f521814c10a7561abfd5e432f7a2ee60d4875fe4604618af3207dae531ac00121031bb83b58ec130e28e0a6d5d2acf2eb01b0d3f1670e021d47d31db8a858219da8ffffffff029e537e030000000017a9145534898009f1467191065f6890b96914b39a1c018791857702000000001976a914c3f710deb7320b0efa6edb14e3ebeeb9155fa90d88ac72ee325d000000000000000000000000000000"},"type":"MakerPaymentSent"},"timestamp":1563620976189},{"event":{"data":{"block_height":0,"coin":"LTC","fee_details":{"amount":0.001},"from":["LKquWDGkJHEcFn85Dzw4FV5XwYp8GT3WvD"],"internal_id":"1e883eb2f3991e84ba27f53651f89b7dda708678a5b9813d043577f222b9ca30","my_balance_change":0,"received_by_me":0,"spent_by_me":0,"timestamp":0,"to":["3DgMcEEjxwXfnEVapgQSCBVy2tz9X41RmR","LKquWDGkJHEcFn85Dzw4FV5XwYp8GT3WvD"],"total_amount":0.0168204,"tx_hash":"1e883eb2f3991e84ba27f53651f89b7dda708678a5b9813d043577f222b9ca30","tx_hex":"01000000011300166cc86fcd318d7a238939e559fcd099953a9e9631d2d915a6aa6e134067010000006a47304402206781d5f2db2ff13d2ec7e266f774ea5630cc2dba4019e18e9716131b8b026051022006ebb33857b6d180f13aa6be2fc532f9734abde9d00ae14757e7d7ba3741c08c012102713015d3fa4d30259e90be5f131beb593bf0131f3af2dcdb304e3322d8d52b91ffffffff0228db0b000000000017a91483818667161bf94adda3964a81a231cbf6f5338187b0480c00000000001976a91406ccabfd5f9075ecd5e8d0d31c0e973a54d51e8288ac7cf7325d"},"type":"TakerPaymentReceived"},"timestamp":1563621268320},{"event":{"type":"TakerPaymentWaitConfirmStarted"},"timestamp":1563621268321},{"event":{"type":"TakerPaymentValidatedAndConfirmed"},"timestamp":1563621778471},{"event":{"data":{"error":"lp_swap:2025] utxo:938] rpc_clients:719] JsonRpcError { request: JsonRpcRequest { jsonrpc: \"2.0\", id: \"9\", method: \"blockchain.transaction.broadcast\", params: [String(\"010000000130cab922f27735043d81b9a5788670da7d9bf85136f527ba841e99f3b23e881e00000000b6473044022058a0c1da6bcf8c1418899ff8475f3ab6dddbff918528451c1fe71c2f7dad176302204c2e0bcf8f9b5f09e02ccfeb9256e9b34fb355ea655a5704a8a3fa920079b91501514c6b63048314335db1752102713015d3fa4d30259e90be5f131beb593bf0131f3af2dcdb304e3322d8d52b91ac6782012088a9147ed38daab6085c1a1e4426e61dc87a3c2c081a958821031bb83b58ec130e28e0a6d5d2acf2eb01b0d3f1670e021d47d31db8a858219da8ac68feffffff0188540a00000000001976a91406ccabfd5f9075ecd5e8d0d31c0e973a54d51e8288ac1c2b335d\")] }, error: Response(Object({\"code\": Number(1), \"message\": String(\"the transaction was rejected by network rules.\\n\\nMissing inputs\\n[010000000130cab922f27735043d81b9a5788670da7d9bf85136f527ba841e99f3b23e881e00000000b6473044022058a0c1da6bcf8c1418899ff8475f3ab6dddbff918528451c1fe71c2f7dad176302204c2e0bcf8f9b5f09e02ccfeb9256e9b34fb355ea655a5704a8a3fa920079b91501514c6b63048314335db1752102713015d3fa4d30259e90be5f131beb593bf0131f3af2dcdb304e3322d8d52b91ac6782012088a9147ed38daab6085c1a1e4426e61dc87a3c2c081a958821031bb83b58ec130e28e0a6d5d2acf2eb01b0d3f1670e021d47d31db8a858219da8ac68feffffff0188540a00000000001976a91406ccabfd5f9075ecd5e8d0d31c0e973a54d51e8288ac1c2b335d]\")})) }"},"type":"TakerPaymentSpendFailed"},"timestamp":1563638060583},{"event":{"data":{"error":"lp_swap:2025] utxo:938] rpc_clients:719] JsonRpcError { request: JsonRpcRequest { jsonrpc: \"2.0\", id: \"9\", method: \"blockchain.transaction.broadcast\", params: [String(\"010000000130cab922f27735043d81b9a5788670da7d9bf85136f527ba841e99f3b23e881e00000000b6473044022058a0c1da6bcf8c1418899ff8475f3ab6dddbff918528451c1fe71c2f7dad176302204c2e0bcf8f9b5f09e02ccfeb9256e9b34fb355ea655a5704a8a3fa920079b91501514c6b63048314335db1752102713015d3fa4d30259e90be5f131beb593bf0131f3af2dcdb304e3322d8d52b91ac6782012088a9147ed38daab6085c1a1e4426e61dc87a3c2c081a958821031bb83b58ec130e28e0a6d5d2acf2eb01b0d3f1670e021d47d31db8a858219da8ac68feffffff0188540a00000000001976a91406ccabfd5f9075ecd5e8d0d31c0e973a54d51e8288ac1c2b335d\")] }, error: Response(Object({\"code\": Number(1), \"message\": String(\"the transaction was rejected by network rules.\\n\\nMissing inputs\\n[010000000130cab922f27735043d81b9a5788670da7d9bf85136f527ba841e99f3b23e881e00000000b6473044022058a0c1da6bcf8c1418899ff8475f3ab6dddbff918528451c1fe71c2f7dad176302204c2e0bcf8f9b5f09e02ccfeb9256e9b34fb355ea655a5704a8a3fa920079b91501514c6b63048314335db1752102713015d3fa4d30259e90be5f131beb593bf0131f3af2dcdb304e3322d8d52b91ac6782012088a9147ed38daab6085c1a1e4426e61dc87a3c2c081a958821031bb83b58ec130e28e0a6d5d2acf2eb01b0d3f1670e021d47d31db8a858219da8ac68feffffff0188540a00000000001976a91406ccabfd5f9075ecd5e8d0d31c0e973a54d51e8288ac1c2b335d]\")})) }"},"type":"MakerPaymentRefundFailed"},"timestamp":1563638060583},{"event":{"type":"Finished"},"timestamp":1563621778483}],"success_events":["Started","Negotiated","TakerFeeValidated","MakerPaymentSent","TakerPaymentReceived","TakerPaymentWaitConfirmStarted","TakerPaymentValidatedAndConfirmed","TakerPaymentSpent","Finished"],"uuid":"9db641f5-4300-4527-9fa6-f1c391d42c35"}"#;
        let maker_saved_swap: MakerSavedSwap = unwrap!(json::from_str(maker_saved_json));
        let key_pair = unwrap!(key_pair_from_seed("spice describe gravity federal blast come thank unfair canal monkey style afraid"));
        let ctx = MmCtxBuilder::default().with_secp256k1_key_pair(key_pair).into_mm_arc();

        TestCoin::ticker.mock_safe(|_| MockResult::Return("ticker"));
        TestCoin::search_for_swap_tx_spend_my.mock_safe(|_, _, _, _, _, _|
            MockResult::Return(Ok(Some(FoundSwapTxSpend::Refunded(eth_tx_for_test().into()))))
        );
        let maker_coin = MmCoinEnum::Test(TestCoin {});
        let taker_coin = MmCoinEnum::Test(TestCoin {});
        let (maker_swap, _) = unwrap!(MakerSwap::load_from_saved(ctx, maker_coin, taker_coin, maker_saved_swap));
        assert!(maker_swap.recover_funds().is_err());
    }

    #[test]
    fn test_recover_funds_maker_payment_refund_errored_already_spent() {
        // the swap ends up with MakerPaymentRefundFailed error
        let maker_saved_json = r#"{"error_events":["StartFailed","NegotiateFailed","TakerFeeValidateFailed","MakerPaymentTransactionFailed","MakerPaymentDataSendFailed","TakerPaymentValidateFailed","TakerPaymentSpendFailed","MakerPaymentRefunded","MakerPaymentRefundFailed"],"events":[{"event":{"data":{"lock_duration":7800,"maker_amount":"0.58610590","maker_coin":"KMD","maker_coin_start_block":1450923,"maker_payment_confirmations":1,"maker_payment_lock":1563636475,"my_persistent_pub":"031bb83b58ec130e28e0a6d5d2acf2eb01b0d3f1670e021d47d31db8a858219da8","secret":"0000000000000000000000000000000000000000000000000000000000000000","started_at":1563620875,"taker":"14a96292bfcd7762ece8eb08ead915da927c2619277363853572f30880d5155e","taker_amount":"0.0077700000552410000000000","taker_coin":"LTC","taker_coin_start_block":1670837,"taker_payment_confirmations":1,"uuid":"9db641f5-4300-4527-9fa6-f1c391d42c35"},"type":"Started"},"timestamp":1563620875062},{"event":{"data":{"taker_payment_locktime":1563628675,"taker_pubkey":"02713015d3fa4d30259e90be5f131beb593bf0131f3af2dcdb304e3322d8d52b91"},"type":"Negotiated"},"timestamp":1563620915497},{"event":{"data":{"block_height":0,"coin":"LTC","fee_details":{"amount":0.001},"from":["LKquWDGkJHEcFn85Dzw4FV5XwYp8GT3WvD"],"internal_id":"6740136eaaa615d9d231969e3a9599d0fc59e53989237a8d31cd6fc86c160013","my_balance_change":0,"received_by_me":0,"spent_by_me":0,"timestamp":0,"to":["LKquWDGkJHEcFn85Dzw4FV5XwYp8GT3WvD","LdeeicEe3dYpjy36TPWrufiGToyaaEP2Zs"],"total_amount":0.0179204,"tx_hash":"6740136eaaa615d9d231969e3a9599d0fc59e53989237a8d31cd6fc86c160013","tx_hex":"0100000001a2586ea8294cedc55741bef625ba72c646399903391a7f6c604a58c6263135f2000000006b4830450221009c78c8ba4a7accab6b09f9a95da5bc59c81f4fc1e60b288ec3c5462b4d02ef01022056b63be1629cf17751d3cc5ffec51bcb1d7f9396e9ce9ca254d0f34104f7263a012102713015d3fa4d30259e90be5f131beb593bf0131f3af2dcdb304e3322d8d52b91ffffffff0210270000000000001976a914ca1e04745e8ca0c60d8c5881531d51bec470743f88ac78aa1900000000001976a91406ccabfd5f9075ecd5e8d0d31c0e973a54d51e8288ac5bf6325d"},"type":"TakerFeeValidated"},"timestamp":1563620976060},{"event":{"data":{"block_height":0,"coin":"KMD","fee_details":{"amount":1e-05},"from":["RT9MpMyucqXiX8bZLimXBnrrn2ofmdGNKd"],"internal_id":"d0f6e664cea9d89fe7b5cf8005fdca070d1ab1d05a482aaef95c08cdaecddf0a","my_balance_change":-0.5861159,"received_by_me":0.41387409,"spent_by_me":0.99998999,"timestamp":0,"to":["RT9MpMyucqXiX8bZLimXBnrrn2ofmdGNKd","bLVo4svJDxUF6C2fVivmV91HJqVjrkkAf4"],"total_amount":0.99998999,"tx_hash":"d0f6e664cea9d89fe7b5cf8005fdca070d1ab1d05a482aaef95c08cdaecddf0a","tx_hex":"0400008085202f89019f1cbda354342cdf982046b331bbd3791f53b692efc6e4becc36be495b2977d9000000006b483045022100fa9d4557394141f6a8b9bfb8cd594a521fd8bcd1965dbf8bc4e04abc849ac66e0220589f521814c10a7561abfd5e432f7a2ee60d4875fe4604618af3207dae531ac00121031bb83b58ec130e28e0a6d5d2acf2eb01b0d3f1670e021d47d31db8a858219da8ffffffff029e537e030000000017a9145534898009f1467191065f6890b96914b39a1c018791857702000000001976a914c3f710deb7320b0efa6edb14e3ebeeb9155fa90d88ac72ee325d000000000000000000000000000000"},"type":"MakerPaymentSent"},"timestamp":1563620976189},{"event":{"data":{"block_height":0,"coin":"LTC","fee_details":{"amount":0.001},"from":["LKquWDGkJHEcFn85Dzw4FV5XwYp8GT3WvD"],"internal_id":"1e883eb2f3991e84ba27f53651f89b7dda708678a5b9813d043577f222b9ca30","my_balance_change":0,"received_by_me":0,"spent_by_me":0,"timestamp":0,"to":["3DgMcEEjxwXfnEVapgQSCBVy2tz9X41RmR","LKquWDGkJHEcFn85Dzw4FV5XwYp8GT3WvD"],"total_amount":0.0168204,"tx_hash":"1e883eb2f3991e84ba27f53651f89b7dda708678a5b9813d043577f222b9ca30","tx_hex":"01000000011300166cc86fcd318d7a238939e559fcd099953a9e9631d2d915a6aa6e134067010000006a47304402206781d5f2db2ff13d2ec7e266f774ea5630cc2dba4019e18e9716131b8b026051022006ebb33857b6d180f13aa6be2fc532f9734abde9d00ae14757e7d7ba3741c08c012102713015d3fa4d30259e90be5f131beb593bf0131f3af2dcdb304e3322d8d52b91ffffffff0228db0b000000000017a91483818667161bf94adda3964a81a231cbf6f5338187b0480c00000000001976a91406ccabfd5f9075ecd5e8d0d31c0e973a54d51e8288ac7cf7325d"},"type":"TakerPaymentReceived"},"timestamp":1563621268320},{"event":{"type":"TakerPaymentWaitConfirmStarted"},"timestamp":1563621268321},{"event":{"type":"TakerPaymentValidatedAndConfirmed"},"timestamp":1563621778471},{"event":{"data":{"error":"lp_swap:2025] utxo:938] rpc_clients:719] JsonRpcError { request: JsonRpcRequest { jsonrpc: \"2.0\", id: \"9\", method: \"blockchain.transaction.broadcast\", params: [String(\"010000000130cab922f27735043d81b9a5788670da7d9bf85136f527ba841e99f3b23e881e00000000b6473044022058a0c1da6bcf8c1418899ff8475f3ab6dddbff918528451c1fe71c2f7dad176302204c2e0bcf8f9b5f09e02ccfeb9256e9b34fb355ea655a5704a8a3fa920079b91501514c6b63048314335db1752102713015d3fa4d30259e90be5f131beb593bf0131f3af2dcdb304e3322d8d52b91ac6782012088a9147ed38daab6085c1a1e4426e61dc87a3c2c081a958821031bb83b58ec130e28e0a6d5d2acf2eb01b0d3f1670e021d47d31db8a858219da8ac68feffffff0188540a00000000001976a91406ccabfd5f9075ecd5e8d0d31c0e973a54d51e8288ac1c2b335d\")] }, error: Response(Object({\"code\": Number(1), \"message\": String(\"the transaction was rejected by network rules.\\n\\nMissing inputs\\n[010000000130cab922f27735043d81b9a5788670da7d9bf85136f527ba841e99f3b23e881e00000000b6473044022058a0c1da6bcf8c1418899ff8475f3ab6dddbff918528451c1fe71c2f7dad176302204c2e0bcf8f9b5f09e02ccfeb9256e9b34fb355ea655a5704a8a3fa920079b91501514c6b63048314335db1752102713015d3fa4d30259e90be5f131beb593bf0131f3af2dcdb304e3322d8d52b91ac6782012088a9147ed38daab6085c1a1e4426e61dc87a3c2c081a958821031bb83b58ec130e28e0a6d5d2acf2eb01b0d3f1670e021d47d31db8a858219da8ac68feffffff0188540a00000000001976a91406ccabfd5f9075ecd5e8d0d31c0e973a54d51e8288ac1c2b335d]\")})) }"},"type":"TakerPaymentSpendFailed"},"timestamp":1563638060583},{"event":{"data":{"error":"lp_swap:2025] utxo:938] rpc_clients:719] JsonRpcError { request: JsonRpcRequest { jsonrpc: \"2.0\", id: \"9\", method: \"blockchain.transaction.broadcast\", params: [String(\"010000000130cab922f27735043d81b9a5788670da7d9bf85136f527ba841e99f3b23e881e00000000b6473044022058a0c1da6bcf8c1418899ff8475f3ab6dddbff918528451c1fe71c2f7dad176302204c2e0bcf8f9b5f09e02ccfeb9256e9b34fb355ea655a5704a8a3fa920079b91501514c6b63048314335db1752102713015d3fa4d30259e90be5f131beb593bf0131f3af2dcdb304e3322d8d52b91ac6782012088a9147ed38daab6085c1a1e4426e61dc87a3c2c081a958821031bb83b58ec130e28e0a6d5d2acf2eb01b0d3f1670e021d47d31db8a858219da8ac68feffffff0188540a00000000001976a91406ccabfd5f9075ecd5e8d0d31c0e973a54d51e8288ac1c2b335d\")] }, error: Response(Object({\"code\": Number(1), \"message\": String(\"the transaction was rejected by network rules.\\n\\nMissing inputs\\n[010000000130cab922f27735043d81b9a5788670da7d9bf85136f527ba841e99f3b23e881e00000000b6473044022058a0c1da6bcf8c1418899ff8475f3ab6dddbff918528451c1fe71c2f7dad176302204c2e0bcf8f9b5f09e02ccfeb9256e9b34fb355ea655a5704a8a3fa920079b91501514c6b63048314335db1752102713015d3fa4d30259e90be5f131beb593bf0131f3af2dcdb304e3322d8d52b91ac6782012088a9147ed38daab6085c1a1e4426e61dc87a3c2c081a958821031bb83b58ec130e28e0a6d5d2acf2eb01b0d3f1670e021d47d31db8a858219da8ac68feffffff0188540a00000000001976a91406ccabfd5f9075ecd5e8d0d31c0e973a54d51e8288ac1c2b335d]\")})) }"},"type":"MakerPaymentRefundFailed"},"timestamp":1563638060583},{"event":{"type":"Finished"},"timestamp":1563621778483}],"success_events":["Started","Negotiated","TakerFeeValidated","MakerPaymentSent","TakerPaymentReceived","TakerPaymentWaitConfirmStarted","TakerPaymentValidatedAndConfirmed","TakerPaymentSpent","Finished"],"uuid":"9db641f5-4300-4527-9fa6-f1c391d42c35"}"#;
        let maker_saved_swap: MakerSavedSwap = unwrap!(json::from_str(maker_saved_json));
        let key_pair = unwrap!(key_pair_from_seed("spice describe gravity federal blast come thank unfair canal monkey style afraid"));
        let ctx = MmCtxBuilder::default().with_secp256k1_key_pair(key_pair).into_mm_arc();

        TestCoin::ticker.mock_safe(|_| MockResult::Return("ticker"));
        TestCoin::search_for_swap_tx_spend_my.mock_safe(|_, _, _, _, _, _|
            MockResult::Return(Ok(Some(FoundSwapTxSpend::Spent(eth_tx_for_test().into()))))
        );
        let maker_coin = MmCoinEnum::Test(TestCoin {});
        let taker_coin = MmCoinEnum::Test(TestCoin {});
        let (maker_swap, _) = unwrap!(MakerSwap::load_from_saved(ctx, maker_coin, taker_coin, maker_saved_swap));
        assert!(maker_swap.recover_funds().is_err());
    }

    #[test]
    fn test_recover_funds_maker_swap_payment_errored_but_too_early_to_refund() {
        // the swap ends up with MakerPaymentTransactionFailed error but the transaction is actually
        // sent, need to find it and refund, prevent refund if payment is not spendable due to locktime restrictions
        let maker_saved_json = r#"{"error_events":["StartFailed","NegotiateFailed","TakerFeeValidateFailed","MakerPaymentTransactionFailed","MakerPaymentDataSendFailed","TakerPaymentValidateFailed","TakerPaymentSpendFailed","MakerPaymentRefunded","MakerPaymentRefundFailed"],"events":[{"event":{"data":{"lock_duration":7800,"maker_amount":"3.54932734","maker_coin":"KMD","maker_coin_start_block":1452970,"maker_payment_confirmations":1,"maker_payment_lock":1563759539,"my_persistent_pub":"031bb83b58ec130e28e0a6d5d2acf2eb01b0d3f1670e021d47d31db8a858219da8","secret":"0000000000000000000000000000000000000000000000000000000000000000","started_at":1563743939,"taker":"101ace6b08605b9424b0582b5cce044b70a3c8d8d10cb2965e039b0967ae92b9","taker_amount":"0.02004833998671660000000000","taker_coin":"ETH","taker_coin_start_block":8196380,"taker_payment_confirmations":1,"uuid":"3447b727-fe93-4357-8e5a-8cf2699b7e86"},"type":"Started"},"timestamp":1563743939211},{"event":{"data":{"taker_payment_locktime":1563751737,"taker_pubkey":"03101ace6b08605b9424b0582b5cce044b70a3c8d8d10cb2965e039b0967ae92b9"},"type":"Negotiated"},"timestamp":1563743979835},{"event":{"data":{"block_height":8196386,"coin":"ETH","fee_details":null,"from":["0x3D6a2f4Dd6085b34EeD6cBc2D3aaABd0D3B697C1"],"internal_id":"00","my_balance_change":0,"received_by_me":0,"spent_by_me":0,"timestamp":1563744052,"to":["0xD8997941Dd1346e9231118D5685d866294f59e5b"],"total_amount":0.0001,"tx_hash":"a59203eb2328827de00bed699a29389792906e4f39fdea145eb40dc6b3821bd6","tx_hex":"f8690284ee6b280082520894d8997941dd1346e9231118d5685d866294f59e5b865af3107a4000801ca0743d2b7c9fad65805d882179062012261be328d7628ae12ee08eff8d7657d993a07eecbd051f49d35279416778faa4664962726d516ce65e18755c9b9406a9c2fd"},"type":"TakerFeeValidated"},"timestamp":1563744052878},{"event":{"data":{"error":"lp_swap:1888] eth:654] RPC error: Error { code: ServerError(-32010), message: \"Transaction with the same hash was already imported.\", data: None }"},"type":"MakerPaymentTransactionFailed"},"timestamp":1563744118577},{"event":{"type":"Finished"},"timestamp":1563763243350}],"success_events":["Started","Negotiated","TakerFeeValidated","MakerPaymentSent","TakerPaymentReceived","TakerPaymentWaitConfirmStarted","TakerPaymentValidatedAndConfirmed","TakerPaymentSpent","Finished"],"uuid":"3447b727-fe93-4357-8e5a-8cf2699b7e86"}"#;
        let maker_saved_swap: MakerSavedSwap = unwrap!(json::from_str(maker_saved_json));
        let key_pair = unwrap!(key_pair_from_seed("spice describe gravity federal blast come thank unfair canal monkey style afraid"));
        let ctx = MmCtxBuilder::default().with_secp256k1_key_pair(key_pair).into_mm_arc();

        TestCoin::ticker.mock_safe(|_| MockResult::Return("ticker"));
        static mut MY_PAYMENT_SENT_CALLED: bool = false;
        TestCoin::check_if_my_payment_sent.mock_safe(|_, _, _, _, _| {
            unsafe { MY_PAYMENT_SENT_CALLED = true };
            MockResult::Return(Box::new(futures01::future::ok(Some(eth_tx_for_test().into()))))
        });
        TestCoin::search_for_swap_tx_spend_my.mock_safe(|_, _, _, _, _, _| MockResult::Return(Ok(None)));
        let maker_coin = MmCoinEnum::Test(TestCoin {});
        let taker_coin = MmCoinEnum::Test(TestCoin {});
        let (mut maker_swap, _) = unwrap!(MakerSwap::load_from_saved(ctx, maker_coin, taker_coin, maker_saved_swap));
        maker_swap.data.maker_payment_lock = (now_ms() / 1000) - 3690;
        assert!(maker_swap.recover_funds().is_err());
        assert!(unsafe { MY_PAYMENT_SENT_CALLED });
    }

    #[test]
    fn test_recover_funds_maker_swap_payment_errored_and_not_sent() {
        // the swap ends up with MakerPaymentTransactionFailed error and transaction is not sent,
        // recover must return error in this case
        let maker_saved_json = r#"{"error_events":["StartFailed","NegotiateFailed","TakerFeeValidateFailed","MakerPaymentTransactionFailed","MakerPaymentDataSendFailed","TakerPaymentValidateFailed","TakerPaymentSpendFailed","MakerPaymentRefunded","MakerPaymentRefundFailed"],"events":[{"event":{"data":{"lock_duration":7800,"maker_amount":"3.54932734","maker_coin":"KMD","maker_coin_start_block":1452970,"maker_payment_confirmations":1,"maker_payment_lock":1563759539,"my_persistent_pub":"031bb83b58ec130e28e0a6d5d2acf2eb01b0d3f1670e021d47d31db8a858219da8","secret":"0000000000000000000000000000000000000000000000000000000000000000","started_at":1563743939,"taker":"101ace6b08605b9424b0582b5cce044b70a3c8d8d10cb2965e039b0967ae92b9","taker_amount":"0.02004833998671660000000000","taker_coin":"ETH","taker_coin_start_block":8196380,"taker_payment_confirmations":1,"uuid":"3447b727-fe93-4357-8e5a-8cf2699b7e86"},"type":"Started"},"timestamp":1563743939211},{"event":{"data":{"taker_payment_locktime":1563751737,"taker_pubkey":"03101ace6b08605b9424b0582b5cce044b70a3c8d8d10cb2965e039b0967ae92b9"},"type":"Negotiated"},"timestamp":1563743979835},{"event":{"data":{"block_height":8196386,"coin":"ETH","fee_details":null,"from":["0x3D6a2f4Dd6085b34EeD6cBc2D3aaABd0D3B697C1"],"internal_id":"00","my_balance_change":0,"received_by_me":0,"spent_by_me":0,"timestamp":1563744052,"to":["0xD8997941Dd1346e9231118D5685d866294f59e5b"],"total_amount":0.0001,"tx_hash":"a59203eb2328827de00bed699a29389792906e4f39fdea145eb40dc6b3821bd6","tx_hex":"f8690284ee6b280082520894d8997941dd1346e9231118d5685d866294f59e5b865af3107a4000801ca0743d2b7c9fad65805d882179062012261be328d7628ae12ee08eff8d7657d993a07eecbd051f49d35279416778faa4664962726d516ce65e18755c9b9406a9c2fd"},"type":"TakerFeeValidated"},"timestamp":1563744052878},{"event":{"data":{"error":"lp_swap:1888] eth:654] RPC error: Error { code: ServerError(-32010), message: \"Transaction with the same hash was already imported.\", data: None }"},"type":"MakerPaymentTransactionFailed"},"timestamp":1563744118577},{"event":{"type":"Finished"},"timestamp":1563763243350}],"success_events":["Started","Negotiated","TakerFeeValidated","MakerPaymentSent","TakerPaymentReceived","TakerPaymentWaitConfirmStarted","TakerPaymentValidatedAndConfirmed","TakerPaymentSpent","Finished"],"uuid":"3447b727-fe93-4357-8e5a-8cf2699b7e86"}"#;
        let maker_saved_swap: MakerSavedSwap = unwrap!(json::from_str(maker_saved_json));
        let key_pair = unwrap!(key_pair_from_seed("spice describe gravity federal blast come thank unfair canal monkey style afraid"));
        let ctx = MmCtxBuilder::default().with_secp256k1_key_pair(key_pair).into_mm_arc();

        TestCoin::ticker.mock_safe(|_| MockResult::Return("ticker"));
        static mut MY_PAYMENT_SENT_CALLED: bool = false;
        TestCoin::check_if_my_payment_sent.mock_safe(|_, _, _, _, _| {
            unsafe { MY_PAYMENT_SENT_CALLED = true };
            MockResult::Return(Box::new(futures01::future::ok(None)))
        });
        let maker_coin = MmCoinEnum::Test(TestCoin {});
        let taker_coin = MmCoinEnum::Test(TestCoin {});
        let (maker_swap, _) = unwrap!(MakerSwap::load_from_saved(ctx, maker_coin, taker_coin, maker_saved_swap));
        assert!(maker_swap.recover_funds().is_err());
        assert!(unsafe { MY_PAYMENT_SENT_CALLED });
    }

    #[test]
    fn test_recover_funds_maker_swap_not_finished() {
        // return error if swap is not finished
        let maker_saved_json = r#"{"error_events":["StartFailed","NegotiateFailed","TakerFeeValidateFailed","MakerPaymentTransactionFailed","MakerPaymentDataSendFailed","TakerPaymentValidateFailed","TakerPaymentSpendFailed","MakerPaymentRefunded","MakerPaymentRefundFailed"],"events":[{"event":{"data":{"lock_duration":7800,"maker_amount":"3.54932734","maker_coin":"KMD","maker_coin_start_block":1452970,"maker_payment_confirmations":1,"maker_payment_lock":1563759539,"my_persistent_pub":"031bb83b58ec130e28e0a6d5d2acf2eb01b0d3f1670e021d47d31db8a858219da8","secret":"0000000000000000000000000000000000000000000000000000000000000000","started_at":1563743939,"taker":"101ace6b08605b9424b0582b5cce044b70a3c8d8d10cb2965e039b0967ae92b9","taker_amount":"0.02004833998671660000000000","taker_coin":"ETH","taker_coin_start_block":8196380,"taker_payment_confirmations":1,"uuid":"3447b727-fe93-4357-8e5a-8cf2699b7e86"},"type":"Started"},"timestamp":1563743939211},{"event":{"data":{"taker_payment_locktime":1563751737,"taker_pubkey":"03101ace6b08605b9424b0582b5cce044b70a3c8d8d10cb2965e039b0967ae92b9"},"type":"Negotiated"},"timestamp":1563743979835},{"event":{"data":{"block_height":8196386,"coin":"ETH","fee_details":null,"from":["0x3D6a2f4Dd6085b34EeD6cBc2D3aaABd0D3B697C1"],"internal_id":"00","my_balance_change":0,"received_by_me":0,"spent_by_me":0,"timestamp":1563744052,"to":["0xD8997941Dd1346e9231118D5685d866294f59e5b"],"total_amount":0.0001,"tx_hash":"a59203eb2328827de00bed699a29389792906e4f39fdea145eb40dc6b3821bd6","tx_hex":"f8690284ee6b280082520894d8997941dd1346e9231118d5685d866294f59e5b865af3107a4000801ca0743d2b7c9fad65805d882179062012261be328d7628ae12ee08eff8d7657d993a07eecbd051f49d35279416778faa4664962726d516ce65e18755c9b9406a9c2fd"},"type":"TakerFeeValidated"},"timestamp":1563744052878}],"success_events":["Started","Negotiated","TakerFeeValidated","MakerPaymentSent","TakerPaymentReceived","TakerPaymentWaitConfirmStarted","TakerPaymentValidatedAndConfirmed","TakerPaymentSpent","Finished"],"uuid":"3447b727-fe93-4357-8e5a-8cf2699b7e86"}"#;
        let maker_saved_swap: MakerSavedSwap = unwrap!(json::from_str(maker_saved_json));
        let key_pair = unwrap!(key_pair_from_seed("spice describe gravity federal blast come thank unfair canal monkey style afraid"));
        let ctx = MmCtxBuilder::default().with_secp256k1_key_pair(key_pair).into_mm_arc();

        TestCoin::ticker.mock_safe(|_| MockResult::Return("ticker"));
        let maker_coin = MmCoinEnum::Test(TestCoin {});
        let taker_coin = MmCoinEnum::Test(TestCoin {});
        let (maker_swap, _) = unwrap!(MakerSwap::load_from_saved(ctx, maker_coin, taker_coin, maker_saved_swap));
        assert!(maker_swap.recover_funds().is_err());
    }

    #[test]
    fn test_recover_funds_maker_swap_taker_payment_spent() {
        // return error if taker payment was spent
        let maker_saved_json = r#"{"error_events":["StartFailed","NegotiateFailed","TakerFeeValidateFailed","MakerPaymentTransactionFailed","MakerPaymentDataSendFailed","TakerPaymentValidateFailed","TakerPaymentSpendFailed","MakerPaymentRefunded","MakerPaymentRefundFailed"],"events":[{"event":{"data":{"lock_duration":7800,"maker_amount":"1","maker_coin":"BEER","maker_coin_start_block":154892,"maker_payment_confirmations":1,"maker_payment_lock":1563444026,"my_persistent_pub":"02631dcf1d4b1b693aa8c2751afc68e4794b1e5996566cfc701a663f8b7bbbe640","secret":"e1c9bd12a83f810813dc078ac398069b63d56bf1e94657def995c43cd1975302","started_at":1563428426,"taker":"031d4256c4bc9f99ac88bf3dba21773132281f65f9bf23a59928bce08961e2f3","taker_amount":"1","taker_coin":"ETOMIC","taker_coin_start_block":150282,"taker_payment_confirmations":1,"uuid":"983ce732-62a8-4a44-b4ac-7e4271adc977"},"type":"Started"},"timestamp":1563428426510},{"event":{"data":{"taker_payment_locktime":1563436226,"taker_pubkey":"02031d4256c4bc9f99ac88bf3dba21773132281f65f9bf23a59928bce08961e2f3"},"type":"Negotiated"},"timestamp":1563428466880},{"event":{"data":{"block_height":150283,"coin":"ETOMIC","fee_details":{"amount":0.00001},"from":["R9o9xTocqr6CeEDGDH6mEYpwLoMz6jNjMW"],"internal_id":"32f5bec2106dd3778dc32e3d856398ed0fa10b71c688672906a4fa0345cc4135","my_balance_change":0.0,"received_by_me":0.0,"spent_by_me":0.0,"timestamp":1563428493,"to":["R9o9xTocqr6CeEDGDH6mEYpwLoMz6jNjMW","RThtXup6Zo7LZAi8kRWgjAyi1s4u6U9Cpf"],"total_amount":71.81977626,"tx_hash":"32f5bec2106dd3778dc32e3d856398ed0fa10b71c688672906a4fa0345cc4135","tx_hex":"0400008085202f89015ba9c8f0aec5b409bc824bcddc1a5a40148d4bd065c10169249e44ec44d62db2010000006a473044022050a213db7486e34871b9e7ef850845d55e0d53431350c16fa14fb60b81b1858302204f1042761f84e5f8d22948358b3c4103861adf5293d1d9e7f58f3b7491470b19012102031d4256c4bc9f99ac88bf3dba21773132281f65f9bf23a59928bce08961e2f3ffffffff02bcf60100000000001976a914ca1e04745e8ca0c60d8c5881531d51bec470743f88ac764d12ac010000001976a91405aab5342166f8594baf17a7d9bef5d56744332788ac8806305d000000000000000000000000000000"},"type":"TakerFeeValidated"},"timestamp":1563428507723},{"event":{"data":{"block_height":0,"coin":"BEER","fee_details":{"amount":0.00001},"from":["RJTYiYeJ8eVvJ53n2YbrVmxWNNMVZjDGLh"],"internal_id":"1619d10a51925d2f3d0ef92d81cb6449b77d5dbe1f3ef5e7ae6c8bc19080cb5a","my_balance_change":-1.00001,"received_by_me":8250.37174399,"spent_by_me":8251.37175399,"timestamp":0,"to":["RJTYiYeJ8eVvJ53n2YbrVmxWNNMVZjDGLh","bEDXdMNnweUgfuvkNyEkM5qLn2zZWrp6y5"],"total_amount":8251.37175399,"tx_hash":"1619d10a51925d2f3d0ef92d81cb6449b77d5dbe1f3ef5e7ae6c8bc19080cb5a","tx_hex":"0400008085202f890176ead03820bc0c4e92dba39b5d7e7a1e176b165f6cfc7a5e2c000ed62e8a8134010000006b48304502210086ca9a6ea5e787f4c3001c4ddb7b2f4732d8bb2642e9e43d0f39df4b736a4aa402206dbd17753f728d70c9631b6c2d1bba125745a5bc9be6112febf0e0c8ada786b1012102631dcf1d4b1b693aa8c2751afc68e4794b1e5996566cfc701a663f8b7bbbe640ffffffff0200e1f5050000000017a91410503cfea67f03f025c5e1eeb18524464adf77ee877f360c18c00000001976a91464ae8510aac9546d5e7704e31ce177451386455588ac9b06305d000000000000000000000000000000"},"type":"MakerPaymentSent"},"timestamp":1563428512925},{"event":{"data":{"block_height":150285,"coin":"ETOMIC","fee_details":{"amount":0.00001},"from":["R9o9xTocqr6CeEDGDH6mEYpwLoMz6jNjMW"],"internal_id":"ee8b904efdee0d3bf0215d14a236489cde0b0efa92f7fa49faaa5fd97ed38ac0","my_balance_change":0.0,"received_by_me":0.0,"spent_by_me":0.0,"timestamp":1563428548,"to":["R9o9xTocqr6CeEDGDH6mEYpwLoMz6jNjMW","bG6qRgxfXGeBjXsKGSAVMJ5qMZ6oGm6UtX"],"total_amount":71.81847926,"tx_hash":"ee8b904efdee0d3bf0215d14a236489cde0b0efa92f7fa49faaa5fd97ed38ac0","tx_hex":"0400008085202f89013541cc4503faa406296788c6710ba10fed9863853d2ec38d77d36d10c2bef532010000006b483045022100a32e290d3a047ad75a512f9fd581c561c5153aa1b6be2b36915a9dd452cd0d4102204d1838b3cd15698ab424d15651d50983f0196e59b0b34abaad9cb792c97b527a012102031d4256c4bc9f99ac88bf3dba21773132281f65f9bf23a59928bce08961e2f3ffffffff0200e1f5050000000017a91424fc6f967eaa2751adbeb42a97c3497fbd9ddcce878e681ca6010000001976a91405aab5342166f8594baf17a7d9bef5d56744332788acbf06305d000000000000000000000000000000"},"type":"TakerPaymentReceived"},"timestamp":1563428664418},{"event":{"type":"TakerPaymentWaitConfirmStarted"},"timestamp":1563428664420},{"event":{"type":"TakerPaymentValidatedAndConfirmed"},"timestamp":1563428664824},{"event":{"data":{"block_height":0,"coin":"ETOMIC","fee_details":{"amount":0.00001},"from":["bG6qRgxfXGeBjXsKGSAVMJ5qMZ6oGm6UtX"],"internal_id":"8b48d7452a2a1c6b1128aa83ab946e5a624037c5327b527b18c3dcadb404f139","my_balance_change":0.99999,"received_by_me":0.99999,"spent_by_me":0.0,"timestamp":0,"to":["RJTYiYeJ8eVvJ53n2YbrVmxWNNMVZjDGLh"],"total_amount":1.0,"tx_hash":"8b48d7452a2a1c6b1128aa83ab946e5a624037c5327b527b18c3dcadb404f139","tx_hex":"0400008085202f8901c08ad37ed95faafa49faf792fa0e0bde9c4836a2145d21f03b0deefd4e908bee00000000d747304402206ac1f2b5b856b86585b4d2147309e3a7ef9dd4c35ffd85a49c409a4acd11602902204be03e2114888fae460eaf99675bae0c834ff80be8531a5bd30ee14baf0a52e30120e1c9bd12a83f810813dc078ac398069b63d56bf1e94657def995c43cd1975302004c6b6304c224305db1752102031d4256c4bc9f99ac88bf3dba21773132281f65f9bf23a59928bce08961e2f3ac6782012088a9143501575fb9a12a689bb94adad33cc78c13b0688c882102631dcf1d4b1b693aa8c2751afc68e4794b1e5996566cfc701a663f8b7bbbe640ac68ffffffff0118ddf505000000001976a91464ae8510aac9546d5e7704e31ce177451386455588ac28f92f5d000000000000000000000000000000"},"type":"TakerPaymentSpent"},"timestamp":1563428666150},{"event":{"type":"Finished"},"timestamp":1563428666152}],"my_info":{"my_amount":"1","my_coin":"BEER","other_amount":"1","other_coin":"ETOMIC","started_at":1563428426},"success_events":["Started","Negotiated","TakerFeeValidated","MakerPaymentSent","TakerPaymentReceived","TakerPaymentWaitConfirmStarted","TakerPaymentValidatedAndConfirmed","TakerPaymentSpent","Finished"],"type":"Maker","uuid":"983ce732-62a8-4a44-b4ac-7e4271adc977"}"#;
        let maker_saved_swap: MakerSavedSwap = unwrap!(json::from_str(maker_saved_json));
        let key_pair = unwrap!(key_pair_from_seed("spice describe gravity federal blast come thank unfair canal monkey style afraid"));
        let ctx = MmCtxBuilder::default().with_secp256k1_key_pair(key_pair).into_mm_arc();

        TestCoin::ticker.mock_safe(|_| MockResult::Return("ticker"));
        let maker_coin = MmCoinEnum::Test(TestCoin {});
        let taker_coin = MmCoinEnum::Test(TestCoin {});
        let (maker_swap, _) = unwrap!(MakerSwap::load_from_saved(ctx, maker_coin, taker_coin, maker_saved_swap));
        assert!(maker_swap.recover_funds().is_err());
    }

    #[test]
    fn test_recover_funds_maker_swap_maker_payment_refunded() {
        // return error if maker payment was refunded
        let maker_saved_json = r#"{"error_events":["StartFailed","NegotiateFailed","TakerFeeValidateFailed","MakerPaymentTransactionFailed","MakerPaymentDataSendFailed","TakerPaymentValidateFailed","TakerPaymentSpendFailed","MakerPaymentRefunded","MakerPaymentRefundFailed"],"events":[{"event":{"data":{"lock_duration":7800,"maker_amount":"9.38455187130897","maker_coin":"VRSC","maker_coin_start_block":604407,"maker_payment_confirmations":1,"maker_payment_lock":1564317372,"my_persistent_pub":"03c2e08e48e6541b3265ccd430c5ecec7efc7d0d9fc4e310a9b052f9642673fb0a","secret":"0000000000000000000000000000000000000000000000000000000000000000","started_at":1564301772,"taker":"39c4bcdb1e6bbb29a3b131c2b82eba2552f4f8a804021b2064114ab857f00848","taker_amount":"0.999999999999999880468812552729","taker_coin":"KMD","taker_coin_start_block":1462209,"taker_payment_confirmations":1,"uuid":"8f5b267a-efa8-49d6-a92d-ec0523cca891"},"type":"Started"},"timestamp":1564301773193},{"event":{"data":{"taker_payment_locktime":1564309572,"taker_pubkey":"0339c4bcdb1e6bbb29a3b131c2b82eba2552f4f8a804021b2064114ab857f00848"},"type":"Negotiated"},"timestamp":1564301813664},{"event":{"data":{"block_height":0,"coin":"KMD","fee_details":{"amount":5.68e-05},"from":["RGPTERJVzcNK2n8xrW1yYHp9p715rLWxyn"],"internal_id":"cf54a5f5dfdf2eb404855eaba6a05b41f893a20327d43770c0138bb9ed2cf9eb","my_balance_change":0,"received_by_me":0,"spent_by_me":0,"timestamp":0,"to":["RGPTERJVzcNK2n8xrW1yYHp9p715rLWxyn","RThtXup6Zo7LZAi8kRWgjAyi1s4u6U9Cpf"],"total_amount":14.21857411,"tx_hash":"cf54a5f5dfdf2eb404855eaba6a05b41f893a20327d43770c0138bb9ed2cf9eb","tx_hex":"0400008085202f89018f03a4d46831ec541279d01998be6092a98ee0f103b69ab84697cdc3eea7e93c000000006a473044022046eb76ecf610832ef063a6d210b5d07bc90fd0f3b68550fd2945ce86b317252a02202d3438d2e83df49f1c8ab741553af65a0d97e6edccbb6c4d0c769b05426c637001210339c4bcdb1e6bbb29a3b131c2b82eba2552f4f8a804021b2064114ab857f00848ffffffff0276c40100000000001976a914ca1e04745e8ca0c60d8c5881531d51bec470743f88acddf7bd54000000001976a9144df806990ae0197402aeaa6d9b1ec60078d9eadf88ac01573d5d000000000000000000000000000000"},"type":"TakerFeeValidated"},"timestamp":1564301864738},{"event":{"data":{"block_height":0,"coin":"VRSC","fee_details":{"amount":1e-05},"from":["RXcUjam1KC8mA1hj33vXaX877jf7GgvKzt"],"internal_id":"2252c9929707995aff6dbb03d23b7e7eb786611d26b6ae748ca13007e71d1de6","my_balance_change":-9.38456187,"received_by_me":1243.91076118,"spent_by_me":1253.29532305,"timestamp":0,"to":["RXcUjam1KC8mA1hj33vXaX877jf7GgvKzt","bXAi6mfq2CzC4XvhVUgcTRhS1G5Y2pMf1R"],"total_amount":1253.29532305,"tx_hash":"2252c9929707995aff6dbb03d23b7e7eb786611d26b6ae748ca13007e71d1de6","tx_hex":"0400008085202f8901f63aed15c53b794df1a9446755f452e9fd9db250e1f608636f6172b7d795358c010000006b483045022100b5adb583fbb4b1a628b9c58ec292bb7b1319bb881c2cf018af6fe33b7a182854022020d89a2d6cbf15a117e2e1122046941f95466af7507883c4fa05955f0dfb81f2012103c2e08e48e6541b3265ccd430c5ecec7efc7d0d9fc4e310a9b052f9642673fb0affffffff0293b0ef370000000017a914ca41def369fc07d8aea10ba26cf3e64a12470d4087163149f61c0000001976a914f4f89313803d610fa472a5849d2389ca6df3b90088ac285a3d5d000000000000000000000000000000"},"type":"MakerPaymentSent"},"timestamp":1564301867675},{"event":{"data":{"error":"timeout (2690.6 > 2690.0)"},"type":"TakerPaymentValidateFailed"},"timestamp":1564304558269},{"event":{"data":{"block_height":0,"coin":"VRSC","fee_details":{"amount":1e-05},"from":["bXAi6mfq2CzC4XvhVUgcTRhS1G5Y2pMf1R"],"internal_id":"96d0b50bc2371ab88052bc4d656f1b91b3e3e64eba650eac28ebce9387d234cb","my_balance_change":9.38454187,"received_by_me":9.38454187,"spent_by_me":0,"timestamp":0,"to":["RXcUjam1KC8mA1hj33vXaX877jf7GgvKzt"],"total_amount":9.38455187,"tx_hash":"96d0b50bc2371ab88052bc4d656f1b91b3e3e64eba650eac28ebce9387d234cb","tx_hex":"0400008085202f8901e61d1de70730a18c74aeb6261d6186b77e7e3bd203bb6dff5a99079792c9522200000000b647304402207d36206295eee6c936d0204552cc5a001d4de4bbc0c5ae1c6218cf8548b4f08b02204c2a6470e06a6caf407ea8f2704fdc1b1dee39f89d145f8c0460130cb1875b2b01514c6b6304bc963d5db1752103c2e08e48e6541b3265ccd430c5ecec7efc7d0d9fc4e310a9b052f9642673fb0aac6782012088a9145f5598259da7c0c0beffcc3e9da35e553bac727388210339c4bcdb1e6bbb29a3b131c2b82eba2552f4f8a804021b2064114ab857f00848ac68feffffff01abacef37000000001976a914f4f89313803d610fa472a5849d2389ca6df3b90088ac26973d5d000000000000000000000000000000"},"type":"MakerPaymentRefunded"},"timestamp":1564321080407},{"event":{"type":"Finished"},"timestamp":1564321080409}],"success_events":["Started","Negotiated","TakerFeeValidated","MakerPaymentSent","TakerPaymentReceived","TakerPaymentWaitConfirmStarted","TakerPaymentValidatedAndConfirmed","TakerPaymentSpent","Finished"],"uuid":"8f5b267a-efa8-49d6-a92d-ec0523cca891"}"#;
        let maker_saved_swap: MakerSavedSwap = unwrap!(json::from_str(maker_saved_json));
        let key_pair = unwrap!(key_pair_from_seed("spice describe gravity federal blast come thank unfair canal monkey style afraid"));
        let ctx = MmCtxBuilder::default().with_secp256k1_key_pair(key_pair).into_mm_arc();

        TestCoin::ticker.mock_safe(|_| MockResult::Return("ticker"));
        let maker_coin = MmCoinEnum::Test(TestCoin {});
        let taker_coin = MmCoinEnum::Test(TestCoin {});
        let (maker_swap, _) = unwrap!(MakerSwap::load_from_saved(ctx, maker_coin, taker_coin, maker_saved_swap));
        assert!(maker_swap.recover_funds().is_err());
    }

    #[test]
    fn swap_must_not_lock_funds_by_default() {
        let maker_saved_json = r#"{"error_events":["StartFailed","NegotiateFailed","TakerFeeValidateFailed","MakerPaymentTransactionFailed","MakerPaymentDataSendFailed","TakerPaymentValidateFailed","TakerPaymentSpendFailed","MakerPaymentRefunded","MakerPaymentRefundFailed"],"events":[{"event":{"data":{"lock_duration":7800,"maker_amount":"3.54932734","maker_coin":"KMD","maker_coin_start_block":1452970,"maker_payment_confirmations":1,"maker_payment_lock":1563759539,"my_persistent_pub":"031bb83b58ec130e28e0a6d5d2acf2eb01b0d3f1670e021d47d31db8a858219da8","secret":"0000000000000000000000000000000000000000000000000000000000000000","started_at":1563743939,"taker":"101ace6b08605b9424b0582b5cce044b70a3c8d8d10cb2965e039b0967ae92b9","taker_amount":"0.02004833998671660000000000","taker_coin":"ETH","taker_coin_start_block":8196380,"taker_payment_confirmations":1,"uuid":"3447b727-fe93-4357-8e5a-8cf2699b7e86"},"type":"Started"},"timestamp":1563743939211},{"event":{"data":{"taker_payment_locktime":1563751737,"taker_pubkey":"03101ace6b08605b9424b0582b5cce044b70a3c8d8d10cb2965e039b0967ae92b9"},"type":"Negotiated"},"timestamp":1563743979835},{"event":{"data":{"block_height":8196386,"coin":"ETH","fee_details":null,"from":["0x3D6a2f4Dd6085b34EeD6cBc2D3aaABd0D3B697C1"],"internal_id":"00","my_balance_change":0,"received_by_me":0,"spent_by_me":0,"timestamp":1563744052,"to":["0xD8997941Dd1346e9231118D5685d866294f59e5b"],"total_amount":0.0001,"tx_hash":"a59203eb2328827de00bed699a29389792906e4f39fdea145eb40dc6b3821bd6","tx_hex":"f8690284ee6b280082520894d8997941dd1346e9231118d5685d866294f59e5b865af3107a4000801ca0743d2b7c9fad65805d882179062012261be328d7628ae12ee08eff8d7657d993a07eecbd051f49d35279416778faa4664962726d516ce65e18755c9b9406a9c2fd"},"type":"TakerFeeValidated"},"timestamp":1563744052878}],"success_events":["Started","Negotiated","TakerFeeValidated","MakerPaymentSent","TakerPaymentReceived","TakerPaymentWaitConfirmStarted","TakerPaymentValidatedAndConfirmed","TakerPaymentSpent","Finished"],"uuid":"3447b727-fe93-4357-8e5a-8cf2699b7e86"}"#;
        let maker_saved_swap: MakerSavedSwap = unwrap!(json::from_str(maker_saved_json));
        let key_pair = unwrap!(key_pair_from_seed("spice describe gravity federal blast come thank unfair canal monkey style afraid"));
        let ctx = MmCtxBuilder::default().with_secp256k1_key_pair(key_pair).into_mm_arc();

        TestCoin::ticker.mock_safe(|_| MockResult::Return("ticker"));
        let maker_coin = MmCoinEnum::Test(TestCoin {});
        let taker_coin = MmCoinEnum::Test(TestCoin {});
        let (_maker_swap, _) = unwrap!(MakerSwap::load_from_saved(ctx.clone(), maker_coin, taker_coin, maker_saved_swap));
        assert_eq!(get_locked_amount(&ctx, "ticker"), BigDecimal::from(0));
    }
}<|MERGE_RESOLUTION|>--- conflicted
+++ resolved
@@ -919,11 +919,7 @@
                 timestamp: now_ms(),
                 event: event.clone(),
             };
-<<<<<<< HEAD
-            #[cfg(feature = "native")] unwrap!(save_my_maker_swap_event(&ctx, &uuid, to_save));
-=======
-            unwrap!(save_my_maker_swap_event(&ctx, &unwrap!(running_swap.read()), to_save));
->>>>>>> 099c49ae
+            #[cfg(feature = "native")] unwrap!(save_my_maker_swap_event(&ctx, &unwrap!(running_swap.read()), to_save));
             status.status(swap_tags, &event.status_str());
             unwrap!(swap.apply_event(event));
         }
