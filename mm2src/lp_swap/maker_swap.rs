#![cfg_attr(not(feature = "native"), allow(dead_code))]

use super::{ban_pubkey, broadcast_my_swap_status, broadcast_swap_message_every, dex_fee_amount, get_locked_amount,
            get_locked_amount_by_other_swaps, my_swap_file_path, my_swaps_dir, recv_swap_msg, swap_topic, AtomicSwap,
            LockedAmount, MySwapInfo, RecoveredSwap, RecoveredSwapAction, SavedSwap, SwapConfirmationsSettings,
            SwapError, SwapMsg, SwapsContext, WAIT_CONFIRM_INTERVAL};

use crate::mm2::lp_swap::TransactionIdentifier;
use crate::mm2::{lp_network::subscribe_to_topic, lp_swap::NegotiationDataMsg};
use atomic::Atomic;
use bigdecimal::BigDecimal;
use bitcrypto::dhash160;
<<<<<<< HEAD
use coins::{FoundSwapTxSpend, MmCoinEnum, TradeFee, TransactionDetails};
use common::{bits256, executor::Timer, file_lock::FileLock, mm_ctx::MmArc, mm_number::MmNumber, now_float, now_ms,
             slurp, write, MM_VERSION};
=======
use coins::{FoundSwapTxSpend, MmCoinEnum, TradeFee};
use common::{bits256, executor::Timer, file_lock::FileLock, mm_ctx::MmArc, mm_number::MmNumber, now_ms, slurp, write,
             MM_VERSION};
>>>>>>> b72a4bf0
use futures::{compat::Future01CompatExt, select, FutureExt};
use futures01::Future;
use parking_lot::Mutex as PaMutex;
use primitives::hash::H264;
use rand::Rng;
use rpc::v1::types::{H160 as H160Json, H256 as H256Json, H264 as H264Json};
use serde_json::{self as json};
use std::path::PathBuf;
use std::sync::{atomic::Ordering, Arc, RwLock, RwLockReadGuard, RwLockWriteGuard};
use uuid::Uuid;

pub fn stats_maker_swap_file_path(ctx: &MmArc, uuid: &Uuid) -> PathBuf {
    ctx.dbdir()
        .join("SWAPS")
        .join("STATS")
        .join("MAKER")
        .join(format!("{}.json", uuid))
}

fn save_my_maker_swap_event(ctx: &MmArc, swap: &MakerSwap, event: MakerSavedEvent) -> Result<(), String> {
    let path = my_swap_file_path(ctx, &swap.uuid);
    let content = try_s!(slurp(&path));
    let swap: SavedSwap = if content.is_empty() {
        SavedSwap::Maker(MakerSavedSwap {
            uuid: swap.uuid,
            maker_amount: Some(swap.maker_amount.clone()),
            maker_coin: Some(swap.maker_coin.ticker().to_owned()),
            taker_amount: Some(swap.taker_amount.clone()),
            taker_coin: Some(swap.taker_coin.ticker().to_owned()),
            gui: ctx.gui().map(|g| g.to_owned()),
            mm_version: Some(MM_VERSION.to_owned()),
            events: vec![],
            success_events: vec![
                "Started".into(),
                "Negotiated".into(),
                "TakerFeeValidated".into(),
                "MakerPaymentSent".into(),
                "TakerPaymentReceived".into(),
                "TakerPaymentWaitConfirmStarted".into(),
                "TakerPaymentValidatedAndConfirmed".into(),
                "TakerPaymentSpent".into(),
                "TakerPaymentSpendConfirmStarted".into(),
                "TakerPaymentSpendConfirmed".into(),
                "Finished".into(),
            ],
            error_events: vec![
                "StartFailed".into(),
                "NegotiateFailed".into(),
                "TakerFeeValidateFailed".into(),
                "MakerPaymentTransactionFailed".into(),
                "MakerPaymentDataSendFailed".into(),
                "MakerPaymentWaitConfirmFailed".into(),
                "TakerPaymentValidateFailed".into(),
                "TakerPaymentWaitConfirmFailed".into(),
                "TakerPaymentSpendFailed".into(),
                "TakerPaymentSpendConfirmFailed".into(),
                "MakerPaymentWaitRefundStarted".into(),
                "MakerPaymentRefunded".into(),
                "MakerPaymentRefundFailed".into(),
            ],
        })
    } else {
        try_s!(json::from_slice(&content))
    };

    if let SavedSwap::Maker(mut maker_swap) = swap {
        maker_swap.events.push(event);
        let new_swap = SavedSwap::Maker(maker_swap);
        let new_content = try_s!(json::to_vec(&new_swap));
        try_s!(write(&path, &new_content));
        Ok(())
    } else {
        ERR!("Expected SavedSwap::Maker at {}, got {:?}", path.display(), swap)
    }
}

#[derive(Clone, Debug, Deserialize, Eq, PartialEq, Serialize)]
pub struct TakerNegotiationData {
    pub taker_payment_locktime: u64,
    pub taker_pubkey: H264Json,
}

#[derive(Clone, Debug, Default, Deserialize, PartialEq, Eq, Serialize)]
pub struct MakerSwapData {
    taker_coin: String,
    maker_coin: String,
    taker: H256Json,
    secret: H256Json,
    secret_hash: Option<H160Json>,
    my_persistent_pub: H264Json,
    lock_duration: u64,
    maker_amount: BigDecimal,
    taker_amount: BigDecimal,
    maker_payment_confirmations: u64,
    maker_payment_requires_nota: Option<bool>,
    taker_payment_confirmations: u64,
    taker_payment_requires_nota: Option<bool>,
    maker_payment_lock: u64,
    /// Allows to recognize one SWAP from the other in the logs. #274.
    uuid: Uuid,
    started_at: u64,
    maker_coin_start_block: u64,
    taker_coin_start_block: u64,
}

pub struct MakerSwapMut {
    data: MakerSwapData,
    other_persistent_pub: H264,
    taker_fee: Option<TransactionIdentifier>,
    maker_payment: Option<TransactionIdentifier>,
    taker_payment: Option<TransactionIdentifier>,
    taker_payment_spend: Option<TransactionIdentifier>,
    maker_payment_refund: Option<TransactionIdentifier>,
}

pub struct MakerSwap {
    ctx: MmArc,
    maker_coin: MmCoinEnum,
    taker_coin: MmCoinEnum,
    maker_amount: BigDecimal,
    taker_amount: BigDecimal,
    my_persistent_pub: H264,
    taker: bits256,
    uuid: Uuid,
    taker_payment_lock: Atomic<u64>,
    taker_payment_confirmed: Atomic<bool>,
    errors: PaMutex<Vec<SwapError>>,
    finished_at: Atomic<u64>,
    mutable: RwLock<MakerSwapMut>,
    conf_settings: SwapConfirmationsSettings,
    payment_locktime: u64,
}

impl MakerSwap {
    fn w(&self) -> RwLockWriteGuard<MakerSwapMut> { unwrap!(self.mutable.write()) }
    fn r(&self) -> RwLockReadGuard<MakerSwapMut> { unwrap!(self.mutable.read()) }

    fn wait_refund_until(&self) -> u64 { self.r().data.maker_payment_lock + 3700 }

    fn apply_event(&self, event: MakerSwapEvent) -> Result<(), String> {
        match event {
            MakerSwapEvent::Started(data) => self.w().data = data,
            MakerSwapEvent::StartFailed(err) => self.errors.lock().push(err),
            MakerSwapEvent::Negotiated(data) => {
                self.taker_payment_lock
                    .store(data.taker_payment_locktime, Ordering::Relaxed);
                self.w().other_persistent_pub = data.taker_pubkey.into();
            },
            MakerSwapEvent::NegotiateFailed(err) => self.errors.lock().push(err),
            MakerSwapEvent::TakerFeeValidated(tx) => self.w().taker_fee = Some(tx),
            MakerSwapEvent::TakerFeeValidateFailed(err) => self.errors.lock().push(err),
            MakerSwapEvent::MakerPaymentSent(tx) => self.w().maker_payment = Some(tx),
            MakerSwapEvent::MakerPaymentTransactionFailed(err) => self.errors.lock().push(err),
            MakerSwapEvent::MakerPaymentDataSendFailed(err) => self.errors.lock().push(err),
            MakerSwapEvent::MakerPaymentWaitConfirmFailed(err) => self.errors.lock().push(err),
            MakerSwapEvent::TakerPaymentReceived(tx) => self.w().taker_payment = Some(tx),
            MakerSwapEvent::TakerPaymentWaitConfirmStarted => (),
            MakerSwapEvent::TakerPaymentValidatedAndConfirmed => {
                self.taker_payment_confirmed.store(true, Ordering::Relaxed)
            },
            MakerSwapEvent::TakerPaymentValidateFailed(err) => self.errors.lock().push(err),
            MakerSwapEvent::TakerPaymentWaitConfirmFailed(err) => self.errors.lock().push(err),
            MakerSwapEvent::TakerPaymentSpent(tx) => self.w().taker_payment_spend = Some(tx),
            MakerSwapEvent::TakerPaymentSpendFailed(err) => self.errors.lock().push(err),
            MakerSwapEvent::TakerPaymentSpendConfirmStarted => (),
            MakerSwapEvent::TakerPaymentSpendConfirmed => (),
            MakerSwapEvent::TakerPaymentSpendConfirmFailed(err) => self.errors.lock().push(err),
            MakerSwapEvent::MakerPaymentWaitRefundStarted { .. } => (),
            MakerSwapEvent::MakerPaymentRefunded(tx) => self.w().maker_payment_refund = Some(tx),
            MakerSwapEvent::MakerPaymentRefundFailed(err) => self.errors.lock().push(err),
            MakerSwapEvent::Finished => self.finished_at.store(now_ms() / 1000, Ordering::Relaxed),
        }
        Ok(())
    }

    async fn handle_command(
        &self,
        command: MakerSwapCommand,
    ) -> Result<(Option<MakerSwapCommand>, Vec<MakerSwapEvent>), String> {
        match command {
            MakerSwapCommand::Start => self.start().await,
            MakerSwapCommand::Negotiate => self.negotiate().await,
            MakerSwapCommand::WaitForTakerFee => self.wait_taker_fee().await,
            MakerSwapCommand::SendPayment => self.maker_payment().await,
            MakerSwapCommand::WaitForTakerPayment => self.wait_for_taker_payment().await,
            MakerSwapCommand::ValidateTakerPayment => self.validate_taker_payment().await,
            MakerSwapCommand::SpendTakerPayment => self.spend_taker_payment().await,
            MakerSwapCommand::ConfirmTakerPaymentSpend => self.confirm_taker_payment_spend().await,
            MakerSwapCommand::RefundMakerPayment => self.refund_maker_payment().await,
            MakerSwapCommand::Finish => Ok((None, vec![MakerSwapEvent::Finished])),
        }
    }

    #[allow(clippy::too_many_arguments)]
    pub fn new(
        ctx: MmArc,
        taker: bits256,
        maker_amount: BigDecimal,
        taker_amount: BigDecimal,
        my_persistent_pub: H264,
        uuid: Uuid,
        conf_settings: SwapConfirmationsSettings,
        maker_coin: MmCoinEnum,
        taker_coin: MmCoinEnum,
        payment_locktime: u64,
    ) -> Self {
        MakerSwap {
            ctx,
            maker_coin,
            taker_coin,
            maker_amount,
            taker_amount,
            my_persistent_pub,
            taker,
            uuid,
            taker_payment_lock: Atomic::new(0),
            errors: PaMutex::new(Vec::new()),
            finished_at: Atomic::new(0),
            taker_payment_confirmed: Atomic::new(false),
            conf_settings,
            payment_locktime,
            mutable: RwLock::new(MakerSwapMut {
                data: MakerSwapData::default(),
                other_persistent_pub: H264::default(),
                taker_fee: None,
                maker_payment: None,
                taker_payment: None,
                taker_payment_spend: None,
                maker_payment_refund: None,
            }),
        }
    }

    async fn start(&self) -> Result<(Option<MakerSwapCommand>, Vec<MakerSwapEvent>), String> {
        match check_balance_for_maker_swap(
            &self.ctx,
            &self.maker_coin,
            self.maker_amount.clone().into(),
            Some(&self.uuid),
        )
        .await
        {
            Ok(_) => (),
            Err(e) => {
                return Ok((Some(MakerSwapCommand::Finish), vec![MakerSwapEvent::StartFailed(
                    ERRL!("!check_balance_for_maker_swap {}", e).into(),
                )]))
            },
        };

        if let Err(e) = self.taker_coin.can_i_spend_other_payment().compat().await {
            return Ok((Some(MakerSwapCommand::Finish), vec![MakerSwapEvent::StartFailed(
                ERRL!("!can_i_spend_other_payment {}", e).into(),
            )]));
        };

        let secret: [u8; 32] = {
            #[cfg(feature = "native")]
            let mut rng = rand::thread_rng();
            // TODO small rng uses now_ms() as seed which is completely insecure to generate the secret
            // for swap, we must consider refactoring
            #[cfg(not(feature = "native"))]
            let mut rng = common::small_rng();

            rng.gen()
        };
        let started_at = now_ms() / 1000;
        let maker_coin_start_block = match self.maker_coin.current_block().compat().await {
            Ok(b) => b,
            Err(e) => {
                return Ok((Some(MakerSwapCommand::Finish), vec![MakerSwapEvent::StartFailed(
                    ERRL!("!maker_coin.current_block {}", e).into(),
                )]))
            },
        };

        let taker_coin_start_block = match self.taker_coin.current_block().compat().await {
            Ok(b) => b,
            Err(e) => {
                return Ok((Some(MakerSwapCommand::Finish), vec![MakerSwapEvent::StartFailed(
                    ERRL!("!taker_coin.current_block {}", e).into(),
                )]))
            },
        };

        let data = MakerSwapData {
            taker_coin: self.taker_coin.ticker().to_owned(),
            maker_coin: self.maker_coin.ticker().to_owned(),
            taker: self.taker.bytes.into(),
            secret_hash: Some(dhash160(&secret).into()),
            secret: secret.into(),
            started_at,
            lock_duration: self.payment_locktime,
            maker_amount: self.maker_amount.clone(),
            taker_amount: self.taker_amount.clone(),
            maker_payment_confirmations: self.conf_settings.maker_coin_confs,
            maker_payment_requires_nota: Some(self.conf_settings.maker_coin_nota),
            taker_payment_confirmations: self.conf_settings.taker_coin_confs,
            taker_payment_requires_nota: Some(self.conf_settings.taker_coin_nota),
            maker_payment_lock: started_at + self.payment_locktime * 2,
            my_persistent_pub: self.my_persistent_pub.clone().into(),
            uuid: self.uuid,
            maker_coin_start_block,
            taker_coin_start_block,
        };

        Ok((Some(MakerSwapCommand::Negotiate), vec![MakerSwapEvent::Started(data)]))
    }

    async fn negotiate(&self) -> Result<(Option<MakerSwapCommand>, Vec<MakerSwapEvent>), String> {
        let maker_negotiation_data = SwapMsg::Negotiation(NegotiationDataMsg {
            started_at: self.r().data.started_at,
            payment_locktime: self.r().data.maker_payment_lock,
            secret_hash: dhash160(&self.r().data.secret.0).take(),
            persistent_pubkey: self.my_persistent_pub.to_vec(),
        });
        const NEGOTIATION_TIMEOUT: u64 = 90;

        let send_abort_handle = broadcast_swap_message_every(
            self.ctx.clone(),
            swap_topic(&self.uuid),
            maker_negotiation_data,
            NEGOTIATION_TIMEOUT as f64 / 6.,
        );
        let recv_fut = recv_swap_msg(
            self.ctx.clone(),
            |store| store.negotiation_reply.take(),
            &self.uuid,
            NEGOTIATION_TIMEOUT,
        );
        let taker_data = match recv_fut.await {
            Ok(d) => d,
            Err(e) => {
                return Ok((Some(MakerSwapCommand::Finish), vec![MakerSwapEvent::NegotiateFailed(
                    ERRL!("{:?}", e).into(),
                )]))
            },
        };
        drop(send_abort_handle);
        let time_dif = (self.r().data.started_at as i64 - taker_data.started_at as i64).abs();
        if time_dif > 60 {
            return Ok((Some(MakerSwapCommand::Finish), vec![MakerSwapEvent::NegotiateFailed(
                ERRL!("Started_at time_dif over 60 {}", time_dif).into(),
            )]));
        }

        let expected_lock_time = taker_data.started_at + self.r().data.lock_duration;
        if taker_data.payment_locktime != expected_lock_time {
            return Ok((Some(MakerSwapCommand::Finish), vec![MakerSwapEvent::NegotiateFailed(
                ERRL!(
                    "taker_data.payment_locktime {} not equal to expected {}",
                    taker_data.payment_locktime,
                    expected_lock_time
                )
                .into(),
            )]));
        }

        Ok((Some(MakerSwapCommand::WaitForTakerFee), vec![
            MakerSwapEvent::Negotiated(TakerNegotiationData {
                taker_payment_locktime: taker_data.payment_locktime,
                taker_pubkey: taker_data.persistent_pubkey.as_slice().into(),
            }),
        ]))
    }

    async fn wait_taker_fee(&self) -> Result<(Option<MakerSwapCommand>, Vec<MakerSwapEvent>), String> {
        const TAKER_FEE_RECV_TIMEOUT: u64 = 180;
        let negotiated = SwapMsg::Negotiated(true);
        let send_abort_handle = broadcast_swap_message_every(
            self.ctx.clone(),
            swap_topic(&self.uuid),
            negotiated,
            TAKER_FEE_RECV_TIMEOUT as f64 / 6.,
        );

        let recv_fut = recv_swap_msg(
            self.ctx.clone(),
            |store| store.taker_fee.take(),
            &self.uuid,
            TAKER_FEE_RECV_TIMEOUT,
        );
        let payload = match recv_fut.await {
            Ok(d) => d,
            Err(e) => {
                return Ok((Some(MakerSwapCommand::Finish), vec![
                    MakerSwapEvent::TakerFeeValidateFailed(ERRL!("{}", e).into()),
                ]))
            },
        };
        drop(send_abort_handle);
        let taker_fee = match self.taker_coin.tx_enum_from_bytes(&payload) {
            Ok(tx) => tx,
            Err(e) => {
                return Ok((Some(MakerSwapCommand::Finish), vec![
                    MakerSwapEvent::TakerFeeValidateFailed(ERRL!("{}", e).into()),
                ]))
            },
        };

        let hash = taker_fee.tx_hash();
        log!({ "Taker fee tx {:02x}", hash });

        let fee_addr_pub_key = unwrap!(hex::decode(
            "03bc2c7ba671bae4a6fc835244c9762b41647b9827d4780a89a949b984a8ddcc06"
        ));
        let fee_amount = dex_fee_amount(
            &self.r().data.maker_coin,
            &self.r().data.taker_coin,
            &self.taker_amount.clone().into(),
        );

        let mut attempts = 0;
        loop {
            match self
                .taker_coin
                .validate_fee(&taker_fee, &fee_addr_pub_key, &fee_amount.clone().into())
                .compat()
                .await
            {
                Ok(_) => break,
                Err(err) => {
                    if attempts >= 3 {
                        return Ok((Some(MakerSwapCommand::Finish), vec![
                            MakerSwapEvent::TakerFeeValidateFailed(ERRL!("{}", err).into()),
                        ]));
                    } else {
                        attempts += 1;
                        Timer::sleep(10.).await;
                    }
                },
            };
        }

        let fee_ident = TransactionIdentifier {
            tx_hex: taker_fee.tx_hex().into(),
            tx_hash: hash,
        };

        Ok((Some(MakerSwapCommand::SendPayment), vec![
            MakerSwapEvent::TakerFeeValidated(fee_ident),
        ]))
    }

    async fn maker_payment(&self) -> Result<(Option<MakerSwapCommand>, Vec<MakerSwapEvent>), String> {
        let timeout = self.r().data.started_at + self.r().data.lock_duration / 3;
        let now = now_ms() / 1000;
        if now > timeout {
            return Ok((Some(MakerSwapCommand::Finish), vec![
                MakerSwapEvent::MakerPaymentTransactionFailed(ERRL!("Timeout {} > {}", now, timeout).into()),
            ]));
        }

        let before_check_my_payment = now_ms();
        let transaction_f = self
            .maker_coin
            .check_if_my_payment_sent(
                self.r().data.maker_payment_lock as u32,
                &*self.r().other_persistent_pub,
                &*dhash160(&self.r().data.secret.0),
                self.r().data.maker_coin_start_block,
            )
            .compat();
        let transaction = match transaction_f.await {
            Ok(res) => match res {
                Some(tx) => tx,
                None => {
                    let after_check_my_payment = now_ms();
                    log!("check_if_my_payment_sent took "(
                        after_check_my_payment - before_check_my_payment
                    ));

                    let before_send_maker_payment = now_ms();
                    let payment_fut = self.maker_coin.send_maker_payment(
                        self.r().data.maker_payment_lock as u32,
                        &*self.r().other_persistent_pub,
                        &*dhash160(&self.r().data.secret.0),
                        self.maker_amount.clone(),
                    );

                    match payment_fut.compat().await {
                        Ok(t) => {
                            let after_send_maker_payment = now_ms();
                            log!("send_maker_payment took "(
                                after_send_maker_payment - before_send_maker_payment
                            ));
                            t
                        },
                        Err(err) => {
                            return Ok((Some(MakerSwapCommand::Finish), vec![
                                MakerSwapEvent::MakerPaymentTransactionFailed(ERRL!("{}", err).into()),
                            ]))
                        },
                    }
                },
            },
            Err(e) => {
                return Ok((Some(MakerSwapCommand::Finish), vec![
                    MakerSwapEvent::MakerPaymentTransactionFailed(ERRL!("{}", e).into()),
                ]))
            },
        };

<<<<<<< HEAD
        let before_tx_details = now_ms();
        let hash = transaction.tx_hash();
        log!({ "Maker payment tx {:02x}", hash });
        // we can attempt to get the details in loop here as transaction was already sent and
        // is present on blockchain so only transport errors are expected to happen
        let tx_details = loop {
            match self.maker_coin.tx_details_by_hash(&hash).compat().await {
                Ok(details) => break details,
                Err(e) => {
                    log!({"Error {} getting tx details of {:02x}", e, hash});
                    Timer::sleep(30.).await;
                    continue;
                },
            }
=======
        let tx_hash = transaction.tx_hash();
        log!({ "Maker payment tx {:02x}", tx_hash });

        let tx_ident = TransactionIdentifier {
            tx_hex: transaction.tx_hex().into(),
            tx_hash,
>>>>>>> b72a4bf0
        };
        let after_tx_details = now_ms();
        log!("tx_details_by_hash took "(after_tx_details - before_tx_details));

        Ok((Some(MakerSwapCommand::WaitForTakerPayment), vec![
            MakerSwapEvent::MakerPaymentSent(tx_ident),
        ]))
    }

    async fn wait_for_taker_payment(&self) -> Result<(Option<MakerSwapCommand>, Vec<MakerSwapEvent>), String> {
        let maker_payment_hex = self.r().maker_payment.as_ref().unwrap().tx_hex.0.clone();
        let msg = SwapMsg::MakerPayment(maker_payment_hex);
        let abort_send_handle = broadcast_swap_message_every(self.ctx.clone(), swap_topic(&self.uuid), msg, 600.);

        let maker_payment_wait_confirm = self.r().data.started_at + (self.r().data.lock_duration * 2) / 5;
        let f = self.maker_coin.wait_for_confirmations(
            &unwrap!(self.r().maker_payment.clone()).tx_hex,
            self.r().data.maker_payment_confirmations,
            self.r().data.maker_payment_requires_nota.unwrap_or(false),
            maker_payment_wait_confirm,
            WAIT_CONFIRM_INTERVAL,
        );
        if let Err(err) = f.compat().await {
            return Ok((Some(MakerSwapCommand::RefundMakerPayment), vec![
                MakerSwapEvent::MakerPaymentWaitConfirmFailed(
                    ERRL!("!wait for maker payment confirmations: {}", err).into(),
                ),
                MakerSwapEvent::MakerPaymentWaitRefundStarted {
                    wait_until: self.wait_refund_until(),
                },
            ]));
        }

        // wait for 3/5, we need to leave some time space for transaction to be confirmed
        let wait_duration = (self.r().data.lock_duration * 3) / 5;
        let recv_fut = recv_swap_msg(
            self.ctx.clone(),
            |store| store.taker_payment.take(),
            &self.uuid,
            wait_duration,
        );
        let payload = match recv_fut.await {
            Ok(p) => p,
            Err(e) => {
                return Ok((Some(MakerSwapCommand::RefundMakerPayment), vec![
                    MakerSwapEvent::TakerPaymentValidateFailed(e.into()),
                    MakerSwapEvent::MakerPaymentWaitRefundStarted {
                        wait_until: self.wait_refund_until(),
                    },
                ]))
            },
        };
        drop(abort_send_handle);

        let taker_payment = match self.taker_coin.tx_enum_from_bytes(&payload) {
            Ok(tx) => tx,
            Err(err) => {
                return Ok((Some(MakerSwapCommand::RefundMakerPayment), vec![
                    MakerSwapEvent::TakerPaymentValidateFailed(ERRL!("!taker_coin.tx_enum_from_bytes: {}", err).into()),
                    MakerSwapEvent::MakerPaymentWaitRefundStarted {
                        wait_until: self.wait_refund_until(),
                    },
                ]))
            },
        };

        let tx_hash = taker_payment.tx_hash();
        log!({ "Taker payment tx {:02x}", tx_hash });
        let tx_ident = TransactionIdentifier {
            tx_hex: taker_payment.tx_hex().into(),
            tx_hash,
        };

        Ok((Some(MakerSwapCommand::ValidateTakerPayment), vec![
            MakerSwapEvent::TakerPaymentReceived(tx_ident),
            MakerSwapEvent::TakerPaymentWaitConfirmStarted,
        ]))
    }

    async fn validate_taker_payment(&self) -> Result<(Option<MakerSwapCommand>, Vec<MakerSwapEvent>), String> {
        let wait_duration = (self.r().data.lock_duration * 4) / 5;
        let wait_taker_payment = self.r().data.started_at + wait_duration;

        let wait_f = self
            .taker_coin
            .wait_for_confirmations(
                &unwrap!(self.r().taker_payment.clone()).tx_hex,
                self.r().data.taker_payment_confirmations,
                self.r().data.taker_payment_requires_nota.unwrap_or(false),
                wait_taker_payment,
                WAIT_CONFIRM_INTERVAL,
            )
            .compat();
        if let Err(err) = wait_f.await {
            return Ok((Some(MakerSwapCommand::RefundMakerPayment), vec![
                MakerSwapEvent::TakerPaymentWaitConfirmFailed(
                    ERRL!("!taker_coin.wait_for_confirmations: {}", err).into(),
                ),
                MakerSwapEvent::MakerPaymentWaitRefundStarted {
                    wait_until: self.wait_refund_until(),
                },
            ]));
        }

        let validated_f = self
            .taker_coin
            .validate_taker_payment(
                &unwrap!(self.r().taker_payment.clone()).tx_hex,
                self.taker_payment_lock.load(Ordering::Relaxed) as u32,
                &*self.r().other_persistent_pub,
                &*dhash160(&self.r().data.secret.0),
                self.taker_amount.clone(),
            )
            .compat();

        if let Err(e) = validated_f.await {
            return Ok((Some(MakerSwapCommand::RefundMakerPayment), vec![
                MakerSwapEvent::TakerPaymentValidateFailed(ERRL!("!taker_coin.validate_taker_payment: {}", e).into()),
                MakerSwapEvent::MakerPaymentWaitRefundStarted {
                    wait_until: self.wait_refund_until(),
                },
            ]));
        }

        Ok((Some(MakerSwapCommand::SpendTakerPayment), vec![
            MakerSwapEvent::TakerPaymentValidatedAndConfirmed,
        ]))
    }

    async fn spend_taker_payment(&self) -> Result<(Option<MakerSwapCommand>, Vec<MakerSwapEvent>), String> {
        let duration = (self.r().data.lock_duration * 4) / 5;
        let timeout = self.r().data.started_at + duration;

        let now = now_ms() / 1000;
        if now > timeout {
            return Ok((Some(MakerSwapCommand::RefundMakerPayment), vec![
                MakerSwapEvent::TakerPaymentSpendFailed(ERRL!("Timeout {} > {}", now, timeout).into()),
                MakerSwapEvent::MakerPaymentWaitRefundStarted {
                    wait_until: self.wait_refund_until(),
                },
            ]));
        }

        let spend_fut = self.taker_coin.send_maker_spends_taker_payment(
            &unwrap!(self.r().taker_payment.clone()).tx_hex,
            self.taker_payment_lock.load(Ordering::Relaxed) as u32,
            &*self.r().other_persistent_pub,
            &self.r().data.secret.0,
        );

        let transaction = match spend_fut.compat().await {
            Ok(t) => t,
            Err(err) => {
                return Ok((Some(MakerSwapCommand::RefundMakerPayment), vec![
                    MakerSwapEvent::TakerPaymentSpendFailed(
                        ERRL!("!taker_coin.send_maker_spends_taker_payment: {}", err).into(),
                    ),
                    MakerSwapEvent::MakerPaymentWaitRefundStarted {
                        wait_until: self.wait_refund_until(),
                    },
                ]))
            },
        };

        let tx_hash = transaction.tx_hash();
        log!({ "Taker payment spend tx {:02x}", tx_hash });
        let tx_ident = TransactionIdentifier {
            tx_hex: transaction.tx_hex().into(),
            tx_hash,
        };

        Ok((Some(MakerSwapCommand::ConfirmTakerPaymentSpend), vec![
            MakerSwapEvent::TakerPaymentSpent(tx_ident),
            MakerSwapEvent::TakerPaymentSpendConfirmStarted,
        ]))
    }

    async fn confirm_taker_payment_spend(&self) -> Result<(Option<MakerSwapCommand>, Vec<MakerSwapEvent>), String> {
        // we should wait for only one confirmation to make sure our spend transaction is not failed
        let confirmations = 1;
        let requires_nota = false;
        let wait_fut = self.taker_coin.wait_for_confirmations(
            &unwrap!(self.r().taker_payment_spend.clone()).tx_hex,
            confirmations,
            requires_nota,
            self.wait_refund_until(),
            WAIT_CONFIRM_INTERVAL,
        );
        if let Err(err) = wait_fut.compat().await {
            return Ok((Some(MakerSwapCommand::RefundMakerPayment), vec![
                MakerSwapEvent::TakerPaymentSpendConfirmFailed(
                    ERRL!("!wait for taker payment spend confirmations: {}", err).into(),
                ),
                MakerSwapEvent::MakerPaymentWaitRefundStarted {
                    wait_until: self.wait_refund_until(),
                },
            ]));
        }

        Ok((Some(MakerSwapCommand::Finish), vec![
            MakerSwapEvent::TakerPaymentSpendConfirmed,
        ]))
    }

    async fn refund_maker_payment(&self) -> Result<(Option<MakerSwapCommand>, Vec<MakerSwapEvent>), String> {
        // have to wait for 1 hour more due as some coins have BIP113 activated so these will reject transactions with locktime == present time
        // https://github.com/bitcoin/bitcoin/blob/master/doc/release-notes/release-notes-0.11.2.md#bip113-mempool-only-locktime-enforcement-using-getmediantimepast
        while now_ms() / 1000 < self.wait_refund_until() {
            Timer::sleep(10.).await;
        }

        let spend_fut = self.maker_coin.send_maker_refunds_payment(
            &unwrap!(self.r().maker_payment.clone()).tx_hex,
            self.r().data.maker_payment_lock as u32,
            &*self.r().other_persistent_pub,
            &*dhash160(&self.r().data.secret.0),
        );

        let transaction = match spend_fut.compat().await {
            Ok(t) => t,
            Err(err) => {
                return Ok((Some(MakerSwapCommand::Finish), vec![
                    MakerSwapEvent::MakerPaymentRefundFailed(
                        ERRL!("!maker_coin.send_maker_refunds_payment: {}", err).into(),
                    ),
                ]))
            },
        };
        let tx_hash = transaction.tx_hash();
        log!({ "Maker payment refund tx {:02x}", tx_hash });
        let tx_ident = TransactionIdentifier {
            tx_hex: transaction.tx_hex().into(),
            tx_hash,
        };

        Ok((Some(MakerSwapCommand::Finish), vec![
            MakerSwapEvent::MakerPaymentRefunded(tx_ident),
        ]))
    }

    pub fn load_from_db_by_uuid(
        ctx: MmArc,
        maker_coin: MmCoinEnum,
        taker_coin: MmCoinEnum,
        swap_uuid: &Uuid,
    ) -> Result<(Self, Option<MakerSwapCommand>), String> {
        let path = my_swap_file_path(&ctx, swap_uuid);
        let saved: SavedSwap = try_s!(json::from_slice(&try_s!(slurp(&path))));
        let saved = match saved {
            SavedSwap::Maker(swap) => swap,
            SavedSwap::Taker(_) => return ERR!("Can not load MakerSwap from SavedSwap::Taker uuid: {}", swap_uuid),
        };
        Self::load_from_saved(ctx, maker_coin, taker_coin, saved)
    }

    pub fn load_from_saved(
        ctx: MmArc,
        maker_coin: MmCoinEnum,
        taker_coin: MmCoinEnum,
        saved: MakerSavedSwap,
    ) -> Result<(Self, Option<MakerSwapCommand>), String> {
        if saved.events.is_empty() {
            return ERR!("Can't restore swap from empty events set");
        };

        match &saved.events[0].event {
            MakerSwapEvent::Started(data) => {
                let mut taker = bits256::from([0; 32]);
                taker.bytes = data.taker.0;
                let my_persistent_pub = H264::from(&**ctx.secp256k1_key_pair().public());
                let conf_settings = SwapConfirmationsSettings {
                    maker_coin_confs: data.maker_payment_confirmations,
                    maker_coin_nota: data
                        .maker_payment_requires_nota
                        .unwrap_or_else(|| maker_coin.requires_notarization()),
                    taker_coin_confs: data.taker_payment_confirmations,
                    taker_coin_nota: data
                        .taker_payment_requires_nota
                        .unwrap_or_else(|| taker_coin.requires_notarization()),
                };
                let swap = MakerSwap::new(
                    ctx,
                    taker,
                    data.maker_amount.clone(),
                    data.taker_amount.clone(),
                    my_persistent_pub,
                    saved.uuid,
                    conf_settings,
                    maker_coin,
                    taker_coin,
                    data.lock_duration,
                );
                let command = saved.events.last().unwrap().get_command();
                for saved_event in saved.events {
                    try_s!(swap.apply_event(saved_event.event));
                }
                Ok((swap, command))
            },
            _ => ERR!("First swap event must be Started"),
        }
    }

    pub fn recover_funds(&self) -> Result<RecoveredSwap, String> {
        if self.finished_at.load(Ordering::Relaxed) == 0 {
            return ERR!("Swap must be finished before recover funds attempt");
        }

        if self.r().maker_payment_refund.is_some() {
            return ERR!("Maker payment is refunded, swap is not recoverable");
        }

        if self.r().taker_payment_spend.is_some() {
            return ERR!("Taker payment is spent, swap is not recoverable");
        }

        let secret_hash = self
            .r()
            .data
            .secret_hash
            .clone()
            .unwrap_or_else(|| dhash160(&self.r().data.secret.0).into());

        let maker_payment = match &self.r().maker_payment {
            Some(tx) => tx.tx_hex.0.clone(),
            None => {
                let maybe_maker_payment = try_s!(self
                    .maker_coin
                    .check_if_my_payment_sent(
                        self.r().data.maker_payment_lock as u32,
                        &*self.r().other_persistent_pub,
                        &secret_hash.0,
                        self.r().data.maker_coin_start_block,
                    )
                    .wait());
                match maybe_maker_payment {
                    Some(tx) => tx.tx_hex(),
                    None => return ERR!("Maker payment transaction was not found"),
                }
            },
        };
        // validate that maker payment is not spent
        match self.maker_coin.search_for_swap_tx_spend_my(
            self.r().data.maker_payment_lock as u32,
            &*self.r().other_persistent_pub,
            &secret_hash.0,
            &maker_payment,
            self.r().data.maker_coin_start_block,
        ) {
            Ok(Some(FoundSwapTxSpend::Spent(tx))) => {
                return ERR!(
                    "Maker payment was already spent by {} tx {:02x}",
                    self.maker_coin.ticker(),
                    tx.tx_hash()
                )
            },
            Ok(Some(FoundSwapTxSpend::Refunded(tx))) => {
                return ERR!(
                    "Maker payment was already refunded by {} tx {:02x}",
                    self.maker_coin.ticker(),
                    tx.tx_hash()
                )
            },
            Err(e) => return ERR!("Error {} when trying to find maker payment spend", e),
            Ok(None) => (), // payment is not spent, continue
        }

        if now_ms() / 1000 < self.r().data.maker_payment_lock + 3700 {
            return ERR!(
                "Too early to refund, wait until {}",
                self.r().data.maker_payment_lock + 3700
            );
        }
        let transaction = try_s!(self
            .maker_coin
            .send_maker_refunds_payment(
                &maker_payment,
                self.r().data.maker_payment_lock as u32,
                &*self.r().other_persistent_pub,
                &secret_hash.0,
            )
            .wait());

        Ok(RecoveredSwap {
            action: RecoveredSwapAction::RefundedMyPayment,
            coin: self.maker_coin.ticker().to_string(),
            transaction,
        })
    }
}

impl AtomicSwap for MakerSwap {
    fn locked_amount(&self, trade_fee: &TradeFee) -> LockedAmount {
        // if maker payment is not sent yet the maker amount must be virtually locked
        let mut amount = match self.r().maker_payment {
            Some(_) => 0.into(),
            None => self.maker_amount.clone().into(),
        };
        if trade_fee.coin == self.maker_coin.ticker() {
            amount = &amount + &trade_fee.amount;
        }
        LockedAmount {
            coin: self.maker_coin.ticker().to_string(),
            amount,
        }
    }

    fn uuid(&self) -> &Uuid { &self.uuid }

    fn maker_coin(&self) -> &str { self.maker_coin.ticker() }

    fn taker_coin(&self) -> &str { self.taker_coin.ticker() }
}

#[derive(Debug)]
pub enum MakerSwapCommand {
    Start,
    Negotiate,
    WaitForTakerFee,
    SendPayment,
    WaitForTakerPayment,
    ValidateTakerPayment,
    SpendTakerPayment,
    ConfirmTakerPaymentSpend,
    RefundMakerPayment,
    Finish,
}

#[derive(Clone, Debug, Deserialize, PartialEq, Serialize)]
#[serde(tag = "type", content = "data")]
#[allow(clippy::large_enum_variant)]
pub enum MakerSwapEvent {
    Started(MakerSwapData),
    StartFailed(SwapError),
    Negotiated(TakerNegotiationData),
    NegotiateFailed(SwapError),
    TakerFeeValidated(TransactionIdentifier),
    TakerFeeValidateFailed(SwapError),
    MakerPaymentSent(TransactionIdentifier),
    MakerPaymentTransactionFailed(SwapError),
    MakerPaymentDataSendFailed(SwapError),
    MakerPaymentWaitConfirmFailed(SwapError),
    TakerPaymentReceived(TransactionIdentifier),
    TakerPaymentWaitConfirmStarted,
    TakerPaymentValidatedAndConfirmed,
    TakerPaymentValidateFailed(SwapError),
    TakerPaymentWaitConfirmFailed(SwapError),
    TakerPaymentSpent(TransactionIdentifier),
    TakerPaymentSpendFailed(SwapError),
    TakerPaymentSpendConfirmStarted,
    TakerPaymentSpendConfirmed,
    TakerPaymentSpendConfirmFailed(SwapError),
    MakerPaymentWaitRefundStarted { wait_until: u64 },
    MakerPaymentRefunded(TransactionIdentifier),
    MakerPaymentRefundFailed(SwapError),
    Finished,
}

impl MakerSwapEvent {
    fn status_str(&self) -> String {
        match self {
            MakerSwapEvent::Started(_) => "Started...".to_owned(),
            MakerSwapEvent::StartFailed(_) => "Start failed...".to_owned(),
            MakerSwapEvent::Negotiated(_) => "Negotiated...".to_owned(),
            MakerSwapEvent::NegotiateFailed(_) => "Negotiate failed...".to_owned(),
            MakerSwapEvent::TakerFeeValidated(_) => "Taker fee validated...".to_owned(),
            MakerSwapEvent::TakerFeeValidateFailed(_) => "Taker fee validate failed...".to_owned(),
            MakerSwapEvent::MakerPaymentSent(_) => "Maker payment sent...".to_owned(),
            MakerSwapEvent::MakerPaymentTransactionFailed(_) => "Maker payment failed...".to_owned(),
            MakerSwapEvent::MakerPaymentDataSendFailed(_) => "Maker payment failed...".to_owned(),
            MakerSwapEvent::MakerPaymentWaitConfirmFailed(_) => {
                "Maker payment wait for confirmation failed...".to_owned()
            },
            MakerSwapEvent::TakerPaymentReceived(_) => "Taker payment received...".to_owned(),
            MakerSwapEvent::TakerPaymentWaitConfirmStarted => "Taker payment wait confirm started...".to_owned(),
            MakerSwapEvent::TakerPaymentValidatedAndConfirmed => "Taker payment validated and confirmed...".to_owned(),
            MakerSwapEvent::TakerPaymentValidateFailed(_) => "Taker payment validate failed...".to_owned(),
            MakerSwapEvent::TakerPaymentWaitConfirmFailed(_) => {
                "Taker payment wait for confirmation failed...".to_owned()
            },
            MakerSwapEvent::TakerPaymentSpent(_) => "Taker payment spent...".to_owned(),
            MakerSwapEvent::TakerPaymentSpendFailed(_) => "Taker payment spend failed...".to_owned(),
            MakerSwapEvent::TakerPaymentSpendConfirmStarted => "Taker payment send wait confirm started...".to_owned(),
            MakerSwapEvent::TakerPaymentSpendConfirmed => "Taker payment spend confirmed...".to_owned(),
            MakerSwapEvent::TakerPaymentSpendConfirmFailed(_) => "Taker payment spend confirm failed...".to_owned(),
            MakerSwapEvent::MakerPaymentWaitRefundStarted { wait_until } => {
                format!("Maker payment wait refund till {} started...", wait_until)
            },
            MakerSwapEvent::MakerPaymentRefunded(_) => "Maker payment refunded...".to_owned(),
            MakerSwapEvent::MakerPaymentRefundFailed(_) => "Maker payment refund failed...".to_owned(),
            MakerSwapEvent::Finished => "Finished".to_owned(),
        }
    }

    fn should_ban_taker(&self) -> bool {
        matches!(self,
            MakerSwapEvent::NegotiateFailed(_)
            | MakerSwapEvent::TakerFeeValidateFailed(_)
            | MakerSwapEvent::TakerPaymentValidateFailed(_))
    }
}

#[derive(Debug, Deserialize, PartialEq, Serialize)]
struct MakerSavedEvent {
    timestamp: u64,
    event: MakerSwapEvent,
}

impl MakerSavedEvent {
    /// next command that must be executed after swap is restored
    fn get_command(&self) -> Option<MakerSwapCommand> {
        match self.event {
            MakerSwapEvent::Started(_) => Some(MakerSwapCommand::Negotiate),
            MakerSwapEvent::StartFailed(_) => Some(MakerSwapCommand::Finish),
            MakerSwapEvent::Negotiated(_) => Some(MakerSwapCommand::WaitForTakerFee),
            MakerSwapEvent::NegotiateFailed(_) => Some(MakerSwapCommand::Finish),
            MakerSwapEvent::TakerFeeValidated(_) => Some(MakerSwapCommand::SendPayment),
            MakerSwapEvent::TakerFeeValidateFailed(_) => Some(MakerSwapCommand::Finish),
            MakerSwapEvent::MakerPaymentSent(_) => Some(MakerSwapCommand::WaitForTakerPayment),
            MakerSwapEvent::MakerPaymentTransactionFailed(_) => Some(MakerSwapCommand::Finish),
            MakerSwapEvent::MakerPaymentDataSendFailed(_) => Some(MakerSwapCommand::RefundMakerPayment),
            MakerSwapEvent::MakerPaymentWaitConfirmFailed(_) => Some(MakerSwapCommand::RefundMakerPayment),
            MakerSwapEvent::TakerPaymentReceived(_) => Some(MakerSwapCommand::ValidateTakerPayment),
            MakerSwapEvent::TakerPaymentWaitConfirmStarted => Some(MakerSwapCommand::ValidateTakerPayment),
            MakerSwapEvent::TakerPaymentValidatedAndConfirmed => Some(MakerSwapCommand::SpendTakerPayment),
            MakerSwapEvent::TakerPaymentValidateFailed(_) => Some(MakerSwapCommand::RefundMakerPayment),
            MakerSwapEvent::TakerPaymentWaitConfirmFailed(_) => Some(MakerSwapCommand::RefundMakerPayment),
            MakerSwapEvent::TakerPaymentSpent(_) => Some(MakerSwapCommand::ConfirmTakerPaymentSpend),
            MakerSwapEvent::TakerPaymentSpendFailed(_) => Some(MakerSwapCommand::RefundMakerPayment),
            MakerSwapEvent::TakerPaymentSpendConfirmStarted => Some(MakerSwapCommand::ConfirmTakerPaymentSpend),
            MakerSwapEvent::TakerPaymentSpendConfirmed => Some(MakerSwapCommand::Finish),
            MakerSwapEvent::TakerPaymentSpendConfirmFailed(_) => Some(MakerSwapCommand::RefundMakerPayment),
            MakerSwapEvent::MakerPaymentWaitRefundStarted { .. } => Some(MakerSwapCommand::RefundMakerPayment),
            MakerSwapEvent::MakerPaymentRefunded(_) => Some(MakerSwapCommand::Finish),
            MakerSwapEvent::MakerPaymentRefundFailed(_) => Some(MakerSwapCommand::Finish),
            MakerSwapEvent::Finished => None,
        }
    }
}

#[derive(Debug, Serialize, Deserialize)]
pub struct MakerSavedSwap {
    pub uuid: Uuid,
    events: Vec<MakerSavedEvent>,
    maker_amount: Option<BigDecimal>,
    maker_coin: Option<String>,
    taker_amount: Option<BigDecimal>,
    taker_coin: Option<String>,
    gui: Option<String>,
    mm_version: Option<String>,
    success_events: Vec<String>,
    error_events: Vec<String>,
}

impl MakerSavedSwap {
    pub fn maker_coin(&self) -> Result<String, String> {
        match self.events.first() {
            Some(event) => match &event.event {
                MakerSwapEvent::Started(data) => Ok(data.maker_coin.clone()),
                _ => ERR!("First swap event must be Started"),
            },
            None => ERR!("Can't get maker coin, events are empty"),
        }
    }

    pub fn taker_coin(&self) -> Result<String, String> {
        match self.events.first() {
            Some(event) => match &event.event {
                MakerSwapEvent::Started(data) => Ok(data.taker_coin.clone()),
                _ => ERR!("First swap event must be Started"),
            },
            None => ERR!("Can't get maker coin, events are empty"),
        }
    }

    pub fn is_finished(&self) -> bool {
        match self.events.last() {
            Some(event) => event.event == MakerSwapEvent::Finished,
            None => false,
        }
    }

    pub fn get_my_info(&self) -> Option<MySwapInfo> {
        match self.events.first() {
            Some(event) => match &event.event {
                MakerSwapEvent::Started(data) => Some(MySwapInfo {
                    my_coin: data.maker_coin.clone(),
                    other_coin: data.taker_coin.clone(),
                    my_amount: data.maker_amount.clone(),
                    other_amount: data.taker_amount.clone(),
                    started_at: data.started_at,
                }),
                _ => None,
            },
            None => None,
        }
    }

    pub fn hide_secret(&mut self) {
        if let Some(ref mut event) = self.events.first_mut() {
            if let MakerSwapEvent::Started(ref mut data) = event.event {
                data.secret = H256Json::default();
            }
        }
    }

    pub fn is_recoverable(&self) -> bool {
        if !self.is_finished() {
            return false;
        };
        for event in self.events.iter() {
            match event.event {
                MakerSwapEvent::StartFailed(_)
                | MakerSwapEvent::NegotiateFailed(_)
                | MakerSwapEvent::TakerFeeValidateFailed(_)
                | MakerSwapEvent::TakerPaymentSpendConfirmed
                | MakerSwapEvent::MakerPaymentRefunded(_) => {
                    return false;
                },
                _ => (),
            }
        }
        true
    }
}

#[allow(clippy::large_enum_variant)]
pub enum RunMakerSwapInput {
    StartNew(MakerSwap),
    KickStart {
        maker_coin: MmCoinEnum,
        taker_coin: MmCoinEnum,
        swap_uuid: Uuid,
    },
}

impl RunMakerSwapInput {
    fn uuid(&self) -> &Uuid {
        match self {
            RunMakerSwapInput::StartNew(swap) => &swap.uuid,
            RunMakerSwapInput::KickStart { swap_uuid, .. } => &swap_uuid,
        }
    }
}

/// Starts the maker swap and drives it to completion (until None next command received).
/// Panics in case of command or event apply fails, not sure yet how to handle such situations
/// because it's usually means that swap is in invalid state which is possible only if there's developer error.
/// Every produced event is saved to local DB. Swap status is broadcasted to P2P network after completion.
pub async fn run_maker_swap(swap: RunMakerSwapInput, ctx: MmArc) {
    let uuid = swap.uuid().to_owned();
    let lock_path = my_swaps_dir(&ctx).join(fomat!((uuid) ".lock"));
    let mut attempts = 0;
    let file_lock = loop {
        match FileLock::lock(&lock_path, 40.) {
            Ok(Some(l)) => break l,
            Ok(None) => {
                if attempts >= 1 {
                    log!("Swap " (uuid) " file lock is acquired by another process/thread, aborting");
                    return;
                } else {
                    attempts += 1;
                    Timer::sleep(40.).await;
                }
            },
            Err(e) => {
                log!("Swap " (uuid) " file lock error " (e));
                return;
            },
        };
    };

    let (swap, mut command) = match swap {
        RunMakerSwapInput::StartNew(swap) => (swap, MakerSwapCommand::Start),
        RunMakerSwapInput::KickStart {
            maker_coin,
            taker_coin,
            swap_uuid,
        } => match MakerSwap::load_from_db_by_uuid(ctx, maker_coin, taker_coin, &swap_uuid) {
            Ok((swap, command)) => match command {
                Some(c) => {
                    log!("Swap " (uuid) " kick started.");
                    (swap, c)
                },
                None => {
                    log!("Swap " (uuid) " has been finished already, aborting.");
                    return;
                },
            },
            Err(e) => {
                log!("Error " (e) " loading swap " (uuid));
                return;
            },
        },
    };

    let mut touch_loop = Box::pin(
        async move {
            loop {
                match file_lock.touch() {
                    Ok(_) => (),
                    Err(e) => log!("Warning, touch error " (e) " for swap " (uuid)),
                };
                Timer::sleep(30.).await;
            }
        }
        .fuse(),
    );

    let ctx = swap.ctx.clone();
    subscribe_to_topic(&ctx, swap_topic(&swap.uuid)).await;
    let mut status = ctx.log.status_handle();
    let uuid_str = swap.uuid.to_string();
    macro_rules! swap_tags {
        () => {
            &[&"swap", &("uuid", uuid_str.as_str())]
        };
    }
    let running_swap = Arc::new(swap);
    let weak_ref = Arc::downgrade(&running_swap);
    let swap_ctx = unwrap!(SwapsContext::from_ctx(&ctx));
    swap_ctx.init_msg_store(running_swap.uuid, running_swap.taker);
    unwrap!(swap_ctx.running_swaps.lock()).push(weak_ref);
    let shutdown_rx = swap_ctx.shutdown_rx.clone();
    let swap_for_log = running_swap.clone();
    let mut swap_fut = Box::pin(
        async move {
            let mut events;
            loop {
                let res = unwrap!(running_swap.handle_command(command).await, "!handle_command");
                events = res.1;
                for event in events {
                    let to_save = MakerSavedEvent {
                        timestamp: now_ms(),
                        event: event.clone(),
                    };
                    unwrap!(
                        save_my_maker_swap_event(&ctx, &running_swap, to_save),
                        "!save_my_maker_swap_event"
                    );
                    if event.should_ban_taker() {
                        ban_pubkey(
                            &ctx,
                            running_swap.taker.bytes.into(),
                            &running_swap.uuid,
                            event.clone().into(),
                        )
                    }
                    status.status(swap_tags!(), &event.status_str());
                    unwrap!(running_swap.apply_event(event), "!apply_event");
                }
                match res.0 {
                    Some(c) => {
                        command = c;
                    },
                    None => {
                        if let Err(e) = broadcast_my_swap_status(&uuid, &ctx) {
                            log!("!broadcast_my_swap_status(" (uuid) "): " (e));
                        }
                        break;
                    },
                }
            }
        }
        .fuse(),
    );
    let mut shutdown_fut = Box::pin(shutdown_rx.recv().fuse());
    select! {
        swap = swap_fut => (), // swap finished normally
        shutdown = shutdown_fut => log!("on_stop] swap " (swap_for_log.uuid) " stopped!"),
        touch = touch_loop => unreachable!("Touch loop can not stop!"),
    };
}

pub async fn check_balance_for_maker_swap(
    ctx: &MmArc,
    my_coin: &MmCoinEnum,
    volume: MmNumber,
    swap_uuid: Option<&Uuid>,
) -> Result<(), String> {
    let miner_fee = try_s!(my_coin.get_trade_fee().compat().await);
    log!("check_balance_for_maker_swap miner fee "[miner_fee.amount.to_fraction()]);
    let locked = match swap_uuid {
        Some(u) => get_locked_amount_by_other_swaps(ctx, u, my_coin.ticker(), &miner_fee),
        None => get_locked_amount(&ctx, my_coin.ticker(), &miner_fee),
    };
    log!("check_balance_for_maker_swap locked "[locked.to_fraction()]);
    let my_balance = try_s!(my_coin.my_balance().compat().await).into();
    log!("check_balance_for_maker_swap my_balance "(my_balance));
    let total = if my_coin.ticker() == miner_fee.coin {
        volume + miner_fee.amount
    } else {
        let base_coin_balance = try_s!(my_coin.base_coin_balance().compat().await);
        if miner_fee.amount > base_coin_balance {
            return ERR!(
                "Base coin {} balance {} is not sufficient to pay total miner fees {}",
                miner_fee.coin,
                base_coin_balance,
                miner_fee.amount
            );
        }
        volume
    };
    let available = &my_balance - &locked;
    if total <= available {
        Ok(())
    } else {
        ERR!(
            "The total required {} amount {} is larger than available {:.8}, balance: {}, locked by swaps: {:.8}",
            my_coin.ticker(),
            total,
            available,
            my_balance,
            locked
        )
    }
}

pub fn calc_max_maker_vol(ctx: &MmArc, balance: &BigDecimal, trade_fee: &TradeFee, ticker: &str) -> MmNumber {
    let mut vol = MmNumber::from(balance.clone()) - get_locked_amount(ctx, ticker, trade_fee);
    if trade_fee.coin == ticker {
        vol = &vol - &trade_fee.amount;
    }
    vol
}

#[cfg(test)]
mod maker_swap_tests {
    use super::*;
    use coins::eth::{signed_eth_tx_from_bytes, SignedEthTx};
    use coins::{MarketCoinOps, SwapOps, TestCoin};
    use common::mm_ctx::MmCtxBuilder;
    use common::privkey::key_pair_from_seed;
    use mocktopus::mocking::*;

    fn eth_tx_for_test() -> SignedEthTx {
        // raw transaction bytes of https://etherscan.io/tx/0x0869be3e5d4456a29d488a533ad6c118620fef450f36778aecf31d356ff8b41f
        let tx_bytes = [
            248, 240, 3, 133, 1, 42, 5, 242, 0, 131, 2, 73, 240, 148, 133, 0, 175, 192, 188, 82, 20, 114, 128, 130, 22,
            51, 38, 194, 255, 12, 115, 244, 168, 113, 135, 110, 205, 245, 24, 127, 34, 254, 184, 132, 21, 44, 243, 175,
            73, 33, 143, 82, 117, 16, 110, 27, 133, 82, 200, 114, 233, 42, 140, 198, 35, 21, 201, 249, 187, 180, 20,
            46, 148, 40, 9, 228, 193, 130, 71, 199, 0, 0, 0, 0, 0, 0, 0, 0, 0, 0, 0, 0, 152, 41, 132, 9, 201, 73, 19,
            94, 237, 137, 35, 61, 4, 194, 207, 239, 152, 75, 175, 245, 157, 174, 10, 214, 161, 207, 67, 70, 87, 246,
            231, 212, 47, 216, 119, 68, 237, 197, 125, 141, 0, 0, 0, 0, 0, 0, 0, 0, 0, 0, 0, 0, 0, 0, 0, 0, 0, 0, 0, 0,
            0, 0, 0, 0, 0, 0, 0, 0, 0, 0, 0, 0, 0, 0, 0, 0, 0, 0, 0, 0, 93, 72, 125, 102, 28, 159, 180, 237, 198, 97,
            87, 80, 82, 200, 104, 40, 245, 221, 7, 28, 122, 104, 91, 99, 1, 159, 140, 25, 131, 101, 74, 87, 50, 168,
            146, 187, 90, 160, 51, 1, 123, 247, 6, 108, 165, 181, 188, 40, 56, 47, 211, 229, 221, 73, 5, 15, 89, 81,
            117, 225, 216, 108, 98, 226, 119, 232, 94, 184, 42, 106,
        ];
        unwrap!(signed_eth_tx_from_bytes(&tx_bytes))
    }

    #[test]
    fn test_recover_funds_maker_swap_payment_errored_but_sent() {
        // the swap ends up with MakerPaymentTransactionFailed error but the transaction is actually
        // sent, need to find it and refund
        // TODO remove TransactionDetails from json
        let maker_saved_json = r#"{"error_events":["StartFailed","NegotiateFailed","TakerFeeValidateFailed","MakerPaymentTransactionFailed","MakerPaymentDataSendFailed","TakerPaymentValidateFailed","TakerPaymentSpendFailed","TakerPaymentSpendConfirmFailed","MakerPaymentRefunded","MakerPaymentRefundFailed"],"events":[{"event":{"data":{"lock_duration":7800,"maker_amount":"3.54932734","maker_coin":"KMD","maker_coin_start_block":1452970,"maker_payment_confirmations":1,"maker_payment_lock":1563759539,"my_persistent_pub":"031bb83b58ec130e28e0a6d5d2acf2eb01b0d3f1670e021d47d31db8a858219da8","secret":"0000000000000000000000000000000000000000000000000000000000000000","started_at":1563743939,"taker":"101ace6b08605b9424b0582b5cce044b70a3c8d8d10cb2965e039b0967ae92b9","taker_amount":"0.02004833998671660000000000","taker_coin":"ETH","taker_coin_start_block":8196380,"taker_payment_confirmations":1,"uuid":"3447b727-fe93-4357-8e5a-8cf2699b7e86"},"type":"Started"},"timestamp":1563743939211},{"event":{"data":{"taker_payment_locktime":1563751737,"taker_pubkey":"03101ace6b08605b9424b0582b5cce044b70a3c8d8d10cb2965e039b0967ae92b9"},"type":"Negotiated"},"timestamp":1563743979835},{"event":{"data":{"tx_hash":"a59203eb2328827de00bed699a29389792906e4f39fdea145eb40dc6b3821bd6","tx_hex":"f8690284ee6b280082520894d8997941dd1346e9231118d5685d866294f59e5b865af3107a4000801ca0743d2b7c9fad65805d882179062012261be328d7628ae12ee08eff8d7657d993a07eecbd051f49d35279416778faa4664962726d516ce65e18755c9b9406a9c2fd"},"type":"TakerFeeValidated"},"timestamp":1563744052878},{"event":{"data":{"error":"lp_swap:1888] eth:654] RPC error: Error { code: ServerError(-32010), message: \"Transaction with the same hash was already imported.\", data: None }"},"type":"MakerPaymentTransactionFailed"},"timestamp":1563744118577},{"event":{"type":"Finished"},"timestamp":1563763243350}],"success_events":["Started","Negotiated","TakerFeeValidated","MakerPaymentSent","TakerPaymentReceived","TakerPaymentWaitConfirmStarted","TakerPaymentValidatedAndConfirmed","TakerPaymentSpent","TakerPaymentSpendConfirmStarted","TakerPaymentSpendConfirmed","TakerPaymentSpendConfirmStarted","TakerPaymentSpendConfirmed","Finished"],"uuid":"3447b727-fe93-4357-8e5a-8cf2699b7e86"}"#;
        let maker_saved_swap: MakerSavedSwap = unwrap!(json::from_str(maker_saved_json));
        let key_pair = unwrap!(key_pair_from_seed(
            "spice describe gravity federal blast come thank unfair canal monkey style afraid"
        ));
        let ctx = MmCtxBuilder::default().with_secp256k1_key_pair(key_pair).into_mm_arc();

        TestCoin::ticker.mock_safe(|_| MockResult::Return("ticker"));
        static mut MY_PAYMENT_SENT_CALLED: bool = false;
        TestCoin::check_if_my_payment_sent.mock_safe(|_, _, _, _, _| {
            unsafe { MY_PAYMENT_SENT_CALLED = true };
            MockResult::Return(Box::new(futures01::future::ok(Some(eth_tx_for_test().into()))))
        });

        static mut MAKER_REFUND_CALLED: bool = false;
        TestCoin::send_maker_refunds_payment.mock_safe(|_, _, _, _, _| {
            unsafe { MAKER_REFUND_CALLED = true };
            MockResult::Return(Box::new(futures01::future::ok(eth_tx_for_test().into())))
        });
        TestCoin::search_for_swap_tx_spend_my.mock_safe(|_, _, _, _, _, _| MockResult::Return(Ok(None)));
        let maker_coin = MmCoinEnum::Test(TestCoin {});
        let taker_coin = MmCoinEnum::Test(TestCoin {});
        let (maker_swap, _) = unwrap!(MakerSwap::load_from_saved(
            ctx,
            maker_coin,
            taker_coin,
            maker_saved_swap
        ));
        let actual = unwrap!(maker_swap.recover_funds());
        let expected = RecoveredSwap {
            action: RecoveredSwapAction::RefundedMyPayment,
            coin: "ticker".to_string(),
            transaction: eth_tx_for_test().into(),
        };
        assert_eq!(expected, actual);
        assert!(unsafe { MY_PAYMENT_SENT_CALLED });
        assert!(unsafe { MAKER_REFUND_CALLED });
    }

    #[test]
    fn test_recover_funds_maker_payment_refund_errored() {
        // the swap ends up with MakerPaymentRefundFailed error
        let maker_saved_json = r#"{"error_events":["StartFailed","NegotiateFailed","TakerFeeValidateFailed","MakerPaymentTransactionFailed","MakerPaymentDataSendFailed","TakerPaymentValidateFailed","TakerPaymentSpendFailed","TakerPaymentSpendConfirmFailed","MakerPaymentRefunded","MakerPaymentRefundFailed"],"events":[{"event":{"data":{"lock_duration":7800,"maker_amount":"0.58610590","maker_coin":"KMD","maker_coin_start_block":1450923,"maker_payment_confirmations":1,"maker_payment_lock":1563636475,"my_persistent_pub":"031bb83b58ec130e28e0a6d5d2acf2eb01b0d3f1670e021d47d31db8a858219da8","secret":"0000000000000000000000000000000000000000000000000000000000000000","started_at":1563620875,"taker":"14a96292bfcd7762ece8eb08ead915da927c2619277363853572f30880d5155e","taker_amount":"0.0077700000552410000000000","taker_coin":"LTC","taker_coin_start_block":1670837,"taker_payment_confirmations":1,"uuid":"9db641f5-4300-4527-9fa6-f1c391d42c35"},"type":"Started"},"timestamp":1563620875062},{"event":{"data":{"taker_payment_locktime":1563628675,"taker_pubkey":"02713015d3fa4d30259e90be5f131beb593bf0131f3af2dcdb304e3322d8d52b91"},"type":"Negotiated"},"timestamp":1563620915497},{"event":{"data":{"tx_hash":"6740136eaaa615d9d231969e3a9599d0fc59e53989237a8d31cd6fc86c160013","tx_hex":"0100000001a2586ea8294cedc55741bef625ba72c646399903391a7f6c604a58c6263135f2000000006b4830450221009c78c8ba4a7accab6b09f9a95da5bc59c81f4fc1e60b288ec3c5462b4d02ef01022056b63be1629cf17751d3cc5ffec51bcb1d7f9396e9ce9ca254d0f34104f7263a012102713015d3fa4d30259e90be5f131beb593bf0131f3af2dcdb304e3322d8d52b91ffffffff0210270000000000001976a914ca1e04745e8ca0c60d8c5881531d51bec470743f88ac78aa1900000000001976a91406ccabfd5f9075ecd5e8d0d31c0e973a54d51e8288ac5bf6325d"},"type":"TakerFeeValidated"},"timestamp":1563620976060},{"event":{"data":{"tx_hash":"d0f6e664cea9d89fe7b5cf8005fdca070d1ab1d05a482aaef95c08cdaecddf0a","tx_hex":"0400008085202f89019f1cbda354342cdf982046b331bbd3791f53b692efc6e4becc36be495b2977d9000000006b483045022100fa9d4557394141f6a8b9bfb8cd594a521fd8bcd1965dbf8bc4e04abc849ac66e0220589f521814c10a7561abfd5e432f7a2ee60d4875fe4604618af3207dae531ac00121031bb83b58ec130e28e0a6d5d2acf2eb01b0d3f1670e021d47d31db8a858219da8ffffffff029e537e030000000017a9145534898009f1467191065f6890b96914b39a1c018791857702000000001976a914c3f710deb7320b0efa6edb14e3ebeeb9155fa90d88ac72ee325d000000000000000000000000000000"},"type":"MakerPaymentSent"},"timestamp":1563620976189},{"event":{"data":{"tx_hash":"1e883eb2f3991e84ba27f53651f89b7dda708678a5b9813d043577f222b9ca30","tx_hex":"01000000011300166cc86fcd318d7a238939e559fcd099953a9e9631d2d915a6aa6e134067010000006a47304402206781d5f2db2ff13d2ec7e266f774ea5630cc2dba4019e18e9716131b8b026051022006ebb33857b6d180f13aa6be2fc532f9734abde9d00ae14757e7d7ba3741c08c012102713015d3fa4d30259e90be5f131beb593bf0131f3af2dcdb304e3322d8d52b91ffffffff0228db0b000000000017a91483818667161bf94adda3964a81a231cbf6f5338187b0480c00000000001976a91406ccabfd5f9075ecd5e8d0d31c0e973a54d51e8288ac7cf7325d"},"type":"TakerPaymentReceived"},"timestamp":1563621268320},{"event":{"type":"TakerPaymentWaitConfirmStarted"},"timestamp":1563621268321},{"event":{"type":"TakerPaymentValidatedAndConfirmed"},"timestamp":1563621778471},{"event":{"data":{"error":"lp_swap:2025] utxo:938] rpc_clients:719] JsonRpcError { request: JsonRpcRequest { jsonrpc: \"2.0\", id: \"9\", method: \"blockchain.transaction.broadcast\", params: [String(\"010000000130cab922f27735043d81b9a5788670da7d9bf85136f527ba841e99f3b23e881e00000000b6473044022058a0c1da6bcf8c1418899ff8475f3ab6dddbff918528451c1fe71c2f7dad176302204c2e0bcf8f9b5f09e02ccfeb9256e9b34fb355ea655a5704a8a3fa920079b91501514c6b63048314335db1752102713015d3fa4d30259e90be5f131beb593bf0131f3af2dcdb304e3322d8d52b91ac6782012088a9147ed38daab6085c1a1e4426e61dc87a3c2c081a958821031bb83b58ec130e28e0a6d5d2acf2eb01b0d3f1670e021d47d31db8a858219da8ac68feffffff0188540a00000000001976a91406ccabfd5f9075ecd5e8d0d31c0e973a54d51e8288ac1c2b335d\")] }, error: Response(Object({\"code\": Number(1), \"message\": String(\"the transaction was rejected by network rules.\\n\\nMissing inputs\\n[010000000130cab922f27735043d81b9a5788670da7d9bf85136f527ba841e99f3b23e881e00000000b6473044022058a0c1da6bcf8c1418899ff8475f3ab6dddbff918528451c1fe71c2f7dad176302204c2e0bcf8f9b5f09e02ccfeb9256e9b34fb355ea655a5704a8a3fa920079b91501514c6b63048314335db1752102713015d3fa4d30259e90be5f131beb593bf0131f3af2dcdb304e3322d8d52b91ac6782012088a9147ed38daab6085c1a1e4426e61dc87a3c2c081a958821031bb83b58ec130e28e0a6d5d2acf2eb01b0d3f1670e021d47d31db8a858219da8ac68feffffff0188540a00000000001976a91406ccabfd5f9075ecd5e8d0d31c0e973a54d51e8288ac1c2b335d]\")})) }"},"type":"TakerPaymentSpendFailed"},"timestamp":1563638060583},{"event":{"data":{"error":"lp_swap:2025] utxo:938] rpc_clients:719] JsonRpcError { request: JsonRpcRequest { jsonrpc: \"2.0\", id: \"9\", method: \"blockchain.transaction.broadcast\", params: [String(\"010000000130cab922f27735043d81b9a5788670da7d9bf85136f527ba841e99f3b23e881e00000000b6473044022058a0c1da6bcf8c1418899ff8475f3ab6dddbff918528451c1fe71c2f7dad176302204c2e0bcf8f9b5f09e02ccfeb9256e9b34fb355ea655a5704a8a3fa920079b91501514c6b63048314335db1752102713015d3fa4d30259e90be5f131beb593bf0131f3af2dcdb304e3322d8d52b91ac6782012088a9147ed38daab6085c1a1e4426e61dc87a3c2c081a958821031bb83b58ec130e28e0a6d5d2acf2eb01b0d3f1670e021d47d31db8a858219da8ac68feffffff0188540a00000000001976a91406ccabfd5f9075ecd5e8d0d31c0e973a54d51e8288ac1c2b335d\")] }, error: Response(Object({\"code\": Number(1), \"message\": String(\"the transaction was rejected by network rules.\\n\\nMissing inputs\\n[010000000130cab922f27735043d81b9a5788670da7d9bf85136f527ba841e99f3b23e881e00000000b6473044022058a0c1da6bcf8c1418899ff8475f3ab6dddbff918528451c1fe71c2f7dad176302204c2e0bcf8f9b5f09e02ccfeb9256e9b34fb355ea655a5704a8a3fa920079b91501514c6b63048314335db1752102713015d3fa4d30259e90be5f131beb593bf0131f3af2dcdb304e3322d8d52b91ac6782012088a9147ed38daab6085c1a1e4426e61dc87a3c2c081a958821031bb83b58ec130e28e0a6d5d2acf2eb01b0d3f1670e021d47d31db8a858219da8ac68feffffff0188540a00000000001976a91406ccabfd5f9075ecd5e8d0d31c0e973a54d51e8288ac1c2b335d]\")})) }"},"type":"MakerPaymentRefundFailed"},"timestamp":1563638060583},{"event":{"type":"Finished"},"timestamp":1563621778483}],"success_events":["Started","Negotiated","TakerFeeValidated","MakerPaymentSent","TakerPaymentReceived","TakerPaymentWaitConfirmStarted","TakerPaymentValidatedAndConfirmed","TakerPaymentSpent","TakerPaymentSpendConfirmStarted","TakerPaymentSpendConfirmed","Finished"],"uuid":"9db641f5-4300-4527-9fa6-f1c391d42c35"}"#;
        let maker_saved_swap: MakerSavedSwap = unwrap!(json::from_str(maker_saved_json));
        let key_pair = unwrap!(key_pair_from_seed(
            "spice describe gravity federal blast come thank unfair canal monkey style afraid"
        ));
        let ctx = MmCtxBuilder::default().with_secp256k1_key_pair(key_pair).into_mm_arc();

        TestCoin::ticker.mock_safe(|_| MockResult::Return("ticker"));
        static mut MAKER_REFUND_CALLED: bool = false;

        TestCoin::send_maker_refunds_payment.mock_safe(|_, _, _, _, _| {
            unsafe { MAKER_REFUND_CALLED = true };
            MockResult::Return(Box::new(futures01::future::ok(eth_tx_for_test().into())))
        });

        TestCoin::search_for_swap_tx_spend_my.mock_safe(|_, _, _, _, _, _| MockResult::Return(Ok(None)));
        let maker_coin = MmCoinEnum::Test(TestCoin {});
        let taker_coin = MmCoinEnum::Test(TestCoin {});
        let (maker_swap, _) = unwrap!(MakerSwap::load_from_saved(
            ctx,
            maker_coin,
            taker_coin,
            maker_saved_swap
        ));
        let actual = unwrap!(maker_swap.recover_funds());
        let expected = RecoveredSwap {
            action: RecoveredSwapAction::RefundedMyPayment,
            coin: "ticker".to_string(),
            transaction: eth_tx_for_test().into(),
        };
        assert_eq!(expected, actual);
        assert!(unsafe { MAKER_REFUND_CALLED });
    }

    #[test]
    fn test_recover_funds_maker_payment_refund_errored_already_refunded() {
        // the swap ends up with MakerPaymentRefundFailed error
        let maker_saved_json = r#"{"error_events":["StartFailed","NegotiateFailed","TakerFeeValidateFailed","MakerPaymentTransactionFailed","MakerPaymentDataSendFailed","TakerPaymentValidateFailed","TakerPaymentSpendFailed","TakerPaymentSpendConfirmFailed","MakerPaymentRefunded","MakerPaymentRefundFailed"],"events":[{"event":{"data":{"lock_duration":7800,"maker_amount":"0.58610590","maker_coin":"KMD","maker_coin_start_block":1450923,"maker_payment_confirmations":1,"maker_payment_lock":1563636475,"my_persistent_pub":"031bb83b58ec130e28e0a6d5d2acf2eb01b0d3f1670e021d47d31db8a858219da8","secret":"0000000000000000000000000000000000000000000000000000000000000000","started_at":1563620875,"taker":"14a96292bfcd7762ece8eb08ead915da927c2619277363853572f30880d5155e","taker_amount":"0.0077700000552410000000000","taker_coin":"LTC","taker_coin_start_block":1670837,"taker_payment_confirmations":1,"uuid":"9db641f5-4300-4527-9fa6-f1c391d42c35"},"type":"Started"},"timestamp":1563620875062},{"event":{"data":{"taker_payment_locktime":1563628675,"taker_pubkey":"02713015d3fa4d30259e90be5f131beb593bf0131f3af2dcdb304e3322d8d52b91"},"type":"Negotiated"},"timestamp":1563620915497},{"event":{"data":{"tx_hash":"6740136eaaa615d9d231969e3a9599d0fc59e53989237a8d31cd6fc86c160013","tx_hex":"0100000001a2586ea8294cedc55741bef625ba72c646399903391a7f6c604a58c6263135f2000000006b4830450221009c78c8ba4a7accab6b09f9a95da5bc59c81f4fc1e60b288ec3c5462b4d02ef01022056b63be1629cf17751d3cc5ffec51bcb1d7f9396e9ce9ca254d0f34104f7263a012102713015d3fa4d30259e90be5f131beb593bf0131f3af2dcdb304e3322d8d52b91ffffffff0210270000000000001976a914ca1e04745e8ca0c60d8c5881531d51bec470743f88ac78aa1900000000001976a91406ccabfd5f9075ecd5e8d0d31c0e973a54d51e8288ac5bf6325d"},"type":"TakerFeeValidated"},"timestamp":1563620976060},{"event":{"data":{"tx_hash":"d0f6e664cea9d89fe7b5cf8005fdca070d1ab1d05a482aaef95c08cdaecddf0a","tx_hex":"0400008085202f89019f1cbda354342cdf982046b331bbd3791f53b692efc6e4becc36be495b2977d9000000006b483045022100fa9d4557394141f6a8b9bfb8cd594a521fd8bcd1965dbf8bc4e04abc849ac66e0220589f521814c10a7561abfd5e432f7a2ee60d4875fe4604618af3207dae531ac00121031bb83b58ec130e28e0a6d5d2acf2eb01b0d3f1670e021d47d31db8a858219da8ffffffff029e537e030000000017a9145534898009f1467191065f6890b96914b39a1c018791857702000000001976a914c3f710deb7320b0efa6edb14e3ebeeb9155fa90d88ac72ee325d000000000000000000000000000000"},"type":"MakerPaymentSent"},"timestamp":1563620976189},{"event":{"data":{"tx_hash":"1e883eb2f3991e84ba27f53651f89b7dda708678a5b9813d043577f222b9ca30","tx_hex":"01000000011300166cc86fcd318d7a238939e559fcd099953a9e9631d2d915a6aa6e134067010000006a47304402206781d5f2db2ff13d2ec7e266f774ea5630cc2dba4019e18e9716131b8b026051022006ebb33857b6d180f13aa6be2fc532f9734abde9d00ae14757e7d7ba3741c08c012102713015d3fa4d30259e90be5f131beb593bf0131f3af2dcdb304e3322d8d52b91ffffffff0228db0b000000000017a91483818667161bf94adda3964a81a231cbf6f5338187b0480c00000000001976a91406ccabfd5f9075ecd5e8d0d31c0e973a54d51e8288ac7cf7325d"},"type":"TakerPaymentReceived"},"timestamp":1563621268320},{"event":{"type":"TakerPaymentWaitConfirmStarted"},"timestamp":1563621268321},{"event":{"type":"TakerPaymentValidatedAndConfirmed"},"timestamp":1563621778471},{"event":{"data":{"error":"lp_swap:2025] utxo:938] rpc_clients:719] JsonRpcError { request: JsonRpcRequest { jsonrpc: \"2.0\", id: \"9\", method: \"blockchain.transaction.broadcast\", params: [String(\"010000000130cab922f27735043d81b9a5788670da7d9bf85136f527ba841e99f3b23e881e00000000b6473044022058a0c1da6bcf8c1418899ff8475f3ab6dddbff918528451c1fe71c2f7dad176302204c2e0bcf8f9b5f09e02ccfeb9256e9b34fb355ea655a5704a8a3fa920079b91501514c6b63048314335db1752102713015d3fa4d30259e90be5f131beb593bf0131f3af2dcdb304e3322d8d52b91ac6782012088a9147ed38daab6085c1a1e4426e61dc87a3c2c081a958821031bb83b58ec130e28e0a6d5d2acf2eb01b0d3f1670e021d47d31db8a858219da8ac68feffffff0188540a00000000001976a91406ccabfd5f9075ecd5e8d0d31c0e973a54d51e8288ac1c2b335d\")] }, error: Response(Object({\"code\": Number(1), \"message\": String(\"the transaction was rejected by network rules.\\n\\nMissing inputs\\n[010000000130cab922f27735043d81b9a5788670da7d9bf85136f527ba841e99f3b23e881e00000000b6473044022058a0c1da6bcf8c1418899ff8475f3ab6dddbff918528451c1fe71c2f7dad176302204c2e0bcf8f9b5f09e02ccfeb9256e9b34fb355ea655a5704a8a3fa920079b91501514c6b63048314335db1752102713015d3fa4d30259e90be5f131beb593bf0131f3af2dcdb304e3322d8d52b91ac6782012088a9147ed38daab6085c1a1e4426e61dc87a3c2c081a958821031bb83b58ec130e28e0a6d5d2acf2eb01b0d3f1670e021d47d31db8a858219da8ac68feffffff0188540a00000000001976a91406ccabfd5f9075ecd5e8d0d31c0e973a54d51e8288ac1c2b335d]\")})) }"},"type":"TakerPaymentSpendFailed"},"timestamp":1563638060583},{"event":{"data":{"error":"lp_swap:2025] utxo:938] rpc_clients:719] JsonRpcError { request: JsonRpcRequest { jsonrpc: \"2.0\", id: \"9\", method: \"blockchain.transaction.broadcast\", params: [String(\"010000000130cab922f27735043d81b9a5788670da7d9bf85136f527ba841e99f3b23e881e00000000b6473044022058a0c1da6bcf8c1418899ff8475f3ab6dddbff918528451c1fe71c2f7dad176302204c2e0bcf8f9b5f09e02ccfeb9256e9b34fb355ea655a5704a8a3fa920079b91501514c6b63048314335db1752102713015d3fa4d30259e90be5f131beb593bf0131f3af2dcdb304e3322d8d52b91ac6782012088a9147ed38daab6085c1a1e4426e61dc87a3c2c081a958821031bb83b58ec130e28e0a6d5d2acf2eb01b0d3f1670e021d47d31db8a858219da8ac68feffffff0188540a00000000001976a91406ccabfd5f9075ecd5e8d0d31c0e973a54d51e8288ac1c2b335d\")] }, error: Response(Object({\"code\": Number(1), \"message\": String(\"the transaction was rejected by network rules.\\n\\nMissing inputs\\n[010000000130cab922f27735043d81b9a5788670da7d9bf85136f527ba841e99f3b23e881e00000000b6473044022058a0c1da6bcf8c1418899ff8475f3ab6dddbff918528451c1fe71c2f7dad176302204c2e0bcf8f9b5f09e02ccfeb9256e9b34fb355ea655a5704a8a3fa920079b91501514c6b63048314335db1752102713015d3fa4d30259e90be5f131beb593bf0131f3af2dcdb304e3322d8d52b91ac6782012088a9147ed38daab6085c1a1e4426e61dc87a3c2c081a958821031bb83b58ec130e28e0a6d5d2acf2eb01b0d3f1670e021d47d31db8a858219da8ac68feffffff0188540a00000000001976a91406ccabfd5f9075ecd5e8d0d31c0e973a54d51e8288ac1c2b335d]\")})) }"},"type":"MakerPaymentRefundFailed"},"timestamp":1563638060583},{"event":{"type":"Finished"},"timestamp":1563621778483}],"success_events":["Started","Negotiated","TakerFeeValidated","MakerPaymentSent","TakerPaymentReceived","TakerPaymentWaitConfirmStarted","TakerPaymentValidatedAndConfirmed","TakerPaymentSpent","TakerPaymentSpendConfirmStarted","TakerPaymentSpendConfirmed","Finished"],"uuid":"9db641f5-4300-4527-9fa6-f1c391d42c35"}"#;
        let maker_saved_swap: MakerSavedSwap = unwrap!(json::from_str(maker_saved_json));
        let key_pair = unwrap!(key_pair_from_seed(
            "spice describe gravity federal blast come thank unfair canal monkey style afraid"
        ));
        let ctx = MmCtxBuilder::default().with_secp256k1_key_pair(key_pair).into_mm_arc();

        TestCoin::ticker.mock_safe(|_| MockResult::Return("ticker"));
        TestCoin::search_for_swap_tx_spend_my.mock_safe(|_, _, _, _, _, _| {
            MockResult::Return(Ok(Some(FoundSwapTxSpend::Refunded(eth_tx_for_test().into()))))
        });
        let maker_coin = MmCoinEnum::Test(TestCoin {});
        let taker_coin = MmCoinEnum::Test(TestCoin {});
        let (maker_swap, _) = unwrap!(MakerSwap::load_from_saved(
            ctx,
            maker_coin,
            taker_coin,
            maker_saved_swap
        ));
        assert!(maker_swap.recover_funds().is_err());
    }

    #[test]
    fn test_recover_funds_maker_payment_refund_errored_already_spent() {
        // the swap ends up with MakerPaymentRefundFailed error
        let maker_saved_json = r#"{"error_events":["StartFailed","NegotiateFailed","TakerFeeValidateFailed","MakerPaymentTransactionFailed","MakerPaymentDataSendFailed","TakerPaymentValidateFailed","TakerPaymentSpendFailed","TakerPaymentSpendConfirmFailed","MakerPaymentRefunded","MakerPaymentRefundFailed"],"events":[{"event":{"data":{"lock_duration":7800,"maker_amount":"0.58610590","maker_coin":"KMD","maker_coin_start_block":1450923,"maker_payment_confirmations":1,"maker_payment_lock":1563636475,"my_persistent_pub":"031bb83b58ec130e28e0a6d5d2acf2eb01b0d3f1670e021d47d31db8a858219da8","secret":"0000000000000000000000000000000000000000000000000000000000000000","started_at":1563620875,"taker":"14a96292bfcd7762ece8eb08ead915da927c2619277363853572f30880d5155e","taker_amount":"0.0077700000552410000000000","taker_coin":"LTC","taker_coin_start_block":1670837,"taker_payment_confirmations":1,"uuid":"9db641f5-4300-4527-9fa6-f1c391d42c35"},"type":"Started"},"timestamp":1563620875062},{"event":{"data":{"taker_payment_locktime":1563628675,"taker_pubkey":"02713015d3fa4d30259e90be5f131beb593bf0131f3af2dcdb304e3322d8d52b91"},"type":"Negotiated"},"timestamp":1563620915497},{"event":{"data":{"tx_hash":"6740136eaaa615d9d231969e3a9599d0fc59e53989237a8d31cd6fc86c160013","tx_hex":"0100000001a2586ea8294cedc55741bef625ba72c646399903391a7f6c604a58c6263135f2000000006b4830450221009c78c8ba4a7accab6b09f9a95da5bc59c81f4fc1e60b288ec3c5462b4d02ef01022056b63be1629cf17751d3cc5ffec51bcb1d7f9396e9ce9ca254d0f34104f7263a012102713015d3fa4d30259e90be5f131beb593bf0131f3af2dcdb304e3322d8d52b91ffffffff0210270000000000001976a914ca1e04745e8ca0c60d8c5881531d51bec470743f88ac78aa1900000000001976a91406ccabfd5f9075ecd5e8d0d31c0e973a54d51e8288ac5bf6325d"},"type":"TakerFeeValidated"},"timestamp":1563620976060},{"event":{"data":{"tx_hash":"d0f6e664cea9d89fe7b5cf8005fdca070d1ab1d05a482aaef95c08cdaecddf0a","tx_hex":"0400008085202f89019f1cbda354342cdf982046b331bbd3791f53b692efc6e4becc36be495b2977d9000000006b483045022100fa9d4557394141f6a8b9bfb8cd594a521fd8bcd1965dbf8bc4e04abc849ac66e0220589f521814c10a7561abfd5e432f7a2ee60d4875fe4604618af3207dae531ac00121031bb83b58ec130e28e0a6d5d2acf2eb01b0d3f1670e021d47d31db8a858219da8ffffffff029e537e030000000017a9145534898009f1467191065f6890b96914b39a1c018791857702000000001976a914c3f710deb7320b0efa6edb14e3ebeeb9155fa90d88ac72ee325d000000000000000000000000000000"},"type":"MakerPaymentSent"},"timestamp":1563620976189},{"event":{"data":{"tx_hash":"1e883eb2f3991e84ba27f53651f89b7dda708678a5b9813d043577f222b9ca30","tx_hex":"01000000011300166cc86fcd318d7a238939e559fcd099953a9e9631d2d915a6aa6e134067010000006a47304402206781d5f2db2ff13d2ec7e266f774ea5630cc2dba4019e18e9716131b8b026051022006ebb33857b6d180f13aa6be2fc532f9734abde9d00ae14757e7d7ba3741c08c012102713015d3fa4d30259e90be5f131beb593bf0131f3af2dcdb304e3322d8d52b91ffffffff0228db0b000000000017a91483818667161bf94adda3964a81a231cbf6f5338187b0480c00000000001976a91406ccabfd5f9075ecd5e8d0d31c0e973a54d51e8288ac7cf7325d"},"type":"TakerPaymentReceived"},"timestamp":1563621268320},{"event":{"type":"TakerPaymentWaitConfirmStarted"},"timestamp":1563621268321},{"event":{"type":"TakerPaymentValidatedAndConfirmed"},"timestamp":1563621778471},{"event":{"data":{"error":"lp_swap:2025] utxo:938] rpc_clients:719] JsonRpcError { request: JsonRpcRequest { jsonrpc: \"2.0\", id: \"9\", method: \"blockchain.transaction.broadcast\", params: [String(\"010000000130cab922f27735043d81b9a5788670da7d9bf85136f527ba841e99f3b23e881e00000000b6473044022058a0c1da6bcf8c1418899ff8475f3ab6dddbff918528451c1fe71c2f7dad176302204c2e0bcf8f9b5f09e02ccfeb9256e9b34fb355ea655a5704a8a3fa920079b91501514c6b63048314335db1752102713015d3fa4d30259e90be5f131beb593bf0131f3af2dcdb304e3322d8d52b91ac6782012088a9147ed38daab6085c1a1e4426e61dc87a3c2c081a958821031bb83b58ec130e28e0a6d5d2acf2eb01b0d3f1670e021d47d31db8a858219da8ac68feffffff0188540a00000000001976a91406ccabfd5f9075ecd5e8d0d31c0e973a54d51e8288ac1c2b335d\")] }, error: Response(Object({\"code\": Number(1), \"message\": String(\"the transaction was rejected by network rules.\\n\\nMissing inputs\\n[010000000130cab922f27735043d81b9a5788670da7d9bf85136f527ba841e99f3b23e881e00000000b6473044022058a0c1da6bcf8c1418899ff8475f3ab6dddbff918528451c1fe71c2f7dad176302204c2e0bcf8f9b5f09e02ccfeb9256e9b34fb355ea655a5704a8a3fa920079b91501514c6b63048314335db1752102713015d3fa4d30259e90be5f131beb593bf0131f3af2dcdb304e3322d8d52b91ac6782012088a9147ed38daab6085c1a1e4426e61dc87a3c2c081a958821031bb83b58ec130e28e0a6d5d2acf2eb01b0d3f1670e021d47d31db8a858219da8ac68feffffff0188540a00000000001976a91406ccabfd5f9075ecd5e8d0d31c0e973a54d51e8288ac1c2b335d]\")})) }"},"type":"TakerPaymentSpendFailed"},"timestamp":1563638060583},{"event":{"data":{"error":"lp_swap:2025] utxo:938] rpc_clients:719] JsonRpcError { request: JsonRpcRequest { jsonrpc: \"2.0\", id: \"9\", method: \"blockchain.transaction.broadcast\", params: [String(\"010000000130cab922f27735043d81b9a5788670da7d9bf85136f527ba841e99f3b23e881e00000000b6473044022058a0c1da6bcf8c1418899ff8475f3ab6dddbff918528451c1fe71c2f7dad176302204c2e0bcf8f9b5f09e02ccfeb9256e9b34fb355ea655a5704a8a3fa920079b91501514c6b63048314335db1752102713015d3fa4d30259e90be5f131beb593bf0131f3af2dcdb304e3322d8d52b91ac6782012088a9147ed38daab6085c1a1e4426e61dc87a3c2c081a958821031bb83b58ec130e28e0a6d5d2acf2eb01b0d3f1670e021d47d31db8a858219da8ac68feffffff0188540a00000000001976a91406ccabfd5f9075ecd5e8d0d31c0e973a54d51e8288ac1c2b335d\")] }, error: Response(Object({\"code\": Number(1), \"message\": String(\"the transaction was rejected by network rules.\\n\\nMissing inputs\\n[010000000130cab922f27735043d81b9a5788670da7d9bf85136f527ba841e99f3b23e881e00000000b6473044022058a0c1da6bcf8c1418899ff8475f3ab6dddbff918528451c1fe71c2f7dad176302204c2e0bcf8f9b5f09e02ccfeb9256e9b34fb355ea655a5704a8a3fa920079b91501514c6b63048314335db1752102713015d3fa4d30259e90be5f131beb593bf0131f3af2dcdb304e3322d8d52b91ac6782012088a9147ed38daab6085c1a1e4426e61dc87a3c2c081a958821031bb83b58ec130e28e0a6d5d2acf2eb01b0d3f1670e021d47d31db8a858219da8ac68feffffff0188540a00000000001976a91406ccabfd5f9075ecd5e8d0d31c0e973a54d51e8288ac1c2b335d]\")})) }"},"type":"MakerPaymentRefundFailed"},"timestamp":1563638060583},{"event":{"type":"Finished"},"timestamp":1563621778483}],"success_events":["Started","Negotiated","TakerFeeValidated","MakerPaymentSent","TakerPaymentReceived","TakerPaymentWaitConfirmStarted","TakerPaymentValidatedAndConfirmed","TakerPaymentSpent","TakerPaymentSpendConfirmStarted","TakerPaymentSpendConfirmed","Finished"],"uuid":"9db641f5-4300-4527-9fa6-f1c391d42c35"}"#;
        let maker_saved_swap: MakerSavedSwap = unwrap!(json::from_str(maker_saved_json));
        let key_pair = unwrap!(key_pair_from_seed(
            "spice describe gravity federal blast come thank unfair canal monkey style afraid"
        ));
        let ctx = MmCtxBuilder::default().with_secp256k1_key_pair(key_pair).into_mm_arc();

        TestCoin::ticker.mock_safe(|_| MockResult::Return("ticker"));
        TestCoin::search_for_swap_tx_spend_my.mock_safe(|_, _, _, _, _, _| {
            MockResult::Return(Ok(Some(FoundSwapTxSpend::Spent(eth_tx_for_test().into()))))
        });
        let maker_coin = MmCoinEnum::Test(TestCoin {});
        let taker_coin = MmCoinEnum::Test(TestCoin {});
        let (maker_swap, _) = unwrap!(MakerSwap::load_from_saved(
            ctx,
            maker_coin,
            taker_coin,
            maker_saved_swap
        ));
        assert!(maker_swap.recover_funds().is_err());
    }

    #[test]
    fn test_recover_funds_maker_swap_payment_errored_but_too_early_to_refund() {
        // the swap ends up with MakerPaymentTransactionFailed error but the transaction is actually
        // sent, need to find it and refund, prevent refund if payment is not spendable due to locktime restrictions
        let maker_saved_json = r#"{"error_events":["StartFailed","NegotiateFailed","TakerFeeValidateFailed","MakerPaymentTransactionFailed","MakerPaymentDataSendFailed","TakerPaymentValidateFailed","TakerPaymentSpendFailed","TakerPaymentSpendConfirmFailed","MakerPaymentRefunded","MakerPaymentRefundFailed"],"events":[{"event":{"data":{"lock_duration":7800,"maker_amount":"3.54932734","maker_coin":"KMD","maker_coin_start_block":1452970,"maker_payment_confirmations":1,"maker_payment_lock":1563759539,"my_persistent_pub":"031bb83b58ec130e28e0a6d5d2acf2eb01b0d3f1670e021d47d31db8a858219da8","secret":"0000000000000000000000000000000000000000000000000000000000000000","started_at":1563743939,"taker":"101ace6b08605b9424b0582b5cce044b70a3c8d8d10cb2965e039b0967ae92b9","taker_amount":"0.02004833998671660000000000","taker_coin":"ETH","taker_coin_start_block":8196380,"taker_payment_confirmations":1,"uuid":"3447b727-fe93-4357-8e5a-8cf2699b7e86"},"type":"Started"},"timestamp":1563743939211},{"event":{"data":{"taker_payment_locktime":1563751737,"taker_pubkey":"03101ace6b08605b9424b0582b5cce044b70a3c8d8d10cb2965e039b0967ae92b9"},"type":"Negotiated"},"timestamp":1563743979835},{"event":{"data":{"tx_hash":"a59203eb2328827de00bed699a29389792906e4f39fdea145eb40dc6b3821bd6","tx_hex":"f8690284ee6b280082520894d8997941dd1346e9231118d5685d866294f59e5b865af3107a4000801ca0743d2b7c9fad65805d882179062012261be328d7628ae12ee08eff8d7657d993a07eecbd051f49d35279416778faa4664962726d516ce65e18755c9b9406a9c2fd"},"type":"TakerFeeValidated"},"timestamp":1563744052878},{"event":{"data":{"error":"lp_swap:1888] eth:654] RPC error: Error { code: ServerError(-32010), message: \"Transaction with the same hash was already imported.\", data: None }"},"type":"MakerPaymentTransactionFailed"},"timestamp":1563744118577},{"event":{"type":"Finished"},"timestamp":1563763243350}],"success_events":["Started","Negotiated","TakerFeeValidated","MakerPaymentSent","TakerPaymentReceived","TakerPaymentWaitConfirmStarted","TakerPaymentValidatedAndConfirmed","TakerPaymentSpent","TakerPaymentSpendConfirmStarted","TakerPaymentSpendConfirmed","Finished"],"uuid":"3447b727-fe93-4357-8e5a-8cf2699b7e86"}"#;
        let maker_saved_swap: MakerSavedSwap = unwrap!(json::from_str(maker_saved_json));
        let key_pair = unwrap!(key_pair_from_seed(
            "spice describe gravity federal blast come thank unfair canal monkey style afraid"
        ));
        let ctx = MmCtxBuilder::default().with_secp256k1_key_pair(key_pair).into_mm_arc();

        TestCoin::ticker.mock_safe(|_| MockResult::Return("ticker"));
        static mut MY_PAYMENT_SENT_CALLED: bool = false;
        TestCoin::check_if_my_payment_sent.mock_safe(|_, _, _, _, _| {
            unsafe { MY_PAYMENT_SENT_CALLED = true };
            MockResult::Return(Box::new(futures01::future::ok(Some(eth_tx_for_test().into()))))
        });
        TestCoin::search_for_swap_tx_spend_my.mock_safe(|_, _, _, _, _, _| MockResult::Return(Ok(None)));
        let maker_coin = MmCoinEnum::Test(TestCoin {});
        let taker_coin = MmCoinEnum::Test(TestCoin {});
        let (maker_swap, _) = unwrap!(MakerSwap::load_from_saved(
            ctx,
            maker_coin,
            taker_coin,
            maker_saved_swap
        ));
        maker_swap.w().data.maker_payment_lock = (now_ms() / 1000) - 3690;
        assert!(maker_swap.recover_funds().is_err());
        assert!(unsafe { MY_PAYMENT_SENT_CALLED });
    }

    #[test]
    fn test_recover_funds_maker_swap_payment_errored_and_not_sent() {
        // the swap ends up with MakerPaymentTransactionFailed error and transaction is not sent,
        // recover must return error in this case
        let maker_saved_json = r#"{"error_events":["StartFailed","NegotiateFailed","TakerFeeValidateFailed","MakerPaymentTransactionFailed","MakerPaymentDataSendFailed","TakerPaymentValidateFailed","TakerPaymentSpendFailed","TakerPaymentSpendConfirmFailed","MakerPaymentRefunded","MakerPaymentRefundFailed"],"events":[{"event":{"data":{"lock_duration":7800,"maker_amount":"3.54932734","maker_coin":"KMD","maker_coin_start_block":1452970,"maker_payment_confirmations":1,"maker_payment_lock":1563759539,"my_persistent_pub":"031bb83b58ec130e28e0a6d5d2acf2eb01b0d3f1670e021d47d31db8a858219da8","secret":"0000000000000000000000000000000000000000000000000000000000000000","started_at":1563743939,"taker":"101ace6b08605b9424b0582b5cce044b70a3c8d8d10cb2965e039b0967ae92b9","taker_amount":"0.02004833998671660000000000","taker_coin":"ETH","taker_coin_start_block":8196380,"taker_payment_confirmations":1,"uuid":"3447b727-fe93-4357-8e5a-8cf2699b7e86"},"type":"Started"},"timestamp":1563743939211},{"event":{"data":{"taker_payment_locktime":1563751737,"taker_pubkey":"03101ace6b08605b9424b0582b5cce044b70a3c8d8d10cb2965e039b0967ae92b9"},"type":"Negotiated"},"timestamp":1563743979835},{"event":{"data":{"tx_hash":"a59203eb2328827de00bed699a29389792906e4f39fdea145eb40dc6b3821bd6","tx_hex":"f8690284ee6b280082520894d8997941dd1346e9231118d5685d866294f59e5b865af3107a4000801ca0743d2b7c9fad65805d882179062012261be328d7628ae12ee08eff8d7657d993a07eecbd051f49d35279416778faa4664962726d516ce65e18755c9b9406a9c2fd"},"type":"TakerFeeValidated"},"timestamp":1563744052878},{"event":{"data":{"error":"lp_swap:1888] eth:654] RPC error: Error { code: ServerError(-32010), message: \"Transaction with the same hash was already imported.\", data: None }"},"type":"MakerPaymentTransactionFailed"},"timestamp":1563744118577},{"event":{"type":"Finished"},"timestamp":1563763243350}],"success_events":["Started","Negotiated","TakerFeeValidated","MakerPaymentSent","TakerPaymentReceived","TakerPaymentWaitConfirmStarted","TakerPaymentValidatedAndConfirmed","TakerPaymentSpent","TakerPaymentSpendConfirmStarted","TakerPaymentSpendConfirmed","Finished"],"uuid":"3447b727-fe93-4357-8e5a-8cf2699b7e86"}"#;
        let maker_saved_swap: MakerSavedSwap = unwrap!(json::from_str(maker_saved_json));
        let key_pair = unwrap!(key_pair_from_seed(
            "spice describe gravity federal blast come thank unfair canal monkey style afraid"
        ));
        let ctx = MmCtxBuilder::default().with_secp256k1_key_pair(key_pair).into_mm_arc();

        TestCoin::ticker.mock_safe(|_| MockResult::Return("ticker"));
        static mut MY_PAYMENT_SENT_CALLED: bool = false;
        TestCoin::check_if_my_payment_sent.mock_safe(|_, _, _, _, _| {
            unsafe { MY_PAYMENT_SENT_CALLED = true };
            MockResult::Return(Box::new(futures01::future::ok(None)))
        });
        let maker_coin = MmCoinEnum::Test(TestCoin {});
        let taker_coin = MmCoinEnum::Test(TestCoin {});
        let (maker_swap, _) = unwrap!(MakerSwap::load_from_saved(
            ctx,
            maker_coin,
            taker_coin,
            maker_saved_swap
        ));
        assert!(maker_swap.recover_funds().is_err());
        assert!(unsafe { MY_PAYMENT_SENT_CALLED });
    }

    #[test]
    fn test_recover_funds_maker_swap_not_finished() {
        // return error if swap is not finished
        let maker_saved_json = r#"{"error_events":["StartFailed","NegotiateFailed","TakerFeeValidateFailed","MakerPaymentTransactionFailed","MakerPaymentDataSendFailed","TakerPaymentValidateFailed","TakerPaymentSpendFailed","TakerPaymentSpendConfirmFailed","MakerPaymentRefunded","MakerPaymentRefundFailed"],"events":[{"event":{"data":{"lock_duration":7800,"maker_amount":"3.54932734","maker_coin":"KMD","maker_coin_start_block":1452970,"maker_payment_confirmations":1,"maker_payment_lock":1563759539,"my_persistent_pub":"031bb83b58ec130e28e0a6d5d2acf2eb01b0d3f1670e021d47d31db8a858219da8","secret":"0000000000000000000000000000000000000000000000000000000000000000","started_at":1563743939,"taker":"101ace6b08605b9424b0582b5cce044b70a3c8d8d10cb2965e039b0967ae92b9","taker_amount":"0.02004833998671660000000000","taker_coin":"ETH","taker_coin_start_block":8196380,"taker_payment_confirmations":1,"uuid":"3447b727-fe93-4357-8e5a-8cf2699b7e86"},"type":"Started"},"timestamp":1563743939211},{"event":{"data":{"taker_payment_locktime":1563751737,"taker_pubkey":"03101ace6b08605b9424b0582b5cce044b70a3c8d8d10cb2965e039b0967ae92b9"},"type":"Negotiated"},"timestamp":1563743979835},{"event":{"data":{"tx_hash":"a59203eb2328827de00bed699a29389792906e4f39fdea145eb40dc6b3821bd6","tx_hex":"f8690284ee6b280082520894d8997941dd1346e9231118d5685d866294f59e5b865af3107a4000801ca0743d2b7c9fad65805d882179062012261be328d7628ae12ee08eff8d7657d993a07eecbd051f49d35279416778faa4664962726d516ce65e18755c9b9406a9c2fd"},"type":"TakerFeeValidated"},"timestamp":1563744052878}],"success_events":["Started","Negotiated","TakerFeeValidated","MakerPaymentSent","TakerPaymentReceived","TakerPaymentWaitConfirmStarted","TakerPaymentValidatedAndConfirmed","TakerPaymentSpent","TakerPaymentSpendConfirmStarted","TakerPaymentSpendConfirmed","Finished"],"uuid":"3447b727-fe93-4357-8e5a-8cf2699b7e86"}"#;
        let maker_saved_swap: MakerSavedSwap = unwrap!(json::from_str(maker_saved_json));
        let key_pair = unwrap!(key_pair_from_seed(
            "spice describe gravity federal blast come thank unfair canal monkey style afraid"
        ));
        let ctx = MmCtxBuilder::default().with_secp256k1_key_pair(key_pair).into_mm_arc();

        TestCoin::ticker.mock_safe(|_| MockResult::Return("ticker"));
        let maker_coin = MmCoinEnum::Test(TestCoin {});
        let taker_coin = MmCoinEnum::Test(TestCoin {});
        let (maker_swap, _) = unwrap!(MakerSwap::load_from_saved(
            ctx,
            maker_coin,
            taker_coin,
            maker_saved_swap
        ));
        assert!(maker_swap.recover_funds().is_err());
    }

    #[test]
    fn test_recover_funds_maker_swap_taker_payment_spent() {
        // return error if taker payment was spent
        let maker_saved_json = r#"{"error_events":["StartFailed","NegotiateFailed","TakerFeeValidateFailed","MakerPaymentTransactionFailed","MakerPaymentDataSendFailed","TakerPaymentValidateFailed","TakerPaymentSpendFailed","TakerPaymentSpendConfirmFailed","MakerPaymentRefunded","MakerPaymentRefundFailed"],"events":[{"event":{"data":{"lock_duration":7800,"maker_amount":"1","maker_coin":"BEER","maker_coin_start_block":154892,"maker_payment_confirmations":1,"maker_payment_lock":1563444026,"my_persistent_pub":"02631dcf1d4b1b693aa8c2751afc68e4794b1e5996566cfc701a663f8b7bbbe640","secret":"e1c9bd12a83f810813dc078ac398069b63d56bf1e94657def995c43cd1975302","started_at":1563428426,"taker":"031d4256c4bc9f99ac88bf3dba21773132281f65f9bf23a59928bce08961e2f3","taker_amount":"1","taker_coin":"ETOMIC","taker_coin_start_block":150282,"taker_payment_confirmations":1,"uuid":"983ce732-62a8-4a44-b4ac-7e4271adc977"},"type":"Started"},"timestamp":1563428426510},{"event":{"data":{"taker_payment_locktime":1563436226,"taker_pubkey":"02031d4256c4bc9f99ac88bf3dba21773132281f65f9bf23a59928bce08961e2f3"},"type":"Negotiated"},"timestamp":1563428466880},{"event":{"data":{"tx_hash":"32f5bec2106dd3778dc32e3d856398ed0fa10b71c688672906a4fa0345cc4135","tx_hex":"0400008085202f89015ba9c8f0aec5b409bc824bcddc1a5a40148d4bd065c10169249e44ec44d62db2010000006a473044022050a213db7486e34871b9e7ef850845d55e0d53431350c16fa14fb60b81b1858302204f1042761f84e5f8d22948358b3c4103861adf5293d1d9e7f58f3b7491470b19012102031d4256c4bc9f99ac88bf3dba21773132281f65f9bf23a59928bce08961e2f3ffffffff02bcf60100000000001976a914ca1e04745e8ca0c60d8c5881531d51bec470743f88ac764d12ac010000001976a91405aab5342166f8594baf17a7d9bef5d56744332788ac8806305d000000000000000000000000000000"},"type":"TakerFeeValidated"},"timestamp":1563428507723},{"event":{"data":{"tx_hash":"1619d10a51925d2f3d0ef92d81cb6449b77d5dbe1f3ef5e7ae6c8bc19080cb5a","tx_hex":"0400008085202f890176ead03820bc0c4e92dba39b5d7e7a1e176b165f6cfc7a5e2c000ed62e8a8134010000006b48304502210086ca9a6ea5e787f4c3001c4ddb7b2f4732d8bb2642e9e43d0f39df4b736a4aa402206dbd17753f728d70c9631b6c2d1bba125745a5bc9be6112febf0e0c8ada786b1012102631dcf1d4b1b693aa8c2751afc68e4794b1e5996566cfc701a663f8b7bbbe640ffffffff0200e1f5050000000017a91410503cfea67f03f025c5e1eeb18524464adf77ee877f360c18c00000001976a91464ae8510aac9546d5e7704e31ce177451386455588ac9b06305d000000000000000000000000000000"},"type":"MakerPaymentSent"},"timestamp":1563428512925},{"event":{"data":{"tx_hash":"ee8b904efdee0d3bf0215d14a236489cde0b0efa92f7fa49faaa5fd97ed38ac0","tx_hex":"0400008085202f89013541cc4503faa406296788c6710ba10fed9863853d2ec38d77d36d10c2bef532010000006b483045022100a32e290d3a047ad75a512f9fd581c561c5153aa1b6be2b36915a9dd452cd0d4102204d1838b3cd15698ab424d15651d50983f0196e59b0b34abaad9cb792c97b527a012102031d4256c4bc9f99ac88bf3dba21773132281f65f9bf23a59928bce08961e2f3ffffffff0200e1f5050000000017a91424fc6f967eaa2751adbeb42a97c3497fbd9ddcce878e681ca6010000001976a91405aab5342166f8594baf17a7d9bef5d56744332788acbf06305d000000000000000000000000000000"},"type":"TakerPaymentReceived"},"timestamp":1563428664418},{"event":{"type":"TakerPaymentWaitConfirmStarted"},"timestamp":1563428664420},{"event":{"type":"TakerPaymentValidatedAndConfirmed"},"timestamp":1563428664824},{"event":{"data":{"tx_hash":"8b48d7452a2a1c6b1128aa83ab946e5a624037c5327b527b18c3dcadb404f139","tx_hex":"0400008085202f8901c08ad37ed95faafa49faf792fa0e0bde9c4836a2145d21f03b0deefd4e908bee00000000d747304402206ac1f2b5b856b86585b4d2147309e3a7ef9dd4c35ffd85a49c409a4acd11602902204be03e2114888fae460eaf99675bae0c834ff80be8531a5bd30ee14baf0a52e30120e1c9bd12a83f810813dc078ac398069b63d56bf1e94657def995c43cd1975302004c6b6304c224305db1752102031d4256c4bc9f99ac88bf3dba21773132281f65f9bf23a59928bce08961e2f3ac6782012088a9143501575fb9a12a689bb94adad33cc78c13b0688c882102631dcf1d4b1b693aa8c2751afc68e4794b1e5996566cfc701a663f8b7bbbe640ac68ffffffff0118ddf505000000001976a91464ae8510aac9546d5e7704e31ce177451386455588ac28f92f5d000000000000000000000000000000"},"type":"TakerPaymentSpent"},"timestamp":1563428666150},{"event":{"type":"Finished"},"timestamp":1563428666152}],"my_info":{"my_amount":"1","my_coin":"BEER","other_amount":"1","other_coin":"ETOMIC","started_at":1563428426},"success_events":["Started","Negotiated","TakerFeeValidated","MakerPaymentSent","TakerPaymentReceived","TakerPaymentWaitConfirmStarted","TakerPaymentValidatedAndConfirmed","TakerPaymentSpent","TakerPaymentSpendConfirmStarted","TakerPaymentSpendConfirmed","Finished"],"type":"Maker","uuid":"983ce732-62a8-4a44-b4ac-7e4271adc977"}"#;
        let maker_saved_swap: MakerSavedSwap = unwrap!(json::from_str(maker_saved_json));
        let key_pair = unwrap!(key_pair_from_seed(
            "spice describe gravity federal blast come thank unfair canal monkey style afraid"
        ));
        let ctx = MmCtxBuilder::default().with_secp256k1_key_pair(key_pair).into_mm_arc();

        TestCoin::ticker.mock_safe(|_| MockResult::Return("ticker"));
        let maker_coin = MmCoinEnum::Test(TestCoin {});
        let taker_coin = MmCoinEnum::Test(TestCoin {});
        let (maker_swap, _) = unwrap!(MakerSwap::load_from_saved(
            ctx,
            maker_coin,
            taker_coin,
            maker_saved_swap
        ));
        assert!(maker_swap.recover_funds().is_err());
    }

    #[test]
    fn test_recover_funds_maker_swap_maker_payment_refunded() {
        // return error if maker payment was refunded
        let maker_saved_json = r#"{"error_events":["StartFailed","NegotiateFailed","TakerFeeValidateFailed","MakerPaymentTransactionFailed","MakerPaymentDataSendFailed","TakerPaymentValidateFailed","TakerPaymentSpendFailed","TakerPaymentSpendConfirmFailed","MakerPaymentRefunded","MakerPaymentRefundFailed"],"events":[{"event":{"data":{"lock_duration":7800,"maker_amount":"9.38455187130897","maker_coin":"VRSC","maker_coin_start_block":604407,"maker_payment_confirmations":1,"maker_payment_lock":1564317372,"my_persistent_pub":"03c2e08e48e6541b3265ccd430c5ecec7efc7d0d9fc4e310a9b052f9642673fb0a","secret":"0000000000000000000000000000000000000000000000000000000000000000","started_at":1564301772,"taker":"39c4bcdb1e6bbb29a3b131c2b82eba2552f4f8a804021b2064114ab857f00848","taker_amount":"0.999999999999999880468812552729","taker_coin":"KMD","taker_coin_start_block":1462209,"taker_payment_confirmations":1,"uuid":"8f5b267a-efa8-49d6-a92d-ec0523cca891"},"type":"Started"},"timestamp":1564301773193},{"event":{"data":{"taker_payment_locktime":1564309572,"taker_pubkey":"0339c4bcdb1e6bbb29a3b131c2b82eba2552f4f8a804021b2064114ab857f00848"},"type":"Negotiated"},"timestamp":1564301813664},{"event":{"data":{"tx_hash":"cf54a5f5dfdf2eb404855eaba6a05b41f893a20327d43770c0138bb9ed2cf9eb","tx_hex":"0400008085202f89018f03a4d46831ec541279d01998be6092a98ee0f103b69ab84697cdc3eea7e93c000000006a473044022046eb76ecf610832ef063a6d210b5d07bc90fd0f3b68550fd2945ce86b317252a02202d3438d2e83df49f1c8ab741553af65a0d97e6edccbb6c4d0c769b05426c637001210339c4bcdb1e6bbb29a3b131c2b82eba2552f4f8a804021b2064114ab857f00848ffffffff0276c40100000000001976a914ca1e04745e8ca0c60d8c5881531d51bec470743f88acddf7bd54000000001976a9144df806990ae0197402aeaa6d9b1ec60078d9eadf88ac01573d5d000000000000000000000000000000"},"type":"TakerFeeValidated"},"timestamp":1564301864738},{"event":{"data":{"tx_hash":"2252c9929707995aff6dbb03d23b7e7eb786611d26b6ae748ca13007e71d1de6","tx_hex":"0400008085202f8901f63aed15c53b794df1a9446755f452e9fd9db250e1f608636f6172b7d795358c010000006b483045022100b5adb583fbb4b1a628b9c58ec292bb7b1319bb881c2cf018af6fe33b7a182854022020d89a2d6cbf15a117e2e1122046941f95466af7507883c4fa05955f0dfb81f2012103c2e08e48e6541b3265ccd430c5ecec7efc7d0d9fc4e310a9b052f9642673fb0affffffff0293b0ef370000000017a914ca41def369fc07d8aea10ba26cf3e64a12470d4087163149f61c0000001976a914f4f89313803d610fa472a5849d2389ca6df3b90088ac285a3d5d000000000000000000000000000000"},"type":"MakerPaymentSent"},"timestamp":1564301867675},{"event":{"data":{"error":"timeout (2690.6 > 2690.0)"},"type":"TakerPaymentValidateFailed"},"timestamp":1564304558269},{"event":{"data":{"tx_hash":"96d0b50bc2371ab88052bc4d656f1b91b3e3e64eba650eac28ebce9387d234cb","tx_hex":"0400008085202f8901e61d1de70730a18c74aeb6261d6186b77e7e3bd203bb6dff5a99079792c9522200000000b647304402207d36206295eee6c936d0204552cc5a001d4de4bbc0c5ae1c6218cf8548b4f08b02204c2a6470e06a6caf407ea8f2704fdc1b1dee39f89d145f8c0460130cb1875b2b01514c6b6304bc963d5db1752103c2e08e48e6541b3265ccd430c5ecec7efc7d0d9fc4e310a9b052f9642673fb0aac6782012088a9145f5598259da7c0c0beffcc3e9da35e553bac727388210339c4bcdb1e6bbb29a3b131c2b82eba2552f4f8a804021b2064114ab857f00848ac68feffffff01abacef37000000001976a914f4f89313803d610fa472a5849d2389ca6df3b90088ac26973d5d000000000000000000000000000000"},"type":"MakerPaymentRefunded"},"timestamp":1564321080407},{"event":{"type":"Finished"},"timestamp":1564321080409}],"success_events":["Started","Negotiated","TakerFeeValidated","MakerPaymentSent","TakerPaymentReceived","TakerPaymentWaitConfirmStarted","TakerPaymentValidatedAndConfirmed","TakerPaymentSpent","TakerPaymentSpendConfirmStarted","TakerPaymentSpendConfirmed","Finished"],"uuid":"8f5b267a-efa8-49d6-a92d-ec0523cca891"}"#;
        let maker_saved_swap: MakerSavedSwap = unwrap!(json::from_str(maker_saved_json));
        let key_pair = unwrap!(key_pair_from_seed(
            "spice describe gravity federal blast come thank unfair canal monkey style afraid"
        ));
        let ctx = MmCtxBuilder::default().with_secp256k1_key_pair(key_pair).into_mm_arc();

        TestCoin::ticker.mock_safe(|_| MockResult::Return("ticker"));
        let maker_coin = MmCoinEnum::Test(TestCoin {});
        let taker_coin = MmCoinEnum::Test(TestCoin {});
        let (maker_swap, _) = unwrap!(MakerSwap::load_from_saved(
            ctx,
            maker_coin,
            taker_coin,
            maker_saved_swap
        ));
        assert!(maker_swap.recover_funds().is_err());
    }

    #[test]
    fn swap_must_not_lock_funds_by_default() {
        use crate::mm2::lp_swap::get_locked_amount;

        let maker_saved_json = r#"{"error_events":["StartFailed","NegotiateFailed","TakerFeeValidateFailed","MakerPaymentTransactionFailed","MakerPaymentDataSendFailed","TakerPaymentValidateFailed","TakerPaymentSpendFailed","TakerPaymentSpendConfirmFailed","MakerPaymentRefunded","MakerPaymentRefundFailed"],"events":[{"event":{"data":{"lock_duration":7800,"maker_amount":"3.54932734","maker_coin":"KMD","maker_coin_start_block":1452970,"maker_payment_confirmations":1,"maker_payment_lock":1563759539,"my_persistent_pub":"031bb83b58ec130e28e0a6d5d2acf2eb01b0d3f1670e021d47d31db8a858219da8","secret":"0000000000000000000000000000000000000000000000000000000000000000","started_at":1563743939,"taker":"101ace6b08605b9424b0582b5cce044b70a3c8d8d10cb2965e039b0967ae92b9","taker_amount":"0.02004833998671660000000000","taker_coin":"ETH","taker_coin_start_block":8196380,"taker_payment_confirmations":1,"uuid":"3447b727-fe93-4357-8e5a-8cf2699b7e86"},"type":"Started"},"timestamp":1563743939211},{"event":{"data":{"taker_payment_locktime":1563751737,"taker_pubkey":"03101ace6b08605b9424b0582b5cce044b70a3c8d8d10cb2965e039b0967ae92b9"},"type":"Negotiated"},"timestamp":1563743979835},{"event":{"data":{"tx_hash":"a59203eb2328827de00bed699a29389792906e4f39fdea145eb40dc6b3821bd6","tx_hex":"f8690284ee6b280082520894d8997941dd1346e9231118d5685d866294f59e5b865af3107a4000801ca0743d2b7c9fad65805d882179062012261be328d7628ae12ee08eff8d7657d993a07eecbd051f49d35279416778faa4664962726d516ce65e18755c9b9406a9c2fd"},"type":"TakerFeeValidated"},"timestamp":1563744052878}],"success_events":["Started","Negotiated","TakerFeeValidated","MakerPaymentSent","TakerPaymentReceived","TakerPaymentWaitConfirmStarted","TakerPaymentValidatedAndConfirmed","TakerPaymentSpent","TakerPaymentSpendConfirmStarted","TakerPaymentSpendConfirmed","Finished"],"uuid":"3447b727-fe93-4357-8e5a-8cf2699b7e86"}"#;
        let maker_saved_swap: MakerSavedSwap = unwrap!(json::from_str(maker_saved_json));
        let key_pair = unwrap!(key_pair_from_seed(
            "spice describe gravity federal blast come thank unfair canal monkey style afraid"
        ));
        let ctx = MmCtxBuilder::default().with_secp256k1_key_pair(key_pair).into_mm_arc();

        TestCoin::ticker.mock_safe(|_| MockResult::Return("ticker"));
        let maker_coin = MmCoinEnum::Test(TestCoin {});
        let taker_coin = MmCoinEnum::Test(TestCoin {});
        let (_maker_swap, _) = unwrap!(MakerSwap::load_from_saved(
            ctx.clone(),
            maker_coin,
            taker_coin,
            maker_saved_swap
        ));
        let trade_fee = TradeFee {
            amount: 0.into(),
            coin: "ticker".into(),
        };
        assert_eq!(get_locked_amount(&ctx, "ticker", &trade_fee), BigDecimal::from(0));
    }

    #[test]
    fn test_maker_swap_event_should_ban() {
        let event = MakerSwapEvent::TakerPaymentWaitConfirmFailed("err".into());
        assert!(!event.should_ban_taker());

        let event = MakerSwapEvent::MakerPaymentWaitConfirmFailed("err".into());
        assert!(!event.should_ban_taker());

        let event = MakerSwapEvent::NegotiateFailed("err".into());
        assert!(event.should_ban_taker());

        let event = MakerSwapEvent::TakerFeeValidateFailed("err".into());
        assert!(event.should_ban_taker());

        let event = MakerSwapEvent::TakerPaymentValidateFailed("err".into());
        assert!(event.should_ban_taker());
    }
}<|MERGE_RESOLUTION|>--- conflicted
+++ resolved
@@ -10,15 +10,9 @@
 use atomic::Atomic;
 use bigdecimal::BigDecimal;
 use bitcrypto::dhash160;
-<<<<<<< HEAD
-use coins::{FoundSwapTxSpend, MmCoinEnum, TradeFee, TransactionDetails};
-use common::{bits256, executor::Timer, file_lock::FileLock, mm_ctx::MmArc, mm_number::MmNumber, now_float, now_ms,
-             slurp, write, MM_VERSION};
-=======
 use coins::{FoundSwapTxSpend, MmCoinEnum, TradeFee};
 use common::{bits256, executor::Timer, file_lock::FileLock, mm_ctx::MmArc, mm_number::MmNumber, now_ms, slurp, write,
              MM_VERSION};
->>>>>>> b72a4bf0
 use futures::{compat::Future01CompatExt, select, FutureExt};
 use futures01::Future;
 use parking_lot::Mutex as PaMutex;
@@ -522,29 +516,12 @@
             },
         };
 
-<<<<<<< HEAD
-        let before_tx_details = now_ms();
-        let hash = transaction.tx_hash();
-        log!({ "Maker payment tx {:02x}", hash });
-        // we can attempt to get the details in loop here as transaction was already sent and
-        // is present on blockchain so only transport errors are expected to happen
-        let tx_details = loop {
-            match self.maker_coin.tx_details_by_hash(&hash).compat().await {
-                Ok(details) => break details,
-                Err(e) => {
-                    log!({"Error {} getting tx details of {:02x}", e, hash});
-                    Timer::sleep(30.).await;
-                    continue;
-                },
-            }
-=======
         let tx_hash = transaction.tx_hash();
         log!({ "Maker payment tx {:02x}", tx_hash });
 
         let tx_ident = TransactionIdentifier {
             tx_hex: transaction.tx_hex().into(),
             tx_hash,
->>>>>>> b72a4bf0
         };
         let after_tx_details = now_ms();
         log!("tx_details_by_hash took "(after_tx_details - before_tx_details));
