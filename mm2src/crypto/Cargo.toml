--- conflicted
+++ resolved
@@ -16,13 +16,9 @@
 hex = "0.4.2"
 http = "0.2"
 hw_common = { path = "../hw_common" }
-<<<<<<< HEAD
 parking_lot = { version = "0.12.0", features = ["nightly"] }
-=======
 keys = { path = "../mm2_bitcoin/keys" }
 num-traits = "0.1"
-parking_lot = { version = "0.11", features = ["nightly"] }
->>>>>>> d95da9fb
 primitives = { path = "../mm2_bitcoin/primitives" }
 rpc_task = { path = "../rpc_task" }
 secp256k1 = "0.20"
