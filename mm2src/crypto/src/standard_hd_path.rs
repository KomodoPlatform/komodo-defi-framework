--- conflicted
+++ resolved
@@ -75,8 +75,9 @@
         self.value()
     }
 
-<<<<<<< HEAD
-    pub fn coin_type(&self) -> u32 { self.child().value() }
+    pub fn coin_type(&self) -> u32 {
+        self.child().value()
+    }
 
     #[cfg(any(target_arch = "wasm32", feature = "for-tests"))]
     pub fn default_for_test(coin_type: u32) -> HDPathToCoin {
@@ -89,10 +90,6 @@
                 child: Bip44Tail,
             },
         }
-=======
-    pub fn coin_type(&self) -> u32 {
-        self.child().value()
->>>>>>> 80766b00
     }
 }
 
