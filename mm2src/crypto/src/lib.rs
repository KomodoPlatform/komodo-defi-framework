--- conflicted
+++ resolved
@@ -32,14 +32,9 @@
 pub use hw_ctx::{HardwareWalletArc, HardwareWalletCtx};
 pub use hw_error::{from_hw_error, HwError, HwResult, HwRpcError, WithHwRpcError};
 pub use keys::Secret as Secp256k1Secret;
-<<<<<<< HEAD
+pub use mnemonic::{decrypt_mnemonic, encrypt_mnemonic, generate_mnemonic, MnemonicError};
 pub use standard_hd_path::{Bip44Chain, StandardHDPath, StandardHDPathError, StandardHDPathToAccount,
                            StandardHDPathToCoin, UnknownChainError};
-=======
-pub use mnemonic::{decrypt_mnemonic, encrypt_mnemonic, generate_mnemonic, MnemonicError};
-pub use standard_hd_path::{Bip44Chain, StandardHDCoinAddress, StandardHDPath, StandardHDPathError,
-                           StandardHDPathToAccount, StandardHDPathToCoin, UnknownChainError};
->>>>>>> ee3c4181
 pub use trezor;
 pub use xpub::{XPubConverter, XpubError};
 
