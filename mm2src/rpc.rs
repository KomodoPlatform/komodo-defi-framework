--- conflicted
+++ resolved
@@ -38,15 +38,10 @@
 #[cfg(not(feature = "wallet-only"))]
 use crate::mm2::lp_ordermatch::{buy, cancel_all_orders, cancel_order, my_orders, order_status, orderbook, sell,
                                 set_price};
-<<<<<<< HEAD
 #[cfg(not(feature = "wallet-only"))]
-use crate::mm2::lp_swap::{coins_needed_for_kick_start, import_swaps, list_banned_pubkeys, max_taker_vol,
-                          my_recent_swaps, my_swap_status, recover_funds_of_swap, stats_swap_status, unban_pubkeys};
-=======
 use crate::mm2::lp_swap::{active_swaps_rpc, coins_needed_for_kick_start, import_swaps, list_banned_pubkeys,
                           max_taker_vol, my_recent_swaps, my_swap_status, recover_funds_of_swap, stats_swap_status,
                           unban_pubkeys};
->>>>>>> 3cc42ed4
 
 #[path = "rpc/lp_commands.rs"] pub mod lp_commands;
 use self::lp_commands::*;
@@ -125,11 +120,9 @@
     DispatcherRes::Match(match &method[..] {
         // Sorted alphanumerically (on the first latter) for readability.
         // "autoprice" => lp_autoprice (ctx, req),
-<<<<<<< HEAD
-        #[cfg(not(feature = "wallet-only"))]
-=======
+        #[cfg(not(feature = "wallet-only"))]
         "active_swaps" => hyres(active_swaps_rpc(ctx, req)),
->>>>>>> 3cc42ed4
+        #[cfg(not(feature = "wallet-only"))]
         "buy" => hyres(buy(ctx, req)),
         #[cfg(not(feature = "wallet-only"))]
         "cancel_all_orders" => hyres(cancel_all_orders(ctx, req)),
