/******************************************************************************
 * Copyright © 2014-2018 The SuperNET Developers.                             *
 *                                                                            *
 * See the AUTHORS, DEVELOPER-AGREEMENT and LICENSE files at                  *
 * the top-level directory of this distribution for the individual copyright  *
 * holder information and the developer policies on copyright and licensing.  *
 *                                                                            *
 * Unless otherwise agreed in a custom licensing agreement, no part of the    *
 * SuperNET software, including this file may be copied, modified, propagated *
 * or distributed except according to the terms contained in the LICENSE file *
 *                                                                            *
 * Removal or modification of this copyright notice is prohibited.            *
 ******************************************************************************/
//
//  rpc.rs
//
//  Copyright © 2014-2018 SuperNET. All rights reserved.
//

use crate::mm2::rpc::rate_limiter::RateLimitError;
#[cfg(not(target_arch = "wasm32"))] use common::log::warn;
use common::log::{error, info};
use common::mm_ctx::MmArc;
use common::mm_error::prelude::*;
use common::mm_rpc_protocol::{MmRpcBuilder, MmRpcResponse, MmRpcVersion};
use common::{err_to_rpc_json_string, err_tp_rpc_json, HttpStatusCode};
use derive_more::Display;
use futures::future::{join_all, FutureExt};
use http::header::{HeaderValue, ACCESS_CONTROL_ALLOW_ORIGIN};
use http::request::Parts;
use http::{Method, Request, Response, StatusCode};
#[cfg(not(target_arch = "wasm32"))]
use hyper::{self, Body, Server};
use lazy_static::lazy_static;
use regex::Regex;
use serde::Serialize;
use serde_json::{self as json, Value as Json};
use std::borrow::Cow;
use std::net::SocketAddr;

#[path = "rpc/dispatcher/dispatcher.rs"] mod dispatcher;
#[path = "rpc/dispatcher/dispatcher_legacy.rs"]
mod dispatcher_legacy;
#[path = "rpc/get_public_key.rs"] mod get_public_key;
#[path = "rpc/lp_commands.rs"] pub mod lp_commands;
<<<<<<< HEAD
=======
#[path = "rpc/lp_protocol.rs"] mod lp_protocol;
use self::lp_protocol::{MmRpcBuilder, MmRpcResponse, MmRpcVersion};
#[path = "rpc/rate_limiter.rs"] mod rate_limiter;
>>>>>>> 1b989f62

/// Lists the RPC method not requiring the "userpass" authentication.  
/// None is also public to skip auth and display proper error in case of method is missing
const PUBLIC_METHODS: &[Option<&str>] = &[
    // Sorted alphanumerically (on the first letter) for readability.
    Some("fundvalue"),
    Some("getprice"),
    Some("getpeers"),
    Some("getcoins"),
    Some("help"),
    Some("metrics"),
    Some("notify"), // Manually checks the peer's public key.
    Some("orderbook"),
    Some("passphrase"), // Manually checks the "passphrase".
    Some("pricearray"),
    Some("psock"),
    Some("statsdisp"),
    Some("stats_swap_status"),
    Some("tradesarray"),
    Some("ticker"),
    None,
];

pub type DispatcherResult<T> = Result<T, MmError<DispatcherError>>;

#[derive(Display, Serialize, SerializeErrorType)]
#[serde(tag = "error_type", content = "error_data")]
pub enum DispatcherError {
    #[display(fmt = "Your ip is banned.")]
    Banned,
    #[display(fmt = "No such method")]
    NoSuchMethod,
    #[display(fmt = "Error parsing request: {}", _0)]
    InvalidRequest(String),
    #[display(fmt = "Selected method can be called from localhost only!")]
    LocalHostOnly,
    #[display(fmt = "Userpass is not set!")]
    UserpassIsNotSet,
    #[display(fmt = "Userpass is invalid! - {}", _0)]
    UserpassIsInvalid(RateLimitError),
    #[display(fmt = "Error parsing mmrpc version: {}", _0)]
    InvalidMmRpcVersion(String),
}

impl HttpStatusCode for DispatcherError {
    fn status_code(&self) -> StatusCode {
        match self {
            DispatcherError::NoSuchMethod
            | DispatcherError::InvalidRequest(_)
            | DispatcherError::InvalidMmRpcVersion(_) => StatusCode::BAD_REQUEST,
            DispatcherError::LocalHostOnly
            | DispatcherError::UserpassIsNotSet
            | DispatcherError::UserpassIsInvalid(_)
            | DispatcherError::Banned => StatusCode::FORBIDDEN,
        }
    }
}

impl From<serde_json::Error> for DispatcherError {
    fn from(e: serde_json::Error) -> Self { DispatcherError::InvalidRequest(e.to_string()) }
}

#[allow(unused_macros)]
macro_rules! unwrap_or_err_response {
    ($e:expr, $($args:tt)*) => {
        match $e {
            Ok(ok) => ok,
            Err(err) => return rpc_err_response(500, &ERRL!("{}", err)),
        }
    };
}

async fn process_json_batch_requests(ctx: MmArc, requests: &[Json], client: SocketAddr) -> Result<Json, String> {
    let mut futures = Vec::with_capacity(requests.len());
    for request in requests {
        futures.push(process_single_request(ctx.clone(), request.clone(), client));
    }
    let results = join_all(futures).await;
    let responses: Vec<_> = results
        .into_iter()
        .map(|resp| match resp {
            Ok(r) => match json::from_slice(r.body()) {
                Ok(j) => j,
                Err(e) => {
                    error!("Response {:?} is not a valid JSON, error: {}", r, e);
                    Json::Null
                },
            },
            Err(e) => err_tp_rpc_json(e),
        })
        .collect();
    Ok(Json::Array(responses))
}

#[cfg(target_arch = "wasm32")]
async fn process_json_request(ctx: MmArc, req_json: Json, client: SocketAddr) -> Result<Json, String> {
    if let Some(requests) = req_json.as_array() {
        return process_json_batch_requests(ctx, &requests, client)
            .await
            .map_err(|e| ERRL!("{}", e));
    }

    let r = try_s!(process_single_request(ctx, req_json, client).await);
    json::from_slice(r.body()).map_err(|e| ERRL!("Response {:?} is not a valid JSON, error: {}", r, e))
}

#[cfg(not(target_arch = "wasm32"))]
async fn process_json_request(ctx: MmArc, req_json: Json, client: SocketAddr) -> Result<Response<Vec<u8>>, String> {
    if let Some(requests) = req_json.as_array() {
        let response = try_s!(process_json_batch_requests(ctx, requests, client).await);
        let res = try_s!(json::to_vec(&response));
        return Ok(try_s!(Response::builder().body(res)));
    }

    process_single_request(ctx, req_json, client).await
}

fn response_from_dispatcher_error(
    error: MmError<DispatcherError>,
    version: MmRpcVersion,
    id: Option<usize>,
) -> Response<Vec<u8>> {
    error!("RPC dispatcher error: {}", error);
    let response: MmRpcResponse<(), _> = MmRpcBuilder::err(error).version(version).id(id).build();
    response.serialize_http_response()
}

pub fn escape_answer<'a, S: Into<Cow<'a, str>>>(input: S) -> Cow<'a, str> {
    lazy_static! {
        static ref REGEX: Regex = Regex::new("[<>&]").unwrap();
    }

    let input = input.into();
    let mut last_match = 0;

    if REGEX.is_match(&input) {
        let matches = REGEX.find_iter(&input);
        let mut output = String::with_capacity(input.len());
        for mat in matches {
            let (begin, end) = (mat.start(), mat.end());
            output.push_str(&input[last_match..begin]);
            match &input[begin..end] {
                "<" => output.push_str("&lt;"),
                ">" => output.push_str("&gt;"),
                "&" => output.push_str("&amp;"),
                _ => unreachable!(),
            }
            last_match = end;
        }
        output.push_str(&input[last_match..]);
        Cow::Owned(output)
    } else {
        input
    }
}

async fn process_single_request(ctx: MmArc, req: Json, client: SocketAddr) -> Result<Response<Vec<u8>>, String> {
    let local_only = ctx.conf["rpc_local_only"].as_bool().unwrap_or(true);
    if req["mmrpc"].is_null() {
        return dispatcher_legacy::process_single_request(ctx, req, client, local_only)
            .await
            .map_err(|e| ERRL!("{}", e));
    }

    let id = req["id"].as_u64().map(|id| id as usize);
    let version: MmRpcVersion = match json::from_value(req["mmrpc"].clone()) {
        Ok(v) => v,
        Err(e) => {
            let error = MmError::new(DispatcherError::InvalidMmRpcVersion(e.to_string()));
            // use the latest `MmRpcVersion` if the version is not recognized
            return Ok(response_from_dispatcher_error(error, MmRpcVersion::V2, id));
        },
    };

    match dispatcher::process_single_request(ctx, req, client, local_only).await {
        Ok(response) => Ok(response),
        Err(e) => {
            // return always serialized response
            Ok(response_from_dispatcher_error(e, version, id))
        },
    }
}

#[cfg(not(target_arch = "wasm32"))]
async fn rpc_service(req: Request<Body>, ctx_h: u32, client: SocketAddr) -> Response<Body> {
    /// Unwraps a result or propagates its error 500 response with the specified headers (if they are present).
    macro_rules! try_sf {
        ($value: expr $(, $header_key:expr => $header_val:expr)*) => {
            match $value {
                Ok(ok) => ok,
                Err(err) => {
                    error!("RPC error response: {}", err);
                    let ebody = err_to_rpc_json_string(&fomat!((err)));
                    // generate a `Response` with the headers specified in `$header_key` and `$header_val`
                    let response = Response::builder().status(500) $(.header($header_key, $header_val))* .body(Body::from(ebody)).unwrap();
                    return response;
                },
            }
        };
    }

    async fn process_rpc_request(
        ctx: MmArc,
        req: Parts,
        req_json: Json,
        client: SocketAddr,
    ) -> Result<Response<Vec<u8>>, String> {
        if req.method != Method::POST {
            return ERR!("Only POST requests are supported!");
        }

        process_json_request(ctx, req_json, client).await
    }

    let ctx = try_sf!(MmArc::from_ffi_handle(ctx_h));
    // https://github.com/artemii235/SuperNET/issues/219
    let rpc_cors = match ctx.conf["rpccors"].as_str() {
        Some(s) => try_sf!(HeaderValue::from_str(s)),
        None => HeaderValue::from_static("http://localhost:3000"),
    };

    // Convert the native Hyper stream into a portable stream of `Bytes`.
    let (req, req_body) = req.into_parts();
    let req_bytes = try_sf!(hyper::body::to_bytes(req_body).await, ACCESS_CONTROL_ALLOW_ORIGIN => rpc_cors);
    let req_str = String::from_utf8_lossy(req_bytes.as_ref());
    let is_invalid_input = req_str.chars().any(|c| c == '<' || c == '>' || c == '&');
    if is_invalid_input {
        return Response::builder()
            .status(500)
            .header("Content-Type", "application/json")
            .body(Body::from(err_to_rpc_json_string("Invalid input")))
            .unwrap();
    }
    let req_json: Json = try_sf!(json::from_slice(&req_bytes), ACCESS_CONTROL_ALLOW_ORIGIN => rpc_cors);

    let res = try_sf!(process_rpc_request(ctx, req, req_json, client).await, ACCESS_CONTROL_ALLOW_ORIGIN => rpc_cors);
    let (mut parts, body) = res.into_parts();
    parts.headers.insert(ACCESS_CONTROL_ALLOW_ORIGIN, rpc_cors);
    let body_escaped = match std::str::from_utf8(&*body) {
        Ok(body_utf8) => {
            let escaped = escape_answer(body_utf8);
            escaped.as_bytes().to_vec()
        },
        Err(_) => {
            return Response::builder()
                .status(500)
                .header("Content-Type", "application/json")
                .body(Body::from(err_to_rpc_json_string("Non UTF-8 output")))
                .unwrap();
        },
    };
    Response::from_parts(parts, Body::from(body_escaped))
}

#[cfg(not(target_arch = "wasm32"))]
pub extern "C" fn spawn_rpc(ctx_h: u32) {
    use common::wio::CORE;
    use hyper::server::conn::AddrStream;
    use hyper::service::{make_service_fn, service_fn};
    use std::convert::Infallible;

    // NB: We need to manually handle the incoming connections in order to get the remote IP address,
    // cf. https://github.com/hyperium/hyper/issues/1410#issuecomment-419510220.
    // Although if the ability to access the remote IP address is solved by the Hyper in the future
    // then we might want to refactor into starting it ideomatically in order to benefit from a more graceful shutdown,
    // cf. https://github.com/hyperium/hyper/pull/1640.

    let ctx = MmArc::from_ffi_handle(ctx_h).expect("No context");

    let rpc_ip_port = ctx.rpc_ip_port().unwrap();
    // By entering the context, we tie `tokio::spawn` to this executor.
    let _runtime_guard = CORE.0.enter();

    let server = Server::try_bind(&rpc_ip_port).unwrap_or_else(|_| panic!("Can't bind on {}", rpc_ip_port));
    let make_svc = make_service_fn(move |socket: &AddrStream| {
        let remote_addr = socket.remote_addr();
        async move {
            Ok::<_, Infallible>(service_fn(move |req: Request<Body>| async move {
                let res = rpc_service(req, ctx_h, remote_addr).await;
                Ok::<_, Infallible>(res)
            }))
        }
    });

    let (shutdown_tx, shutdown_rx) = futures::channel::oneshot::channel::<()>();
    let mut shutdown_tx = Some(shutdown_tx);
    ctx.on_stop(Box::new(move || {
        if let Some(shutdown_tx) = shutdown_tx.take() {
            info!("on_stop] firing shutdown_tx!");
            if shutdown_tx.send(()).is_err() {
                warn!("on_stop] shutdown_tx already closed");
            }
            Ok(())
        } else {
            ERR!("on_stop callback called twice!")
        }
    }));

    let server = server
        .http1_half_close(false)
        .serve(make_svc)
        .with_graceful_shutdown(shutdown_rx.then(|_| futures::future::ready(())));

    let server = server.then(|r| {
        if let Err(err) = r {
            error!("{}", err);
        };
        futures::future::ready(())
    });

    let rpc_ip_port = ctx.rpc_ip_port().unwrap();
    CORE.0.spawn({
        log_tag!(
            ctx,
            "😉";
            fmt = ">>>>>>>>>> DEX stats {}:{} DEX stats API enabled at unixtime.{}  <<<<<<<<<",
            rpc_ip_port.ip(),
            rpc_ip_port.port(),
            gstuff::now_ms() / 1000
        );
        let _ = ctx.rpc_started.pin(true);
        server
    });
}

#[cfg(target_arch = "wasm32")]
pub fn spawn_rpc(ctx_h: u32) {
    use common::wasm_rpc;
    use futures::StreamExt;
    use std::sync::Mutex;

    let ctx = MmArc::from_ffi_handle(ctx_h).expect("No context");
    if ctx.wasm_rpc.is_some() {
        error!("RPC is initialized already");
        return;
    }

    let client: SocketAddr = "127.0.0.1:1"
        .parse()
        .expect("'127.0.0.1:1' must be valid socket address");

    let (request_tx, mut request_rx) = wasm_rpc::channel();
    let ctx_weak = ctx.weak();
    let fut = async move {
        while let Some((request_json, response_tx)) = request_rx.next().await {
            let ctx = match MmArc::from_weak(&ctx_weak) {
                Some(ctx) => ctx,
                None => break,
            };

            let response = process_json_request(ctx, request_json, client).await;
            if let Err(e) = response_tx.send(response) {
                error!("Response is not processed: {:?}", e);
            }
        }
    };
    common::executor::spawn(fut);

    // even if the [`MmCtx::wasm_rpc`] is initialized already, the spawned future above will be shutdown
    if let Err(e) = ctx.wasm_rpc.pin(request_tx) {
        error!("'MmCtx::wasm_rpc' is initialized already: {}", e);
        return;
    };
    if let Err(e) = ctx.rpc_started.pin(true) {
        error!("'MmCtx::rpc_started' is set already: {}", e);
        return;
    }

    log_tag!(
        ctx,
        "😉";
        fmt = ">>>>>>>>>> DEX stats API enabled at unixtime.{}  <<<<<<<<<",
        common::now_ms() / 1000
    );
}<|MERGE_RESOLUTION|>--- conflicted
+++ resolved
@@ -43,12 +43,7 @@
 mod dispatcher_legacy;
 #[path = "rpc/get_public_key.rs"] mod get_public_key;
 #[path = "rpc/lp_commands.rs"] pub mod lp_commands;
-<<<<<<< HEAD
-=======
-#[path = "rpc/lp_protocol.rs"] mod lp_protocol;
-use self::lp_protocol::{MmRpcBuilder, MmRpcResponse, MmRpcVersion};
 #[path = "rpc/rate_limiter.rs"] mod rate_limiter;
->>>>>>> 1b989f62
 
 /// Lists the RPC method not requiring the "userpass" authentication.  
 /// None is also public to skip auth and display proper error in case of method is missing
