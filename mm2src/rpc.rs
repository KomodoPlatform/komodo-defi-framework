/******************************************************************************
 * Copyright © 2014-2018 The SuperNET Developers.                             *
 *                                                                            *
 * See the AUTHORS, DEVELOPER-AGREEMENT and LICENSE files at                  *
 * the top-level directory of this distribution for the individual copyright  *
 * holder information and the developer policies on copyright and licensing.  *
 *                                                                            *
 * Unless otherwise agreed in a custom licensing agreement, no part of the    *
 * SuperNET software, including this file may be copied, modified, propagated *
 * or distributed except according to the terms contained in the LICENSE file *
 *                                                                            *
 * Removal or modification of this copyright notice is prohibited.            *
 ******************************************************************************/
//
//  rpc.rs
//
//  Copyright © 2014-2018 SuperNET. All rights reserved.
//
#![allow(uncommon_codepoints)]
#![cfg_attr(not(feature = "native"), allow(unused_imports))]
#![cfg_attr(not(feature = "native"), allow(dead_code))]

use bytes::Bytes;
use coins::{convert_address, get_enabled_coins, get_trade_fee, my_tx_history, send_raw_transaction, set_required_confirmations,
            set_requires_notarization, show_priv_key, withdraw};
#[cfg(feature = "native")]
use common::for_tests::common_wait_for_log_re;
use common::lift_body::LiftBody;
#[cfg(feature = "native")] use common::mm_ctx::ctx2helpers;
use common::mm_ctx::MmArc;
#[cfg(feature = "native")]
use common::wio::{slurp_reqʰ, CORE, CPUPOOL, HTTP};
use common::{err_to_rpc_json_string, err_tp_rpc_json, HyRes};
use futures::compat::{Compat, Future01CompatExt};
use futures::future::{join_all, FutureExt, TryFutureExt};
use futures01::{self, Future, Stream};
use gstuff;
use http::header::{HeaderValue, ACCESS_CONTROL_ALLOW_ORIGIN, CONTENT_LENGTH, CONTENT_TYPE};
use http::request::Parts;
use http::{Method, Request, Response};
#[cfg(feature = "native")] use hyper::{self, service::Service};
use serde_json::{self as json, Value as Json};
use std::future::Future as Future03;
use std::net::SocketAddr;
#[cfg(feature = "native")] use tokio_core::net::TcpListener;

use crate::mm2::lp_network;
use crate::mm2::lp_ordermatch::{buy, cancel_all_orders, cancel_order, my_orders, order_status, orderbook, sell,
                                set_price};
use crate::mm2::lp_swap::{coins_needed_for_kick_start, import_swaps, list_banned_pubkeys, max_taker_vol,
                          my_recent_swaps, my_swap_status, recover_funds_of_swap, stats_swap_status, unban_pubkeys};

#[path = "rpc/lp_commands.rs"] pub mod lp_commands;
use self::lp_commands::*;

#[path = "rpc/lp_signatures.rs"] pub mod lp_signatures;

/// Lists the RPC method not requiring the "userpass" authentication.  
/// None is also public to skip auth and display proper error in case of method is missing
const PUBLIC_METHODS: &[Option<&str>] = &[
    // Sorted alphanumerically (on the first letter) for readability.
    Some("fundvalue"),
    Some("getprice"),
    Some("getpeers"),
    Some("getcoins"),
    Some("help"),
    Some("metrics"),
    Some("notify"), // Manually checks the peer's public key.
    Some("orderbook"),
    Some("passphrase"), // Manually checks the "passphrase".
    Some("pricearray"),
    Some("psock"),
    Some("statsdisp"),
    Some("stats_swap_status"),
    Some("tradesarray"),
    Some("ticker"),
    None,
];

#[allow(unused_macros)]
macro_rules! unwrap_or_err_response {
    ($e:expr, $($args:tt)*) => {
        match $e {
            Ok(ok) => ok,
            Err(err) => return rpc_err_response(500, &ERRL!("{}", err)),
        }
    };
}

/// Handle bencoded helper requests.
///
/// Example of a helper request (resulting in the "Missing Field: `conf`" error):
///
///     curl -v http://127.0.0.1:7783/helper/ctx2helpers \
///       -X POST -H 'X-Helper-Checksum: 815441984' -H 'Content-Type: application/octet-stream' \
///       -d 'd18:secp256k1_key_pair38:.0..Z......g)e.Q.@..d.sn<.v..>0.P....Ie'
///
#[cfg(feature = "native")]
async fn helpers(
    ctx: MmArc,
    client: SocketAddr,
    req: Parts,
    reqᵇ: Box<dyn Stream<Item = Bytes, Error = String> + Send>,
) -> Result<Response<Vec<u8>>, String> {
    let ct = try_s!(req.headers.get(CONTENT_TYPE).ok_or("No Content-Type"));
    if ct.as_bytes() != b"application/octet-stream" {
        return ERR!("Unexpected Content-Type");
    }

    if !client.ip().is_loopback() {
        return ERR!("Not local");
    }

    let reqᵇ = try_s!(reqᵇ.concat2().compat().await);
    //log! ("helpers] " [=req] ", " (gstuff::binprint (&reqᵇ, b'.')));

    let method = req.uri.path();
    if !method.starts_with("/helper/") {
        return ERR!("Bad method");
    }
    let method = &method[8..];

    let crc32 = try_s!(req.headers.get("X-Helper-Checksum").ok_or("No checksum"));
    let crc32 = try_s!(crc32.to_str());
    let crc32: u32 = if crc32.starts_with('-') {
        // https://www.npmjs.com/package/crc-32 returns signed values
        let i: i32 = try_s!(crc32.parse());
        i as u32 // Intended as a wrapping conversion.
    } else {
        try_s!(crc32.parse())
    };

    let mut hasher = crc32fast::Hasher::default();
    hasher.update(&reqᵇ);
    let expected_checksum = hasher.finalize();
    //log! ([=expected_checksum] ", " [=crc32]);
    if crc32 != expected_checksum {
        return ERR!("Damaged goods");
    }

    let res = match method {
        "broadcast_p2p_msg" => try_s!(lp_network::broadcast_p2p_msgʰ(reqᵇ).await),
        "p2p_tap" => try_s!(lp_network::p2p_tapʰ(reqᵇ).await),
        "common_wait_for_log_re" => try_s!(common_wait_for_log_re(reqᵇ).await),
        "ctx2helpers" => try_s!(ctx2helpers(ctx, reqᵇ).await),
        "peers_initialize" => try_s!(peers::peers_initialize(reqᵇ).await),
        "peers_send" => try_s!(peers::peers_send(reqᵇ).await),
        "peers_recv" => try_s!(peers::peers_recv(reqᵇ).await),
        "peers_drop_send_handler" => try_s!(peers::peers_drop_send_handlerʰ(reqᵇ).await),
        "start_client_p2p_loop" => try_s!(lp_network::start_client_p2p_loopʰ(reqᵇ).await),
        "start_seednode_loop" => try_s!(lp_network::start_seednode_loopʰ(reqᵇ).await),
        "slurp_req" => try_s!(slurp_reqʰ(reqᵇ).await),
        _ => return ERR!("Unknown helper: {}", method),
    };

    let mut hasher = crc32fast::Hasher::default();
    hasher.update(&res);

    let res = try_s!(Response::builder()
        .header(CONTENT_TYPE, "application/octet-stream")
        .header(CONTENT_LENGTH, res.len())
        .header("X-Helper-Checksum", hasher.finalize())
        .body(res));
    Ok(res)
}

struct RpcService {
    /// Allows us to get the `MmCtx` if it is still around.
    ctx_h: u32,
    /// The IP and port from whence the request is coming from.
    client: SocketAddr,
}

fn auth(json: &Json, ctx: &MmArc) -> Result<(), &'static str> {
    if !PUBLIC_METHODS.contains(&json["method"].as_str()) {
        if !json["userpass"].is_string() {
            return Err("Userpass is not set!");
        }

        if json["userpass"] != ctx.conf["rpc_password"] {
            return Err("Userpass is invalid!");
        }
    }
    Ok(())
}

/// Result of `fn dispatcher`.
pub enum DispatcherRes {
    /// `fn dispatcher` has found a Rust handler for the RPC "method".
    Match(HyRes),
    /// No handler found by `fn dispatcher`. Returning the `Json` request in order for it to be handled elsewhere.
    NoMatch(Json),
}

/// Using async/await (futures 0.3) in `dispatcher`
/// will pave the way for porting the remaining system threading code to async/await green threads.
fn hyres(handler: impl Future03<Output = Result<Response<Vec<u8>>, String>> + Send + 'static) -> HyRes {
    Box::new(handler.boxed().compat())
}

/// The dispatcher, with full control over the HTTP result and the way we run the `Future` producing it.
///
/// Invoked both directly from the HTTP endpoint handler below and in a delayed fashion from `lp_command_q_loop`.
///
/// Returns `None` if the requested "method" wasn't found among the ported RPC methods and has to be handled elsewhere.
pub fn dispatcher(req: Json, ctx: MmArc) -> DispatcherRes {
    //log! ("dispatcher] " (json::to_string (&req) .unwrap()));
    let method = match req["method"].clone() {
        Json::String(method) => method,
        _ => return DispatcherRes::NoMatch(req),
    };
    DispatcherRes::Match(match &method[..] {
        // Sorted alphanumerically (on the first latter) for readability.
        // "autoprice" => lp_autoprice (ctx, req),
        "buy" => hyres(buy(ctx, req)),
<<<<<<< HEAD
        "cancel_all_orders" => cancel_all_orders (ctx, req),
        "cancel_order" => cancel_order (ctx, req),
        "coins_needed_for_kick_start" => hyres (coins_needed_for_kick_start (ctx)),
        "convertaddress" => hyres (convert_address (ctx, req)),
=======
        "cancel_all_orders" => cancel_all_orders(ctx, req),
        "cancel_order" => cancel_order(ctx, req),
        "coins_needed_for_kick_start" => hyres(coins_needed_for_kick_start(ctx)),
>>>>>>> 8a284f02
        "disable_coin" => disable_coin(ctx, req),
        "electrum" => hyres(electrum(ctx, req)),
        "enable" => hyres(enable(ctx, req)),
        "get_enabled_coins" => hyres(get_enabled_coins(ctx)),
        "get_trade_fee" => hyres(get_trade_fee(ctx, req)),
        // "fundvalue" => lp_fundvalue (ctx, req, false),
        "help" => help(),
        "import_swaps" => {
            #[cfg(feature = "native")]
            {
                Box::new(CPUPOOL.spawn_fn(move || hyres(import_swaps(ctx, req))))
            }
            #[cfg(not(feature = "native"))]
            {
                return DispatcherRes::NoMatch(req);
            }
        },
        // "inventory" => inventory (ctx, req),
        "list_banned_pubkeys" => hyres(list_banned_pubkeys(ctx)),
        "metrics" => metrics(ctx),
        "max_taker_vol" => hyres(max_taker_vol(ctx, req)),
        "my_balance" => hyres(my_balance(ctx, req)),
        "my_orders" => my_orders(ctx),
        "my_recent_swaps" => my_recent_swaps(ctx, req),
        "my_swap_status" => my_swap_status(ctx, req),
        "my_tx_history" => my_tx_history(ctx, req),
        "notify" => lp_signatures::lp_notify_recv(ctx, req), // Invoked usually from the `lp_command_q_loop`
        "order_status" => order_status(ctx, req),
        "orderbook" => hyres(orderbook(ctx, req)),
        "sim_panic" => hyres(sim_panic(req)),
        "recover_funds_of_swap" => {
            #[cfg(feature = "native")]
            {
                Box::new(CPUPOOL.spawn_fn(move || hyres(recover_funds_of_swap(ctx, req))))
            }
            #[cfg(not(feature = "native"))]
            {
                return DispatcherRes::NoMatch(req);
            }
        },
        // "passphrase" => passphrase (ctx, req),
        "sell" => hyres(sell(ctx, req)),
        "show_priv_key" => hyres(show_priv_key(ctx, req)),
        "send_raw_transaction" => hyres(send_raw_transaction(ctx, req)),
        "set_required_confirmations" => hyres(set_required_confirmations(ctx, req)),
        "set_requires_notarization" => hyres(set_requires_notarization(ctx, req)),
        "setprice" => hyres(set_price(ctx, req)),
        "stats_swap_status" => stats_swap_status(ctx, req),
        "stop" => stop(ctx),
        "unban_pubkeys" => hyres(unban_pubkeys(ctx, req)),
        "version" => version(),
        "withdraw" => hyres(withdraw(ctx, req)),
        _ => return DispatcherRes::NoMatch(req),
    })
}

type RpcRes = Box<dyn Future<Item = Response<LiftBody<Vec<u8>>>, Error = String> + Send>;

async fn rpc_serviceʹ(
    ctx: MmArc,
    req: Parts,
    reqᵇ: Box<dyn Stream<Item = Bytes, Error = String> + Send>,
    client: SocketAddr,
) -> Result<Response<Vec<u8>>, String> {
    if req.method != Method::POST {
        return ERR!("Only POST requests are supported!");
    }

    #[cfg(feature = "native")]
    {
        // Checksum *tags* the helper requests and serves as a sanity check.
        if req.headers.contains_key("X-Helper-Checksum") {
            return helpers(ctx, client, req, reqᵇ).await;
        }
    }

    let reqᵇ = try_s!(reqᵇ.concat2().compat().await);
    let reqʲ: Json = try_s!(json::from_slice(&reqᵇ));
    match reqʲ.as_array() {
        Some(requests) => {
            let mut futures = Vec::with_capacity(requests.len());
            for request in requests {
                futures.push(process_single_request(ctx.clone(), request.clone(), client));
            }
            let results = join_all(futures).await;
            let responses: Vec<_> = results
                .into_iter()
                .map(|resp| match resp {
                    Ok(r) => match json::from_slice(r.body()) {
                        Ok(j) => j,
                        Err(e) => {
                            log!("Response " [r] " is not a valid JSON, err " (e));
                            Json::Null
                        },
                    },
                    Err(e) => err_tp_rpc_json(e),
                })
                .collect();
            let res = try_s!(json::to_vec(&responses));
            Ok(try_s!(Response::builder().body(res)))
        },
        None => process_single_request(ctx, reqʲ, client).await,
    }
}

async fn process_single_request(ctx: MmArc, req: Json, client: SocketAddr) -> Result<Response<Vec<u8>>, String> {
    // https://github.com/artemii235/SuperNET/issues/368
    let local_only = ctx.conf["rpc_local_only"].as_bool().unwrap_or(true);
    if local_only && !client.ip().is_loopback() && !PUBLIC_METHODS.contains(&req["method"].as_str()) {
        return ERR!("Selected method can be called from localhost only!");
    }
    try_s!(auth(&req, &ctx));

    let handler = match dispatcher(req, ctx.clone()) {
        DispatcherRes::Match(handler) => handler,
        DispatcherRes::NoMatch(req) => return ERR!("No such method: {:?}", req["method"]),
    };
    let res = try_s!(handler.compat().await);
    Ok(res)
}

#[cfg(feature = "native")]
async fn rpc_service(req: Request<hyper::Body>, ctx_h: u32, client: SocketAddr) -> Response<LiftBody<Vec<u8>>> {
    macro_rules! try_sf {
        ($value: expr) => {
            match $value {
                Ok(ok) => ok,
                Err(err) => {
                    log!("RPC error response: "(err));
                    let ebody = err_to_rpc_json_string(&fomat!((err)));
                    return unwrap!(Response::builder()
                        .status(500)
                        .body(LiftBody::from(Vec::from(ebody))));
                },
            }
        };
    }

    let ctx = try_sf!(MmArc::from_ffi_handle(ctx_h));
    // https://github.com/artemii235/SuperNET/issues/219
    let rpc_cors = match ctx.conf["rpccors"].as_str() {
        Some(s) => try_sf!(HeaderValue::from_str(s)),
        None => HeaderValue::from_static("http://localhost:3000"),
    };

    // Convert the native Hyper stream into a portable stream of `Bytes`.
    let (req, reqᵇ) = req.into_parts();
    let reqᵇ = Box::new(reqᵇ.then(|chunk| -> Result<Bytes, String> {
        match chunk {
            Ok(c) => Ok(c.into_bytes()),
            Err(err) => Err(fomat!((err))),
        }
    }));

    let (mut parts, body) = match rpc_serviceʹ(ctx, req, reqᵇ, client).await {
        Ok(r) => r.into_parts(),
        Err(err) => {
            log!("RPC error response: "(err));
            let ebody = err_to_rpc_json_string(&err);
            return unwrap!(Response::builder()
                .status(500)
                .header(ACCESS_CONTROL_ALLOW_ORIGIN, rpc_cors)
                .body(LiftBody::from(Vec::from(ebody))));
        },
    };
    parts.headers.insert(ACCESS_CONTROL_ALLOW_ORIGIN, rpc_cors);
    Response::from_parts(parts, LiftBody::from(body))
}

#[cfg(feature = "native")]
impl Service for RpcService {
    type ReqBody = hyper::Body;
    type ResBody = LiftBody<Vec<u8>>;
    type Error = String;
    type Future = RpcRes;

    fn call(&mut self, req: Request<hyper::Body>) -> Self::Future {
        let f = rpc_service(req, self.ctx_h, self.client);
        let f = Compat::new(Box::pin(f.map(|r| -> Result<_, String> { Ok(r) })));
        Box::new(f)
    }
}

#[cfg(feature = "native")]
pub extern "C" fn spawn_rpc(ctx_h: u32) {
    // NB: We need to manually handle the incoming connections in order to get the remote IP address,
    // cf. https://github.com/hyperium/hyper/issues/1410#issuecomment-419510220.
    // Although if the ability to access the remote IP address is solved by the Hyper in the future
    // then we might want to refactor into starting it ideomatically in order to benefit from a more graceful shutdown,
    // cf. https://github.com/hyperium/hyper/pull/1640.

    let ctx = unwrap!(MmArc::from_ffi_handle(ctx_h), "No context");

    let rpc_ip_port = unwrap!(ctx.rpc_ip_port());
    let listener = unwrap!(TcpListener::bind2(&rpc_ip_port), "Can't bind on {}", rpc_ip_port);

    let server = listener
        .incoming()
        .for_each(move |(socket, _my_sock)| {
            let client = match socket.peer_addr() {
                Ok(addr) => addr,
                Err(err) => {
                    log! ({"spawn_rpc] No peer_addr: {}", err});
                    return Ok(());
                },
            };

            unwrap!(CORE.lock()).spawn(
                HTTP.serve_connection(socket, RpcService { ctx_h, client })
                    .map(|_| ())
                    .map_err(|err| log! ({"spawn_rpc] HTTP error: {}", err})),
            );
            Ok(())
        })
        .map_err(|err| log! ({"spawn_rpc] accept error: {}", err}));

    // Finish the server `Future` when `shutdown_rx` fires.

    let (shutdown_tx, shutdown_rx) = futures01::sync::oneshot::channel::<()>();
    let server = server.select2(shutdown_rx).then(|_| Ok(()));
    let mut shutdown_tx = Some(shutdown_tx);
    ctx.on_stop(Box::new(move || {
        if let Some(shutdown_tx) = shutdown_tx.take() {
            log!("on_stop] firing shutdown_tx!");
            if shutdown_tx.send(()).is_err() {
                log!("on_stop] Warning, shutdown_tx already closed")
            }
            Ok(())
        } else {
            ERR!("on_stop callback called twice!")
        }
    }));

    let rpc_ip_port = unwrap!(ctx.rpc_ip_port());
    unwrap!(CORE.lock()).spawn({
        log!(">>>>>>>>>> DEX stats " (rpc_ip_port.ip())":"(rpc_ip_port.port()) " \
                DEX stats API enabled at unixtime." (gstuff::now_ms() / 1000) " <<<<<<<<<");
        let _ = ctx.rpc_started.pin(true);
        server
    });
}

#[cfg(not(feature = "native"))]
pub extern "C" fn spawn_rpc(_ctx_h: u32) { unimplemented!() }

#[cfg(not(feature = "native"))]
pub fn init_header_slots() {
    use common::header::RPC_SERVICE;
    use std::pin::Pin;

    fn rpc_service_fn(
        ctx: MmArc,
        req: Parts,
        reqᵇ: Box<dyn Stream<Item = Bytes, Error = String> + Send>,
        client: SocketAddr,
    ) -> Pin<Box<dyn Future03<Output = Result<Response<Vec<u8>>, String>> + Send>> {
        Box::pin(rpc_serviceʹ(ctx, req, reqᵇ, client))
    }
    let _ = RPC_SERVICE.pin(rpc_service_fn);
}<|MERGE_RESOLUTION|>--- conflicted
+++ resolved
@@ -21,8 +21,8 @@
 #![cfg_attr(not(feature = "native"), allow(dead_code))]
 
 use bytes::Bytes;
-use coins::{convert_address, get_enabled_coins, get_trade_fee, my_tx_history, send_raw_transaction, set_required_confirmations,
-            set_requires_notarization, show_priv_key, withdraw};
+use coins::{convert_address, get_enabled_coins, get_trade_fee, my_tx_history, send_raw_transaction,
+            set_required_confirmations, set_requires_notarization, show_priv_key, withdraw};
 #[cfg(feature = "native")]
 use common::for_tests::common_wait_for_log_re;
 use common::lift_body::LiftBody;
@@ -213,16 +213,10 @@
         // Sorted alphanumerically (on the first latter) for readability.
         // "autoprice" => lp_autoprice (ctx, req),
         "buy" => hyres(buy(ctx, req)),
-<<<<<<< HEAD
-        "cancel_all_orders" => cancel_all_orders (ctx, req),
-        "cancel_order" => cancel_order (ctx, req),
-        "coins_needed_for_kick_start" => hyres (coins_needed_for_kick_start (ctx)),
-        "convertaddress" => hyres (convert_address (ctx, req)),
-=======
         "cancel_all_orders" => cancel_all_orders(ctx, req),
         "cancel_order" => cancel_order(ctx, req),
         "coins_needed_for_kick_start" => hyres(coins_needed_for_kick_start(ctx)),
->>>>>>> 8a284f02
+        "convertaddress" => hyres(convert_address(ctx, req)),
         "disable_coin" => disable_coin(ctx, req),
         "electrum" => hyres(electrum(ctx, req)),
         "enable" => hyres(enable(ctx, req)),
