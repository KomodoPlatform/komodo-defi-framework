/******************************************************************************
 * Copyright © 2014-2018 The SuperNET Developers.                             *
 *                                                                            *
 * See the AUTHORS, DEVELOPER-AGREEMENT and LICENSE files at                  *
 * the top-level directory of this distribution for the individual copyright  *
 * holder information and the developer policies on copyright and licensing.  *
 *                                                                            *
 * Unless otherwise agreed in a custom licensing agreement, no part of the    *
 * SuperNET software, including this file may be copied, modified, propagated *
 * or distributed except according to the terms contained in the LICENSE file *
 *                                                                            *
 * Removal or modification of this copyright notice is prohibited.            *
 ******************************************************************************/
//
//  rpc.rs
//
//  Copyright © 2014-2018 SuperNET. All rights reserved.
//
#![cfg_attr(not(feature = "native"), allow(unused_imports))]
#![cfg_attr(not(feature = "native"), allow(dead_code))]

use coins::{convert_address, convert_utxo_address, get_enabled_coins, get_trade_fee, kmd_rewards_info, my_tx_history,
            send_raw_transaction, set_required_confirmations, set_requires_notarization, show_priv_key,
            validate_address, withdraw};
use common::mm_ctx::MmArc;
#[cfg(feature = "native")] use common::wio::{CORE, CPUPOOL};
use common::{err_to_rpc_json_string, err_tp_rpc_json, HyRes};
use futures::compat::Future01CompatExt;
use futures::future::{join_all, FutureExt, TryFutureExt};
use http::header::{HeaderValue, ACCESS_CONTROL_ALLOW_ORIGIN};
use http::request::Parts;
use http::{Method, Request, Response};
use hyper::Body;
#[cfg(feature = "native")] use hyper::{self, Server};
use serde_json::{self as json, Value as Json};
use std::future::Future as Future03;
use std::net::SocketAddr;

<<<<<<< HEAD
#[cfg(not(feature = "wallet-only"))]
use crate::mm2::lp_ordermatch::{buy, cancel_all_orders, cancel_order, my_orders, order_status, orderbook, sell,
                                set_price};
#[cfg(not(feature = "wallet-only"))]
=======
use crate::mm2::lp_ordermatch::{best_orders_rpc, buy, cancel_all_orders, cancel_order, my_orders, order_status,
                                orderbook, orderbook_depth_rpc, sell, set_price};
>>>>>>> 54eb039b
use crate::mm2::lp_swap::{active_swaps_rpc, all_swaps_uuids_by_filter, coins_needed_for_kick_start, import_swaps,
                          list_banned_pubkeys, max_taker_vol, my_recent_swaps, my_swap_status, recover_funds_of_swap,
                          stats_swap_status, trade_preimage, unban_pubkeys};

use self::lp_commands::*;

#[path = "rpc/lp_commands.rs"] pub mod lp_commands;

/// Lists the RPC method not requiring the "userpass" authentication.  
/// None is also public to skip auth and display proper error in case of method is missing
const PUBLIC_METHODS: &[Option<&str>] = &[
    // Sorted alphanumerically (on the first letter) for readability.
    Some("fundvalue"),
    Some("getprice"),
    Some("getpeers"),
    Some("getcoins"),
    Some("help"),
    Some("metrics"),
    Some("notify"), // Manually checks the peer's public key.
    Some("orderbook"),
    Some("passphrase"), // Manually checks the "passphrase".
    Some("pricearray"),
    Some("psock"),
    Some("statsdisp"),
    Some("stats_swap_status"),
    Some("tradesarray"),
    Some("ticker"),
    None,
];

#[allow(unused_macros)]
macro_rules! unwrap_or_err_response {
    ($e:expr, $($args:tt)*) => {
        match $e {
            Ok(ok) => ok,
            Err(err) => return rpc_err_response(500, &ERRL!("{}", err)),
        }
    };
}

fn auth(json: &Json, ctx: &MmArc) -> Result<(), &'static str> {
    if !PUBLIC_METHODS.contains(&json["method"].as_str()) {
        if !json["userpass"].is_string() {
            return Err("Userpass is not set!");
        }

        if json["userpass"] != ctx.conf["rpc_password"] {
            return Err("Userpass is invalid!");
        }
    }
    Ok(())
}

/// Result of `fn dispatcher`.
pub enum DispatcherRes {
    /// `fn dispatcher` has found a Rust handler for the RPC "method".
    Match(HyRes),
    /// No handler found by `fn dispatcher`. Returning the `Json` request in order for it to be handled elsewhere.
    NoMatch(Json),
}

/// Using async/await (futures 0.3) in `dispatcher`
/// will pave the way for porting the remaining system threading code to async/await green threads.
fn hyres(handler: impl Future03<Output = Result<Response<Vec<u8>>, String>> + Send + 'static) -> HyRes {
    Box::new(handler.boxed().compat())
}

/// The dispatcher, with full control over the HTTP result and the way we run the `Future` producing it.
///
/// Invoked both directly from the HTTP endpoint handler below and in a delayed fashion from `lp_command_q_loop`.
///
/// Returns `None` if the requested "method" wasn't found among the ported RPC methods and has to be handled elsewhere.
pub fn dispatcher(req: Json, ctx: MmArc) -> DispatcherRes {
    let method = match req["method"].clone() {
        Json::String(method) => method,
        _ => return DispatcherRes::NoMatch(req),
    };
    DispatcherRes::Match(match &method[..] {
        // Sorted alphanumerically (on the first latter) for readability.
        // "autoprice" => lp_autoprice (ctx, req),
        #[cfg(not(feature = "wallet-only"))]
        "active_swaps" => hyres(active_swaps_rpc(ctx, req)),
        #[cfg(not(feature = "wallet-only"))]
        "all_swaps_uuids_by_filter" => all_swaps_uuids_by_filter(ctx, req),
<<<<<<< HEAD
        #[cfg(not(feature = "wallet-only"))]
=======
        "best_orders" => hyres(best_orders_rpc(ctx, req)),
>>>>>>> 54eb039b
        "buy" => hyres(buy(ctx, req)),
        #[cfg(not(feature = "wallet-only"))]
        "cancel_all_orders" => hyres(cancel_all_orders(ctx, req)),
        #[cfg(not(feature = "wallet-only"))]
        "cancel_order" => hyres(cancel_order(ctx, req)),
        #[cfg(not(feature = "wallet-only"))]
        "coins_needed_for_kick_start" => hyres(coins_needed_for_kick_start(ctx)),
        "convertaddress" => hyres(convert_address(ctx, req)),
        "convert_utxo_address" => hyres(convert_utxo_address(ctx, req)),
        "disable_coin" => hyres(disable_coin(ctx, req)),
        "electrum" => hyres(electrum(ctx, req)),
        "enable" => hyres(enable(ctx, req)),
        "get_enabled_coins" => hyres(get_enabled_coins(ctx)),
        "get_gossip_mesh" => hyres(get_gossip_mesh(ctx)),
        "get_gossip_peer_topics" => hyres(get_gossip_peer_topics(ctx)),
        "get_gossip_topic_peers" => hyres(get_gossip_topic_peers(ctx)),
        "get_my_peer_id" => hyres(get_my_peer_id(ctx)),
        "get_peers_info" => hyres(get_peers_info(ctx)),
        "get_relay_mesh" => hyres(get_relay_mesh(ctx)),
        #[cfg(not(feature = "wallet-only"))]
        "get_trade_fee" => hyres(get_trade_fee(ctx, req)),
        // "fundvalue" => lp_fundvalue (ctx, req, false),
        "help" => help(),
        #[cfg(not(feature = "wallet-only"))]
        "import_swaps" => {
            #[cfg(feature = "native")]
            {
                Box::new(CPUPOOL.spawn_fn(move || hyres(import_swaps(ctx, req))))
            }
            #[cfg(not(feature = "native"))]
            {
                return DispatcherRes::NoMatch(req);
            }
        },
        "kmd_rewards_info" => hyres(kmd_rewards_info(ctx)),
        // "inventory" => inventory (ctx, req),
        #[cfg(not(feature = "wallet-only"))]
        "list_banned_pubkeys" => hyres(list_banned_pubkeys(ctx)),
        #[cfg(not(feature = "wallet-only"))]
        "max_taker_vol" => hyres(max_taker_vol(ctx, req)),
        "metrics" => metrics(ctx),
        "my_balance" => hyres(my_balance(ctx, req)),
        #[cfg(not(feature = "wallet-only"))]
        "my_orders" => hyres(my_orders(ctx)),
        #[cfg(not(feature = "wallet-only"))]
        "my_recent_swaps" => my_recent_swaps(ctx, req),
        #[cfg(not(feature = "wallet-only"))]
        "my_swap_status" => my_swap_status(ctx, req),
        "my_tx_history" => my_tx_history(ctx, req),
        #[cfg(not(feature = "wallet-only"))]
        "order_status" => hyres(order_status(ctx, req)),
        #[cfg(not(feature = "wallet-only"))]
        "orderbook" => hyres(orderbook(ctx, req)),
<<<<<<< HEAD
        #[cfg(not(feature = "wallet-only"))]
=======
        "orderbook_depth" => hyres(orderbook_depth_rpc(ctx, req)),
>>>>>>> 54eb039b
        "sim_panic" => hyres(sim_panic(req)),
        #[cfg(not(feature = "wallet-only"))]
        "recover_funds_of_swap" => {
            #[cfg(feature = "native")]
            {
                Box::new(CPUPOOL.spawn_fn(move || hyres(recover_funds_of_swap(ctx, req))))
            }
            #[cfg(not(feature = "native"))]
            {
                return DispatcherRes::NoMatch(req);
            }
        },
<<<<<<< HEAD
        // "passphrase" => passphrase (ctx, req),
        #[cfg(not(feature = "wallet-only"))]
=======
>>>>>>> 54eb039b
        "sell" => hyres(sell(ctx, req)),
        "show_priv_key" => hyres(show_priv_key(ctx, req)),
        "send_raw_transaction" => hyres(send_raw_transaction(ctx, req)),
        #[cfg(not(feature = "wallet-only"))]
        "set_required_confirmations" => hyres(set_required_confirmations(ctx, req)),
        #[cfg(not(feature = "wallet-only"))]
        "set_requires_notarization" => hyres(set_requires_notarization(ctx, req)),
        #[cfg(not(feature = "wallet-only"))]
        "setprice" => hyres(set_price(ctx, req)),
        #[cfg(not(feature = "wallet-only"))]
        "stats_swap_status" => stats_swap_status(ctx, req),
        "stop" => stop(ctx),
        #[cfg(not(feature = "wallet-only"))]
        "trade_preimage" => hyres(trade_preimage(ctx, req)),
        #[cfg(not(feature = "wallet-only"))]
        "unban_pubkeys" => hyres(unban_pubkeys(ctx, req)),
        "validateaddress" => hyres(validate_address(ctx, req)),
        "version" => version(),
        "withdraw" => hyres(withdraw(ctx, req)),
        _ => return DispatcherRes::NoMatch(req),
    })
}

async fn process_rpc_request(
    ctx: MmArc,
    req: Parts,
    req_body: Body,
    client: SocketAddr,
) -> Result<Response<Vec<u8>>, String> {
    if req.method != Method::POST {
        return ERR!("Only POST requests are supported!");
    }

    let req_bytes = try_s!(hyper::body::to_bytes(req_body).await);
    let req_json: Json = try_s!(json::from_slice(&req_bytes));
    match req_json.as_array() {
        Some(requests) => {
            let mut futures = Vec::with_capacity(requests.len());
            for request in requests {
                futures.push(process_single_request(ctx.clone(), request.clone(), client));
            }
            let results = join_all(futures).await;
            let responses: Vec<_> = results
                .into_iter()
                .map(|resp| match resp {
                    Ok(r) => match json::from_slice(r.body()) {
                        Ok(j) => j,
                        Err(e) => {
                            log!("Response " [r] " is not a valid JSON, err " (e));
                            Json::Null
                        },
                    },
                    Err(e) => err_tp_rpc_json(e),
                })
                .collect();
            let res = try_s!(json::to_vec(&responses));
            Ok(try_s!(Response::builder().body(res)))
        },
        None => process_single_request(ctx, req_json, client).await,
    }
}

async fn process_single_request(ctx: MmArc, req: Json, client: SocketAddr) -> Result<Response<Vec<u8>>, String> {
    // https://github.com/artemii235/SuperNET/issues/368
    let local_only = ctx.conf["rpc_local_only"].as_bool().unwrap_or(true);
    if local_only && !client.ip().is_loopback() && !PUBLIC_METHODS.contains(&req["method"].as_str()) {
        return ERR!("Selected method can be called from localhost only!");
    }
    try_s!(auth(&req, &ctx));

    let handler = match dispatcher(req, ctx.clone()) {
        DispatcherRes::Match(handler) => handler,
        DispatcherRes::NoMatch(req) => return ERR!("No such method: {:?}", req["method"]),
    };
    let res = try_s!(handler.compat().await);
    Ok(res)
}

#[cfg(feature = "native")]
async fn rpc_service(req: Request<Body>, ctx_h: u32, client: SocketAddr) -> Response<Body> {
    macro_rules! try_sf {
        ($value: expr) => {
            match $value {
                Ok(ok) => ok,
                Err(err) => {
                    log!("RPC error response: "(err));
                    let ebody = err_to_rpc_json_string(&fomat!((err)));
                    return Response::builder().status(500).body(Body::from(ebody)).unwrap();
                },
            }
        };
    }

    let ctx = try_sf!(MmArc::from_ffi_handle(ctx_h));
    // https://github.com/artemii235/SuperNET/issues/219
    let rpc_cors = match ctx.conf["rpccors"].as_str() {
        Some(s) => try_sf!(HeaderValue::from_str(s)),
        None => HeaderValue::from_static("http://localhost:3000"),
    };

    // Convert the native Hyper stream into a portable stream of `Bytes`.
    let (req, req_body) = req.into_parts();
    let (mut parts, body) = match process_rpc_request(ctx, req, req_body, client).await {
        Ok(r) => r.into_parts(),
        Err(err) => {
            log!("RPC error response: "(err));
            let ebody = err_to_rpc_json_string(&err);
            return Response::builder()
                .status(500)
                .header(ACCESS_CONTROL_ALLOW_ORIGIN, rpc_cors)
                .body(Body::from(ebody))
                .unwrap();
        },
    };
    parts.headers.insert(ACCESS_CONTROL_ALLOW_ORIGIN, rpc_cors);
    Response::from_parts(parts, Body::from(body))
}

#[cfg(feature = "native")]
pub extern "C" fn spawn_rpc(ctx_h: u32) {
    use hyper::server::conn::AddrStream;
    use hyper::service::{make_service_fn, service_fn};
    use std::convert::Infallible;

    // NB: We need to manually handle the incoming connections in order to get the remote IP address,
    // cf. https://github.com/hyperium/hyper/issues/1410#issuecomment-419510220.
    // Although if the ability to access the remote IP address is solved by the Hyper in the future
    // then we might want to refactor into starting it ideomatically in order to benefit from a more graceful shutdown,
    // cf. https://github.com/hyperium/hyper/pull/1640.

    let ctx = MmArc::from_ffi_handle(ctx_h).expect("No context");

    let rpc_ip_port = ctx.rpc_ip_port().unwrap();
    CORE.0.enter(|| {
        let server = Server::try_bind(&rpc_ip_port).unwrap_or_else(|_| panic!("Can't bind on {}", rpc_ip_port));
        let make_svc = make_service_fn(move |socket: &AddrStream| {
            let remote_addr = socket.remote_addr();
            async move {
                Ok::<_, Infallible>(service_fn(move |req: Request<Body>| async move {
                    let res = rpc_service(req, ctx_h, remote_addr).await;
                    Ok::<_, Infallible>(res)
                }))
            }
        });

        let (shutdown_tx, shutdown_rx) = futures::channel::oneshot::channel::<()>();
        let mut shutdown_tx = Some(shutdown_tx);
        ctx.on_stop(Box::new(move || {
            if let Some(shutdown_tx) = shutdown_tx.take() {
                log!("on_stop] firing shutdown_tx!");
                if shutdown_tx.send(()).is_err() {
                    log!("on_stop] Warning, shutdown_tx already closed")
                }
                Ok(())
            } else {
                ERR!("on_stop callback called twice!")
            }
        }));

        let server = server
            .http1_half_close(false)
            .serve(make_svc)
            .with_graceful_shutdown(shutdown_rx.then(|_| futures::future::ready(())));

        let server = server.then(|r| {
            if let Err(err) = r {
                log!((err));
            };
            futures::future::ready(())
        });

        let rpc_ip_port = ctx.rpc_ip_port().unwrap();
        CORE.0.spawn({
            log!(">>>>>>>>>> DEX stats " (rpc_ip_port.ip())":"(rpc_ip_port.port()) " \
                DEX stats API enabled at unixtime." (gstuff::now_ms() / 1000) " <<<<<<<<<");
            let _ = ctx.rpc_started.pin(true);
            server
        });
    });
}

#[cfg(not(feature = "native"))]
pub extern "C" fn spawn_rpc(_ctx_h: u32) { unimplemented!() }

#[cfg(not(feature = "native"))]
pub fn init_header_slots() {
    use common::header::RPC_SERVICE;
    use std::pin::Pin;

    fn rpc_service_fn(
        ctx: MmArc,
        req: Parts,
        req_body: Box<dyn Stream<Item = Bytes, Error = String> + Send>,
        client: SocketAddr,
    ) -> Pin<Box<dyn Future03<Output = Result<Response<Vec<u8>>, String>> + Send>> {
        Box::pin(process_rpc_request(ctx, req, req_body, client))
    }
    let _ = RPC_SERVICE.pin(rpc_service_fn);
}<|MERGE_RESOLUTION|>--- conflicted
+++ resolved
@@ -36,15 +36,10 @@
 use std::future::Future as Future03;
 use std::net::SocketAddr;
 
-<<<<<<< HEAD
 #[cfg(not(feature = "wallet-only"))]
-use crate::mm2::lp_ordermatch::{buy, cancel_all_orders, cancel_order, my_orders, order_status, orderbook, sell,
-                                set_price};
-#[cfg(not(feature = "wallet-only"))]
-=======
 use crate::mm2::lp_ordermatch::{best_orders_rpc, buy, cancel_all_orders, cancel_order, my_orders, order_status,
                                 orderbook, orderbook_depth_rpc, sell, set_price};
->>>>>>> 54eb039b
+#[cfg(not(feature = "wallet-only"))]
 use crate::mm2::lp_swap::{active_swaps_rpc, all_swaps_uuids_by_filter, coins_needed_for_kick_start, import_swaps,
                           list_banned_pubkeys, max_taker_vol, my_recent_swaps, my_swap_status, recover_funds_of_swap,
                           stats_swap_status, trade_preimage, unban_pubkeys};
@@ -129,11 +124,9 @@
         "active_swaps" => hyres(active_swaps_rpc(ctx, req)),
         #[cfg(not(feature = "wallet-only"))]
         "all_swaps_uuids_by_filter" => all_swaps_uuids_by_filter(ctx, req),
-<<<<<<< HEAD
-        #[cfg(not(feature = "wallet-only"))]
-=======
+        #[cfg(not(feature = "wallet-only"))]
         "best_orders" => hyres(best_orders_rpc(ctx, req)),
->>>>>>> 54eb039b
+        #[cfg(not(feature = "wallet-only"))]
         "buy" => hyres(buy(ctx, req)),
         #[cfg(not(feature = "wallet-only"))]
         "cancel_all_orders" => hyres(cancel_all_orders(ctx, req)),
@@ -187,11 +180,9 @@
         "order_status" => hyres(order_status(ctx, req)),
         #[cfg(not(feature = "wallet-only"))]
         "orderbook" => hyres(orderbook(ctx, req)),
-<<<<<<< HEAD
-        #[cfg(not(feature = "wallet-only"))]
-=======
+        #[cfg(not(feature = "wallet-only"))]
         "orderbook_depth" => hyres(orderbook_depth_rpc(ctx, req)),
->>>>>>> 54eb039b
+        #[cfg(not(feature = "wallet-only"))]
         "sim_panic" => hyres(sim_panic(req)),
         #[cfg(not(feature = "wallet-only"))]
         "recover_funds_of_swap" => {
@@ -204,11 +195,7 @@
                 return DispatcherRes::NoMatch(req);
             }
         },
-<<<<<<< HEAD
-        // "passphrase" => passphrase (ctx, req),
-        #[cfg(not(feature = "wallet-only"))]
-=======
->>>>>>> 54eb039b
+        #[cfg(not(feature = "wallet-only"))]
         "sell" => hyres(sell(ctx, req)),
         "show_priv_key" => hyres(show_priv_key(ctx, req)),
         "send_raw_transaction" => hyres(send_raw_transaction(ctx, req)),
