--- conflicted
+++ resolved
@@ -51,15 +51,10 @@
 use crate::mm2::lp_network;
 #[cfg(not(feature = "wallet-only"))]
 use crate::mm2::lp_ordermatch::{buy, cancel_all_orders, cancel_order, my_orders, order_status, orderbook, sell, set_price};
-<<<<<<< HEAD
 #[cfg(not(feature = "wallet-only"))]
-use crate::mm2::lp_swap::{coins_needed_for_kick_start, import_swaps, list_banned_pubkeys, my_swap_status, my_recent_swaps,
-                          recover_funds_of_swap, stats_swap_status, unban_pubkeys};
-=======
 use crate::mm2::lp_swap::{coins_needed_for_kick_start, import_swaps, list_banned_pubkeys, max_taker_vol,
                           my_swap_status, my_recent_swaps, recover_funds_of_swap, stats_swap_status,
                           unban_pubkeys};
->>>>>>> 08d013c6
 
 #[path = "rpc/lp_commands.rs"]
 pub mod lp_commands;
@@ -239,14 +234,11 @@
         // "inventory" => inventory (ctx, req),
         #[cfg(not(feature = "wallet-only"))]
         "list_banned_pubkeys" => hyres (list_banned_pubkeys (ctx)),
+        #[cfg(not(feature = "wallet-only"))]
+        "max_taker_vol" => hyres (max_taker_vol (ctx, req)),
         "metrics" => metrics(ctx),
-<<<<<<< HEAD
         "my_balance" => my_balance (ctx, req),
         #[cfg(not(feature = "wallet-only"))]
-=======
-        "max_taker_vol" => hyres (max_taker_vol (ctx, req)),
-        "my_balance" => hyres (my_balance (ctx, req)),
->>>>>>> 08d013c6
         "my_orders" => my_orders (ctx),
         #[cfg(not(feature = "wallet-only"))]
         "my_recent_swaps" => my_recent_swaps(ctx, req),
