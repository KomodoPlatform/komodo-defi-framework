--- conflicted
+++ resolved
@@ -37,12 +37,8 @@
 
 #[cfg(not(feature = "wallet-only"))]
 use crate::mm2::lp_ordermatch::{best_orders_rpc, buy, cancel_all_orders, cancel_order, my_orders, order_status,
-<<<<<<< HEAD
-                                orderbook, orderbook_depth_rpc, sell, set_price};
+                                orderbook_depth_rpc, orderbook_rpc, sell, set_price};
 #[cfg(not(feature = "wallet-only"))]
-=======
-                                orderbook_depth_rpc, orderbook_rpc, sell, set_price};
->>>>>>> 5c864f52
 use crate::mm2::lp_swap::{active_swaps_rpc, all_swaps_uuids_by_filter, coins_needed_for_kick_start, import_swaps,
                           list_banned_pubkeys, max_taker_vol, my_recent_swaps, my_swap_status, recover_funds_of_swap,
                           stats_swap_status, trade_preimage, unban_pubkeys};
@@ -180,13 +176,9 @@
         "my_tx_history" => my_tx_history(ctx, req),
         #[cfg(not(feature = "wallet-only"))]
         "order_status" => hyres(order_status(ctx, req)),
-<<<<<<< HEAD
-        #[cfg(not(feature = "wallet-only"))]
-        "orderbook" => hyres(orderbook(ctx, req)),
-        #[cfg(not(feature = "wallet-only"))]
-=======
+        #[cfg(not(feature = "wallet-only"))]
         "orderbook" => hyres(orderbook_rpc(ctx, req)),
->>>>>>> 5c864f52
+        #[cfg(not(feature = "wallet-only"))]
         "orderbook_depth" => hyres(orderbook_depth_rpc(ctx, req)),
         #[cfg(not(feature = "wallet-only"))]
         "sim_panic" => hyres(sim_panic(req)),
