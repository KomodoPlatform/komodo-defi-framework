--- conflicted
+++ resolved
@@ -36,11 +36,7 @@
 use std::future::Future as Future03;
 use std::net::SocketAddr;
 
-<<<<<<< HEAD
-#[cfg(not(feature = "wallet-only"))] use crate::mm2::lp_network;
 #[cfg(not(feature = "wallet-only"))]
-=======
->>>>>>> 7280bf93
 use crate::mm2::lp_ordermatch::{buy, cancel_all_orders, cancel_order, my_orders, order_status, orderbook, sell,
                                 set_price};
 #[cfg(not(feature = "wallet-only"))]
@@ -83,95 +79,6 @@
     };
 }
 
-<<<<<<< HEAD
-/// Handle bencoded helper requests.
-///
-/// Example of a helper request (resulting in the "Missing Field: `conf`" error):
-///
-///     curl -v http://127.0.0.1:7783/helper/ctx2helpers \
-///       -X POST -H 'X-Helper-Checksum: 815441984' -H 'Content-Type: application/octet-stream' \
-///       -d 'd18:secp256k1_key_pair38:.0..Z......g)e.Q.@..d.sn<.v..>0.P....Ie'
-///
-#[cfg(feature = "native")]
-async fn helpers(
-    ctx: MmArc,
-    client: SocketAddr,
-    req: Parts,
-    reqᵇ: Box<dyn Stream<Item = Bytes, Error = String> + Send>,
-) -> Result<Response<Vec<u8>>, String> {
-    let ct = try_s!(req.headers.get(CONTENT_TYPE).ok_or("No Content-Type"));
-    if ct.as_bytes() != b"application/octet-stream" {
-        return ERR!("Unexpected Content-Type");
-    }
-
-    if !client.ip().is_loopback() {
-        return ERR!("Not local");
-    }
-
-    let reqᵇ = try_s!(reqᵇ.concat2().compat().await);
-    //log! ("helpers] " [=req] ", " (gstuff::binprint (&reqᵇ, b'.')));
-
-    let method = req.uri.path();
-    if !method.starts_with("/helper/") {
-        return ERR!("Bad method");
-    }
-    let method = &method[8..];
-
-    let crc32 = try_s!(req.headers.get("X-Helper-Checksum").ok_or("No checksum"));
-    let crc32 = try_s!(crc32.to_str());
-    let crc32: u32 = if crc32.starts_with('-') {
-        // https://www.npmjs.com/package/crc-32 returns signed values
-        let i: i32 = try_s!(crc32.parse());
-        i as u32 // Intended as a wrapping conversion.
-    } else {
-        try_s!(crc32.parse())
-    };
-
-    let mut hasher = crc32fast::Hasher::default();
-    hasher.update(&reqᵇ);
-    let expected_checksum = hasher.finalize();
-    //log! ([=expected_checksum] ", " [=crc32]);
-    if crc32 != expected_checksum {
-        return ERR!("Damaged goods");
-    }
-
-    let res = match method {
-        // "broadcast_p2p_msg" => try_s! (lp_network::broadcast_p2p_msgʰ (reqᵇ) .await),
-        // "p2p_tap" => try_s! (lp_network::p2p_tapʰ (reqᵇ) .await),
-        "common_wait_for_log_re" => try_s!(common_wait_for_log_re(reqᵇ).await),
-        "ctx2helpers" => try_s!(ctx2helpers(ctx, reqᵇ).await),
-        "peers_initialize" => try_s!(peers::peers_initialize(reqᵇ).await),
-        "peers_send" => try_s!(peers::peers_send(reqᵇ).await),
-        "peers_recv" => try_s!(peers::peers_recv(reqᵇ).await),
-        "peers_drop_send_handler" => try_s!(peers::peers_drop_send_handlerʰ(reqᵇ).await),
-        #[cfg(not(feature = "wallet-only"))]
-        "start_client_p2p_loop" => try_s!(lp_network::start_client_p2p_loopʰ(reqᵇ).await),
-        #[cfg(not(feature = "wallet-only"))]
-        "start_seednode_loop" => try_s!(lp_network::start_seednode_loopʰ(reqᵇ).await),
-        "slurp_req" => try_s!(slurp_reqʰ(reqᵇ).await),
-        _ => return ERR!("Unknown helper: {}", method),
-    };
-
-    let mut hasher = crc32fast::Hasher::default();
-    hasher.update(&res);
-
-    let res = try_s!(Response::builder()
-        .header(CONTENT_TYPE, "application/octet-stream")
-        .header(CONTENT_LENGTH, res.len())
-        .header("X-Helper-Checksum", hasher.finalize())
-        .body(res));
-    Ok(res)
-}
-
-struct RpcService {
-    /// Allows us to get the `MmCtx` if it is still around.
-    ctx_h: u32,
-    /// The IP and port from whence the request is coming from.
-    client: SocketAddr,
-}
-
-=======
->>>>>>> 7280bf93
 fn auth(json: &Json, ctx: &MmArc) -> Result<(), &'static str> {
     if !PUBLIC_METHODS.contains(&json["method"].as_str()) {
         if !json["userpass"].is_string() {
@@ -215,32 +122,24 @@
         // "autoprice" => lp_autoprice (ctx, req),
         #[cfg(not(feature = "wallet-only"))]
         "buy" => hyres(buy(ctx, req)),
-<<<<<<< HEAD
-        #[cfg(not(feature = "wallet-only"))]
-        "cancel_all_orders" => cancel_all_orders(ctx, req),
-        #[cfg(not(feature = "wallet-only"))]
-        "cancel_order" => cancel_order(ctx, req),
-        #[cfg(not(feature = "wallet-only"))]
-=======
+        #[cfg(not(feature = "wallet-only"))]
         "cancel_all_orders" => hyres(cancel_all_orders(ctx, req)),
+        #[cfg(not(feature = "wallet-only"))]
         "cancel_order" => hyres(cancel_order(ctx, req)),
->>>>>>> 7280bf93
+        #[cfg(not(feature = "wallet-only"))]
         "coins_needed_for_kick_start" => hyres(coins_needed_for_kick_start(ctx)),
         "convertaddress" => hyres(convert_address(ctx, req)),
         "disable_coin" => hyres(disable_coin(ctx, req)),
         "electrum" => hyres(electrum(ctx, req)),
         "enable" => hyres(enable(ctx, req)),
         "get_enabled_coins" => hyres(get_enabled_coins(ctx)),
-<<<<<<< HEAD
-        #[cfg(not(feature = "wallet-only"))]
-=======
         "get_gossip_mesh" => hyres(get_gossip_mesh(ctx)),
         "get_gossip_peer_topics" => hyres(get_gossip_peer_topics(ctx)),
         "get_gossip_topic_peers" => hyres(get_gossip_topic_peers(ctx)),
         "get_my_peer_id" => hyres(get_my_peer_id(ctx)),
         "get_peers_info" => hyres(get_peers_info(ctx)),
         "get_relay_mesh" => hyres(get_relay_mesh(ctx)),
->>>>>>> 7280bf93
+        #[cfg(not(feature = "wallet-only"))]
         "get_trade_fee" => hyres(get_trade_fee(ctx, req)),
         // "fundvalue" => lp_fundvalue (ctx, req, false),
         "help" => help(),
@@ -263,26 +162,16 @@
         "max_taker_vol" => hyres(max_taker_vol(ctx, req)),
         "metrics" => metrics(ctx),
         "my_balance" => hyres(my_balance(ctx, req)),
-<<<<<<< HEAD
-        #[cfg(not(feature = "wallet-only"))]
-        "my_orders" => my_orders(ctx),
-        #[cfg(not(feature = "wallet-only"))]
-=======
+        #[cfg(not(feature = "wallet-only"))]
         "my_orders" => hyres(my_orders(ctx)),
->>>>>>> 7280bf93
+        #[cfg(not(feature = "wallet-only"))]
         "my_recent_swaps" => my_recent_swaps(ctx, req),
         #[cfg(not(feature = "wallet-only"))]
         "my_swap_status" => my_swap_status(ctx, req),
         "my_tx_history" => my_tx_history(ctx, req),
-<<<<<<< HEAD
-        #[cfg(not(feature = "wallet-only"))]
-        "notify" => lp_signatures::lp_notify_recv(ctx, req), // Invoked usually from the `lp_command_q_loop`
-        #[cfg(not(feature = "wallet-only"))]
-        "order_status" => order_status(ctx, req),
-        #[cfg(not(feature = "wallet-only"))]
-=======
+        #[cfg(not(feature = "wallet-only"))]
         "order_status" => hyres(order_status(ctx, req)),
->>>>>>> 7280bf93
+        #[cfg(not(feature = "wallet-only"))]
         "orderbook" => hyres(orderbook(ctx, req)),
         #[cfg(not(feature = "wallet-only"))]
         "sim_panic" => hyres(sim_panic(req)),
