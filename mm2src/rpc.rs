--- conflicted
+++ resolved
@@ -51,14 +51,9 @@
 use crate::mm2::lp_network;
 #[cfg(not(feature = "wallet-only"))]
 use crate::mm2::lp_ordermatch::{buy, cancel_all_orders, cancel_order, my_orders, order_status, orderbook, sell, set_price};
-<<<<<<< HEAD
 #[cfg(not(feature = "wallet-only"))]
-use crate::mm2::lp_swap::{coins_needed_for_kick_start, import_swaps,  my_swap_status, my_recent_swaps,
-                          recover_funds_of_swap, stats_swap_status};
-=======
 use crate::mm2::lp_swap::{coins_needed_for_kick_start, import_swaps, list_banned_pubkeys, my_swap_status, my_recent_swaps,
                           recover_funds_of_swap, stats_swap_status, unban_pubkeys};
->>>>>>> 2c4bec8e
 
 #[path = "rpc/lp_commands.rs"]
 pub mod lp_commands;
