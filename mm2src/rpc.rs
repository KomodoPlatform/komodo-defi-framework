--- conflicted
+++ resolved
@@ -40,16 +40,10 @@
 #[cfg(not(feature = "wallet-only"))]
 use crate::mm2::lp_ordermatch::{best_orders_rpc, buy, cancel_all_orders, cancel_order, my_orders, order_status,
                                 orderbook_depth_rpc, orderbook_rpc, sell, set_price};
-<<<<<<< HEAD
 #[cfg(not(feature = "wallet-only"))]
-use crate::mm2::lp_swap::{active_swaps_rpc, all_swaps_uuids_by_filter, coins_needed_for_kick_start, import_swaps,
-                          list_banned_pubkeys, max_taker_vol, my_recent_swaps, my_swap_status, recover_funds_of_swap,
-                          stats_swap_status, trade_preimage, unban_pubkeys};
-=======
 use crate::mm2::lp_swap::{active_swaps_rpc, all_swaps_uuids_by_filter, ban_pubkey_rpc, coins_needed_for_kick_start,
                           import_swaps, list_banned_pubkeys_rpc, max_taker_vol, my_recent_swaps, my_swap_status,
                           recover_funds_of_swap, stats_swap_status, trade_preimage, unban_pubkeys_rpc};
->>>>>>> dd24de2a
 
 use self::lp_commands::*;
 #[path = "rpc/lp_commands.rs"] pub mod lp_commands;
@@ -130,11 +124,9 @@
         "active_swaps" => hyres(active_swaps_rpc(ctx, req)),
         #[cfg(not(feature = "wallet-only"))]
         "all_swaps_uuids_by_filter" => all_swaps_uuids_by_filter(ctx, req),
-<<<<<<< HEAD
-        #[cfg(not(feature = "wallet-only"))]
-=======
+        #[cfg(not(feature = "wallet-only"))]
         "ban_pubkey" => hyres(ban_pubkey_rpc(ctx, req)),
->>>>>>> dd24de2a
+        #[cfg(not(feature = "wallet-only"))]
         "best_orders" => hyres(best_orders_rpc(ctx, req)),
         #[cfg(not(feature = "wallet-only"))]
         "buy" => hyres(buy(ctx, req)),
@@ -173,18 +165,13 @@
         },
         "kmd_rewards_info" => hyres(kmd_rewards_info(ctx)),
         // "inventory" => inventory (ctx, req),
-<<<<<<< HEAD
-        #[cfg(not(feature = "wallet-only"))]
-        "list_banned_pubkeys" => hyres(list_banned_pubkeys(ctx)),
+        #[cfg(not(feature = "wallet-only"))]
+        "list_banned_pubkeys" => hyres(list_banned_pubkeys_rpc(ctx)),
         #[cfg(not(feature = "wallet-only"))]
         "max_taker_vol" => hyres(max_taker_vol(ctx, req)),
         "metrics" => metrics(ctx),
-=======
-        "list_banned_pubkeys" => hyres(list_banned_pubkeys_rpc(ctx)),
-        "max_taker_vol" => hyres(max_taker_vol(ctx, req)),
-        "metrics" => metrics(ctx),
+        #[cfg(not(feature = "wallet-only"))]
         "min_trading_vol" => hyres(min_trading_vol(ctx, req)),
->>>>>>> dd24de2a
         "my_balance" => hyres(my_balance(ctx, req)),
         #[cfg(not(feature = "wallet-only"))]
         "my_orders" => hyres(my_orders(ctx)),
@@ -227,12 +214,8 @@
         "stop" => stop(ctx),
         #[cfg(not(feature = "wallet-only"))]
         "trade_preimage" => hyres(trade_preimage(ctx, req)),
-<<<<<<< HEAD
-        #[cfg(not(feature = "wallet-only"))]
-        "unban_pubkeys" => hyres(unban_pubkeys(ctx, req)),
-=======
+        #[cfg(not(feature = "wallet-only"))]
         "unban_pubkeys" => hyres(unban_pubkeys_rpc(ctx, req)),
->>>>>>> dd24de2a
         "validateaddress" => hyres(validate_address(ctx, req)),
         "version" => version(),
         "withdraw" => hyres(withdraw(ctx, req)),
