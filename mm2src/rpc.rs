/******************************************************************************
 * Copyright © 2014-2018 The SuperNET Developers.                             *
 *                                                                            *
 * See the AUTHORS, DEVELOPER-AGREEMENT and LICENSE files at                  *
 * the top-level directory of this distribution for the individual copyright  *
 * holder information and the developer policies on copyright and licensing.  *
 *                                                                            *
 * Unless otherwise agreed in a custom licensing agreement, no part of the    *
 * SuperNET software, including this file may be copied, modified, propagated *
 * or distributed except according to the terms contained in the LICENSE file *
 *                                                                            *
 * Removal or modification of this copyright notice is prohibited.            *
 ******************************************************************************/
//
//  rpc.rs
//
//  Copyright © 2014-2018 SuperNET. All rights reserved.
//
#![allow(uncommon_codepoints)]
#![cfg_attr(not(feature = "native"), allow(unused_imports))]
#![cfg_attr(not(feature = "native"), allow(dead_code))]

use bytes::Bytes;
use coins::{convert_address, get_enabled_coins, get_trade_fee, my_tx_history, send_raw_transaction,
            set_required_confirmations, set_requires_notarization, show_priv_key, validate_address, withdraw};
#[cfg(feature = "native")]
use common::for_tests::common_wait_for_log_re;
use common::lift_body::LiftBody;
#[cfg(feature = "native")] use common::mm_ctx::ctx2helpers;
use common::mm_ctx::MmArc;
#[cfg(feature = "native")]
use common::wio::{slurp_reqʰ, CORE, CPUPOOL, HTTP};
use common::{err_to_rpc_json_string, err_tp_rpc_json, HyRes};
use futures::compat::{Compat, Future01CompatExt};
use futures::future::{join_all, FutureExt, TryFutureExt};
use futures01::{self, Future, Stream};
use gstuff;
use http::header::{HeaderValue, ACCESS_CONTROL_ALLOW_ORIGIN, CONTENT_LENGTH, CONTENT_TYPE};
use http::request::Parts;
use http::{Method, Request, Response};
#[cfg(feature = "native")] use hyper::{self, service::Service};
use serde_json::{self as json, Value as Json};
use std::future::Future as Future03;
use std::net::SocketAddr;
#[cfg(feature = "native")] use tokio_core::net::TcpListener;

#[cfg(not(feature = "wallet-only"))]
use crate::mm2::lp_network;
<<<<<<< HEAD
#[cfg(not(feature = "wallet-only"))]
use crate::mm2::lp_ordermatch::{buy, cancel_all_orders, cancel_order, my_orders, order_status, orderbook, sell, set_price};
#[cfg(not(feature = "wallet-only"))]
=======
use crate::mm2::lp_ordermatch::{buy, cancel_all_orders, cancel_order, my_orders, order_status, orderbook, sell,
                                set_price};
>>>>>>> e51a128c
use crate::mm2::lp_swap::{coins_needed_for_kick_start, import_swaps, list_banned_pubkeys, max_taker_vol,
                          my_recent_swaps, my_swap_status, recover_funds_of_swap, stats_swap_status, unban_pubkeys};

#[path = "rpc/lp_commands.rs"] pub mod lp_commands;
use self::lp_commands::*;

#[path = "rpc/lp_signatures.rs"] pub mod lp_signatures;

/// Lists the RPC method not requiring the "userpass" authentication.  
/// None is also public to skip auth and display proper error in case of method is missing
const PUBLIC_METHODS: &[Option<&str>] = &[
    // Sorted alphanumerically (on the first letter) for readability.
    Some("fundvalue"),
    Some("getprice"),
    Some("getpeers"),
    Some("getcoins"),
    Some("help"),
    Some("metrics"),
    Some("notify"), // Manually checks the peer's public key.
    Some("orderbook"),
    Some("passphrase"), // Manually checks the "passphrase".
    Some("pricearray"),
    Some("psock"),
    Some("statsdisp"),
    Some("stats_swap_status"),
    Some("tradesarray"),
    Some("ticker"),
    None,
];

#[allow(unused_macros)]
macro_rules! unwrap_or_err_response {
    ($e:expr, $($args:tt)*) => {
        match $e {
            Ok(ok) => ok,
            Err(err) => return rpc_err_response(500, &ERRL!("{}", err)),
        }
    };
}

/// Handle bencoded helper requests.
///
/// Example of a helper request (resulting in the "Missing Field: `conf`" error):
///
///     curl -v http://127.0.0.1:7783/helper/ctx2helpers \
///       -X POST -H 'X-Helper-Checksum: 815441984' -H 'Content-Type: application/octet-stream' \
///       -d 'd18:secp256k1_key_pair38:.0..Z......g)e.Q.@..d.sn<.v..>0.P....Ie'
///
#[cfg(feature = "native")]
async fn helpers(
    ctx: MmArc,
    client: SocketAddr,
    req: Parts,
    reqᵇ: Box<dyn Stream<Item = Bytes, Error = String> + Send>,
) -> Result<Response<Vec<u8>>, String> {
    let ct = try_s!(req.headers.get(CONTENT_TYPE).ok_or("No Content-Type"));
    if ct.as_bytes() != b"application/octet-stream" {
        return ERR!("Unexpected Content-Type");
    }

    if !client.ip().is_loopback() {
        return ERR!("Not local");
    }

    let reqᵇ = try_s!(reqᵇ.concat2().compat().await);
    //log! ("helpers] " [=req] ", " (gstuff::binprint (&reqᵇ, b'.')));

    let method = req.uri.path();
    if !method.starts_with("/helper/") {
        return ERR!("Bad method");
    }
    let method = &method[8..];

    let crc32 = try_s!(req.headers.get("X-Helper-Checksum").ok_or("No checksum"));
    let crc32 = try_s!(crc32.to_str());
    let crc32: u32 = if crc32.starts_with('-') {
        // https://www.npmjs.com/package/crc-32 returns signed values
        let i: i32 = try_s!(crc32.parse());
        i as u32 // Intended as a wrapping conversion.
    } else {
        try_s!(crc32.parse())
    };

    let mut hasher = crc32fast::Hasher::default();
    hasher.update(&reqᵇ);
    let expected_checksum = hasher.finalize();
    //log! ([=expected_checksum] ", " [=crc32]);
    if crc32 != expected_checksum {
        return ERR!("Damaged goods");
    }

    let res = match method {
<<<<<<< HEAD
        #[cfg(not(feature = "wallet-only"))]
        "broadcast_p2p_msg" => try_s! (lp_network::broadcast_p2p_msgʰ (reqᵇ) .await),
        #[cfg(not(feature = "wallet-only"))]
        "p2p_tap" => try_s! (lp_network::p2p_tapʰ (reqᵇ) .await),
        "common_wait_for_log_re" => try_s! (common_wait_for_log_re (reqᵇ) .await),
        "ctx2helpers" => try_s! (ctx2helpers (ctx, reqᵇ) .await),
        "peers_initialize" => try_s! (peers::peers_initialize (reqᵇ) .await),
        "peers_send" => try_s! (peers::peers_send (reqᵇ) .await),
        "peers_recv" => try_s! (peers::peers_recv (reqᵇ) .await),
        "peers_drop_send_handler" => try_s! (peers::peers_drop_send_handlerʰ (reqᵇ) .await),
        #[cfg(not(feature = "wallet-only"))]
        "start_client_p2p_loop" => try_s! (lp_network::start_client_p2p_loopʰ (reqᵇ) .await),
        #[cfg(not(feature = "wallet-only"))]
        "start_seednode_loop" => try_s! (lp_network::start_seednode_loopʰ (reqᵇ) .await),
        "slurp_req" => try_s! (slurp_reqʰ (reqᵇ) .await),
        _ => return ERR! ("Unknown helper: {}", method)
=======
        "broadcast_p2p_msg" => try_s!(lp_network::broadcast_p2p_msgʰ(reqᵇ).await),
        "p2p_tap" => try_s!(lp_network::p2p_tapʰ(reqᵇ).await),
        "common_wait_for_log_re" => try_s!(common_wait_for_log_re(reqᵇ).await),
        "ctx2helpers" => try_s!(ctx2helpers(ctx, reqᵇ).await),
        "peers_initialize" => try_s!(peers::peers_initialize(reqᵇ).await),
        "peers_send" => try_s!(peers::peers_send(reqᵇ).await),
        "peers_recv" => try_s!(peers::peers_recv(reqᵇ).await),
        "peers_drop_send_handler" => try_s!(peers::peers_drop_send_handlerʰ(reqᵇ).await),
        "start_client_p2p_loop" => try_s!(lp_network::start_client_p2p_loopʰ(reqᵇ).await),
        "start_seednode_loop" => try_s!(lp_network::start_seednode_loopʰ(reqᵇ).await),
        "slurp_req" => try_s!(slurp_reqʰ(reqᵇ).await),
        _ => return ERR!("Unknown helper: {}", method),
>>>>>>> e51a128c
    };

    let mut hasher = crc32fast::Hasher::default();
    hasher.update(&res);

    let res = try_s!(Response::builder()
        .header(CONTENT_TYPE, "application/octet-stream")
        .header(CONTENT_LENGTH, res.len())
        .header("X-Helper-Checksum", hasher.finalize())
        .body(res));
    Ok(res)
}

struct RpcService {
    /// Allows us to get the `MmCtx` if it is still around.
    ctx_h: u32,
    /// The IP and port from whence the request is coming from.
    client: SocketAddr,
}

fn auth(json: &Json, ctx: &MmArc) -> Result<(), &'static str> {
    if !PUBLIC_METHODS.contains(&json["method"].as_str()) {
        if !json["userpass"].is_string() {
            return Err("Userpass is not set!");
        }

        if json["userpass"] != ctx.conf["rpc_password"] {
            return Err("Userpass is invalid!");
        }
    }
    Ok(())
}

/// Result of `fn dispatcher`.
pub enum DispatcherRes {
    /// `fn dispatcher` has found a Rust handler for the RPC "method".
    Match(HyRes),
    /// No handler found by `fn dispatcher`. Returning the `Json` request in order for it to be handled elsewhere.
    NoMatch(Json),
}

/// Using async/await (futures 0.3) in `dispatcher`
/// will pave the way for porting the remaining system threading code to async/await green threads.
fn hyres(handler: impl Future03<Output = Result<Response<Vec<u8>>, String>> + Send + 'static) -> HyRes {
    Box::new(handler.boxed().compat())
}

/// The dispatcher, with full control over the HTTP result and the way we run the `Future` producing it.
///
/// Invoked both directly from the HTTP endpoint handler below and in a delayed fashion from `lp_command_q_loop`.
///
/// Returns `None` if the requested "method" wasn't found among the ported RPC methods and has to be handled elsewhere.
pub fn dispatcher(req: Json, ctx: MmArc) -> DispatcherRes {
    //log! ("dispatcher] " (json::to_string (&req) .unwrap()));
    let method = match req["method"].clone() {
        Json::String(method) => method,
        _ => return DispatcherRes::NoMatch(req),
    };
    DispatcherRes::Match(match &method[..] {
        // Sorted alphanumerically (on the first latter) for readability.
        // "autoprice" => lp_autoprice (ctx, req),
        #[cfg(not(feature = "wallet-only"))]
        "buy" => hyres(buy(ctx, req)),
<<<<<<< HEAD
        #[cfg(not(feature = "wallet-only"))]
        "cancel_all_orders" => cancel_all_orders (ctx, req),
        #[cfg(not(feature = "wallet-only"))]
        "cancel_order" => cancel_order (ctx, req),
        #[cfg(not(feature = "wallet-only"))]
        "coins_needed_for_kick_start" => hyres (coins_needed_for_kick_start (ctx)),
        "disable_coin" => disable_coin(ctx, req),
        "electrum" => hyres (electrum (ctx, req)),
        "enable" => hyres (enable (ctx, req)),
        "get_enabled_coins" => hyres (get_enabled_coins (ctx)),
        #[cfg(not(feature = "wallet-only"))]
        "get_trade_fee" => hyres(get_trade_fee (ctx, req)),
=======
        "cancel_all_orders" => cancel_all_orders(ctx, req),
        "cancel_order" => cancel_order(ctx, req),
        "coins_needed_for_kick_start" => hyres(coins_needed_for_kick_start(ctx)),
        "convertaddress" => hyres(convert_address(ctx, req)),
        "disable_coin" => disable_coin(ctx, req),
        "electrum" => hyres(electrum(ctx, req)),
        "enable" => hyres(enable(ctx, req)),
        "get_enabled_coins" => hyres(get_enabled_coins(ctx)),
        "get_trade_fee" => hyres(get_trade_fee(ctx, req)),
>>>>>>> e51a128c
        // "fundvalue" => lp_fundvalue (ctx, req, false),
        "help" => help(),
        #[cfg(not(feature = "wallet-only"))]
        "import_swaps" => {
            #[cfg(feature = "native")]
            {
                Box::new(CPUPOOL.spawn_fn(move || hyres(import_swaps(ctx, req))))
            }
            #[cfg(not(feature = "native"))]
            {
                return DispatcherRes::NoMatch(req);
            }
        },
        // "inventory" => inventory (ctx, req),
<<<<<<< HEAD
        #[cfg(not(feature = "wallet-only"))]
        "list_banned_pubkeys" => hyres (list_banned_pubkeys (ctx)),
        #[cfg(not(feature = "wallet-only"))]
        "max_taker_vol" => hyres (max_taker_vol (ctx, req)),
        "metrics" => metrics(ctx),
        "my_balance" => hyres(my_balance (ctx, req)),
        #[cfg(not(feature = "wallet-only"))]
        "my_orders" => my_orders (ctx),
        #[cfg(not(feature = "wallet-only"))]
=======
        "list_banned_pubkeys" => hyres(list_banned_pubkeys(ctx)),
        "metrics" => metrics(ctx),
        "max_taker_vol" => hyres(max_taker_vol(ctx, req)),
        "my_balance" => hyres(my_balance(ctx, req)),
        "my_orders" => my_orders(ctx),
>>>>>>> e51a128c
        "my_recent_swaps" => my_recent_swaps(ctx, req),
        #[cfg(not(feature = "wallet-only"))]
        "my_swap_status" => my_swap_status(ctx, req),
        "my_tx_history" => my_tx_history(ctx, req),
<<<<<<< HEAD
        #[cfg(not(feature = "wallet-only"))]
        "notify" => lp_signatures::lp_notify_recv (ctx, req),  // Invoked usually from the `lp_command_q_loop`
        #[cfg(not(feature = "wallet-only"))]
        "order_status" => order_status (ctx, req),
        #[cfg(not(feature = "wallet-only"))]
=======
        "notify" => lp_signatures::lp_notify_recv(ctx, req), // Invoked usually from the `lp_command_q_loop`
        "order_status" => order_status(ctx, req),
>>>>>>> e51a128c
        "orderbook" => hyres(orderbook(ctx, req)),
        #[cfg(not(feature = "wallet-only"))]
        "sim_panic" => hyres(sim_panic(req)),
        #[cfg(not(feature = "wallet-only"))]
        "recover_funds_of_swap" => {
            #[cfg(feature = "native")]
            {
                Box::new(CPUPOOL.spawn_fn(move || hyres(recover_funds_of_swap(ctx, req))))
            }
            #[cfg(not(feature = "native"))]
            {
                return DispatcherRes::NoMatch(req);
            }
        },
        // "passphrase" => passphrase (ctx, req),
        #[cfg(not(feature = "wallet-only"))]
        "sell" => hyres(sell(ctx, req)),
        "show_priv_key" => hyres(show_priv_key(ctx, req)),
<<<<<<< HEAD
        "send_raw_transaction" => hyres (send_raw_transaction (ctx, req)),
        #[cfg(not(feature = "wallet-only"))]
=======
        "send_raw_transaction" => hyres(send_raw_transaction(ctx, req)),
>>>>>>> e51a128c
        "set_required_confirmations" => hyres(set_required_confirmations(ctx, req)),
        #[cfg(not(feature = "wallet-only"))]
        "set_requires_notarization" => hyres(set_requires_notarization(ctx, req)),
<<<<<<< HEAD
        #[cfg(not(feature = "wallet-only"))]
        "setprice" => hyres(set_price (ctx, req)),
        #[cfg(not(feature = "wallet-only"))]
        "stats_swap_status" => stats_swap_status(ctx, req),
        "stop" => stop (ctx),
        #[cfg(not(feature = "wallet-only"))]
        "unban_pubkeys" => hyres( unban_pubkeys (ctx, req)),
=======
        "setprice" => hyres(set_price(ctx, req)),
        "stats_swap_status" => stats_swap_status(ctx, req),
        "stop" => stop(ctx),
        "unban_pubkeys" => hyres(unban_pubkeys(ctx, req)),
        "validateaddress" => hyres(validate_address(ctx, req)),
>>>>>>> e51a128c
        "version" => version(),
        "withdraw" => hyres(withdraw(ctx, req)),
        _ => return DispatcherRes::NoMatch(req),
    })
}

type RpcRes = Box<dyn Future<Item = Response<LiftBody<Vec<u8>>>, Error = String> + Send>;

async fn rpc_serviceʹ(
    ctx: MmArc,
    req: Parts,
    reqᵇ: Box<dyn Stream<Item = Bytes, Error = String> + Send>,
    client: SocketAddr,
) -> Result<Response<Vec<u8>>, String> {
    if req.method != Method::POST {
        return ERR!("Only POST requests are supported!");
    }

    #[cfg(feature = "native")]
    {
        // Checksum *tags* the helper requests and serves as a sanity check.
        if req.headers.contains_key("X-Helper-Checksum") {
            return helpers(ctx, client, req, reqᵇ).await;
        }
    }

    let reqᵇ = try_s!(reqᵇ.concat2().compat().await);
    let reqʲ: Json = try_s!(json::from_slice(&reqᵇ));
    match reqʲ.as_array() {
        Some(requests) => {
            let mut futures = Vec::with_capacity(requests.len());
            for request in requests {
                futures.push(process_single_request(ctx.clone(), request.clone(), client));
            }
            let results = join_all(futures).await;
            let responses: Vec<_> = results
                .into_iter()
                .map(|resp| match resp {
                    Ok(r) => match json::from_slice(r.body()) {
                        Ok(j) => j,
                        Err(e) => {
                            log!("Response " [r] " is not a valid JSON, err " (e));
                            Json::Null
                        },
                    },
                    Err(e) => err_tp_rpc_json(e),
                })
                .collect();
            let res = try_s!(json::to_vec(&responses));
            Ok(try_s!(Response::builder().body(res)))
        },
        None => process_single_request(ctx, reqʲ, client).await,
    }
}

async fn process_single_request(ctx: MmArc, req: Json, client: SocketAddr) -> Result<Response<Vec<u8>>, String> {
    // https://github.com/artemii235/SuperNET/issues/368
    let local_only = ctx.conf["rpc_local_only"].as_bool().unwrap_or(true);
    if local_only && !client.ip().is_loopback() && !PUBLIC_METHODS.contains(&req["method"].as_str()) {
        return ERR!("Selected method can be called from localhost only!");
    }
    try_s!(auth(&req, &ctx));

    let handler = match dispatcher(req, ctx.clone()) {
        DispatcherRes::Match(handler) => handler,
        DispatcherRes::NoMatch(req) => return ERR!("No such method: {:?}", req["method"]),
    };
    let res = try_s!(handler.compat().await);
    Ok(res)
}

#[cfg(feature = "native")]
async fn rpc_service(req: Request<hyper::Body>, ctx_h: u32, client: SocketAddr) -> Response<LiftBody<Vec<u8>>> {
    macro_rules! try_sf {
        ($value: expr) => {
            match $value {
                Ok(ok) => ok,
                Err(err) => {
                    log!("RPC error response: "(err));
                    let ebody = err_to_rpc_json_string(&fomat!((err)));
                    return unwrap!(Response::builder()
                        .status(500)
                        .body(LiftBody::from(Vec::from(ebody))));
                },
            }
        };
    }

    let ctx = try_sf!(MmArc::from_ffi_handle(ctx_h));
    // https://github.com/artemii235/SuperNET/issues/219
    let rpc_cors = match ctx.conf["rpccors"].as_str() {
        Some(s) => try_sf!(HeaderValue::from_str(s)),
        None => HeaderValue::from_static("http://localhost:3000"),
    };

    // Convert the native Hyper stream into a portable stream of `Bytes`.
    let (req, reqᵇ) = req.into_parts();
    let reqᵇ = Box::new(reqᵇ.then(|chunk| -> Result<Bytes, String> {
        match chunk {
            Ok(c) => Ok(c.into_bytes()),
            Err(err) => Err(fomat!((err))),
        }
    }));

    let (mut parts, body) = match rpc_serviceʹ(ctx, req, reqᵇ, client).await {
        Ok(r) => r.into_parts(),
        Err(err) => {
            log!("RPC error response: "(err));
            let ebody = err_to_rpc_json_string(&err);
            return unwrap!(Response::builder()
                .status(500)
                .header(ACCESS_CONTROL_ALLOW_ORIGIN, rpc_cors)
                .body(LiftBody::from(Vec::from(ebody))));
        },
    };
    parts.headers.insert(ACCESS_CONTROL_ALLOW_ORIGIN, rpc_cors);
    Response::from_parts(parts, LiftBody::from(body))
}

#[cfg(feature = "native")]
impl Service for RpcService {
    type ReqBody = hyper::Body;
    type ResBody = LiftBody<Vec<u8>>;
    type Error = String;
    type Future = RpcRes;

    fn call(&mut self, req: Request<hyper::Body>) -> Self::Future {
        let f = rpc_service(req, self.ctx_h, self.client);
        let f = Compat::new(Box::pin(f.map(|r| -> Result<_, String> { Ok(r) })));
        Box::new(f)
    }
}

#[cfg(feature = "native")]
pub extern "C" fn spawn_rpc(ctx_h: u32) {
    // NB: We need to manually handle the incoming connections in order to get the remote IP address,
    // cf. https://github.com/hyperium/hyper/issues/1410#issuecomment-419510220.
    // Although if the ability to access the remote IP address is solved by the Hyper in the future
    // then we might want to refactor into starting it ideomatically in order to benefit from a more graceful shutdown,
    // cf. https://github.com/hyperium/hyper/pull/1640.

    let ctx = unwrap!(MmArc::from_ffi_handle(ctx_h), "No context");

    let rpc_ip_port = unwrap!(ctx.rpc_ip_port());
    let listener = unwrap!(TcpListener::bind2(&rpc_ip_port), "Can't bind on {}", rpc_ip_port);

    let server = listener
        .incoming()
        .for_each(move |(socket, _my_sock)| {
            let client = match socket.peer_addr() {
                Ok(addr) => addr,
                Err(err) => {
                    log! ({"spawn_rpc] No peer_addr: {}", err});
                    return Ok(());
                },
            };

            unwrap!(CORE.lock()).spawn(
                HTTP.serve_connection(socket, RpcService { ctx_h, client })
                    .map(|_| ())
                    .map_err(|err| log! ({"spawn_rpc] HTTP error: {}", err})),
            );
            Ok(())
        })
        .map_err(|err| log! ({"spawn_rpc] accept error: {}", err}));

    // Finish the server `Future` when `shutdown_rx` fires.

    let (shutdown_tx, shutdown_rx) = futures01::sync::oneshot::channel::<()>();
    let server = server.select2(shutdown_rx).then(|_| Ok(()));
    let mut shutdown_tx = Some(shutdown_tx);
    ctx.on_stop(Box::new(move || {
        if let Some(shutdown_tx) = shutdown_tx.take() {
            log!("on_stop] firing shutdown_tx!");
            if shutdown_tx.send(()).is_err() {
                log!("on_stop] Warning, shutdown_tx already closed")
            }
            Ok(())
        } else {
            ERR!("on_stop callback called twice!")
        }
    }));

    let rpc_ip_port = unwrap!(ctx.rpc_ip_port());
    unwrap!(CORE.lock()).spawn({
        log!(">>>>>>>>>> DEX stats " (rpc_ip_port.ip())":"(rpc_ip_port.port()) " \
                DEX stats API enabled at unixtime." (gstuff::now_ms() / 1000) " <<<<<<<<<");
        let _ = ctx.rpc_started.pin(true);
        server
    });
}

#[cfg(not(feature = "native"))]
pub extern "C" fn spawn_rpc(_ctx_h: u32) { unimplemented!() }

#[cfg(not(feature = "native"))]
pub fn init_header_slots() {
    use common::header::RPC_SERVICE;
    use std::pin::Pin;

    fn rpc_service_fn(
        ctx: MmArc,
        req: Parts,
        reqᵇ: Box<dyn Stream<Item = Bytes, Error = String> + Send>,
        client: SocketAddr,
    ) -> Pin<Box<dyn Future03<Output = Result<Response<Vec<u8>>, String>> + Send>> {
        Box::pin(rpc_serviceʹ(ctx, req, reqᵇ, client))
    }
    let _ = RPC_SERVICE.pin(rpc_service_fn);
}<|MERGE_RESOLUTION|>--- conflicted
+++ resolved
@@ -46,14 +46,9 @@
 
 #[cfg(not(feature = "wallet-only"))]
 use crate::mm2::lp_network;
-<<<<<<< HEAD
 #[cfg(not(feature = "wallet-only"))]
 use crate::mm2::lp_ordermatch::{buy, cancel_all_orders, cancel_order, my_orders, order_status, orderbook, sell, set_price};
 #[cfg(not(feature = "wallet-only"))]
-=======
-use crate::mm2::lp_ordermatch::{buy, cancel_all_orders, cancel_order, my_orders, order_status, orderbook, sell,
-                                set_price};
->>>>>>> e51a128c
 use crate::mm2::lp_swap::{coins_needed_for_kick_start, import_swaps, list_banned_pubkeys, max_taker_vol,
                           my_recent_swaps, my_swap_status, recover_funds_of_swap, stats_swap_status, unban_pubkeys};
 
@@ -146,7 +141,6 @@
     }
 
     let res = match method {
-<<<<<<< HEAD
         #[cfg(not(feature = "wallet-only"))]
         "broadcast_p2p_msg" => try_s! (lp_network::broadcast_p2p_msgʰ (reqᵇ) .await),
         #[cfg(not(feature = "wallet-only"))]
@@ -163,20 +157,6 @@
         "start_seednode_loop" => try_s! (lp_network::start_seednode_loopʰ (reqᵇ) .await),
         "slurp_req" => try_s! (slurp_reqʰ (reqᵇ) .await),
         _ => return ERR! ("Unknown helper: {}", method)
-=======
-        "broadcast_p2p_msg" => try_s!(lp_network::broadcast_p2p_msgʰ(reqᵇ).await),
-        "p2p_tap" => try_s!(lp_network::p2p_tapʰ(reqᵇ).await),
-        "common_wait_for_log_re" => try_s!(common_wait_for_log_re(reqᵇ).await),
-        "ctx2helpers" => try_s!(ctx2helpers(ctx, reqᵇ).await),
-        "peers_initialize" => try_s!(peers::peers_initialize(reqᵇ).await),
-        "peers_send" => try_s!(peers::peers_send(reqᵇ).await),
-        "peers_recv" => try_s!(peers::peers_recv(reqᵇ).await),
-        "peers_drop_send_handler" => try_s!(peers::peers_drop_send_handlerʰ(reqᵇ).await),
-        "start_client_p2p_loop" => try_s!(lp_network::start_client_p2p_loopʰ(reqᵇ).await),
-        "start_seednode_loop" => try_s!(lp_network::start_seednode_loopʰ(reqᵇ).await),
-        "slurp_req" => try_s!(slurp_reqʰ(reqᵇ).await),
-        _ => return ERR!("Unknown helper: {}", method),
->>>>>>> e51a128c
     };
 
     let mut hasher = crc32fast::Hasher::default();
@@ -240,30 +220,19 @@
         // "autoprice" => lp_autoprice (ctx, req),
         #[cfg(not(feature = "wallet-only"))]
         "buy" => hyres(buy(ctx, req)),
-<<<<<<< HEAD
         #[cfg(not(feature = "wallet-only"))]
         "cancel_all_orders" => cancel_all_orders (ctx, req),
         #[cfg(not(feature = "wallet-only"))]
         "cancel_order" => cancel_order (ctx, req),
         #[cfg(not(feature = "wallet-only"))]
         "coins_needed_for_kick_start" => hyres (coins_needed_for_kick_start (ctx)),
+        "convertaddress" => hyres(convert_address(ctx, req)),
         "disable_coin" => disable_coin(ctx, req),
         "electrum" => hyres (electrum (ctx, req)),
         "enable" => hyres (enable (ctx, req)),
         "get_enabled_coins" => hyres (get_enabled_coins (ctx)),
         #[cfg(not(feature = "wallet-only"))]
         "get_trade_fee" => hyres(get_trade_fee (ctx, req)),
-=======
-        "cancel_all_orders" => cancel_all_orders(ctx, req),
-        "cancel_order" => cancel_order(ctx, req),
-        "coins_needed_for_kick_start" => hyres(coins_needed_for_kick_start(ctx)),
-        "convertaddress" => hyres(convert_address(ctx, req)),
-        "disable_coin" => disable_coin(ctx, req),
-        "electrum" => hyres(electrum(ctx, req)),
-        "enable" => hyres(enable(ctx, req)),
-        "get_enabled_coins" => hyres(get_enabled_coins(ctx)),
-        "get_trade_fee" => hyres(get_trade_fee(ctx, req)),
->>>>>>> e51a128c
         // "fundvalue" => lp_fundvalue (ctx, req, false),
         "help" => help(),
         #[cfg(not(feature = "wallet-only"))]
@@ -278,7 +247,6 @@
             }
         },
         // "inventory" => inventory (ctx, req),
-<<<<<<< HEAD
         #[cfg(not(feature = "wallet-only"))]
         "list_banned_pubkeys" => hyres (list_banned_pubkeys (ctx)),
         #[cfg(not(feature = "wallet-only"))]
@@ -288,27 +256,15 @@
         #[cfg(not(feature = "wallet-only"))]
         "my_orders" => my_orders (ctx),
         #[cfg(not(feature = "wallet-only"))]
-=======
-        "list_banned_pubkeys" => hyres(list_banned_pubkeys(ctx)),
-        "metrics" => metrics(ctx),
-        "max_taker_vol" => hyres(max_taker_vol(ctx, req)),
-        "my_balance" => hyres(my_balance(ctx, req)),
-        "my_orders" => my_orders(ctx),
->>>>>>> e51a128c
         "my_recent_swaps" => my_recent_swaps(ctx, req),
         #[cfg(not(feature = "wallet-only"))]
         "my_swap_status" => my_swap_status(ctx, req),
         "my_tx_history" => my_tx_history(ctx, req),
-<<<<<<< HEAD
         #[cfg(not(feature = "wallet-only"))]
         "notify" => lp_signatures::lp_notify_recv (ctx, req),  // Invoked usually from the `lp_command_q_loop`
         #[cfg(not(feature = "wallet-only"))]
         "order_status" => order_status (ctx, req),
         #[cfg(not(feature = "wallet-only"))]
-=======
-        "notify" => lp_signatures::lp_notify_recv(ctx, req), // Invoked usually from the `lp_command_q_loop`
-        "order_status" => order_status(ctx, req),
->>>>>>> e51a128c
         "orderbook" => hyres(orderbook(ctx, req)),
         #[cfg(not(feature = "wallet-only"))]
         "sim_panic" => hyres(sim_panic(req)),
@@ -327,16 +283,11 @@
         #[cfg(not(feature = "wallet-only"))]
         "sell" => hyres(sell(ctx, req)),
         "show_priv_key" => hyres(show_priv_key(ctx, req)),
-<<<<<<< HEAD
         "send_raw_transaction" => hyres (send_raw_transaction (ctx, req)),
         #[cfg(not(feature = "wallet-only"))]
-=======
-        "send_raw_transaction" => hyres(send_raw_transaction(ctx, req)),
->>>>>>> e51a128c
         "set_required_confirmations" => hyres(set_required_confirmations(ctx, req)),
         #[cfg(not(feature = "wallet-only"))]
         "set_requires_notarization" => hyres(set_requires_notarization(ctx, req)),
-<<<<<<< HEAD
         #[cfg(not(feature = "wallet-only"))]
         "setprice" => hyres(set_price (ctx, req)),
         #[cfg(not(feature = "wallet-only"))]
@@ -344,13 +295,7 @@
         "stop" => stop (ctx),
         #[cfg(not(feature = "wallet-only"))]
         "unban_pubkeys" => hyres( unban_pubkeys (ctx, req)),
-=======
-        "setprice" => hyres(set_price(ctx, req)),
-        "stats_swap_status" => stats_swap_status(ctx, req),
-        "stop" => stop(ctx),
-        "unban_pubkeys" => hyres(unban_pubkeys(ctx, req)),
         "validateaddress" => hyres(validate_address(ctx, req)),
->>>>>>> e51a128c
         "version" => version(),
         "withdraw" => hyres(withdraw(ctx, req)),
         _ => return DispatcherRes::NoMatch(req),
