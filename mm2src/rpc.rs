--- conflicted
+++ resolved
@@ -256,12 +256,11 @@
         "sell" => hyres(sell(ctx, req)),
         "show_priv_key" => hyres(show_priv_key(ctx, req)),
         "send_raw_transaction" => hyres (send_raw_transaction (ctx, req)),
+        #[cfg(not(feature = "wallet-only"))]
         "set_required_confirmations" => hyres(set_required_confirmations(ctx, req)),
-<<<<<<< HEAD
-        #[cfg(not(feature = "wallet-only"))]
-=======
+        #[cfg(not(feature = "wallet-only"))]
         "set_requires_notarization" => hyres(set_requires_notarization(ctx, req)),
->>>>>>> b5ad65be
+        #[cfg(not(feature = "wallet-only"))]
         "setprice" => hyres(set_price (ctx, req)),
         #[cfg(not(feature = "wallet-only"))]
         "stats_swap_status" => stats_swap_status(ctx, req),
