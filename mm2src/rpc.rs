/******************************************************************************
 * Copyright © 2014-2018 The SuperNET Developers.                             *
 *                                                                            *
 * See the AUTHORS, DEVELOPER-AGREEMENT and LICENSE files at                  *
 * the top-level directory of this distribution for the individual copyright  *
 * holder information and the developer policies on copyright and licensing.  *
 *                                                                            *
 * Unless otherwise agreed in a custom licensing agreement, no part of the    *
 * SuperNET software, including this file may be copied, modified, propagated *
 * or distributed except according to the terms contained in the LICENSE file *
 *                                                                            *
 * Removal or modification of this copyright notice is prohibited.            *
 ******************************************************************************/
//
//  rpc.rs
//
//  Copyright © 2014-2018 SuperNET. All rights reserved.
//

#[cfg(not(target_arch = "wasm32"))] use common::log::warn;
use common::log::{error, info};
use common::mm_ctx::MmArc;
use common::mm_error::prelude::*;
use common::{err_to_rpc_json_string, err_tp_rpc_json, HttpStatusCode};
use derive_more::Display;
use futures::future::{join_all, FutureExt};
use http::header::{HeaderValue, ACCESS_CONTROL_ALLOW_ORIGIN};
use http::request::Parts;
use http::{Method, Request, Response, StatusCode};
#[cfg(not(target_arch = "wasm32"))]
use hyper::{self, Body, Server};
use serde::Serialize;
use serde_json::{self as json, Value as Json};
use std::net::SocketAddr;

<<<<<<< HEAD
#[cfg(not(feature = "wallet-only"))]
use crate::mm2::lp_ordermatch::{best_orders_rpc, buy, cancel_all_orders, cancel_order, my_orders, order_status,
                                orderbook_depth_rpc, orderbook_rpc, sell, set_price};
#[cfg(not(feature = "wallet-only"))]
use crate::mm2::lp_swap::{active_swaps_rpc, all_swaps_uuids_by_filter, ban_pubkey_rpc, coins_needed_for_kick_start,
                          import_swaps, list_banned_pubkeys_rpc, max_taker_vol, my_recent_swaps, my_swap_status,
                          recover_funds_of_swap, stats_swap_status, trade_preimage, unban_pubkeys_rpc};
=======
#[path = "rpc/dispatcher/dispatcher_legacy.rs"]
mod dispatcher_legacy;

#[path = "rpc/dispatcher/dispatcher_v2.rs"] mod dispatcher_v2;
>>>>>>> a632a47e

#[path = "rpc/lp_commands.rs"] pub mod lp_commands;
#[path = "rpc/lp_protocol.rs"] mod lp_protocol;
use self::lp_protocol::{MmRpcBuilder, MmRpcResponse, MmRpcVersion};

/// Lists the RPC method not requiring the "userpass" authentication.  
/// None is also public to skip auth and display proper error in case of method is missing
const PUBLIC_METHODS: &[Option<&str>] = &[
    // Sorted alphanumerically (on the first letter) for readability.
    Some("fundvalue"),
    Some("getprice"),
    Some("getpeers"),
    Some("getcoins"),
    Some("help"),
    Some("metrics"),
    Some("notify"), // Manually checks the peer's public key.
    Some("orderbook"),
    Some("passphrase"), // Manually checks the "passphrase".
    Some("pricearray"),
    Some("psock"),
    Some("statsdisp"),
    Some("stats_swap_status"),
    Some("tradesarray"),
    Some("ticker"),
    None,
];

pub type DispatcherResult<T> = Result<T, MmError<DispatcherError>>;

#[derive(Display, Serialize, SerializeErrorType)]
#[serde(tag = "error_type", content = "error_data")]
pub enum DispatcherError {
    #[display(fmt = "No such method: {:?}", method)]
    NoSuchMethod { method: String },
    #[display(fmt = "Error parsing request: {}", _0)]
    InvalidRequest(String),
    #[display(fmt = "Selected method can be called from localhost only!")]
    LocalHostOnly,
    #[display(fmt = "Userpass is not set!")]
    UserpassIsNotSet,
    #[display(fmt = "Userpass is invalid!")]
    UserpassIsInvalid,
    #[display(fmt = "Error parsing mmrpc version: {}", _0)]
    InvalidMmRpcVersion(String),
}

impl HttpStatusCode for DispatcherError {
    fn status_code(&self) -> StatusCode {
        match self {
            DispatcherError::NoSuchMethod { .. }
            | DispatcherError::InvalidRequest(_)
            | DispatcherError::InvalidMmRpcVersion(_) => StatusCode::BAD_REQUEST,
            DispatcherError::LocalHostOnly | DispatcherError::UserpassIsNotSet | DispatcherError::UserpassIsInvalid => {
                StatusCode::FORBIDDEN
            },
        }
    }
}

impl From<serde_json::Error> for DispatcherError {
    fn from(e: serde_json::Error) -> Self { DispatcherError::InvalidRequest(e.to_string()) }
}

#[allow(unused_macros)]
macro_rules! unwrap_or_err_response {
    ($e:expr, $($args:tt)*) => {
        match $e {
            Ok(ok) => ok,
            Err(err) => return rpc_err_response(500, &ERRL!("{}", err)),
        }
    };
<<<<<<< HEAD
    DispatcherRes::Match(match &method[..] {
        // Sorted alphanumerically (on the first latter) for readability.
        // "autoprice" => lp_autoprice (ctx, req),
        #[cfg(not(feature = "wallet-only"))]
        "active_swaps" => hyres(active_swaps_rpc(ctx, req)),
        #[cfg(not(feature = "wallet-only"))]
        "all_swaps_uuids_by_filter" => all_swaps_uuids_by_filter(ctx, req),
        #[cfg(not(feature = "wallet-only"))]
        "ban_pubkey" => hyres(ban_pubkey_rpc(ctx, req)),
        #[cfg(not(feature = "wallet-only"))]
        "best_orders" => hyres(best_orders_rpc(ctx, req)),
        #[cfg(not(feature = "wallet-only"))]
        "buy" => hyres(buy(ctx, req)),
        #[cfg(not(feature = "wallet-only"))]
        "cancel_all_orders" => hyres(cancel_all_orders(ctx, req)),
        #[cfg(not(feature = "wallet-only"))]
        "cancel_order" => hyres(cancel_order(ctx, req)),
        #[cfg(not(feature = "wallet-only"))]
        "coins_needed_for_kick_start" => hyres(coins_needed_for_kick_start(ctx)),
        "convertaddress" => hyres(convert_address(ctx, req)),
        "convert_utxo_address" => hyres(convert_utxo_address(ctx, req)),
        "disable_coin" => hyres(disable_coin(ctx, req)),
        "electrum" => hyres(electrum(ctx, req)),
        "enable" => hyres(enable(ctx, req)),
        "get_enabled_coins" => hyres(get_enabled_coins(ctx)),
        "get_gossip_mesh" => hyres(get_gossip_mesh(ctx)),
        "get_gossip_peer_topics" => hyres(get_gossip_peer_topics(ctx)),
        "get_gossip_topic_peers" => hyres(get_gossip_topic_peers(ctx)),
        "get_my_peer_id" => hyres(get_my_peer_id(ctx)),
        "get_peers_info" => hyres(get_peers_info(ctx)),
        "get_relay_mesh" => hyres(get_relay_mesh(ctx)),
        #[cfg(not(feature = "wallet-only"))]
        "get_trade_fee" => hyres(get_trade_fee(ctx, req)),
        // "fundvalue" => lp_fundvalue (ctx, req, false),
        "help" => help(),
        #[cfg(not(feature = "wallet-only"))]
        "import_swaps" => {
            #[cfg(not(target_arch = "wasm32"))]
            {
                Box::new(CPUPOOL.spawn_fn(move || hyres(import_swaps(ctx, req))))
            }
            #[cfg(target_arch = "wasm32")]
            {
                return DispatcherRes::NoMatch(req);
            }
        },
        "kmd_rewards_info" => hyres(kmd_rewards_info(ctx)),
        // "inventory" => inventory (ctx, req),
        #[cfg(not(feature = "wallet-only"))]
        "list_banned_pubkeys" => hyres(list_banned_pubkeys_rpc(ctx)),
        #[cfg(not(feature = "wallet-only"))]
        "max_taker_vol" => hyres(max_taker_vol(ctx, req)),
        "metrics" => metrics(ctx),
        #[cfg(not(feature = "wallet-only"))]
        "min_trading_vol" => hyres(min_trading_vol(ctx, req)),
        "my_balance" => hyres(my_balance(ctx, req)),
        #[cfg(not(feature = "wallet-only"))]
        "my_orders" => hyres(my_orders(ctx)),
        #[cfg(not(feature = "wallet-only"))]
        "my_recent_swaps" => my_recent_swaps(ctx, req),
        #[cfg(not(feature = "wallet-only"))]
        "my_swap_status" => my_swap_status(ctx, req),
        "my_tx_history" => my_tx_history(ctx, req),
        #[cfg(not(feature = "wallet-only"))]
        "order_status" => hyres(order_status(ctx, req)),
        #[cfg(not(feature = "wallet-only"))]
        "orderbook" => hyres(orderbook_rpc(ctx, req)),
        #[cfg(not(feature = "wallet-only"))]
        "orderbook_depth" => hyres(orderbook_depth_rpc(ctx, req)),
        #[cfg(not(feature = "wallet-only"))]
        "sim_panic" => hyres(sim_panic(req)),
        #[cfg(not(feature = "wallet-only"))]
        "recover_funds_of_swap" => {
            #[cfg(not(target_arch = "wasm32"))]
            {
                Box::new(CPUPOOL.spawn_fn(move || hyres(recover_funds_of_swap(ctx, req))))
            }
            #[cfg(target_arch = "wasm32")]
            {
                return DispatcherRes::NoMatch(req);
            }
        },
        #[cfg(not(feature = "wallet-only"))]
        "sell" => hyres(sell(ctx, req)),
        "show_priv_key" => hyres(show_priv_key(ctx, req)),
        "send_raw_transaction" => hyres(send_raw_transaction(ctx, req)),
        #[cfg(not(feature = "wallet-only"))]
        "set_required_confirmations" => hyres(set_required_confirmations(ctx, req)),
        #[cfg(not(feature = "wallet-only"))]
        "set_requires_notarization" => hyres(set_requires_notarization(ctx, req)),
        #[cfg(not(feature = "wallet-only"))]
        "setprice" => hyres(set_price(ctx, req)),
        #[cfg(not(feature = "wallet-only"))]
        "stats_swap_status" => stats_swap_status(ctx, req),
        "stop" => stop(ctx),
        #[cfg(not(feature = "wallet-only"))]
        "trade_preimage" => hyres(trade_preimage(ctx, req)),
        #[cfg(not(feature = "wallet-only"))]
        "unban_pubkeys" => hyres(unban_pubkeys_rpc(ctx, req)),
        "validateaddress" => hyres(validate_address(ctx, req)),
        "version" => version(),
        "withdraw" => hyres(withdraw(ctx, req)),
        _ => return DispatcherRes::NoMatch(req),
    })
=======
>>>>>>> a632a47e
}

async fn process_json_batch_requests(ctx: MmArc, requests: &[Json], client: SocketAddr) -> Result<Json, String> {
    let mut futures = Vec::with_capacity(requests.len());
    for request in requests {
        futures.push(process_single_request(ctx.clone(), request.clone(), client));
    }
    let results = join_all(futures).await;
    let responses: Vec<_> = results
        .into_iter()
        .map(|resp| match resp {
            Ok(r) => match json::from_slice(r.body()) {
                Ok(j) => j,
                Err(e) => {
                    error!("Response {:?} is not a valid JSON, error: {}", r, e);
                    Json::Null
                },
            },
            Err(e) => err_tp_rpc_json(e),
        })
        .collect();
    Ok(Json::Array(responses))
}

#[cfg(target_arch = "wasm32")]
async fn process_json_request(ctx: MmArc, req_json: Json, client: SocketAddr) -> Result<Json, String> {
    if let Some(requests) = req_json.as_array() {
        return process_json_batch_requests(ctx, &requests, client)
            .await
            .map_err(|e| ERRL!("{}", e));
    }

    let r = try_s!(process_single_request(ctx, req_json, client).await);
    json::from_slice(r.body()).map_err(|e| ERRL!("Response {:?} is not a valid JSON, error: {}", r, e))
}

#[cfg(not(target_arch = "wasm32"))]
async fn process_json_request(ctx: MmArc, req_json: Json, client: SocketAddr) -> Result<Response<Vec<u8>>, String> {
    if let Some(requests) = req_json.as_array() {
        let response = try_s!(process_json_batch_requests(ctx, &requests, client).await);
        let res = try_s!(json::to_vec(&response));
        return Ok(try_s!(Response::builder().body(res)));
    }

    process_single_request(ctx, req_json, client).await
}

fn response_from_dispatcher_error(
    error: MmError<DispatcherError>,
    version: MmRpcVersion,
    id: Option<usize>,
) -> Response<Vec<u8>> {
    error!("RPC dispatcher error: {}", error);
    let response: MmRpcResponse<(), _> = MmRpcBuilder::err(error).version(version).id(id).build();
    response.serialize_http_response()
}

async fn process_single_request(ctx: MmArc, req: Json, client: SocketAddr) -> Result<Response<Vec<u8>>, String> {
    let local_only = ctx.conf["rpc_local_only"].as_bool().unwrap_or(true);
    if req["mmrpc"].is_null() {
        return dispatcher_legacy::process_single_request(ctx, req, client, local_only)
            .await
            .map_err(|e| ERRL!("{}", e));
    }

    let id = req["id"].as_u64().map(|id| id as usize);
    let version: MmRpcVersion = match json::from_value(req["mmrpc"].clone()) {
        Ok(v) => v,
        Err(e) => {
            let error = MmError::new(DispatcherError::InvalidMmRpcVersion(e.to_string()));
            // use the latest `MmRpcVersion` if the version is not recognized
            return Ok(response_from_dispatcher_error(error, MmRpcVersion::V2, id));
        },
    };

    match dispatcher_v2::process_single_request(ctx, req, client, local_only).await {
        Ok(response) => Ok(response),
        Err(e) => {
            // return always serialized response
            return Ok(response_from_dispatcher_error(e, version, id));
        },
    }
}

#[cfg(not(target_arch = "wasm32"))]
async fn rpc_service(req: Request<Body>, ctx_h: u32, client: SocketAddr) -> Response<Body> {
    /// Unwraps a result or propagates its error 500 response with the specified headers (if they are present).
    macro_rules! try_sf {
        ($value: expr $(, $header_key:expr => $header_val:expr)*) => {
            match $value {
                Ok(ok) => ok,
                Err(err) => {
                    error!("RPC error response: {}", err);
                    let ebody = err_to_rpc_json_string(&fomat!((err)));
                    // generate a `Response` with the headers specified in `$header_key` and `$header_val`
                    let response = Response::builder().status(500) $(.header($header_key, $header_val))* .body(Body::from(ebody)).unwrap();
                    return response;
                },
            }
        };
    }

    async fn process_rpc_request(
        ctx: MmArc,
        req: Parts,
        req_json: Json,
        client: SocketAddr,
    ) -> Result<Response<Vec<u8>>, String> {
        if req.method != Method::POST {
            return ERR!("Only POST requests are supported!");
        }

        process_json_request(ctx, req_json, client).await
    }

    let ctx = try_sf!(MmArc::from_ffi_handle(ctx_h));
    // https://github.com/artemii235/SuperNET/issues/219
    let rpc_cors = match ctx.conf["rpccors"].as_str() {
        Some(s) => try_sf!(HeaderValue::from_str(s)),
        None => HeaderValue::from_static("http://localhost:3000"),
    };

    // Convert the native Hyper stream into a portable stream of `Bytes`.
    let (req, req_body) = req.into_parts();
    let req_bytes = try_sf!(hyper::body::to_bytes(req_body).await, ACCESS_CONTROL_ALLOW_ORIGIN => rpc_cors);
    let req_json: Json = try_sf!(json::from_slice(&req_bytes), ACCESS_CONTROL_ALLOW_ORIGIN => rpc_cors);

    let res = try_sf!(process_rpc_request(ctx, req, req_json, client).await, ACCESS_CONTROL_ALLOW_ORIGIN => rpc_cors);
    let (mut parts, body) = res.into_parts();
    parts.headers.insert(ACCESS_CONTROL_ALLOW_ORIGIN, rpc_cors);
    Response::from_parts(parts, Body::from(body))
}

#[cfg(not(target_arch = "wasm32"))]
pub extern "C" fn spawn_rpc(ctx_h: u32) {
    use common::wio::CORE;
    use hyper::server::conn::AddrStream;
    use hyper::service::{make_service_fn, service_fn};
    use std::convert::Infallible;

    // NB: We need to manually handle the incoming connections in order to get the remote IP address,
    // cf. https://github.com/hyperium/hyper/issues/1410#issuecomment-419510220.
    // Although if the ability to access the remote IP address is solved by the Hyper in the future
    // then we might want to refactor into starting it ideomatically in order to benefit from a more graceful shutdown,
    // cf. https://github.com/hyperium/hyper/pull/1640.

    let ctx = MmArc::from_ffi_handle(ctx_h).expect("No context");

    let rpc_ip_port = ctx.rpc_ip_port().unwrap();
    CORE.0.enter(|| {
        let server = Server::try_bind(&rpc_ip_port).unwrap_or_else(|_| panic!("Can't bind on {}", rpc_ip_port));
        let make_svc = make_service_fn(move |socket: &AddrStream| {
            let remote_addr = socket.remote_addr();
            async move {
                Ok::<_, Infallible>(service_fn(move |req: Request<Body>| async move {
                    let res = rpc_service(req, ctx_h, remote_addr).await;
                    Ok::<_, Infallible>(res)
                }))
            }
        });

        let (shutdown_tx, shutdown_rx) = futures::channel::oneshot::channel::<()>();
        let mut shutdown_tx = Some(shutdown_tx);
        ctx.on_stop(Box::new(move || {
            if let Some(shutdown_tx) = shutdown_tx.take() {
                info!("on_stop] firing shutdown_tx!");
                if shutdown_tx.send(()).is_err() {
                    warn!("on_stop] shutdown_tx already closed");
                }
                Ok(())
            } else {
                ERR!("on_stop callback called twice!")
            }
        }));

        let server = server
            .http1_half_close(false)
            .serve(make_svc)
            .with_graceful_shutdown(shutdown_rx.then(|_| futures::future::ready(())));

        let server = server.then(|r| {
            if let Err(err) = r {
                error!("{}", err);
            };
            futures::future::ready(())
        });

        let rpc_ip_port = ctx.rpc_ip_port().unwrap();
        CORE.0.spawn({
            info!(
                ">>>>>>>>>> DEX stats {}:{} DEX stats API enabled at unixtime.{}  <<<<<<<<<",
                rpc_ip_port.ip(),
                rpc_ip_port.port(),
                gstuff::now_ms() / 1000
            );
            let _ = ctx.rpc_started.pin(true);
            server
        });
    });
}

#[cfg(target_arch = "wasm32")]
pub fn spawn_rpc(ctx_h: u32) {
    use common::wasm_rpc;
    use futures::StreamExt;
    use std::sync::Mutex;

    let ctx = MmArc::from_ffi_handle(ctx_h).expect("No context");
    if ctx.wasm_rpc.is_some() {
        error!("RPC is initialized already");
        return;
    }

    let client: SocketAddr = "127.0.0.1:1"
        .parse()
        .expect("'127.0.0.1:1' must be valid socket address");

    let (request_tx, mut request_rx) = wasm_rpc::channel();
    let ctx_c = ctx.clone();
    let fut = async move {
        while let Some((request_json, response_tx)) = request_rx.next().await {
            let response = process_json_request(ctx_c.clone(), request_json, client).await;
            if let Err(e) = response_tx.send(response) {
                error!("Response is not processed: {:?}", e);
            }
        }
    };
    common::executor::spawn(fut);

    // even if the [`MmCtx::wasm_rpc`] is initialized already, the spawned future above will be shutdown
    if let Err(e) = ctx.wasm_rpc.pin(request_tx) {
        error!("'MmCtx::wasm_rpc' is initialized already: {}", e);
        return;
    };
    if let Err(e) = ctx.rpc_started.pin(true) {
        error!("'MmCtx::rpc_started' is set already: {}", e);
        return;
    }

    info!(
        ">>>>>>>>>> DEX stats API enabled at unixtime.{}  <<<<<<<<<",
        common::now_ms() / 1000
    );
}<|MERGE_RESOLUTION|>--- conflicted
+++ resolved
@@ -33,20 +33,10 @@
 use serde_json::{self as json, Value as Json};
 use std::net::SocketAddr;
 
-<<<<<<< HEAD
-#[cfg(not(feature = "wallet-only"))]
-use crate::mm2::lp_ordermatch::{best_orders_rpc, buy, cancel_all_orders, cancel_order, my_orders, order_status,
-                                orderbook_depth_rpc, orderbook_rpc, sell, set_price};
-#[cfg(not(feature = "wallet-only"))]
-use crate::mm2::lp_swap::{active_swaps_rpc, all_swaps_uuids_by_filter, ban_pubkey_rpc, coins_needed_for_kick_start,
-                          import_swaps, list_banned_pubkeys_rpc, max_taker_vol, my_recent_swaps, my_swap_status,
-                          recover_funds_of_swap, stats_swap_status, trade_preimage, unban_pubkeys_rpc};
-=======
 #[path = "rpc/dispatcher/dispatcher_legacy.rs"]
 mod dispatcher_legacy;
 
 #[path = "rpc/dispatcher/dispatcher_v2.rs"] mod dispatcher_v2;
->>>>>>> a632a47e
 
 #[path = "rpc/lp_commands.rs"] pub mod lp_commands;
 #[path = "rpc/lp_protocol.rs"] mod lp_protocol;
@@ -118,113 +108,6 @@
             Err(err) => return rpc_err_response(500, &ERRL!("{}", err)),
         }
     };
-<<<<<<< HEAD
-    DispatcherRes::Match(match &method[..] {
-        // Sorted alphanumerically (on the first latter) for readability.
-        // "autoprice" => lp_autoprice (ctx, req),
-        #[cfg(not(feature = "wallet-only"))]
-        "active_swaps" => hyres(active_swaps_rpc(ctx, req)),
-        #[cfg(not(feature = "wallet-only"))]
-        "all_swaps_uuids_by_filter" => all_swaps_uuids_by_filter(ctx, req),
-        #[cfg(not(feature = "wallet-only"))]
-        "ban_pubkey" => hyres(ban_pubkey_rpc(ctx, req)),
-        #[cfg(not(feature = "wallet-only"))]
-        "best_orders" => hyres(best_orders_rpc(ctx, req)),
-        #[cfg(not(feature = "wallet-only"))]
-        "buy" => hyres(buy(ctx, req)),
-        #[cfg(not(feature = "wallet-only"))]
-        "cancel_all_orders" => hyres(cancel_all_orders(ctx, req)),
-        #[cfg(not(feature = "wallet-only"))]
-        "cancel_order" => hyres(cancel_order(ctx, req)),
-        #[cfg(not(feature = "wallet-only"))]
-        "coins_needed_for_kick_start" => hyres(coins_needed_for_kick_start(ctx)),
-        "convertaddress" => hyres(convert_address(ctx, req)),
-        "convert_utxo_address" => hyres(convert_utxo_address(ctx, req)),
-        "disable_coin" => hyres(disable_coin(ctx, req)),
-        "electrum" => hyres(electrum(ctx, req)),
-        "enable" => hyres(enable(ctx, req)),
-        "get_enabled_coins" => hyres(get_enabled_coins(ctx)),
-        "get_gossip_mesh" => hyres(get_gossip_mesh(ctx)),
-        "get_gossip_peer_topics" => hyres(get_gossip_peer_topics(ctx)),
-        "get_gossip_topic_peers" => hyres(get_gossip_topic_peers(ctx)),
-        "get_my_peer_id" => hyres(get_my_peer_id(ctx)),
-        "get_peers_info" => hyres(get_peers_info(ctx)),
-        "get_relay_mesh" => hyres(get_relay_mesh(ctx)),
-        #[cfg(not(feature = "wallet-only"))]
-        "get_trade_fee" => hyres(get_trade_fee(ctx, req)),
-        // "fundvalue" => lp_fundvalue (ctx, req, false),
-        "help" => help(),
-        #[cfg(not(feature = "wallet-only"))]
-        "import_swaps" => {
-            #[cfg(not(target_arch = "wasm32"))]
-            {
-                Box::new(CPUPOOL.spawn_fn(move || hyres(import_swaps(ctx, req))))
-            }
-            #[cfg(target_arch = "wasm32")]
-            {
-                return DispatcherRes::NoMatch(req);
-            }
-        },
-        "kmd_rewards_info" => hyres(kmd_rewards_info(ctx)),
-        // "inventory" => inventory (ctx, req),
-        #[cfg(not(feature = "wallet-only"))]
-        "list_banned_pubkeys" => hyres(list_banned_pubkeys_rpc(ctx)),
-        #[cfg(not(feature = "wallet-only"))]
-        "max_taker_vol" => hyres(max_taker_vol(ctx, req)),
-        "metrics" => metrics(ctx),
-        #[cfg(not(feature = "wallet-only"))]
-        "min_trading_vol" => hyres(min_trading_vol(ctx, req)),
-        "my_balance" => hyres(my_balance(ctx, req)),
-        #[cfg(not(feature = "wallet-only"))]
-        "my_orders" => hyres(my_orders(ctx)),
-        #[cfg(not(feature = "wallet-only"))]
-        "my_recent_swaps" => my_recent_swaps(ctx, req),
-        #[cfg(not(feature = "wallet-only"))]
-        "my_swap_status" => my_swap_status(ctx, req),
-        "my_tx_history" => my_tx_history(ctx, req),
-        #[cfg(not(feature = "wallet-only"))]
-        "order_status" => hyres(order_status(ctx, req)),
-        #[cfg(not(feature = "wallet-only"))]
-        "orderbook" => hyres(orderbook_rpc(ctx, req)),
-        #[cfg(not(feature = "wallet-only"))]
-        "orderbook_depth" => hyres(orderbook_depth_rpc(ctx, req)),
-        #[cfg(not(feature = "wallet-only"))]
-        "sim_panic" => hyres(sim_panic(req)),
-        #[cfg(not(feature = "wallet-only"))]
-        "recover_funds_of_swap" => {
-            #[cfg(not(target_arch = "wasm32"))]
-            {
-                Box::new(CPUPOOL.spawn_fn(move || hyres(recover_funds_of_swap(ctx, req))))
-            }
-            #[cfg(target_arch = "wasm32")]
-            {
-                return DispatcherRes::NoMatch(req);
-            }
-        },
-        #[cfg(not(feature = "wallet-only"))]
-        "sell" => hyres(sell(ctx, req)),
-        "show_priv_key" => hyres(show_priv_key(ctx, req)),
-        "send_raw_transaction" => hyres(send_raw_transaction(ctx, req)),
-        #[cfg(not(feature = "wallet-only"))]
-        "set_required_confirmations" => hyres(set_required_confirmations(ctx, req)),
-        #[cfg(not(feature = "wallet-only"))]
-        "set_requires_notarization" => hyres(set_requires_notarization(ctx, req)),
-        #[cfg(not(feature = "wallet-only"))]
-        "setprice" => hyres(set_price(ctx, req)),
-        #[cfg(not(feature = "wallet-only"))]
-        "stats_swap_status" => stats_swap_status(ctx, req),
-        "stop" => stop(ctx),
-        #[cfg(not(feature = "wallet-only"))]
-        "trade_preimage" => hyres(trade_preimage(ctx, req)),
-        #[cfg(not(feature = "wallet-only"))]
-        "unban_pubkeys" => hyres(unban_pubkeys_rpc(ctx, req)),
-        "validateaddress" => hyres(validate_address(ctx, req)),
-        "version" => version(),
-        "withdraw" => hyres(withdraw(ctx, req)),
-        _ => return DispatcherRes::NoMatch(req),
-    })
-=======
->>>>>>> a632a47e
 }
 
 async fn process_json_batch_requests(ctx: MmArc, requests: &[Json], client: SocketAddr) -> Result<Json, String> {
