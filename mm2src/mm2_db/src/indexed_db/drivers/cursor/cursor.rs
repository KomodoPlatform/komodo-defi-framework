--- conflicted
+++ resolved
@@ -317,11 +317,7 @@
         if matches!(item_action, CursorItemAction::Include) {
             if let Some(cursor_condition) = where_ {
                 if cursor_condition(val.clone())? {
-<<<<<<< HEAD
-                    // stop iteration.
-=======
                     // stop iteration and return value.
->>>>>>> f2dedc25
                     self.stopped = true;
                     return Ok(Some((id, val)));
                 }
