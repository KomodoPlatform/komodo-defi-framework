--- conflicted
+++ resolved
@@ -48,11 +48,7 @@
 }
 
 impl DbUpgrader {
-<<<<<<< HEAD
     pub(crate) fn new(db: IdbDatabaseImpl, transaction: IdbTransactionImpl) -> DbUpgrader {
-=======
-    pub(crate) fn new(db: IdbDatabase, transaction: IdbTransaction) -> DbUpgrader {
->>>>>>> 80766b00
         DbUpgrader { db, transaction }
     }
 
@@ -69,6 +65,7 @@
                 object_store: IdbObjectStoreImpl {
                     object_store,
                     aborted: self.transaction.aborted.clone(),
+                    _not_send: Default::default(),
                 },
             }),
             Err(e) => MmError::err(OnUpgradeError::ErrorCreatingTable {
@@ -85,6 +82,7 @@
                 object_store: IdbObjectStoreImpl {
                     object_store,
                     aborted: self.transaction.aborted.clone(),
+                    _not_send: Default::default(),
                 },
             }),
             Err(e) => MmError::err(OnUpgradeError::ErrorOpeningTable {
