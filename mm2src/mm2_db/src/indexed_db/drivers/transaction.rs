use super::IdbObjectStoreImpl;
use common::wasm::stringify_js_error;
use derive_more::Display;
use enum_derives::EnumFromTrait;
use mm2_err_handle::prelude::*;
use serde_json::Value as Json;
use std::collections::HashSet;
use std::sync::atomic::{AtomicBool, Ordering};
use std::sync::Arc;
use wasm_bindgen::{closure::Closure, JsCast, JsValue};
use web_sys::IdbTransaction;

pub type DbTransactionResult<T> = Result<T, MmError<DbTransactionError>>;

#[derive(Debug, Display, EnumFromTrait, PartialEq)]
pub enum DbTransactionError {
    #[display(fmt = "No such table '{table}'")]
    NoSuchTable { table: String },
    #[display(fmt = "Error creating DbTransaction: {_0:?}")]
    ErrorCreatingTransaction(String),
    #[display(fmt = "Error opening the '{table}' table: {description}")]
    ErrorOpeningTable { table: String, description: String },
    #[display(fmt = "Error serializing the '{index}' index: {description:?}")]
    ErrorSerializingIndex { index: String, description: String },
    #[display(fmt = "Error serializing an item: {_0:?}")]
    ErrorSerializingItem(String),
    #[display(fmt = "Error deserializing an item: {_0:?}")]
    ErrorDeserializingItem(String),
    #[display(fmt = "Error uploading an item: {_0:?}")]
    ErrorUploadingItem(String),
    #[display(fmt = "Error getting items: {_0:?}")]
    ErrorGettingItems(String),
    #[display(fmt = "Error counting items: {_0:?}")]
    ErrorCountingItems(String),
    #[display(fmt = "Error deleting items: {_0:?}")]
    ErrorDeletingItems(String),
    #[display(fmt = "Expected only one item by the unique '{index}' index, got {got_items}")]
    MultipleItemsByUniqueIndex { index: String, got_items: usize },
    #[display(fmt = "No such index '{index}'")]
    NoSuchIndex { index: String },
    #[display(fmt = "Invalid index '{index}:{index_value}': {description:?}")]
    InvalidIndex {
        index: String,
        index_value: Json,
        description: String,
    },
    #[display(fmt = "Error occurred due to an unexpected state: {_0:?}")]
    #[from_trait(WithInternal::internal)]
    UnexpectedState(String),
    #[display(fmt = "Transaction was aborted")]
    TransactionAborted,
}

pub struct IdbTransactionImpl {
    pub(crate) transaction: IdbTransaction,
    tables: HashSet<String>,
    pub(crate) aborted: Arc<AtomicBool>,
    /// It's not used directly, but we need to hold the closures in memory till `transaciton` exists.
    #[allow(dead_code)]
    onabort_closure: Closure<dyn FnMut(JsValue)>,
    _not_send: common::NotSend,
}

impl IdbTransactionImpl {
<<<<<<< HEAD
    pub(crate) fn is_aborted(&self) -> bool { self.aborted.load(Ordering::Relaxed) }
=======
    pub(crate) fn aborted(&self) -> bool {
        self.aborted.load(Ordering::Relaxed)
    }
>>>>>>> 80766b00

    pub(crate) fn open_table(&self, table_name: &str) -> DbTransactionResult<IdbObjectStoreImpl> {
        if self.aborted.load(Ordering::Relaxed) {
            return MmError::err(DbTransactionError::TransactionAborted);
        }

        if !self.tables.contains(table_name) {
            let table = table_name.to_owned();
            return MmError::err(DbTransactionError::NoSuchTable { table });
        }

        match self.transaction.object_store(table_name) {
            Ok(object_store) => Ok(IdbObjectStoreImpl {
                object_store,
                aborted: self.aborted.clone(),
                _not_send: common::NotSend::default(),
            }),
            Err(e) => MmError::err(DbTransactionError::ErrorOpeningTable {
                table: table_name.to_owned(),
                description: stringify_js_error(&e),
            }),
        }
    }

    pub(crate) fn init(transaction: IdbTransaction, tables: HashSet<String>) -> IdbTransactionImpl {
        let aborted = Arc::new(AtomicBool::new(false));
        let aborted_c = aborted.clone();

        let onabort_closure = Closure::new(move |_: JsValue| aborted_c.store(true, Ordering::Relaxed));

        // Don't set the `onerror` closure, because the `onabort` is called immediately after the error.
        transaction.set_onabort(Some(onabort_closure.as_ref().unchecked_ref()));

        IdbTransactionImpl {
            transaction,
            tables,
            aborted,
            onabort_closure,
            _not_send: common::NotSend::default(),
        }
    }
}<|MERGE_RESOLUTION|>--- conflicted
+++ resolved
@@ -62,13 +62,9 @@
 }
 
 impl IdbTransactionImpl {
-<<<<<<< HEAD
-    pub(crate) fn is_aborted(&self) -> bool { self.aborted.load(Ordering::Relaxed) }
-=======
-    pub(crate) fn aborted(&self) -> bool {
+    pub(crate) fn is_aborted(&self) -> bool {
         self.aborted.load(Ordering::Relaxed)
     }
->>>>>>> 80766b00
 
     pub(crate) fn open_table(&self, table_name: &str) -> DbTransactionResult<IdbObjectStoreImpl> {
         if self.aborted.load(Ordering::Relaxed) {
