--- conflicted
+++ resolved
@@ -4,11 +4,7 @@
 use hex::ToHex;
 use secp256k1::{recovery::{RecoverableSignature, RecoveryId},
                 Error as SecpError, Message as SecpMessage, PublicKey, Signature as SecpSignature};
-<<<<<<< HEAD
-use std::{fmt, ops};
-=======
 use std::{fmt, ops::Deref};
->>>>>>> b59860b3
 use {CompactSignature, Error, Message, Signature};
 
 /// Secret public key
@@ -96,17 +92,13 @@
         }
     }
 
-<<<<<<< HEAD
+    #[inline(always)]
     pub fn to_secp256k1_pubkey(&self) -> Result<PublicKey, SecpError> {
         match self {
             Public::Compressed(public) => PublicKey::from_slice(&**public),
             Public::Normal(public) => PublicKey::from_slice(&**public),
         }
     }
-=======
-    #[inline(always)]
-    pub fn to_secp256k1_pubkey(&self) -> Result<PublicKey, SecpError> { PublicKey::from_slice(self.deref()) }
->>>>>>> b59860b3
 }
 
 impl Deref for Public {
