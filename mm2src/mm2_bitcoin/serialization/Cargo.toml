[package]
name = "serialization"
version = "0.1.0"
authors = ["debris <marek.kotewicz@gmail.com>"]

[lib]
doctest = false

[dependencies]
byteorder.workspace = true
primitives = { path = "../primitives" }
<<<<<<< HEAD
derive_more = "0.99.20"
=======
derive_more.workspace = true
>>>>>>> e42a9af8
test_helpers = { path = "../test_helpers" }<|MERGE_RESOLUTION|>--- conflicted
+++ resolved
@@ -9,9 +9,5 @@
 [dependencies]
 byteorder.workspace = true
 primitives = { path = "../primitives" }
-<<<<<<< HEAD
-derive_more = "0.99.20"
-=======
 derive_more.workspace = true
->>>>>>> e42a9af8
 test_helpers = { path = "../test_helpers" }