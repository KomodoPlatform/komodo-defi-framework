--- conflicted
+++ resolved
@@ -11,23 +11,8 @@
 common = { path = "../common" }
 gstuff.workspace = true
 mm2_err_handle = { path = "../mm2_err_handle" }
-<<<<<<< HEAD
-serde = "1"
-serde_json = { version = "1", features = ["preserve_order", "raw_value"] }
-rand = { version = "0.7", features = ["std", "small_rng", "wasm-bindgen"] }
-futures = { version = "0.3", package = "futures", features = ["compat", "async-await", "thread-pool"] }
-derive_more = "0.99.20"
-async-std = { version = "1.5", features = ["unstable"] }
-
-[target.'cfg(target_arch = "wasm32")'.dependencies]
-gstuff = { version = "0.7", features = ["nightly"] }
-
-[target.'cfg(not(target_arch = "wasm32"))'.dependencies]
-gstuff = { version = "0.7", features = ["nightly"] }
-=======
 serde.workspace = true
 serde_json = { workspace = true, features = ["preserve_order", "raw_value"] }
 rand.workspace = true 
 futures = { workspace = true, features = ["compat", "async-await", "thread-pool"] }
-derive_more.workspace = true
->>>>>>> e42a9af8
+derive_more.workspace = true