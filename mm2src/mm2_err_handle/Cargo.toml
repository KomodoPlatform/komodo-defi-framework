[package]
name = "mm2_err_handle"
version = "0.1.0"
edition = "2018"

[lib]
doctest = false

[dependencies]
<<<<<<< HEAD
futures01 = { version = "0.1", package = "futures" }
serde_json = { version = "1", features = ["preserve_order", "raw_value"] }
derive_more = "0.99.20"
itertools = "0.10"
serde = { version = "1.0", features = ["derive"] }
=======
futures01.workspace = true
serde_json = { workspace = true, features = ["preserve_order", "raw_value"] }
derive_more.workspace = true
itertools.workspace = true
serde = { workspace = true, features = ["derive"] }
>>>>>>> e42a9af8
ser_error = { path = "../derives/ser_error" }
ser_error_derive = { path = "../derives/ser_error_derive" }
common = { path = "../common" }
http.workspace = true<|MERGE_RESOLUTION|>--- conflicted
+++ resolved
@@ -7,19 +7,11 @@
 doctest = false
 
 [dependencies]
-<<<<<<< HEAD
-futures01 = { version = "0.1", package = "futures" }
-serde_json = { version = "1", features = ["preserve_order", "raw_value"] }
-derive_more = "0.99.20"
-itertools = "0.10"
-serde = { version = "1.0", features = ["derive"] }
-=======
 futures01.workspace = true
 serde_json = { workspace = true, features = ["preserve_order", "raw_value"] }
 derive_more.workspace = true
 itertools.workspace = true
 serde = { workspace = true, features = ["derive"] }
->>>>>>> e42a9af8
 ser_error = { path = "../derives/ser_error" }
 ser_error_derive = { path = "../derives/ser_error_derive" }
 common = { path = "../common" }
