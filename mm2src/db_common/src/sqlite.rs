--- conflicted
+++ resolved
@@ -8,14 +8,6 @@
 use sql_builder::SqlBuilder;
 use std::sync::{Arc, Mutex, Weak};
 use uuid::Uuid;
-
-pub type SqliteConnShared = Arc<Mutex<Connection>>;
-pub type SqliteConnWeak = Weak<Mutex<Connection>>;
-
-pub(crate) type OwnedSqlParam = Value;
-pub(crate) type OwnedSqlParams = Vec<Value>;
-
-pub(crate) type ParamId = String;
 
 pub const CHECK_TABLE_EXISTS_SQL: &str = "SELECT name FROM sqlite_master WHERE type='table' AND name=?1;";
 
@@ -30,9 +22,17 @@
     };
 }
 
+pub type SqliteConnShared = Arc<Mutex<Connection>>;
+pub type SqliteConnWeak = Weak<Mutex<Connection>>;
+
+pub(crate) type ParamId = String;
+
+pub(crate) type OwnedSqlParam = Value;
+pub(crate) type OwnedSqlParams = Vec<Value>;
+
 type SqlNamedParam<'a> = (&'a str, &'a dyn ToSql);
 type SqlNamedParams<'a> = Vec<SqlNamedParam<'a>>;
-pub type OwnedSqlNamedParam = (&'static str, Value);
+type OwnedSqlNamedParam = (&'static str, Value);
 pub type OwnedSqlNamedParams = Vec<OwnedSqlNamedParam>;
 
 pub trait AsSqlNamedParams {
@@ -190,7 +190,10 @@
     Ok(res)
 }
 
-<<<<<<< HEAD
+pub fn execute_batch(statement: &'static [&str]) -> Vec<(&'static str, Vec<String>)> {
+    statement.iter().map(|sql| (*sql, vec![])).collect()
+}
+
 pub trait ToValidSqlTable {
     /// Converts `self` to a valid SQL table name or returns an error.
     fn to_valid_sql_table(&self) -> SqlResult<String>;
@@ -300,8 +303,4 @@
     } else {
         Err(SqlError::InvalidParameterName(ident.to_string()))
     }
-=======
-pub fn execute_batch(statement: &'static [&str]) -> Vec<(&'static str, Vec<String>)> {
-    statement.iter().map(|sql| (*sql, vec![])).collect()
->>>>>>> faef87bc
 }