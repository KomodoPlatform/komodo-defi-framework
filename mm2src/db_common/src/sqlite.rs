pub use rusqlite;
pub use sql_builder;

use log::debug;
use rusqlite::{Connection, Error as SqlError, Result as SqlResult, Row, ToSql};
use sql_builder::SqlBuilder;
use std::sync::{Arc, Mutex, Weak};
use uuid::Uuid;

<<<<<<< HEAD
pub const CHECK_TABLE_EXISTS_SQL: &str = "SELECT name FROM sqlite_master WHERE type='table' AND name=?1;";

pub fn string_from_row(row: &Row<'_>) -> Result<String, SqlError> { row.get(0) }

pub fn query_single_row<T, P, F>(conn: &Connection, query: &str, params: P, map_fn: F) -> Result<Option<T>, SqlError>
where
    P: IntoIterator,
    P::Item: ToSql,
    F: FnOnce(&Row<'_>) -> Result<T, SqlError>,
{
    let maybe_result = conn.query_row(query, params, map_fn);
    if let Err(SqlError::QueryReturnedNoRows) = maybe_result {
        return Ok(None);
    }

    let result = maybe_result?;
    Ok(Some(result))
}
=======
pub type SqliteConnShared = Arc<Mutex<Connection>>;
pub type SqliteConnWeak = Weak<Mutex<Connection>>;
>>>>>>> 1967ac2e

pub fn validate_table_name(table_name: &str) -> SqlResult<()> {
    // As per https://stackoverflow.com/a/3247553, tables can't be the target of parameter substitution.
    // So we have to use a plain concatenation disallowing any characters in the table name that may lead to SQL injection.
    if table_name.chars().all(|c| c.is_alphanumeric() || c == '_') {
        Ok(())
    } else {
        Err(SqlError::InvalidParameterName(table_name.to_string()))
    }
}

/// Calculates the offset to skip records by uuid.
/// Expects `query_builder` to have where clauses applied *before* calling this fn.
pub fn offset_by_uuid(
    conn: &Connection,
    query_builder: &SqlBuilder,
    params: &[(&str, String)],
    uuid: &Uuid,
) -> SqlResult<usize> {
    // building following query to determine offset by from_uuid
    // select row from (
    //     select uuid, ROW_NUMBER() OVER (ORDER BY started_at DESC) AS row
    //     from my_swaps
    //     where ... filtering options here ...
    // ) where uuid = "from_uuid";
    let subquery = query_builder
        .clone()
        .field("ROW_NUMBER() OVER (ORDER BY started_at DESC) AS row")
        .field("uuid")
        .subquery()
        .expect("SQL query builder should never fail here");

    let external_query = SqlBuilder::select_from(subquery)
        .field("row")
        .and_where("uuid = :uuid")
        .sql()
        .expect("SQL query builder should never fail here");

    let mut params_for_offset = params.to_owned();
    params_for_offset.push((":uuid", uuid.to_string()));
    let params_as_trait: Vec<_> = params_for_offset
        .iter()
        .map(|(key, value)| (*key, value as &dyn ToSql))
        .collect();

    debug!(
        "Trying to execute SQL query {} with params {:?}",
        external_query, params_for_offset
    );

    let mut stmt = conn.prepare(&external_query)?;
    let offset: isize = stmt.query_row_named(params_as_trait.as_slice(), |row| row.get(0))?;
    Ok(offset.try_into().expect("row index should be always above zero"))
}

/// A more universal offset_by_id query that will replace offset_by_uuid at some point
pub fn offset_by_id<P>(
    conn: &Connection,
    query_builder: &SqlBuilder,
    params: P,
    id_field: &str,
    order_by: &str,
    where_id: &str,
) -> SqlResult<Option<usize>>
where
    P: IntoIterator + std::fmt::Debug,
    P::Item: ToSql,
{
    let row_number = format!("ROW_NUMBER() OVER (ORDER BY {}) AS row", order_by);
    let subquery = query_builder
        .clone()
        .field(&row_number)
        .field(id_field)
        .subquery()
        .expect("SQL query builder should never fail here");

    let external_query = SqlBuilder::select_from(subquery)
        .field("row")
        .and_where(where_id)
        .sql()
        .expect("SQL query builder should never fail here");

    debug!(
        "Trying to execute SQL query {} with params {:?}",
        external_query, params,
    );

    let mut stmt = conn.prepare(&external_query)?;
    let maybe_offset = stmt.query_row(params, |row| row.get::<_, isize>(0));
    if let Err(SqlError::QueryReturnedNoRows) = maybe_offset {
        return Ok(None);
    }
    let offset = maybe_offset?;
    Ok(Some(offset.try_into().expect("row index should be always above zero")))
}<|MERGE_RESOLUTION|>--- conflicted
+++ resolved
@@ -7,7 +7,9 @@
 use std::sync::{Arc, Mutex, Weak};
 use uuid::Uuid;
 
-<<<<<<< HEAD
+pub type SqliteConnShared = Arc<Mutex<Connection>>;
+pub type SqliteConnWeak = Weak<Mutex<Connection>>;
+
 pub const CHECK_TABLE_EXISTS_SQL: &str = "SELECT name FROM sqlite_master WHERE type='table' AND name=?1;";
 
 pub fn string_from_row(row: &Row<'_>) -> Result<String, SqlError> { row.get(0) }
@@ -26,10 +28,6 @@
     let result = maybe_result?;
     Ok(Some(result))
 }
-=======
-pub type SqliteConnShared = Arc<Mutex<Connection>>;
-pub type SqliteConnWeak = Weak<Mutex<Connection>>;
->>>>>>> 1967ac2e
 
 pub fn validate_table_name(table_name: &str) -> SqlResult<()> {
     // As per https://stackoverflow.com/a/3247553, tables can't be the target of parameter substitution.
