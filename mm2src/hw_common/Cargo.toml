--- conflicted
+++ resolved
@@ -11,19 +11,11 @@
 bip32.workspace = true
 common = { path = "../common" }
 mm2_err_handle = { path = "../mm2_err_handle" }
-<<<<<<< HEAD
-derive_more = "0.99.20"
-futures = { version = "0.3", package = "futures", features = ["compat", "async-await"] }
-secp256k1 = { version = "0.20", features = ["rand"] }
-serde = "1.0"
-serde_derive = "1.0"
-=======
 derive_more.workspace = true
 futures = { workspace = true, features = ["compat", "async-await"] }
 secp256k1 = { workspace = true, features = ["rand"] }
 serde.workspace = true
 serde_derive.workspace = true
->>>>>>> e42a9af8
 
 [target.'cfg(all(not(target_arch = "wasm32"), not(target_os = "ios")))'.dependencies]
 rusb.workspace = true
